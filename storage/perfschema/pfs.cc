/* Copyright (c) 2008, 2016, Oracle and/or its affiliates. All rights reserved.

  This program is free software; you can redistribute it and/or modify
  it under the terms of the GNU General Public License as published by
  the Free Software Foundation; version 2 of the License.

  This program is distributed in the hope that it will be useful,
  but WITHOUT ANY WARRANTY; without even the implied warranty of
  MERCHANTABILITY or FITNESS FOR A PARTICULAR PURPOSE.  See the
  GNU General Public License for more details.

  You should have received a copy of the GNU General Public License
  along with this program; if not, write to the Free Software Foundation,
  51 Franklin Street, Suite 500, Boston, MA 02110-1335 USA */

/**
  @file storage/perfschema/pfs.cc
  The performance schema implementation of all instruments.
*/
#include "my_global.h"
#include "thr_lock.h"

/* Make sure exported prototypes match the implementation. */
#include "pfs_file_provider.h"
#include "pfs_idle_provider.h"
#include "pfs_memory_provider.h"
#include "pfs_metadata_provider.h"
#include "pfs_socket_provider.h"
#include "pfs_stage_provider.h"
#include "pfs_statement_provider.h"
#include "pfs_table_provider.h"
#include "pfs_thread_provider.h"
#include "pfs_transaction_provider.h"

#include "mysql/psi/psi.h"
#include "mysql/psi/mysql_thread.h"
#include "my_thread.h"
#include "sql_const.h"
#include "pfs.h"
#include "pfs_instr_class.h"
#include "pfs_instr.h"
#include "pfs_host.h"
#include "pfs_user.h"
#include "pfs_account.h"
#include "pfs_global.h"
#include "pfs_column_values.h"
#include "pfs_timer.h"
#include "pfs_events_waits.h"
#include "pfs_events_stages.h"
#include "pfs_events_statements.h"
#include "pfs_events_transactions.h"
#include "pfs_setup_actor.h"
#include "pfs_setup_object.h"
#include "sql_error.h"
#include "sp_head.h"
#include "mdl.h" /* mdl_key_init */
#include "pfs_digest.h"
#include "pfs_program.h"
#include "pfs_prepared_stmt.h"

/*
  This is a development tool to investigate memory statistics,
  do not use in production.
*/
#undef PFS_PARANOID

#ifdef PFS_PARANOID
static void report_memory_accounting_error(
  const char *api_name,
  PFS_thread *new_thread,
  size_t size,
  PFS_memory_class *klass,
  PFS_thread *old_thread)
{
  pfs_print_error("%s "
                  "thread <%d> of class <%s> "
                  "not owner of <%d> bytes in class <%s> "
                  "allocated by thread <%d> of class <%s>\n",
                  api_name,
                  new_thread->m_thread_internal_id,
                  new_thread->m_class->m_name,
                  size, klass->m_name,
                  old_thread->m_thread_internal_id,
                  old_thread->m_class->m_name);

  DBUG_ASSERT(strcmp(new_thread->m_class->m_name, "thread/sql/event_worker") != 0);
  DBUG_ASSERT(strcmp(new_thread->m_class->m_name, "thread/sql/event_scheduler") != 0);
  DBUG_ASSERT(strcmp(new_thread->m_class->m_name, "thread/sql/one_connection") != 0);
}
#endif /* PFS_PARANOID */

/**
  @page PAGE_PERFORMANCE_SCHEMA The Performance Schema main page
  MySQL PERFORMANCE_SCHEMA implementation.

  @section INTRO Introduction
  The PERFORMANCE_SCHEMA is a way to introspect the internal execution of
  the server at runtime.
  The performance schema focuses primarily on performance data,
  as opposed to the INFORMATION_SCHEMA whose purpose is to inspect metadata.

  From a user point of view, the performance schema consists of:
  - a dedicated database schema, named PERFORMANCE_SCHEMA,
  - SQL tables, used to query the server internal state or change
  configuration settings.

  From an implementation point of view, the performance schema is a dedicated
  Storage Engine which exposes data collected by 'Instrumentation Points'
  placed in the server code.

  @section INTERFACES Multiple interfaces

  The performance schema exposes many different interfaces,
  for different components, and for different purposes.

  @subsection INT_INSTRUMENTING Instrumenting interface

  All the data representing the server internal state exposed
  in the performance schema must be first collected:
  this is the role of the instrumenting interface.
  The instrumenting interface is a coding interface provided
  by implementors (of the performance schema) to implementors
  (of the server or server components).

  This interface is available to:
  - C implementations
  - C++ implementations
  - the core SQL layer (/sql)
  - the mysys library (/mysys)
  - MySQL plugins, including storage engines,
  - third party plugins, including third party storage engines.

  For details, see the @ref PAGE_INSTRUMENTATION_INTERFACE
  "instrumentation interface page".

  @subsection INT_COMPILING Compiling interface

  The implementation of the performance schema can be enabled or disabled at
  build time, when building MySQL from the source code.

  When building with the performance schema code, some compilation flags
  are available to change the default values used in the code, if required.

  For more details, see:
  @verbatim ./configure --help @endverbatim

  To compile with the performance schema:
  @verbatim ./configure --with-perfschema @endverbatim

  The implementation of all the compiling options is located in
  @verbatim ./storage/perfschema/plug.in @endverbatim

  @subsection INT_STARTUP Server startup interface

  The server startup interface consists of the "./mysqld ..."
  command line used to start the server.
  When the performance schema is compiled in the server binary,
  extra command line options are available.

  These extra start options allow the DBA to:
  - enable or disable the performance schema
  - specify some sizing parameters.

  To see help for the performance schema startup options, see:
  @verbatim ./sql/mysqld --verbose --help  @endverbatim

  The implementation of all the startup options is located in
  @verbatim ./sql/mysqld.cc, my_long_options[] @endverbatim

  @subsection INT_BOOTSTRAP Server bootstrap interface

  The bootstrap interface is a private interface exposed by
  the performance schema, and used by the SQL layer.
  Its role is to advertise all the SQL tables natively
  supported by the performance schema to the SQL server.
  The code consists of creating MySQL tables for the
  performance schema itself, and is used in './mysql --bootstrap'
  mode when a server is installed.

  The implementation of the database creation script is located in
  @verbatim ./scripts/mysql_system_tables.sql @endverbatim

  @subsection INT_CONFIG Runtime configuration interface

  When the performance schema is used at runtime, various configuration
  parameters can be used to specify what kind of data is collected,
  what kind of aggregations are computed, what kind of timers are used,
  what events are timed, etc.

  For all these capabilities, not a single statement or special syntax
  was introduced in the parser.
  Instead of new SQL statements, the interface consists of DML
  (SELECT, INSERT, UPDATE, DELETE) against special "SETUP" tables.

  For example:
  @verbatim mysql> update performance_schema.SETUP_INSTRUMENTS
    set ENABLED='YES', TIMED='YES';
  Query OK, 234 rows affected (0.00 sec)
  Rows matched: 234  Changed: 234  Warnings: 0 @endverbatim

  @subsection INT_STATUS Internal audit interface

  The internal audit interface is provided to the DBA to inspect if the
  performance schema code itself is functioning properly.
  This interface is necessary because a failure caused while
  instrumenting code in the server should not cause failures in the
  MySQL server itself, so that the performance schema implementation
  never raises errors during runtime execution.

  This auditing interface consists of:
  @verbatim SHOW ENGINE PERFORMANCE_SCHEMA STATUS; @endverbatim
  It displays data related to the memory usage of the performance schema,
  as well as statistics about lost events, if any.

  The SHOW STATUS command is implemented in
  @verbatim ./storage/perfschema/pfs_engine_table.cc @endverbatim

  @subsection INT_QUERY Query interface

  The query interface is used to query the internal state of a running server.
  It is provided as SQL tables.

  For example:
  @verbatim mysql> select * from performance_schema.EVENTS_WAITS_CURRENT;
  @endverbatim

  @section DESIGN_PRINCIPLES Design principles

  @subsection PRINCIPLE_BEHAVIOR No behavior changes

  The primary goal of the performance schema is to measure (instrument) the
  execution of the server. A good measure should not cause any change
  in behavior.

  To achieve this, the overall design of the performance schema complies
  with the following very severe design constraints:

  The parser is unchanged. There are no new keywords, no new statements.
  This guarantees that existing applications will run the same way with or
  without the performance schema.

  All the instrumentation points return "void", there are no error codes.
  Even if the performance schema internally fails, execution of the server
  code will proceed.

  None of the instrumentation points allocate memory.
  All the memory used by the performance schema is pre-allocated at startup,
  and is considered "static" during the server life time.

  None of the instrumentation points use any pthread_mutex, pthread_rwlock,
  or pthread_cond (or platform equivalents).
  Executing the instrumentation point should not cause thread scheduling to
  change in the server.

  In other words, the implementation of the instrumentation points,
  including all the code called by the instrumentation points, is:
  - malloc free
  - mutex free
  - rwlock free

  TODO: All the code located in storage/perfschema is malloc free,
  but unfortunately the usage of LF_HASH introduces some memory allocation.
  This should be revised if possible, to use a lock-free,
  malloc-free hash code table.

  @subsection PRINCIPLE_PERFORMANCE No performance hit

  The instrumentation of the server should be as fast as possible.
  In cases when there are choices between:
  - doing some processing when recording the performance data
  in the instrumentation,
  - doing some processing when retrieving the performance data,

  priority is given in the design to make the instrumentation faster,
  pushing some complexity to data retrieval.

  As a result, some parts of the design, related to:
  - the setup code path,
  - the query code path,

  might appear to be sub-optimal.

  The criterion used here is to optimize primarily the critical path (data
  collection), possibly at the expense of non-critical code paths.

  @subsection PRINCIPLE_NOT_INTRUSIVE Unintrusive instrumentation

  For the performance schema in general to be successful, the barrier
  of entry for a developer should be low, so it's easy to instrument code.

  In particular, the instrumentation interface:
  - is available for C and C++ code (so it's a C interface),
  - does not require parameters that the calling code can't easily provide,
  - supports partial instrumentation (for example, instrumenting mutexes does
  not require that every mutex is instrumented)

  @subsection PRINCIPLE_EXTENDABLE Extendable instrumentation

  As the content of the performance schema improves,
  with more tables exposed and more data collected,
  the instrumentation interface will also be augmented
  to support instrumenting new concepts.
  Existing instrumentations should not be affected when additional
  instrumentation is made available, and making a new instrumentation
  available should not require existing instrumented code to support it.

  @subsection PRINCIPLE_VERSIONED Versioned instrumentation

  Given that the instrumentation offered by the performance schema will
  be augmented with time, when more features are implemented,
  the interface itself should be versioned, to keep compatibility
  with previous instrumented code.

  For example, after both plugin-A and plugin-B have been instrumented for
  mutexes, read write locks and conditions, using the instrumentation
  interface, we can anticipate that the instrumentation interface
  is expanded to support file based operations.

  Plugin-A, a file based storage engine, will most likely use the expanded
  interface and instrument its file usage, using the version 2
  interface, while Plugin-B, a network based storage engine, will not change
  its code and not release a new binary.

  When later the instrumentation interface is expanded to support network
  based operations (which will define interface version 3), the Plugin-B code
  can then be changed to make use of it.

  Note, this is just an example to illustrate the design concept here.
  Both mutexes and file instrumentation are already available
  since version 1 of the instrumentation interface.

  @subsection PRINCIPLE_DEPLOYMENT Easy deployment

  Internally, we might want every plugin implementation to upgrade the
  instrumented code to the latest available, but this will cause additional
  work and this is not practical if the code change is monolithic.

  Externally, for third party plugin implementors, asking implementors to
  always stay aligned to the latest instrumentation and make new releases,
  even when the change does not provide new functionality for them,
  is a bad idea.

  For example, requiring a network based engine to re-release because the
  instrumentation interface changed for file based operations, will create
  too many deployment issues.

  So, the performance schema implementation must support concurrently,
  in the same deployment, multiple versions of the instrumentation
  interface, and ensure binary compatibility with each version.

  In addition to this, the performance schema can be included or excluded
  from the server binary, using build time configuration options.

  Regardless, the following types of deployment are valid:
  - a server supporting the performance schema + a storage engine
  that is not instrumented
  - a server not supporting the performance schema + a storage engine
  that is instrumented
*/

/**
  @page PAGE_INSTRUMENTATION_INTERFACE Performance schema: instrumentation interface page.
  MySQL performance schema instrumentation interface.

  @section INTRO Introduction

  The instrumentation interface consist of two layers:
  - a raw ABI (Application Binary Interface) layer, that exposes the primitive
  instrumentation functions exported by the performance schema instrumentation
  - an API (Application Programing Interface) layer,
  that provides many helpers for a developer instrumenting some code,
  to make the instrumentation as easy as possible.

  The ABI layer consists of:
@code
#include "mysql/psi/psi.h"
@endcode

  The API layer consists of:
@code
#include "mysql/psi/mutex_mutex.h"
#include "mysql/psi/mutex_file.h"
@endcode

  The first helper is for mutexes, rwlocks and conditions,
  the second for file io.

  The API layer exposes C macros and typedefs which will expand:
  - either to non-instrumented code, when compiled without the performance
  schema instrumentation
  - or to instrumented code, that will issue the raw calls to the ABI layer
  so that the implementation can collect data.

  Note that all the names introduced (for example, @c mysql_mutex_lock) do not
  collide with any other namespace.
  In particular, the macro @c mysql_mutex_lock is on purpose not named
  @c pthread_mutex_lock.
  This is to:
  - avoid overloading @c pthread_mutex_lock with yet another macro,
  which is dangerous as it can affect user code and pollute
  the end-user namespace.
  - allow the developer instrumenting code to selectively instrument
  some code but not all.

  @section PRINCIPLES Design principles

  The ABI part is designed as a facade, that exposes basic primitives.
  The expectation is that each primitive will be very stable over time,
  but the list will constantly grow when more instruments are supported.
  To support binary compatibility with plugins compiled with a different
  version of the instrumentation, the ABI itself is versioned
  (see @c PSI_v1, @c PSI_v2).

  For a given instrumentation point in the API, the basic coding pattern
  used is:
  - (a) notify the performance schema of the operation
  about to be performed.
  - (b) execute the instrumented code.
  - (c) notify the performance schema that the operation
  is completed.

  An opaque "locker" pointer is returned by (a), that is given to (c).
  This pointer helps the implementation to keep context, for performances.

  The following code fragment is annotated to show how in detail this pattern
  in implemented, when the instrumentation is compiled in:

@verbatim
static inline int mysql_mutex_lock(
  mysql_mutex_t *that, myf flags, const char *src_file, uint src_line)
{
  int result;
  struct PSI_mutex_locker_state state;
  struct PSI_mutex_locker *locker= NULL;

  ............... (a)
  locker= PSI_MUTEX_CALL(start_mutex_wait)(&state, that->p_psi, PSI_MUTEX_LOCK,
                                           locker, src_file, src_line);

  ............... (b)
  result= pthread_mutex_lock(&that->m_mutex);

  ............... (c)
  PSI_MUTEX_CALL(end_mutex_wait)(locker, result);

  return result;
}
@endverbatim

  When the performance schema instrumentation is not compiled in,
  the code becomes simply a wrapper, expanded in line by the compiler:

@verbatim
static inline int mysql_mutex_lock(...)
{
  int result;

  ............... (b)
  result= pthread_mutex_lock(&that->m_mutex);

  return result;
}
@endverbatim

  When the performance schema instrumentation is compiled in,
  and when the code compiled is internal to the server implementation,
  PSI_MUTEX_CALL expands directly to functions calls in the performance schema,
  to make (a) and (c) calls as efficient as possible.

@verbatim
static inline int mysql_mutex_lock(...)
{
  int result;
  struct PSI_mutex_locker_state state;
  struct PSI_mutex_locker *locker= NULL;

  ............... (a)
  locker= pfs_start_mutex_wait_v1(&state, that->p_psi, PSI_MUTEX_LOCK,
                                  locker, src_file, src_line);

  ............... (b)
  result= pthread_mutex_lock(&that->m_mutex);

  ............... (c)
  pfs_end_mutex_wait_v1(locker, result);

  return result;
}
@endverbatim

  When the performance schema instrumentation is compiled in,
  and when the code compiled is external to the server implementation
  (typically, a dynamic plugin),
  PSI_MUTEX_CALL expands to dynamic calls to the underlying implementation,
  using the PSI_server entry point.
  This makes (a) and (c) slower, as a function pointer is used instead of a static call,
  but also independent of the implementation, for binary compatibility.

@verbatim
static inline int mysql_mutex_lock(...)
{
  int result;
  struct PSI_mutex_locker_state state;
  struct PSI_mutex_locker *locker= NULL;

  ............... (a)
  locker= PSI_server->start_mutex_wait(&state, that->p_psi, PSI_MUTEX_LOCK,
                                       locker, src_file, src_line);

  ............... (b)
  result= pthread_mutex_lock(&that->m_mutex);

  ............... (c)
  PSI_server->end_mutex_wait(locker, result);

  return result;
}
@endverbatim

*/

/**
  @page PAGE_AGGREGATES Performance schema: the aggregates page.
  Performance schema aggregates.

  @section INTRO Introduction

  Aggregates tables are tables that can be formally defined as
  SELECT ... from EVENTS_WAITS_HISTORY_INFINITE ... group by 'group clause'.

  Each group clause defines a different kind of aggregate, and corresponds to
  a different table exposed by the performance schema.

  Aggregates can be either:
  - computed on the fly,
  - computed on demand, based on other available data.

  'EVENTS_WAITS_HISTORY_INFINITE' is a table that does not exist,
  the best approximation is EVENTS_WAITS_HISTORY_LONG.
  Aggregates computed on the fly in fact are based on EVENTS_WAITS_CURRENT,
  while aggregates computed on demand are based on other
  EVENTS_WAITS_SUMMARY_BY_xxx tables.

  To better understand the implementation itself, a bit of math is
  required first, to understand the model behind the code:
  the code is deceptively simple, the real complexity resides
  in the flyweight of pointers between various performance schema buffers.

  @section DIMENSION Concept of dimension

  An event measured by the instrumentation has many attributes.
  An event is represented as a data point P(x1, x2, ..., xN),
  where each x_i coordinate represents a given attribute value.

  Examples of attributes are:
  - the time waited
  - the object waited on
  - the instrument waited on
  - the thread that waited
  - the operation performed
  - per object or per operation additional attributes, such as spins,
  number of bytes, etc.

  Computing an aggregate per thread is fundamentally different from
  computing an aggregate by instrument, so the "_BY_THREAD" and
  "_BY_EVENT_NAME" aggregates are different dimensions,
  operating on different x_i and x_j coordinates.
  These aggregates are "orthogonal".

  @section PROJECTION Concept of projection

  A given x_i attribute value can convey either just one basic information,
  such as a number of bytes, or can convey implied information,
  such as an object fully qualified name.

  For example, from the value "test.t1", the name of the object schema
  "test" can be separated from the object name "t1", so that now aggregates
  by object schema can be implemented.

  In math terms, that corresponds to defining a function:
  F_i (x): x --> y
  Applying this function to our point P gives another point P':

  F_i (P):
  P(x1, x2, ..., x{i-1}, x_i, x{i+1}, ..., x_N)
  --> P' (x1, x2, ..., x{i-1}, f_i(x_i), x{i+1}, ..., x_N)

  That function defines in fact an aggregate !
  In SQL terms, this aggregate would look like the following table:

@verbatim
  CREATE VIEW EVENTS_WAITS_SUMMARY_BY_Func_i AS
  SELECT col_1, col_2, ..., col_{i-1},
         Func_i(col_i),
         COUNT(col_i),
         MIN(col_i), AVG(col_i), MAX(col_i), -- if col_i is a numeric value
         col_{i+1}, ..., col_N
         FROM EVENTS_WAITS_HISTORY_INFINITE
         group by col_1, col_2, ..., col_{i-1}, col{i+1}, ..., col_N.
@endverbatim

  Note that not all columns have to be included,
  in particular some columns that are dependent on the x_i column should
  be removed, so that in practice, MySQL's aggregation method tends to
  remove many attributes at each aggregation steps.

  For example, when aggregating wait events by object instances,
  - the wait_time and number_of_bytes can be summed,
  and sum(wait_time) now becomes an object instance attribute.
  - the source, timer_start, timer_end columns are not in the
  _BY_INSTANCE table, because these attributes are only
  meaningful for a wait.

  @section COMPOSITION Concept of composition

  Now, the "test.t1" --> "test" example was purely theory,
  just to explain the concept, and does not lead very far.
  Let's look at a more interesting example of data that can be derived
  from the row event.

  An event creates a transient object, PFS_wait_locker, per operation.
  This object's life cycle is extremely short: it's created just
  before the start_wait() instrumentation call, and is destroyed in
  the end_wait() call.

  The wait locker itself contains a pointer to the object instance
  waited on.
  That allows to implement a wait_locker --> object instance projection,
  with m_target.
  The object instance life cycle depends on _init and _destroy calls
  from the code, such as mysql_mutex_init()
  and mysql_mutex_destroy() for a mutex.

  The object instance waited on contains a pointer to the object class,
  which is represented by the instrument name.
  That allows to implement an object instance --> object class projection.
  The object class life cycle is permanent, as instruments are loaded in
  the server and never removed.

  The object class is named in such a way
  (for example, "wait/sync/mutex/sql/LOCK_open",
  "wait/io/file/maria/data_file) that the component ("sql", "maria")
  that it belongs to can be inferred.
  That allows to implement an object class --> server component projection.

  Back to math again, we have, for example for mutexes:

  F1 (l) : PFS_wait_locker l --> PFS_mutex m = l->m_target.m_mutex

  F1_to_2 (m) : PFS_mutex m --> PFS_mutex_class i = m->m_class

  F2_to_3 (i) : PFS_mutex_class i --> const char *component =
                                        substring(i->m_name, ...)

  Per components aggregates are not implemented, this is just an illustration.

  F1 alone defines this aggregate:

  EVENTS_WAITS_HISTORY_INFINITE --> EVENTS_WAITS_SUMMARY_BY_INSTANCE
  (or MUTEX_INSTANCE)

  F1_to_2 alone could define this aggregate:

  EVENTS_WAITS_SUMMARY_BY_INSTANCE --> EVENTS_WAITS_SUMMARY_BY_EVENT_NAME

  Alternatively, using function composition, with
  F2 = F1_to_2 o F1, F2 defines:

  EVENTS_WAITS_HISTORY_INFINITE --> EVENTS_WAITS_SUMMARY_BY_EVENT_NAME

  Likewise, F_2_to_3 defines:

  EVENTS_WAITS_SUMMARY_BY_EVENT_NAME --> EVENTS_WAITS_SUMMARY_BY_COMPONENT

  and F3 = F_2_to_3 o F_1_to_2 o F1 defines:

  EVENTS_WAITS_HISTORY_INFINITE --> EVENTS_WAITS_SUMMARY_BY_COMPONENT

  What has all this to do with the code ?

  Functions (or aggregates) such as F_3 are not implemented as is.
  Instead, they are decomposed into F_2_to_3 o F_1_to_2 o F1,
  and each intermediate aggregate is stored into an internal buffer.
  This allows to support every F1, F2, F3 aggregates from shared
  internal buffers, where computation already performed to compute F2
  is reused when computing F3.

  @section OBJECT_GRAPH Object graph

  In terms of object instances, or records, pointers between
  different buffers define an object instance graph.

  For example, assuming the following scenario:
  - A mutex class "M" is instrumented, the instrument name
  is "wait/sync/mutex/sql/M"
  - This mutex instrument has been instantiated twice,
  mutex instances are noted M-1 and M-2
  - Threads T-A and T-B are locking mutex instance M-1
  - Threads T-C and T-D are locking mutex instance M-2

  The performance schema will record the following data:
  - EVENTS_WAITS_CURRENT has 4 rows, one for each mutex locker
  - EVENTS_WAITS_SUMMARY_BY_INSTANCE shows 2 rows, for M-1 and M-2
  - EVENTS_WAITS_SUMMARY_BY_EVENT_NAME shows 1 row, for M

  The graph of structures will look like:

@verbatim
  PFS_wait_locker (T-A, M-1) ----------
                                      |
                                      v
                                 PFS_mutex (M-1)
                                 - m_wait_stat    ------------
                                      ^                      |
                                      |                      |
  PFS_wait_locker (T-B, M-1) ----------                      |
                                                             v
                                                        PFS_mutex_class (M)
                                                        - m_wait_stat
  PFS_wait_locker (T-C, M-2) ----------                      ^
                                      |                      |
                                      v                      |
                                 PFS_mutex (M-2)             |
                                 - m_wait_stat    ------------
                                      ^
                                      |
  PFS_wait_locker (T-D, M-2) ----------

            ||                        ||                     ||
            ||                        ||                     ||
            vv                        vv                     vv

  EVENTS_WAITS_CURRENT ..._SUMMARY_BY_INSTANCE ..._SUMMARY_BY_EVENT_NAME
@endverbatim

  @section ON_THE_FLY On the fly aggregates

  'On the fly' aggregates are computed during the code execution.
  This is necessary because the data the aggregate is based on is volatile,
  and can not be kept indefinitely.

  With on the fly aggregates:
  - the writer thread does all the computation
  - the reader thread accesses the result directly

  This model is to be avoided if possible, due to the overhead
  caused when instrumenting code.

  @section HIGHER_LEVEL Higher level aggregates

  'Higher level' aggregates are implemented on demand only.
  The code executing a SELECT from the aggregate table is
  collecting data from multiple internal buffers to produce the result.

  With higher level aggregates:
  - the reader thread does all the computation
  - the writer thread has no overhead.

  @section MIXED Mixed level aggregates

  The 'Mixed' model is a compromise between 'On the fly' and 'Higher level'
  aggregates, for internal buffers that are not permanent.

  While an object is present in a buffer, the higher level model is used.
  When an object is about to be destroyed, statistics are saved into
  a 'parent' buffer with a longer life cycle, to follow the on the fly model.

  With mixed aggregates:
  - the reader thread does a lot of complex computation,
  - the writer thread has minimal overhead, on destroy events.

  @section IMPL_WAIT Implementation for waits aggregates

  For waits, the tables that contains aggregated wait data are:
  - EVENTS_WAITS_SUMMARY_BY_ACCOUNT_BY_EVENT_NAME
  - EVENTS_WAITS_SUMMARY_BY_HOST_BY_EVENT_NAME
  - EVENTS_WAITS_SUMMARY_BY_INSTANCE
  - EVENTS_WAITS_SUMMARY_BY_THREAD_BY_EVENT_NAME
  - EVENTS_WAITS_SUMMARY_BY_USER_BY_EVENT_NAME
  - EVENTS_WAITS_SUMMARY_GLOBAL_BY_EVENT_NAME
  - FILE_SUMMARY_BY_EVENT_NAME
  - FILE_SUMMARY_BY_INSTANCE
  - SOCKET_SUMMARY_BY_INSTANCE
  - SOCKET_SUMMARY_BY_EVENT_NAME
  - OBJECTS_SUMMARY_GLOBAL_BY_TYPE

  The instrumented code that generates waits events consist of:
  - mutexes (mysql_mutex_t)
  - rwlocks (mysql_rwlock_t)
  - conditions (mysql_cond_t)
  - file io (MYSQL_FILE)
  - socket io (MYSQL_SOCKET)
  - table io
  - table lock
  - idle

  The flow of data between aggregates tables varies for each instrumentation.

  @subsection IMPL_WAIT_MUTEX Mutex waits

@verbatim
  mutex_locker(T, M)
   |
   | [1]
   |
   |-> pfs_mutex(M)                           =====>> [B], [C]
   |    |
   |    | [2]
   |    |
   |    |-> pfs_mutex_class(M.class)          =====>> [C]
   |
   |-> pfs_thread(T).event_name(M)            =====>> [A], [D], [E], [F]
        |
        | [3]
        |
     3a |-> pfs_account(U, H).event_name(M)   =====>> [D], [E], [F]
        .    |
        .    | [4-RESET]
        .    |
     3b .....+-> pfs_user(U).event_name(M)    =====>> [E]
        .    |
     3c .....+-> pfs_host(H).event_name(M)    =====>> [F]
@endverbatim

  How to read this diagram:
  - events that occur during the instrumented code execution are noted with numbers,
  as in [1]. Code executed by these events has an impact on overhead.
  - events that occur during TRUNCATE TABLE operations are noted with numbers,
  followed by "-RESET", as in [4-RESET].
  Code executed by these events has no impact on overhead,
  since they are executed by independent monitoring sessions.
  - events that occur when a reader extracts data from a performance schema table
  are noted with letters, as in [A]. The name of the table involved,
  and the method that builds a row are documented. Code executed by these events
  has no impact on the instrumentation overhead. Note that the table
  implementation may pull data from different buffers.
  - nominal code paths are in plain lines. A "nominal" code path corresponds to
  cases where the performance schema buffers are sized so that no records are lost.
  - degenerated code paths are in dotted lines. A "degenerated" code path corresponds
  to edge cases where parent buffers are full, which forces the code to aggregate to
  grand parents directly.

  Implemented as:
  - [1] @c start_mutex_wait_v1(), @c end_mutex_wait_v1()
  - [2] @c destroy_mutex_v1()
  - [3] @c aggregate_thread_waits()
  - [4] @c PFS_account::aggregate_waits()
  - [A] EVENTS_WAITS_SUMMARY_BY_THREAD_BY_EVENT_NAME,
        @c table_ews_by_thread_by_event_name::make_row()
  - [B] EVENTS_WAITS_SUMMARY_BY_INSTANCE,
        @c table_events_waits_summary_by_instance::make_mutex_row()
  - [C] EVENTS_WAITS_SUMMARY_GLOBAL_BY_EVENT_NAME,
        @c table_ews_global_by_event_name::make_mutex_row()
  - [D] EVENTS_WAITS_SUMMARY_BY_ACCOUNT_BY_EVENT_NAME,
        @c table_ews_by_account_by_event_name::make_row()
  - [E] EVENTS_WAITS_SUMMARY_BY_USER_BY_EVENT_NAME,
        @c table_ews_by_user_by_event_name::make_row()
  - [F] EVENTS_WAITS_SUMMARY_BY_HOST_BY_EVENT_NAME,
        @c table_ews_by_host_by_event_name::make_row()

  Table EVENTS_WAITS_SUMMARY_BY_INSTANCE is a 'on the fly' aggregate,
  because the data is collected on the fly by (1) and stored into a buffer,
  pfs_mutex. The table implementation [B] simply reads the results directly
  from this buffer.

  Table EVENTS_WAITS_SUMMARY_GLOBAL_BY_EVENT_NAME is a 'mixed' aggregate,
  because some data is collected on the fly (1),
  some data is preserved with (2) at a later time in the life cycle,
  and two different buffers pfs_mutex and pfs_mutex_class are used to store the
  statistics collected. The table implementation [C] is more complex, since
  it reads from two buffers pfs_mutex and pfs_mutex_class.

  @subsection IMPL_WAIT_RWLOCK Rwlock waits

@verbatim
  rwlock_locker(T, R)
   |
   | [1]
   |
   |-> pfs_rwlock(R)                          =====>> [B], [C]
   |    |
   |    | [2]
   |    |
   |    |-> pfs_rwlock_class(R.class)         =====>> [C]
   |
   |-> pfs_thread(T).event_name(R)            =====>> [A]
        |
       ...
@endverbatim

  Implemented as:
  - [1] @c start_rwlock_rdwait_v1(), @c end_rwlock_rdwait_v1(), ...
  - [2] @c destroy_rwlock_v1()
  - [A] EVENTS_WAITS_SUMMARY_BY_THREAD_BY_EVENT_NAME,
        @c table_ews_by_thread_by_event_name::make_row()
  - [B] EVENTS_WAITS_SUMMARY_BY_INSTANCE,
        @c table_events_waits_summary_by_instance::make_rwlock_row()
  - [C] EVENTS_WAITS_SUMMARY_GLOBAL_BY_EVENT_NAME,
        @c table_ews_global_by_event_name::make_rwlock_row()

  @subsection IMPL_WAIT_COND Cond waits

@verbatim
  cond_locker(T, C)
   |
   | [1]
   |
   |-> pfs_cond(C)                            =====>> [B], [C]
   |    |
   |    | [2]
   |    |
   |    |-> pfs_cond_class(C.class)           =====>> [C]
   |
   |-> pfs_thread(T).event_name(C)            =====>> [A]
        |
       ...
@endverbatim

  Implemented as:
  - [1] @c start_cond_wait_v1(), @c end_cond_wait_v1()
  - [2] @c destroy_cond_v1()
  - [A] EVENTS_WAITS_SUMMARY_BY_THREAD_BY_EVENT_NAME,
        @c table_ews_by_thread_by_event_name::make_row()
  - [B] EVENTS_WAITS_SUMMARY_BY_INSTANCE,
        @c table_events_waits_summary_by_instance::make_cond_row()
  - [C] EVENTS_WAITS_SUMMARY_GLOBAL_BY_EVENT_NAME,
        @c table_ews_global_by_event_name::make_cond_row()

  @subsection IMPL_WAIT_FILE File waits

@verbatim
  file_locker(T, F)
   |
   | [1]
   |
   |-> pfs_file(F)                            =====>> [B], [C], [D], [E]
   |    |
   |    | [2]
   |    |
   |    |-> pfs_file_class(F.class)           =====>> [C], [D]
   |
   |-> pfs_thread(T).event_name(F)            =====>> [A]
        |
       ...
@endverbatim

  Implemented as:
  - [1] @c get_thread_file_name_locker_v1(), @c start_file_wait_v1(),
        @c end_file_wait_v1(), ...
  - [2] @c close_file_v1()
  - [A] EVENTS_WAITS_SUMMARY_BY_THREAD_BY_EVENT_NAME,
        @c table_ews_by_thread_by_event_name::make_row()
  - [B] EVENTS_WAITS_SUMMARY_BY_INSTANCE,
        @c table_events_waits_summary_by_instance::make_file_row()
  - [C] EVENTS_WAITS_SUMMARY_GLOBAL_BY_EVENT_NAME,
        @c table_ews_global_by_event_name::make_file_row()
  - [D] FILE_SUMMARY_BY_EVENT_NAME,
        @c table_file_summary_by_event_name::make_row()
  - [E] FILE_SUMMARY_BY_INSTANCE,
        @c table_file_summary_by_instance::make_row()

  @subsection IMPL_WAIT_SOCKET Socket waits

@verbatim
  socket_locker(T, S)
   |
   | [1]
   |
   |-> pfs_socket(S)                            =====>> [A], [B], [C], [D], [E]
        |
        | [2]
        |
        |-> pfs_socket_class(S.class)           =====>> [C], [D]
        |
        |-> pfs_thread(T).event_name(S)         =====>> [A]
        |
        | [3]
        |
     3a |-> pfs_account(U, H).event_name(S)     =====>> [F], [G], [H]
        .    |
        .    | [4-RESET]
        .    |
     3b .....+-> pfs_user(U).event_name(S)      =====>> [G]
        .    |
     3c .....+-> pfs_host(H).event_name(S)      =====>> [H]
@endverbatim

  Implemented as:
  - [1] @c start_socket_wait_v1(), @c end_socket_wait_v1().
  - [2] @c close_socket_v1()
  - [3] @c aggregate_thread_waits()
  - [4] @c PFS_account::aggregate_waits()
  - [5] @c PFS_host::aggregate_waits()
  - [A] EVENTS_WAITS_SUMMARY_BY_THREAD_BY_EVENT_NAME,
        @c table_ews_by_thread_by_event_name::make_row()
  - [B] EVENTS_WAITS_SUMMARY_BY_INSTANCE,
        @c table_events_waits_summary_by_instance::make_socket_row()
  - [C] EVENTS_WAITS_SUMMARY_GLOBAL_BY_EVENT_NAME,
        @c table_ews_global_by_event_name::make_socket_row()
  - [D] SOCKET_SUMMARY_BY_EVENT_NAME,
        @c table_socket_summary_by_event_name::make_row()
  - [E] SOCKET_SUMMARY_BY_INSTANCE,
        @c table_socket_summary_by_instance::make_row()
  - [F] EVENTS_WAITS_SUMMARY_BY_ACCOUNT_BY_EVENT_NAME,
        @c table_ews_by_account_by_event_name::make_row()
  - [G] EVENTS_WAITS_SUMMARY_BY_USER_BY_EVENT_NAME,
        @c table_ews_by_user_by_event_name::make_row()
  - [H] EVENTS_WAITS_SUMMARY_BY_HOST_BY_EVENT_NAME,
        @c table_ews_by_host_by_event_name::make_row()

  @subsection IMPL_WAIT_TABLE Table waits

@verbatim
  table_locker(Thread Th, Table Tb, Event = io or lock)
   |
   | [1]
   |
1a |-> pfs_table(Tb)                          =====>> [A], [B], [C]
   |    |
   |    | [2]
   |    |
   |    |-> pfs_table_share(Tb.share)         =====>> [B], [C]
   |         |
   |         | [3]
   |         |
   |         |-> global_table_io_stat         =====>> [C]
   |         |
   |         |-> global_table_lock_stat       =====>> [C]
   |
1b |-> pfs_thread(Th).event_name(E)           =====>> [D], [E], [F], [G]
   |    |
   |    | [ 4-RESET]
   |    |
   |    |-> pfs_account(U, H).event_name(E)   =====>> [E], [F], [G]
   |    .    |
   |    .    | [5-RESET]
   |    .    |
   |    .....+-> pfs_user(U).event_name(E)    =====>> [F]
   |    .    |
   |    .....+-> pfs_host(H).event_name(E)    =====>> [G]
   |
1c |-> pfs_thread(Th).waits_current(W)        =====>> [H]
   |
1d |-> pfs_thread(Th).waits_history(W)        =====>> [I]
   |
1e |-> waits_history_long(W)                  =====>> [J]
@endverbatim

  Implemented as:
  - [1] @c start_table_io_wait_v1(), @c end_table_io_wait_v1()
  - [2] @c close_table_v1()
  - [3] @c drop_table_share_v1()
  - [4] @c TRUNCATE TABLE EVENTS_WAITS_SUMMARY_BY_THREAD_BY_EVENT_NAME
  - [5] @c TRUNCATE TABLE EVENTS_WAITS_SUMMARY_BY_ACCOUNT_BY_EVENT_NAME
  - [A] EVENTS_WAITS_SUMMARY_BY_INSTANCE,
        @c table_events_waits_summary_by_instance::make_table_row()
  - [B] OBJECTS_SUMMARY_GLOBAL_BY_TYPE,
        @c table_os_global_by_type::make_row()
  - [C] EVENTS_WAITS_SUMMARY_GLOBAL_BY_EVENT_NAME,
        @c table_ews_global_by_event_name::make_table_io_row(),
        @c table_ews_global_by_event_name::make_table_lock_row()
  - [D] EVENTS_WAITS_SUMMARY_BY_THREAD_BY_EVENT_NAME,
        @c table_ews_by_thread_by_event_name::make_row()
  - [E] EVENTS_WAITS_SUMMARY_BY_ACCOUNT_BY_EVENT_NAME,
        @c table_ews_by_user_by_account_name::make_row()
  - [F] EVENTS_WAITS_SUMMARY_BY_USER_BY_EVENT_NAME,
        @c table_ews_by_user_by_event_name::make_row()
  - [G] EVENTS_WAITS_SUMMARY_BY_HOST_BY_EVENT_NAME,
        @c table_ews_by_host_by_event_name::make_row()
  - [H] EVENTS_WAITS_CURRENT,
        @c table_events_waits_common::make_row()
  - [I] EVENTS_WAITS_HISTORY,
        @c table_events_waits_common::make_row()
  - [J] EVENTS_WAITS_HISTORY_LONG,
        @c table_events_waits_common::make_row()

  @section IMPL_STAGE Implementation for stages aggregates

  For stages, the tables that contains aggregated data are:
  - EVENTS_STAGES_SUMMARY_BY_ACCOUNT_BY_EVENT_NAME
  - EVENTS_STAGES_SUMMARY_BY_HOST_BY_EVENT_NAME
  - EVENTS_STAGES_SUMMARY_BY_THREAD_BY_EVENT_NAME
  - EVENTS_STAGES_SUMMARY_BY_USER_BY_EVENT_NAME
  - EVENTS_STAGES_SUMMARY_GLOBAL_BY_EVENT_NAME

@verbatim
  start_stage(T, S)
   |
   | [1]
   |
1a |-> pfs_thread(T).event_name(S)            =====>> [A], [B], [C], [D], [E]
   |    |
   |    | [2]
   |    |
   | 2a |-> pfs_account(U, H).event_name(S)   =====>> [B], [C], [D], [E]
   |    .    |
   |    .    | [3-RESET]
   |    .    |
   | 2b .....+-> pfs_user(U).event_name(S)    =====>> [C]
   |    .    |
   | 2c .....+-> pfs_host(H).event_name(S)    =====>> [D], [E]
   |    .    .    |
   |    .    .    | [4-RESET]
   | 2d .    .    |
1b |----+----+----+-> pfs_stage_class(S)      =====>> [E]

@endverbatim

  Implemented as:
  - [1] @c start_stage_v1()
  - [2] @c delete_thread_v1(), @c aggregate_thread_stages()
  - [3] @c PFS_account::aggregate_stages()
  - [4] @c PFS_host::aggregate_stages()
  - [A] EVENTS_STAGES_SUMMARY_BY_THREAD_BY_EVENT_NAME,
        @c table_esgs_by_thread_by_event_name::make_row()
  - [B] EVENTS_STAGES_SUMMARY_BY_ACCOUNT_BY_EVENT_NAME,
        @c table_esgs_by_account_by_event_name::make_row()
  - [C] EVENTS_STAGES_SUMMARY_BY_USER_BY_EVENT_NAME,
        @c table_esgs_by_user_by_event_name::make_row()
  - [D] EVENTS_STAGES_SUMMARY_BY_HOST_BY_EVENT_NAME,
        @c table_esgs_by_host_by_event_name::make_row()
  - [E] EVENTS_STAGES_SUMMARY_GLOBAL_BY_EVENT_NAME,
        @c table_esgs_global_by_event_name::make_row()

@section IMPL_STATEMENT Implementation for statements consumers

  For statements, the tables that contains individual event data are:
  - EVENTS_STATEMENTS_CURRENT
  - EVENTS_STATEMENTS_HISTORY
  - EVENTS_STATEMENTS_HISTORY_LONG

  For statements, the tables that contains aggregated data are:
  - EVENTS_STATEMENTS_SUMMARY_BY_ACCOUNT_BY_EVENT_NAME
  - EVENTS_STATEMENTS_SUMMARY_BY_HOST_BY_EVENT_NAME
  - EVENTS_STATEMENTS_SUMMARY_BY_THREAD_BY_EVENT_NAME
  - EVENTS_STATEMENTS_SUMMARY_BY_USER_BY_EVENT_NAME
  - EVENTS_STATEMENTS_SUMMARY_GLOBAL_BY_EVENT_NAME
  - EVENTS_STATEMENTS_SUMMARY_BY_DIGEST

@verbatim
  statement_locker(T, S)
   |
   | [1]
   |
1a |-> pfs_thread(T).event_name(S)            =====>> [A], [B], [C], [D], [E]
   |    |
   |    | [2]
   |    |
   | 2a |-> pfs_account(U, H).event_name(S)   =====>> [B], [C], [D], [E]
   |    .    |
   |    .    | [3-RESET]
   |    .    |
   | 2b .....+-> pfs_user(U).event_name(S)    =====>> [C]
   |    .    |
   | 2c .....+-> pfs_host(H).event_name(S)    =====>> [D], [E]
   |    .    .    |
   |    .    .    | [4-RESET]
   | 2d .    .    |
1b |----+----+----+-> pfs_statement_class(S)  =====>> [E]
   |
1c |-> pfs_thread(T).statement_current(S)     =====>> [F]
   |
1d |-> pfs_thread(T).statement_history(S)     =====>> [G]
   |
1e |-> statement_history_long(S)              =====>> [H]
   |
1f |-> statement_digest(S)                    =====>> [I]

@endverbatim

  Implemented as:
  - [1] @c start_statement_v1(), end_statement_v1()
       (1a, 1b) is an aggregation by EVENT_NAME,
        (1c, 1d, 1e) is an aggregation by TIME,
        (1f) is an aggregation by DIGEST
        all of these are orthogonal,
        and implemented in end_statement_v1().
  - [2] @c delete_thread_v1(), @c aggregate_thread_statements()
  - [3] @c PFS_account::aggregate_statements()
  - [4] @c PFS_host::aggregate_statements()
  - [A] EVENTS_STATEMENTS_SUMMARY_BY_THREAD_BY_EVENT_NAME,
        @c table_esms_by_thread_by_event_name::make_row()
  - [B] EVENTS_STATEMENTS_SUMMARY_BY_ACCOUNT_BY_EVENT_NAME,
        @c table_esms_by_account_by_event_name::make_row()
  - [C] EVENTS_STATEMENTS_SUMMARY_BY_USER_BY_EVENT_NAME,
        @c table_esms_by_user_by_event_name::make_row()
  - [D] EVENTS_STATEMENTS_SUMMARY_BY_HOST_BY_EVENT_NAME,
        @c table_esms_by_host_by_event_name::make_row()
  - [E] EVENTS_STATEMENTS_SUMMARY_GLOBAL_BY_EVENT_NAME,
        @c table_esms_global_by_event_name::make_row()
  - [F] EVENTS_STATEMENTS_CURRENT,
        @c table_events_statements_current::rnd_next(),
        @c table_events_statements_common::make_row()
  - [G] EVENTS_STATEMENTS_HISTORY,
        @c table_events_statements_history::rnd_next(),
        @c table_events_statements_common::make_row()
  - [H] EVENTS_STATEMENTS_HISTORY_LONG,
        @c table_events_statements_history_long::rnd_next(),
        @c table_events_statements_common::make_row()
  - [I] EVENTS_STATEMENTS_SUMMARY_BY_DIGEST
        @c table_esms_by_digest::make_row()

@section IMPL_TRANSACTION Implementation for transactions consumers

  For transactions, the tables that contains individual event data are:
  - EVENTS_TRANSACTIONS_CURRENT
  - EVENTS_TRANSACTIONS_HISTORY
  - EVENTS_TRANSACTIONS_HISTORY_LONG

  For transactions, the tables that contains aggregated data are:
  - EVENTS_TRANSACTIONS_SUMMARY_BY_ACCOUNT_BY_EVENT_NAME
  - EVENTS_TRANSACTIONS_SUMMARY_BY_HOST_BY_EVENT_NAME
  - EVENTS_TRANSACTIONS_SUMMARY_BY_THREAD_BY_EVENT_NAME
  - EVENTS_TRANSACTIONS_SUMMARY_BY_USER_BY_EVENT_NAME
  - EVENTS_TRANSACTIONS_SUMMARY_GLOBAL_BY_EVENT_NAME

@verbatim
  transaction_locker(T, TX)
   |
   | [1]
   |
1a |-> pfs_thread(T).event_name(TX)              =====>> [A], [B], [C], [D], [E]
   |    |
   |    | [2]
   |    |
   | 2a |-> pfs_account(U, H).event_name(TX)     =====>> [B], [C], [D], [E]
   |    .    |
   |    .    | [3-RESET]
   |    .    |
   | 2b .....+-> pfs_user(U).event_name(TX)      =====>> [C]
   |    .    |
   | 2c .....+-> pfs_host(H).event_name(TX)      =====>> [D], [E]
   |    .    .    |
   |    .    .    | [4-RESET]
   | 2d .    .    |
1b |----+----+----+-> pfs_transaction_class(TX)  =====>> [E]
   |
1c |-> pfs_thread(T).transaction_current(TX)     =====>> [F]
   |
1d |-> pfs_thread(T).transaction_history(TX)     =====>> [G]
   |
1e |-> transaction_history_long(TX)              =====>> [H]

@endverbatim

  Implemented as:
  - [1] @c start_transaction_v1(), end_transaction_v1()
       (1a, 1b) is an aggregation by EVENT_NAME,
        (1c, 1d, 1e) is an aggregation by TIME,
        all of these are orthogonal,
        and implemented in end_transaction_v1().
  - [2] @c delete_thread_v1(), @c aggregate_thread_transactions()
  - [3] @c PFS_account::aggregate_transactions()
  - [4] @c PFS_host::aggregate_transactions()

  - [A] EVENTS_TRANSACTIONS_SUMMARY_BY_THREAD_BY_EVENT_NAME,
        @c table_ets_by_thread_by_event_name::make_row()
  - [B] EVENTS_TRANSACTIONS_SUMMARY_BY_ACCOUNT_BY_EVENT_NAME,
        @c table_ets_by_account_by_event_name::make_row()
  - [C] EVENTS_TRANSACTIONS_SUMMARY_BY_USER_BY_EVENT_NAME,
        @c table_ets_by_user_by_event_name::make_row()
  - [D] EVENTS_TRANSACTIONS_SUMMARY_BY_HOST_BY_EVENT_NAME,
        @c table_ets_by_host_by_event_name::make_row()
  - [E] EVENTS_TRANSACTIONS_SUMMARY_GLOBAL_BY_EVENT_NAME,
        @c table_ets_global_by_event_name::make_row()
  - [F] EVENTS_TRANSACTIONS_CURRENT,
        @c table_events_transactions_current::rnd_next(),
        @c table_events_transactions_common::make_row()
  - [G] EVENTS_TRANSACTIONS_HISTORY,
        @c table_events_transactions_history::rnd_next(),
        @c table_events_transactions_common::make_row()
  - [H] EVENTS_TRANSACTIONS_HISTORY_LONG,
        @c table_events_transactions_history_long::rnd_next(),
        @c table_events_transactions_common::make_row()

@section IMPL_MEMORY Implementation for memory instruments

  For memory, there are no tables that contains individual event data.

  For memory, the tables that contains aggregated data are:
  - MEMORY_SUMMARY_BY_ACCOUNT_BY_EVENT_NAME
  - MEMORY_SUMMARY_BY_HOST_BY_EVENT_NAME
  - MEMORY_SUMMARY_BY_THREAD_BY_EVENT_NAME
  - MEMORY_SUMMARY_BY_USER_BY_EVENT_NAME
  - MEMORY_SUMMARY_GLOBAL_BY_EVENT_NAME

@verbatim
  memory_event(T, S)
   |
   | [1]
   |
1a |-> pfs_thread(T).event_name(S)            =====>> [A], [B], [C], [D], [E]
   |    |
   |    | [2]
   |    |
1+ | 2a |-> pfs_account(U, H).event_name(S)   =====>> [B], [C], [D], [E]
   |    .    |
   |    .    | [3-RESET]
   |    .    |
1+ | 2b .....+-> pfs_user(U).event_name(S)    =====>> [C]
   |    .    |
1+ | 2c .....+-> pfs_host(H).event_name(S)    =====>> [D], [E]
   |    .    .    |
   |    .    .    | [4-RESET]
   | 2d .    .    |
1b |----+----+----+-> global.event_name(S)    =====>> [E]

@endverbatim

  Implemented as:
  - [1] @c pfs_memory_alloc_v1(),
        @c pfs_memory_realloc_v1(),
        @c pfs_memory_free_v1().
  - [1+] are overflows that can happen during [1a],
        implemented with @c carry_memory_stat_delta()
  - [2] @c delete_thread_v1(), @c aggregate_thread_memory()
  - [3] @c PFS_account::aggregate_memory()
  - [4] @c PFS_host::aggregate_memory()
  - [A] EVENTS_STATEMENTS_SUMMARY_BY_THREAD_BY_EVENT_NAME,
        @c table_mems_by_thread_by_event_name::make_row()
  - [B] EVENTS_STATEMENTS_SUMMARY_BY_ACCOUNT_BY_EVENT_NAME,
        @c table_mems_by_account_by_event_name::make_row()
  - [C] EVENTS_STATEMENTS_SUMMARY_BY_USER_BY_EVENT_NAME,
        @c table_mems_by_user_by_event_name::make_row()
  - [D] EVENTS_STATEMENTS_SUMMARY_BY_HOST_BY_EVENT_NAME,
        @c table_mems_by_host_by_event_name::make_row()
  - [E] EVENTS_STATEMENTS_SUMMARY_GLOBAL_BY_EVENT_NAME,
        @c table_mems_global_by_event_name::make_row()

*/

/**
  @defgroup Performance_schema Performance Schema
  The performance schema component.
  For details, see the
  @ref PAGE_PERFORMANCE_SCHEMA "performance schema main page".

  @defgroup Performance_schema_implementation Performance Schema Implementation
  @ingroup Performance_schema

  @defgroup Performance_schema_tables Performance Schema Tables
  @ingroup Performance_schema_implementation
*/

thread_local_key_t THR_PFS;
thread_local_key_t THR_PFS_VG;   // global_variables
thread_local_key_t THR_PFS_SV;   // session_variables
thread_local_key_t THR_PFS_VBT;  // variables_by_thread
thread_local_key_t THR_PFS_SG;   // global_status
thread_local_key_t THR_PFS_SS;   // session_status
thread_local_key_t THR_PFS_SBT;  // status_by_thread
thread_local_key_t THR_PFS_SBU;  // status_by_user
thread_local_key_t THR_PFS_SBH;  // status_by_host
thread_local_key_t THR_PFS_SBA;  // status_by_account

bool THR_PFS_initialized= false;

static inline PFS_thread*
my_thread_get_THR_PFS()
{
  DBUG_ASSERT(THR_PFS_initialized);
  PFS_thread *thread= static_cast<PFS_thread*>(my_get_thread_local(THR_PFS));
  DBUG_ASSERT(thread == NULL || sanitize_thread(thread) != NULL);
  return thread;
}

static inline void
my_thread_set_THR_PFS(PFS_thread *pfs)
{
  DBUG_ASSERT(THR_PFS_initialized);
  my_set_thread_local(THR_PFS, pfs);
}

/**
  Conversion map from PSI_mutex_operation to enum_operation_type.
  Indexed by enum PSI_mutex_operation.
*/
static enum_operation_type mutex_operation_map[]=
{
  OPERATION_TYPE_LOCK,
  OPERATION_TYPE_TRYLOCK
};

/**
  Conversion map from PSI_rwlock_operation to enum_operation_type.
  Indexed by enum PSI_rwlock_operation.
*/
static enum_operation_type rwlock_operation_map[]=
{
  OPERATION_TYPE_READLOCK,
  OPERATION_TYPE_WRITELOCK,
  OPERATION_TYPE_TRYREADLOCK,
  OPERATION_TYPE_TRYWRITELOCK,

  OPERATION_TYPE_SHAREDLOCK,
  OPERATION_TYPE_SHAREDEXCLUSIVELOCK,
  OPERATION_TYPE_EXCLUSIVELOCK,
  OPERATION_TYPE_TRYSHAREDLOCK,
  OPERATION_TYPE_TRYSHAREDEXCLUSIVELOCK,
  OPERATION_TYPE_TRYEXCLUSIVELOCK,
};

/**
  Conversion map from PSI_cond_operation to enum_operation_type.
  Indexed by enum PSI_cond_operation.
*/
static enum_operation_type cond_operation_map[]=
{
  OPERATION_TYPE_WAIT,
  OPERATION_TYPE_TIMEDWAIT
};

/**
  Conversion map from PSI_file_operation to enum_operation_type.
  Indexed by enum PSI_file_operation.
*/
static enum_operation_type file_operation_map[]=
{
  OPERATION_TYPE_FILECREATE,
  OPERATION_TYPE_FILECREATETMP,
  OPERATION_TYPE_FILEOPEN,
  OPERATION_TYPE_FILESTREAMOPEN,
  OPERATION_TYPE_FILECLOSE,
  OPERATION_TYPE_FILESTREAMCLOSE,
  OPERATION_TYPE_FILEREAD,
  OPERATION_TYPE_FILEWRITE,
  OPERATION_TYPE_FILESEEK,
  OPERATION_TYPE_FILETELL,
  OPERATION_TYPE_FILEFLUSH,
  OPERATION_TYPE_FILESTAT,
  OPERATION_TYPE_FILEFSTAT,
  OPERATION_TYPE_FILECHSIZE,
  OPERATION_TYPE_FILEDELETE,
  OPERATION_TYPE_FILERENAME,
  OPERATION_TYPE_FILESYNC
};

/**
  Conversion map from PSI_table_operation to enum_operation_type.
  Indexed by enum PSI_table_io_operation.
*/
static enum_operation_type table_io_operation_map[]=
{
  OPERATION_TYPE_TABLE_FETCH,
  OPERATION_TYPE_TABLE_WRITE_ROW,
  OPERATION_TYPE_TABLE_UPDATE_ROW,
  OPERATION_TYPE_TABLE_DELETE_ROW
};

/**
  Conversion map from enum PFS_TL_LOCK_TYPE to enum_operation_type.
  Indexed by enum PFS_TL_LOCK_TYPE.
*/
static enum_operation_type table_lock_operation_map[]=
{
  OPERATION_TYPE_TL_READ_NORMAL, /* PFS_TL_READ */
  OPERATION_TYPE_TL_READ_WITH_SHARED_LOCKS, /* PFS_TL_READ_WITH_SHARED_LOCKS */
  OPERATION_TYPE_TL_READ_HIGH_PRIORITY, /* PFS_TL_READ_HIGH_PRIORITY */
  OPERATION_TYPE_TL_READ_NO_INSERTS, /* PFS_TL_READ_NO_INSERT */
  OPERATION_TYPE_TL_WRITE_ALLOW_WRITE, /* PFS_TL_WRITE_ALLOW_WRITE */
  OPERATION_TYPE_TL_WRITE_CONCURRENT_INSERT, /* PFS_TL_WRITE_CONCURRENT_INSERT */
  OPERATION_TYPE_TL_WRITE_LOW_PRIORITY, /* PFS_TL_WRITE_LOW_PRIORITY */
  OPERATION_TYPE_TL_WRITE_NORMAL, /* PFS_TL_WRITE */
  OPERATION_TYPE_TL_READ_EXTERNAL, /* PFS_TL_READ_EXTERNAL */
  OPERATION_TYPE_TL_WRITE_EXTERNAL /* PFS_TL_WRITE_EXTERNAL */
};

/**
  Conversion map from PSI_socket_operation to enum_operation_type.
  Indexed by enum PSI_socket_operation.
*/
static enum_operation_type socket_operation_map[]=
{
  OPERATION_TYPE_SOCKETCREATE,
  OPERATION_TYPE_SOCKETCONNECT,
  OPERATION_TYPE_SOCKETBIND,
  OPERATION_TYPE_SOCKETCLOSE,
  OPERATION_TYPE_SOCKETSEND,
  OPERATION_TYPE_SOCKETRECV,
  OPERATION_TYPE_SOCKETSENDTO,
  OPERATION_TYPE_SOCKETRECVFROM,
  OPERATION_TYPE_SOCKETSENDMSG,
  OPERATION_TYPE_SOCKETRECVMSG,
  OPERATION_TYPE_SOCKETSEEK,
  OPERATION_TYPE_SOCKETOPT,
  OPERATION_TYPE_SOCKETSTAT,
  OPERATION_TYPE_SOCKETSHUTDOWN,
  OPERATION_TYPE_SOCKETSELECT
};

/**
  Build the prefix name of a class of instruments in a category.
  For example, this function builds the string 'wait/sync/mutex/sql/' from
  a prefix 'wait/sync/mutex' and a category 'sql'.
  This prefix is used later to build each instrument name, such as
  'wait/sync/mutex/sql/LOCK_open'.
  @param prefix               Prefix for this class of instruments
  @param category             Category name
  @param [out] output         Buffer of length PFS_MAX_INFO_NAME_LENGTH.
  @param [out] output_length  Length of the resulting output string.
  @return 0 for success, non zero for errors
*/
static int build_prefix(const LEX_STRING *prefix, const char *category,
                        char *output, size_t *output_length)
{
  size_t len= strlen(category);
  char *out_ptr= output;
  size_t prefix_length= prefix->length;

  if (unlikely((prefix_length + len + 1) >=
               PFS_MAX_FULL_PREFIX_NAME_LENGTH))
  {
    pfs_print_error("build_prefix: prefix+category is too long <%s> <%s>\n",
                    prefix->str, category);
    return 1;
  }

  if (unlikely(strchr(category, '/') != NULL))
  {
    pfs_print_error("build_prefix: invalid category <%s>\n",
                    category);
    return 1;
  }

  /* output = prefix + category + '/' */
  memcpy(out_ptr, prefix->str, prefix_length);
  out_ptr+= prefix_length;
  if (len > 0)
  {
    memcpy(out_ptr, category, len);
    out_ptr+= len;
    *out_ptr= '/';
    out_ptr++;
  }
  *output_length= int(out_ptr - output);

  return 0;
}

#define REGISTER_BODY_V1(KEY_T, PREFIX, REGISTER_FUNC)                      \
  KEY_T key;                                                                \
  char formatted_name[PFS_MAX_INFO_NAME_LENGTH];                            \
  size_t prefix_length;                                                     \
  size_t len;                                                               \
  size_t full_length;                                                       \
                                                                            \
  DBUG_ASSERT(category != NULL);                                            \
  DBUG_ASSERT(info != NULL);                                                \
  if (unlikely(build_prefix(&PREFIX, category,                              \
                   formatted_name, &prefix_length)) ||                      \
      ! pfs_initialized)                                                    \
  {                                                                         \
    for (; count>0; count--, info++)                                        \
      *(info->m_key)= 0;                                                    \
    return ;                                                                \
  }                                                                         \
                                                                            \
  for (; count>0; count--, info++)                                          \
  {                                                                         \
    DBUG_ASSERT(info->m_key != NULL);                                       \
    DBUG_ASSERT(info->m_name != NULL);                                      \
    len= strlen(info->m_name);                                              \
    full_length= prefix_length + len;                                       \
    if (likely(full_length <= PFS_MAX_INFO_NAME_LENGTH))                    \
    {                                                                       \
      memcpy(formatted_name + prefix_length, info->m_name, len);            \
      key= REGISTER_FUNC(formatted_name, (uint)full_length, info->m_flags); \
    }                                                                       \
    else                                                                    \
    {                                                                       \
      pfs_print_error("REGISTER_BODY_V1: name too long <%s> <%s>\n",        \
                      category, info->m_name);                              \
      key= 0;                                                               \
    }                                                                       \
                                                                            \
    *(info->m_key)= key;                                                    \
  }                                                                         \
  return;

/* Use C linkage for the interface functions. */

C_MODE_START

/**
  Implementation of the mutex instrumentation interface.
  @sa PSI_v1::register_mutex.
*/
void pfs_register_mutex_v1(const char *category,
                           PSI_mutex_info_v1 *info,
                           int count)
{
  REGISTER_BODY_V1(PSI_mutex_key,
                   mutex_instrument_prefix,
                   register_mutex_class)
}

/**
  Implementation of the rwlock instrumentation interface.
  @sa PSI_v1::register_rwlock.
*/
void pfs_register_rwlock_v1(const char *category,
                            PSI_rwlock_info_v1 *info,
                            int count)
{
  PSI_rwlock_key key;
  char rw_formatted_name[PFS_MAX_INFO_NAME_LENGTH];
  char sx_formatted_name[PFS_MAX_INFO_NAME_LENGTH];
  size_t rw_prefix_length;
  size_t sx_prefix_length;
  size_t len;
  size_t full_length;

  DBUG_ASSERT(category != NULL);
  DBUG_ASSERT(info != NULL);
  if (build_prefix(&rwlock_instrument_prefix, category,
                   rw_formatted_name, &rw_prefix_length) ||
      build_prefix(&sxlock_instrument_prefix, category,
                   sx_formatted_name, &sx_prefix_length) ||
      ! pfs_initialized)
  {
    for (; count>0; count--, info++)
      *(info->m_key)= 0;
    return ;
  }

  for (; count>0; count--, info++)
  {
    DBUG_ASSERT(info->m_key != NULL);
    DBUG_ASSERT(info->m_name != NULL);
    len= strlen(info->m_name);

    if (info->m_flags & PSI_RWLOCK_FLAG_SX)
    {
      full_length= sx_prefix_length + len;
      if (likely(full_length <= PFS_MAX_INFO_NAME_LENGTH))
      {
        memcpy(sx_formatted_name + sx_prefix_length, info->m_name, len);
        key= register_rwlock_class(sx_formatted_name, (uint)full_length, info->m_flags);
      }
      else
      {
        pfs_print_error("REGISTER_BODY_V1: (sx) name too long <%s> <%s>\n",
                        category, info->m_name);
        key= 0;
      }
    }
    else
    {
      full_length= rw_prefix_length + len;
      if (likely(full_length <= PFS_MAX_INFO_NAME_LENGTH))
      {
        memcpy(rw_formatted_name + rw_prefix_length, info->m_name, len);
        key= register_rwlock_class(rw_formatted_name, (uint)full_length, info->m_flags);
      }
      else
      {
        pfs_print_error("REGISTER_BODY_V1: (rw) name too long <%s> <%s>\n",
                        category, info->m_name);
        key= 0;
      }
    }

    *(info->m_key)= key;
  }
  return;
}

/**
  Implementation of the cond instrumentation interface.
  @sa PSI_v1::register_cond.
*/
void pfs_register_cond_v1(const char *category,
                          PSI_cond_info_v1 *info,
                          int count)
{
  REGISTER_BODY_V1(PSI_cond_key,
                   cond_instrument_prefix,
                   register_cond_class)
}

/**
  Implementation of the thread instrumentation interface.
  @sa PSI_v1::register_thread.
*/
void pfs_register_thread_v1(const char *category,
                            PSI_thread_info_v1 *info,
                            int count)
{
  REGISTER_BODY_V1(PSI_thread_key,
                   thread_instrument_prefix,
                   register_thread_class)
}

/**
  Implementation of the file instrumentation interface.
  @sa PSI_v1::register_file.
*/
void pfs_register_file_v1(const char *category,
                          PSI_file_info_v1 *info,
                          int count)
{
  REGISTER_BODY_V1(PSI_file_key,
                   file_instrument_prefix,
                   register_file_class)
}

void pfs_register_stage_v1(const char *category,
                           PSI_stage_info_v1 **info_array,
                           int count)
{
  char formatted_name[PFS_MAX_INFO_NAME_LENGTH];
  size_t prefix_length;
  size_t len;
  size_t full_length;
  PSI_stage_info_v1 *info;

  DBUG_ASSERT(category != NULL);
  DBUG_ASSERT(info_array != NULL);
  if (unlikely(build_prefix(&stage_instrument_prefix, category,
               formatted_name, &prefix_length)) ||
      ! pfs_initialized)
  {
    for (; count>0; count--, info_array++)
      (*info_array)->m_key= 0;
    return ;
  }

  for (; count>0; count--, info_array++)
  {
    info= *info_array;
    DBUG_ASSERT(info != NULL);
    DBUG_ASSERT(info->m_name != NULL);
    len= strlen(info->m_name);
    full_length= prefix_length + len;
    if (likely(full_length <= PFS_MAX_INFO_NAME_LENGTH))
    {
      memcpy(formatted_name + prefix_length, info->m_name, len);
      info->m_key= register_stage_class(formatted_name,
                                        (uint)prefix_length,
                                        (uint)full_length,
                                        info->m_flags);
    }
    else
    {
      pfs_print_error("register_stage_v1: name too long <%s> <%s>\n",
                      category, info->m_name);
      info->m_key= 0;
    }
  }
  return;
}

void pfs_register_statement_v1(const char *category,
                               PSI_statement_info_v1 *info,
                               int count)
{
  char formatted_name[PFS_MAX_INFO_NAME_LENGTH];
  size_t prefix_length;
  size_t len;
  size_t full_length;

  DBUG_ASSERT(category != NULL);
  DBUG_ASSERT(info != NULL);
  if (unlikely(build_prefix(&statement_instrument_prefix,
                            category, formatted_name, &prefix_length)) ||
      ! pfs_initialized)
  {
    for (; count>0; count--, info++)
      info->m_key= 0;
    return ;
  }

  for (; count>0; count--, info++)
  {
    DBUG_ASSERT(info->m_name != NULL);
    len= strlen(info->m_name);
    full_length= prefix_length + len;
    if (likely(full_length <= PFS_MAX_INFO_NAME_LENGTH))
    {
      memcpy(formatted_name + prefix_length, info->m_name, len);
      info->m_key= register_statement_class(formatted_name, (uint)full_length, info->m_flags);
    }
    else
    {
      pfs_print_error("register_statement_v1: name too long <%s>\n",
                      info->m_name);
      info->m_key= 0;
    }
  }
  return;
}

void pfs_register_socket_v1(const char *category,
                            PSI_socket_info_v1 *info,
                            int count)
{
  REGISTER_BODY_V1(PSI_socket_key,
                   socket_instrument_prefix,
                   register_socket_class)
}

#define INIT_BODY_V1(T, KEY, ID)                                            \
  PFS_##T##_class *klass;                                                   \
  PFS_##T *pfs;                                                             \
  klass= find_##T##_class(KEY);                                             \
  if (unlikely(klass == NULL))                                              \
    return NULL;                                                            \
  pfs= create_##T(klass, ID);                                               \
  return reinterpret_cast<PSI_##T *> (pfs)

/**
  Implementation of the mutex instrumentation interface.
  @sa PSI_v1::init_mutex.
*/
PSI_mutex*
pfs_init_mutex_v1(PSI_mutex_key key, const void *identity)
{
  INIT_BODY_V1(mutex, key, identity);
}

/**
  Implementation of the mutex instrumentation interface.
  @sa PSI_v1::destroy_mutex.
*/
void pfs_destroy_mutex_v1(PSI_mutex* mutex)
{
  PFS_mutex *pfs= reinterpret_cast<PFS_mutex*> (mutex);

  DBUG_ASSERT(pfs != NULL);

  destroy_mutex(pfs);
}

/**
  Implementation of the rwlock instrumentation interface.
  @sa PSI_v1::init_rwlock.
*/
PSI_rwlock*
pfs_init_rwlock_v1(PSI_rwlock_key key, const void *identity)
{
  INIT_BODY_V1(rwlock, key, identity);
}

/**
  Implementation of the rwlock instrumentation interface.
  @sa PSI_v1::destroy_rwlock.
*/
void pfs_destroy_rwlock_v1(PSI_rwlock* rwlock)
{
  PFS_rwlock *pfs= reinterpret_cast<PFS_rwlock*> (rwlock);

  DBUG_ASSERT(pfs != NULL);

  destroy_rwlock(pfs);
}

/**
  Implementation of the cond instrumentation interface.
  @sa PSI_v1::init_cond.
*/
PSI_cond*
pfs_init_cond_v1(PSI_cond_key key, const void *identity)
{
  INIT_BODY_V1(cond, key, identity);
}

/**
  Implementation of the cond instrumentation interface.
  @sa PSI_v1::destroy_cond.
*/
void pfs_destroy_cond_v1(PSI_cond* cond)
{
  PFS_cond *pfs= reinterpret_cast<PFS_cond*> (cond);

  DBUG_ASSERT(pfs != NULL);

  destroy_cond(pfs);
}

/**
  Implementation of the table instrumentation interface.
  @sa PSI_v1::get_table_share.
*/
PSI_table_share*
pfs_get_table_share_v1(my_bool temporary, TABLE_SHARE *share)
{
  /* Ignore temporary tables and views. */
  if (temporary || share->is_view)
    return NULL;
  /* An instrumented thread is required, for LF_PINS. */
  PFS_thread *pfs_thread= my_thread_get_THR_PFS();
  if (unlikely(pfs_thread == NULL))
    return NULL;
  PFS_table_share* pfs_share;
  pfs_share= find_or_create_table_share(pfs_thread, temporary, share);
  return reinterpret_cast<PSI_table_share*> (pfs_share);
}

/**
  Implementation of the table instrumentation interface.
  @sa PSI_v1::release_table_share.
*/
void pfs_release_table_share_v1(PSI_table_share* share)
{
  PFS_table_share* pfs= reinterpret_cast<PFS_table_share*> (share);

  if (unlikely(pfs == NULL))
    return;

  release_table_share(pfs);
}

/**
  Implementation of the table instrumentation interface.
  @sa PSI_v1::drop_table_share.
*/
void
pfs_drop_table_share_v1(my_bool temporary,
                        const char *schema_name, int schema_name_length,
                        const char *table_name, int table_name_length)
{
  /* Ignore temporary tables. */
  if (temporary)
    return;
  PFS_thread *pfs_thread= my_thread_get_THR_PFS();
  if (unlikely(pfs_thread == NULL))
    return;
  /* TODO: temporary tables */
  drop_table_share(pfs_thread, temporary, schema_name, schema_name_length,
                   table_name, table_name_length);
}

/**
  Implementation of the table instrumentation interface.
  @sa PSI_v1::open_table.
*/
PSI_table*
pfs_open_table_v1(PSI_table_share *share, const void *identity)
{
  PFS_table_share *pfs_table_share= reinterpret_cast<PFS_table_share*> (share);

  if (unlikely(pfs_table_share == NULL))
    return NULL;

  /* This object is not to be instrumented. */
  if (! pfs_table_share->m_enabled)
    return NULL;

  /* This object is instrumented, but all table instruments are disabled. */
  if (! global_table_io_class.m_enabled && ! global_table_lock_class.m_enabled)
    return NULL;

  /*
    When the performance schema is off, do not instrument anything.
    Table handles have short life cycle, instrumentation will happen
    again if needed during the next open().
  */
  if (! flag_global_instrumentation)
    return NULL;

  PFS_thread *thread= my_thread_get_THR_PFS();
  if (unlikely(thread == NULL))
    return NULL;

  PFS_table *pfs_table= create_table(pfs_table_share, thread, identity);
  return reinterpret_cast<PSI_table *> (pfs_table);
}

/**
  Implementation of the table instrumentation interface.
  @sa PSI_v1::unbind_table.
*/
void pfs_unbind_table_v1(PSI_table *table)
{
  PFS_table *pfs= reinterpret_cast<PFS_table*> (table);
  if (likely(pfs != NULL))
  {
    pfs->m_thread_owner= NULL;
    pfs->m_owner_event_id= 0;
  }
}

/**
  Implementation of the table instrumentation interface.
  @sa PSI_v1::rebind_table.
*/
PSI_table *
pfs_rebind_table_v1(PSI_table_share *share, const void *identity, PSI_table *table)
{
  PFS_table *pfs= reinterpret_cast<PFS_table*> (table);
  if (likely(pfs != NULL))
  {
    DBUG_ASSERT(pfs->m_thread_owner == NULL);

    if (unlikely(! pfs->m_share->m_enabled))
    {
      destroy_table(pfs);
      return NULL;
    }

    if (unlikely(! global_table_io_class.m_enabled && ! global_table_lock_class.m_enabled))
    {
      destroy_table(pfs);
      return NULL;
    }

    if (unlikely(! flag_global_instrumentation))
    {
      destroy_table(pfs);
      return NULL;
    }

    /* The table handle was already instrumented, reuse it for this thread. */
    PFS_thread *thread= my_thread_get_THR_PFS();
    pfs->m_thread_owner= thread;
    if (thread != NULL)
      pfs->m_owner_event_id= thread->m_event_id;
    else
      pfs->m_owner_event_id= 0;
    return table;
  }

  /* See open_table_v1() */

  PFS_table_share *pfs_table_share= reinterpret_cast<PFS_table_share*> (share);

  if (unlikely(pfs_table_share == NULL))
    return NULL;

  if (! pfs_table_share->m_enabled)
    return NULL;

  if (! global_table_io_class.m_enabled && ! global_table_lock_class.m_enabled)
    return NULL;

  if (! flag_global_instrumentation)
    return NULL;

  PFS_thread *thread= my_thread_get_THR_PFS();
  if (unlikely(thread == NULL))
    return NULL;

  PFS_table *pfs_table= create_table(pfs_table_share, thread, identity);
  return reinterpret_cast<PSI_table *> (pfs_table);
}

/**
  Implementation of the table instrumentation interface.
  @sa PSI_v1::close_table.
*/
void pfs_close_table_v1(TABLE_SHARE *server_share, PSI_table *table)
{
  PFS_table *pfs= reinterpret_cast<PFS_table*> (table);
  if (unlikely(pfs == NULL))
    return;
  pfs->aggregate(server_share);
  destroy_table(pfs);
}

PSI_socket*
pfs_init_socket_v1(PSI_socket_key key, const my_socket *fd,
                   const struct sockaddr *addr, socklen_t addr_len)
{
  PFS_socket_class *klass;
  PFS_socket *pfs;
  klass= find_socket_class(key);
  if (unlikely(klass == NULL))
    return NULL;
  pfs= create_socket(klass, fd, addr, addr_len);
  return reinterpret_cast<PSI_socket *> (pfs);
}

void pfs_destroy_socket_v1(PSI_socket *socket)
{
  PFS_socket *pfs= reinterpret_cast<PFS_socket*> (socket);

  DBUG_ASSERT(pfs != NULL);

  destroy_socket(pfs);
}

/**
  Implementation of the file instrumentation interface.
  @sa PSI_v1::create_file.
*/
void pfs_create_file_v1(PSI_file_key key, const char *name, File file)
{
  if (! flag_global_instrumentation)
    return;
  int index= (int) file;
  if (unlikely(index < 0))
    return;
  PFS_file_class *klass= find_file_class(key);
  if (unlikely(klass == NULL))
    return;
  if (! klass->m_enabled)
    return;

  /* A thread is needed for LF_PINS */
  PFS_thread *pfs_thread= my_thread_get_THR_PFS();
  if (unlikely(pfs_thread == NULL))
    return;

  if (flag_thread_instrumentation && ! pfs_thread->m_enabled)
    return;

  /*
    We want this check after pfs_thread->m_enabled,
    to avoid reporting false loss.
  */
  if (unlikely(index >= file_handle_max))
  {
    file_handle_lost++;
    return;
  }

  uint len= (uint)strlen(name);
  PFS_file *pfs_file= find_or_create_file(pfs_thread, klass, name, len, true);

  file_handle_array[index]= pfs_file;
}

/**
  Arguments given from a parent to a child thread, packaged in one structure.
  This data is used when spawning a new instrumented thread.
  @sa pfs_spawn_thread.
*/
struct PFS_spawn_thread_arg
{
  ulonglong m_thread_internal_id;
  char m_username[USERNAME_LENGTH];
  uint m_username_length;
  char m_hostname[HOSTNAME_LENGTH];
  uint m_hostname_length;

  PSI_thread_key m_child_key;
  const void *m_child_identity;
  void *(*m_user_start_routine)(void*);
  void *m_user_arg;
};

extern "C" void* pfs_spawn_thread(void *arg)
{
  PFS_spawn_thread_arg *typed_arg= (PFS_spawn_thread_arg*) arg;
  void *user_arg;
  void *(*user_start_routine)(void*);

  PFS_thread *pfs;

  /* First, attach instrumentation to this newly created pthread. */
  PFS_thread_class *klass= find_thread_class(typed_arg->m_child_key);
  if (likely(klass != NULL))
  {
    pfs= create_thread(klass, typed_arg->m_child_identity, 0);
    if (likely(pfs != NULL))
    {
      pfs->m_thread_os_id= my_thread_os_id();
      clear_thread_account(pfs);

      pfs->m_parent_thread_internal_id= typed_arg->m_thread_internal_id;

      memcpy(pfs->m_username, typed_arg->m_username, sizeof(pfs->m_username));
      pfs->m_username_length= typed_arg->m_username_length;

      memcpy(pfs->m_hostname, typed_arg->m_hostname, sizeof(pfs->m_hostname));
      pfs->m_hostname_length= typed_arg->m_hostname_length;

      set_thread_account(pfs);
    }
  }
  else
  {
    pfs= NULL;
  }
  my_thread_set_THR_PFS(pfs);

  /*
    Secondly, free the memory allocated in spawn_thread_v1().
    It is preferable to do this before invoking the user
    routine, to avoid memory leaks at shutdown, in case
    the server exits without waiting for this thread.
  */
  user_start_routine= typed_arg->m_user_start_routine;
  user_arg= typed_arg->m_user_arg;
  my_free(typed_arg);

  /* Then, execute the user code for this thread. */
  (*user_start_routine)(user_arg);

  return NULL;
}

/**
  Implementation of the thread instrumentation interface.
  @sa PSI_v1::spawn_thread.
*/
int pfs_spawn_thread_v1(PSI_thread_key key,
                        my_thread_handle *thread, const my_thread_attr_t *attr,
                        void *(*start_routine)(void*), void *arg)
{
  PFS_spawn_thread_arg *psi_arg;
  PFS_thread *parent;

  /* psi_arg can not be global, and can not be a local variable. */
  psi_arg= (PFS_spawn_thread_arg*) my_malloc(PSI_NOT_INSTRUMENTED,
                                             sizeof(PFS_spawn_thread_arg),
                                             MYF(MY_WME));
  if (unlikely(psi_arg == NULL))
    return EAGAIN;

  psi_arg->m_child_key= key;
  psi_arg->m_child_identity= (arg ? arg : thread);
  psi_arg->m_user_start_routine= start_routine;
  psi_arg->m_user_arg= arg;

  parent= my_thread_get_THR_PFS();
  if (parent != NULL)
  {
    /*
      Make a copy of the parent attributes.
      This is required, because instrumentation for this thread (the parent)
      may be destroyed before the child thread instrumentation is created.
    */
    psi_arg->m_thread_internal_id= parent->m_thread_internal_id;

    memcpy(psi_arg->m_username, parent->m_username, sizeof(psi_arg->m_username));
    psi_arg->m_username_length= parent->m_username_length;

    memcpy(psi_arg->m_hostname, parent->m_hostname, sizeof(psi_arg->m_hostname));
    psi_arg->m_hostname_length= parent->m_hostname_length;
  }
  else
  {
    psi_arg->m_thread_internal_id= 0;
    psi_arg->m_username_length= 0;
    psi_arg->m_hostname_length= 0;
  }

  int result= my_thread_create(thread, attr, pfs_spawn_thread, psi_arg);
  if (unlikely(result != 0))
    my_free(psi_arg);
  return result;
}

/**
  Implementation of the thread instrumentation interface.
  @sa PSI_v1::new_thread.
*/
PSI_thread*
pfs_new_thread_v1(PSI_thread_key key, const void *identity, ulonglong processlist_id)
{
  PFS_thread *pfs;

  PFS_thread_class *klass= find_thread_class(key);
  if (likely(klass != NULL))
    pfs= create_thread(klass, identity, processlist_id);
  else
    pfs= NULL;

  return reinterpret_cast<PSI_thread*> (pfs);
}

/**
  Implementation of the thread instrumentation interface.
  @sa PSI_v1::set_thread_id.
*/
void pfs_set_thread_id_v1(PSI_thread *thread, ulonglong processlist_id)
{
  PFS_thread *pfs= reinterpret_cast<PFS_thread*> (thread);
  if (unlikely(pfs == NULL))
    return;
  pfs->m_processlist_id= (ulong)processlist_id;
}

/**
  Implementation of the thread instrumentation interface.
  @sa PSI_v1::set_thread_THD.
*/
void pfs_set_thread_THD_v1(PSI_thread *thread, THD *thd)
{
  PFS_thread *pfs= reinterpret_cast<PFS_thread*> (thread);
  if (unlikely(pfs == NULL))
    return;
  pfs->m_thd= thd;
}

/**
  Implementation of the thread instrumentation interface.
  @sa PSI_v1::set_thread_os_thread_id.
*/
void pfs_set_thread_os_id_v1(PSI_thread *thread)
{
  PFS_thread *pfs= reinterpret_cast<PFS_thread*> (thread);
  if (unlikely(pfs == NULL))
    return;
  pfs->m_thread_os_id= my_thread_os_id();
}

/**
  Implementation of the thread instrumentation interface.
  @sa PSI_v1::get_thread_id.
*/
PSI_thread*
pfs_get_thread_v1(void)
{
  PFS_thread *pfs= my_thread_get_THR_PFS();
  return reinterpret_cast<PSI_thread*> (pfs);
}

/**
  Implementation of the thread instrumentation interface.
  @sa PSI_v1::set_thread_user.
*/
void pfs_set_thread_user_v1(const char *user, int user_len)
{
  pfs_dirty_state dirty_state;
  PFS_thread *pfs= my_thread_get_THR_PFS();

  DBUG_ASSERT((user != NULL) || (user_len == 0));
  DBUG_ASSERT(user_len >= 0);
  DBUG_ASSERT((uint) user_len <= sizeof(pfs->m_username));

  if (unlikely(pfs == NULL))
    return;

  aggregate_thread(pfs, pfs->m_account, pfs->m_user, pfs->m_host);

  pfs->m_session_lock.allocated_to_dirty(& dirty_state);

  clear_thread_account(pfs);

  if (user_len > 0)
    memcpy(pfs->m_username, user, user_len);
  pfs->m_username_length= user_len;

  set_thread_account(pfs);

  bool enabled;
  bool history;
  if (pfs->m_account != NULL)
  {
    enabled= pfs->m_account->m_enabled;
    history= pfs->m_account->m_history;
  }
  else
  {
    if ((pfs->m_username_length > 0) && (pfs->m_hostname_length > 0))
    {
      lookup_setup_actor(pfs,
                         pfs->m_username, pfs->m_username_length,
                         pfs->m_hostname, pfs->m_hostname_length,
                         &enabled, &history);
    }
    else
    {
      /* There is no setting for background threads */
      enabled= true;
      history= true;
    }
  }
  pfs->set_enabled(enabled);
  pfs->set_history(history);

  pfs->m_session_lock.dirty_to_allocated(& dirty_state);
}

/**
  Implementation of the thread instrumentation interface.
  @sa PSI_v1::set_thread_account.
*/
void pfs_set_thread_account_v1(const char *user, int user_len,
                               const char *host, int host_len)
{
  pfs_dirty_state dirty_state;
  PFS_thread *pfs= my_thread_get_THR_PFS();

  DBUG_ASSERT((user != NULL) || (user_len == 0));
  DBUG_ASSERT(user_len >= 0);
  DBUG_ASSERT((uint) user_len <= sizeof(pfs->m_username));
  DBUG_ASSERT((host != NULL) || (host_len == 0));
  DBUG_ASSERT(host_len >= 0);
  DBUG_ASSERT((uint) host_len <= sizeof(pfs->m_hostname));

  if (unlikely(pfs == NULL))
    return;

  pfs->m_session_lock.allocated_to_dirty(& dirty_state);

  clear_thread_account(pfs);

  if (host_len > 0)
    memcpy(pfs->m_hostname, host, host_len);
  pfs->m_hostname_length= host_len;

  if (user_len > 0)
    memcpy(pfs->m_username, user, user_len);
  pfs->m_username_length= user_len;

  set_thread_account(pfs);

  bool enabled;
  bool history;
  if (pfs->m_account != NULL)
  {
    enabled= pfs->m_account->m_enabled;
    history= pfs->m_account->m_history;
  }
  else
  {
    if ((pfs->m_username_length > 0) && (pfs->m_hostname_length > 0))
    {
      lookup_setup_actor(pfs,
                         pfs->m_username, pfs->m_username_length,
                         pfs->m_hostname, pfs->m_hostname_length,
                         &enabled, &history);
    }
    else
    {
      /* There is no setting for background threads */
      enabled= true;
      history= true;
    }
  }
  pfs->set_enabled(enabled);
  pfs->set_history(history);

  pfs->m_session_lock.dirty_to_allocated(& dirty_state);
}

/**
  Implementation of the thread instrumentation interface.
  @sa PSI_v1::set_thread_db.
*/
void pfs_set_thread_db_v1(const char* db, int db_len)
{
  PFS_thread *pfs= my_thread_get_THR_PFS();

  DBUG_ASSERT((db != NULL) || (db_len == 0));
  DBUG_ASSERT(db_len >= 0);
  DBUG_ASSERT((uint) db_len <= sizeof(pfs->m_dbname));

  if (likely(pfs != NULL))
  {
    pfs_dirty_state dirty_state;
    pfs->m_stmt_lock.allocated_to_dirty(& dirty_state);
    if (db_len > 0)
      memcpy(pfs->m_dbname, db, db_len);
    pfs->m_dbname_length= db_len;
    pfs->m_stmt_lock.dirty_to_allocated(& dirty_state);
  }
}

/**
  Implementation of the thread instrumentation interface.
  @sa PSI_v1::set_thread_command.
*/
void pfs_set_thread_command_v1(int command)
{
  PFS_thread *pfs= my_thread_get_THR_PFS();

  DBUG_ASSERT(command >= 0);
  DBUG_ASSERT(command <= (int) COM_END);

  if (likely(pfs != NULL))
  {
    pfs->m_command= command;
  }
}

/**
Implementation of the thread instrumentation interface.
@sa PSI_v1::set_thread_connection_type.
*/
void pfs_set_connection_type_v1(opaque_vio_type conn_type)
{
  PFS_thread *pfs= my_thread_get_THR_PFS();

  DBUG_ASSERT(conn_type >= FIRST_VIO_TYPE);
  DBUG_ASSERT(conn_type <= LAST_VIO_TYPE);

  if (likely(pfs != NULL))
  {
    pfs->m_connection_type= static_cast<enum_vio_type> (conn_type);
  }
}


/**
  Implementation of the thread instrumentation interface.
  @sa PSI_v1::set_thread_start_time.
*/
void pfs_set_thread_start_time_v1(time_t start_time)
{
  PFS_thread *pfs= my_thread_get_THR_PFS();

  if (likely(pfs != NULL))
  {
    pfs->m_start_time= start_time;
  }
}

/**
  Implementation of the thread instrumentation interface.
  @sa PSI_v1::set_thread_state.
*/
void pfs_set_thread_state_v1(const char* state)
{
  /* DEPRECATED. */
}

/**
  Implementation of the thread instrumentation interface.
  @sa PSI_v1::set_thread_info.
*/
void pfs_set_thread_info_v1(const char* info, uint info_len)
{
  pfs_dirty_state dirty_state;
  PFS_thread *pfs= my_thread_get_THR_PFS();

  DBUG_ASSERT((info != NULL) || (info_len == 0));

  if (likely(pfs != NULL))
  {
    if ((info != NULL) && (info_len > 0))
    {
      if (info_len > sizeof(pfs->m_processlist_info))
        info_len= sizeof(pfs->m_processlist_info);

      pfs->m_stmt_lock.allocated_to_dirty(& dirty_state);
      memcpy(pfs->m_processlist_info, info, info_len);
      pfs->m_processlist_info_length= info_len;
      pfs->m_stmt_lock.dirty_to_allocated(& dirty_state);
    }
    else
    {
      pfs->m_stmt_lock.allocated_to_dirty(& dirty_state);
      pfs->m_processlist_info_length= 0;
      pfs->m_stmt_lock.dirty_to_allocated(& dirty_state);
    }
  }
}

/**
  Implementation of the thread instrumentation interface.
  @sa PSI_v1::set_thread.
*/
void pfs_set_thread_v1(PSI_thread* thread)
{
  PFS_thread *pfs= reinterpret_cast<PFS_thread*> (thread);
  my_thread_set_THR_PFS(pfs);
}

/**
  Implementation of the thread instrumentation interface.
  @sa PSI_v1::delete_current_thread.
*/
void pfs_delete_current_thread_v1(void)
{
  PFS_thread *thread= my_thread_get_THR_PFS();
  if (thread != NULL)
  {
    aggregate_thread(thread, thread->m_account, thread->m_user, thread->m_host);
    my_thread_set_THR_PFS(NULL);
    destroy_thread(thread);
  }
}

/**
  Implementation of the thread instrumentation interface.
  @sa PSI_v1::delete_thread.
*/
void pfs_delete_thread_v1(PSI_thread *thread)
{
  PFS_thread *pfs= reinterpret_cast<PFS_thread*> (thread);

  if (pfs != NULL)
  {
    aggregate_thread(pfs, pfs->m_account, pfs->m_user, pfs->m_host);
    destroy_thread(pfs);
  }
}

/**
  Implementation of the mutex instrumentation interface.
  @sa PSI_v1::start_mutex_wait.
*/
PSI_mutex_locker*
pfs_start_mutex_wait_v1(PSI_mutex_locker_state *state,
                        PSI_mutex *mutex, PSI_mutex_operation op,
                        const char *src_file, uint src_line)
{
  PFS_mutex *pfs_mutex= reinterpret_cast<PFS_mutex*> (mutex);
  DBUG_ASSERT((int) op >= 0);
  DBUG_ASSERT((uint) op < array_elements(mutex_operation_map));
  DBUG_ASSERT(state != NULL);

  DBUG_ASSERT(pfs_mutex != NULL);
  DBUG_ASSERT(pfs_mutex->m_class != NULL);

  if (! pfs_mutex->m_enabled)
    return NULL;

  uint flags;
  ulonglong timer_start= 0;

  if (flag_thread_instrumentation)
  {
    PFS_thread *pfs_thread= my_thread_get_THR_PFS();
    if (unlikely(pfs_thread == NULL))
      return NULL;
    if (! pfs_thread->m_enabled)
      return NULL;
    state->m_thread= reinterpret_cast<PSI_thread *> (pfs_thread);
    flags= STATE_FLAG_THREAD;

    if (pfs_mutex->m_timed)
    {
      timer_start= get_timer_raw_value_and_function(wait_timer, & state->m_timer);
      state->m_timer_start= timer_start;
      flags|= STATE_FLAG_TIMED;
    }

    if (flag_events_waits_current)
    {
      if (unlikely(pfs_thread->m_events_waits_current >=
                   & pfs_thread->m_events_waits_stack[WAIT_STACK_SIZE]))
      {
        locker_lost++;
        return NULL;
      }
      PFS_events_waits *wait= pfs_thread->m_events_waits_current;
      state->m_wait= wait;
      flags|= STATE_FLAG_EVENT;

      PFS_events_waits *parent_event= wait - 1;
      wait->m_event_type= EVENT_TYPE_WAIT;
      wait->m_nesting_event_id= parent_event->m_event_id;
      wait->m_nesting_event_type= parent_event->m_event_type;

      wait->m_thread_internal_id= pfs_thread->m_thread_internal_id;
      wait->m_class= pfs_mutex->m_class;
      wait->m_timer_start= timer_start;
      wait->m_timer_end= 0;
      wait->m_object_instance_addr= pfs_mutex->m_identity;
      wait->m_event_id= pfs_thread->m_event_id++;
      wait->m_end_event_id= 0;
      wait->m_operation= mutex_operation_map[(int) op];
      wait->m_source_file= src_file;
      wait->m_source_line= src_line;
      wait->m_wait_class= WAIT_CLASS_MUTEX;

      pfs_thread->m_events_waits_current++;
    }
  }
  else
  {
    if (pfs_mutex->m_timed)
    {
      timer_start= get_timer_raw_value_and_function(wait_timer, & state->m_timer);
      state->m_timer_start= timer_start;
      flags= STATE_FLAG_TIMED;
      state->m_thread= NULL;
    }
    else
    {
      /*
        Complete shortcut.
      */
      /* Aggregate to EVENTS_WAITS_SUMMARY_BY_INSTANCE (counted) */
      pfs_mutex->m_mutex_stat.m_wait_stat.aggregate_counted();
      return NULL;
    }
  }

  state->m_flags= flags;
  state->m_mutex= mutex;
  return reinterpret_cast<PSI_mutex_locker*> (state);
}

/**
  Implementation of the rwlock instrumentation interface.
  @sa PSI_v1::start_rwlock_rdwait
  @sa PSI_v1::start_rwlock_wrwait
*/
PSI_rwlock_locker*
pfs_start_rwlock_wait_v1(PSI_rwlock_locker_state *state,
                         PSI_rwlock *rwlock,
                         PSI_rwlock_operation op,
                         const char *src_file, uint src_line)
{
  PFS_rwlock *pfs_rwlock= reinterpret_cast<PFS_rwlock*> (rwlock);
  DBUG_ASSERT(static_cast<int> (op) >= 0);
  DBUG_ASSERT(static_cast<uint> (op) < array_elements(rwlock_operation_map));
  DBUG_ASSERT(state != NULL);
  DBUG_ASSERT(pfs_rwlock != NULL);
  DBUG_ASSERT(pfs_rwlock->m_class != NULL);

  /* Operations supported for READ WRITE LOCK */

  DBUG_ASSERT(   pfs_rwlock->m_class->is_shared_exclusive()
              || (op == PSI_RWLOCK_READLOCK)
              || (op == PSI_RWLOCK_WRITELOCK)
              || (op == PSI_RWLOCK_TRYREADLOCK)
              || (op == PSI_RWLOCK_TRYWRITELOCK)
             );

  /* Operations supported for SHARED EXCLUSIVE LOCK */

  DBUG_ASSERT(   ! pfs_rwlock->m_class->is_shared_exclusive()
              || (op == PSI_RWLOCK_SHAREDLOCK)
              || (op == PSI_RWLOCK_SHAREDEXCLUSIVELOCK)
              || (op == PSI_RWLOCK_EXCLUSIVELOCK)
              || (op == PSI_RWLOCK_TRYSHAREDLOCK)
              || (op == PSI_RWLOCK_TRYSHAREDEXCLUSIVELOCK)
              || (op == PSI_RWLOCK_TRYEXCLUSIVELOCK)
             );

  if (! pfs_rwlock->m_enabled)
    return NULL;

  uint flags;
  ulonglong timer_start= 0;

  if (flag_thread_instrumentation)
  {
    PFS_thread *pfs_thread= my_thread_get_THR_PFS();
    if (unlikely(pfs_thread == NULL))
      return NULL;
    if (! pfs_thread->m_enabled)
      return NULL;
    state->m_thread= reinterpret_cast<PSI_thread *> (pfs_thread);
    flags= STATE_FLAG_THREAD;

    if (pfs_rwlock->m_timed)
    {
      timer_start= get_timer_raw_value_and_function(wait_timer, & state->m_timer);
      state->m_timer_start= timer_start;
      flags|= STATE_FLAG_TIMED;
    }

    if (flag_events_waits_current)
    {
      if (unlikely(pfs_thread->m_events_waits_current >=
                   & pfs_thread->m_events_waits_stack[WAIT_STACK_SIZE]))
      {
        locker_lost++;
        return NULL;
      }
      PFS_events_waits *wait= pfs_thread->m_events_waits_current;
      state->m_wait= wait;
      flags|= STATE_FLAG_EVENT;

      PFS_events_waits *parent_event= wait - 1;
      wait->m_event_type= EVENT_TYPE_WAIT;
      wait->m_nesting_event_id= parent_event->m_event_id;
      wait->m_nesting_event_type= parent_event->m_event_type;

      wait->m_thread_internal_id= pfs_thread->m_thread_internal_id;
      wait->m_class= pfs_rwlock->m_class;
      wait->m_timer_start= timer_start;
      wait->m_timer_end= 0;
      wait->m_object_instance_addr= pfs_rwlock->m_identity;
      wait->m_event_id= pfs_thread->m_event_id++;
      wait->m_end_event_id= 0;
      wait->m_operation= rwlock_operation_map[static_cast<int> (op)];
      wait->m_source_file= src_file;
      wait->m_source_line= src_line;
      wait->m_wait_class= WAIT_CLASS_RWLOCK;

      pfs_thread->m_events_waits_current++;
    }
  }
  else
  {
    if (pfs_rwlock->m_timed)
    {
      timer_start= get_timer_raw_value_and_function(wait_timer, & state->m_timer);
      state->m_timer_start= timer_start;
      flags= STATE_FLAG_TIMED;
      state->m_thread= NULL;
    }
    else
    {
      /*
        Complete shortcut.
      */
      /* Aggregate to EVENTS_WAITS_SUMMARY_BY_INSTANCE (counted) */
      pfs_rwlock->m_rwlock_stat.m_wait_stat.aggregate_counted();
      return NULL;
    }
  }

  state->m_flags= flags;
  state->m_rwlock= rwlock;
  state->m_operation= op;
  return reinterpret_cast<PSI_rwlock_locker*> (state);
}

PSI_rwlock_locker*
pfs_start_rwlock_rdwait_v1(PSI_rwlock_locker_state *state,
                           PSI_rwlock *rwlock,
                           PSI_rwlock_operation op,
                           const char *src_file, uint src_line)
{
  DBUG_ASSERT((op == PSI_RWLOCK_READLOCK) ||
              (op == PSI_RWLOCK_TRYREADLOCK) ||
              (op == PSI_RWLOCK_SHAREDLOCK) ||
              (op == PSI_RWLOCK_TRYSHAREDLOCK));

  return pfs_start_rwlock_wait_v1(state, rwlock, op, src_file, src_line);
}

PSI_rwlock_locker*
pfs_start_rwlock_wrwait_v1(PSI_rwlock_locker_state *state,
                           PSI_rwlock *rwlock,
                           PSI_rwlock_operation op,
                           const char *src_file, uint src_line)
{
  DBUG_ASSERT((op == PSI_RWLOCK_WRITELOCK) ||
              (op == PSI_RWLOCK_TRYWRITELOCK) ||
              (op == PSI_RWLOCK_SHAREDEXCLUSIVELOCK) ||
              (op == PSI_RWLOCK_TRYSHAREDEXCLUSIVELOCK) ||
              (op == PSI_RWLOCK_EXCLUSIVELOCK) ||
              (op == PSI_RWLOCK_TRYEXCLUSIVELOCK));

  return pfs_start_rwlock_wait_v1(state, rwlock, op, src_file, src_line);
}

/**
  Implementation of the cond instrumentation interface.
  @sa PSI_v1::start_cond_wait.
*/
PSI_cond_locker*
pfs_start_cond_wait_v1(PSI_cond_locker_state *state,
                       PSI_cond *cond, PSI_mutex *mutex,
                       PSI_cond_operation op,
                       const char *src_file, uint src_line)
{
  /*
    Note about the unused PSI_mutex *mutex parameter:
    In the pthread library, a call to pthread_cond_wait()
    causes an unlock() + lock() on the mutex associated with the condition.
    This mutex operation is not instrumented, so the mutex will still
    appear as locked when a thread is waiting on a condition.
    This has no impact now, as unlock_mutex() is not recording events.
    When unlock_mutex() is implemented by later work logs,
    this parameter here will be used to adjust the mutex state,
    in start_cond_wait_v1() and end_cond_wait_v1().
  */
  PFS_cond *pfs_cond= reinterpret_cast<PFS_cond*> (cond);
  DBUG_ASSERT(static_cast<int> (op) >= 0);
  DBUG_ASSERT(static_cast<uint> (op) < array_elements(cond_operation_map));
  DBUG_ASSERT(state != NULL);
  DBUG_ASSERT(pfs_cond != NULL);
  DBUG_ASSERT(pfs_cond->m_class != NULL);

  if (! pfs_cond->m_enabled)
    return NULL;

  uint flags;
  ulonglong timer_start= 0;

  if (flag_thread_instrumentation)
  {
    PFS_thread *pfs_thread= my_thread_get_THR_PFS();
    if (unlikely(pfs_thread == NULL))
      return NULL;
    if (! pfs_thread->m_enabled)
      return NULL;
    state->m_thread= reinterpret_cast<PSI_thread *> (pfs_thread);
    flags= STATE_FLAG_THREAD;

    if (pfs_cond->m_timed)
    {
      timer_start= get_timer_raw_value_and_function(wait_timer, & state->m_timer);
      state->m_timer_start= timer_start;
      flags|= STATE_FLAG_TIMED;
    }

    if (flag_events_waits_current)
    {
      if (unlikely(pfs_thread->m_events_waits_current >=
                   & pfs_thread->m_events_waits_stack[WAIT_STACK_SIZE]))
      {
        locker_lost++;
        return NULL;
      }
      PFS_events_waits *wait= pfs_thread->m_events_waits_current;
      state->m_wait= wait;
      flags|= STATE_FLAG_EVENT;

      PFS_events_waits *parent_event= wait - 1;
      wait->m_event_type= EVENT_TYPE_WAIT;
      wait->m_nesting_event_id= parent_event->m_event_id;
      wait->m_nesting_event_type= parent_event->m_event_type;

      wait->m_thread_internal_id= pfs_thread->m_thread_internal_id;
      wait->m_class= pfs_cond->m_class;
      wait->m_timer_start= timer_start;
      wait->m_timer_end= 0;
      wait->m_object_instance_addr= pfs_cond->m_identity;
      wait->m_event_id= pfs_thread->m_event_id++;
      wait->m_end_event_id= 0;
      wait->m_operation= cond_operation_map[static_cast<int> (op)];
      wait->m_source_file= src_file;
      wait->m_source_line= src_line;
      wait->m_wait_class= WAIT_CLASS_COND;

      pfs_thread->m_events_waits_current++;
    }
  }
  else
  {
    if (pfs_cond->m_timed)
    {
      timer_start= get_timer_raw_value_and_function(wait_timer, & state->m_timer);
      state->m_timer_start= timer_start;
      flags= STATE_FLAG_TIMED;
    }
    else
    {
      /*
        Complete shortcut.
      */
      /* Aggregate to EVENTS_WAITS_SUMMARY_BY_INSTANCE (counted) */
      pfs_cond->m_cond_stat.m_wait_stat.aggregate_counted();
      return NULL;
    }
  }

  state->m_flags= flags;
  state->m_cond= cond;
  state->m_mutex= mutex;
  return reinterpret_cast<PSI_cond_locker*> (state);
}

static inline PFS_TL_LOCK_TYPE lock_flags_to_lock_type(uint flags)
{
  enum thr_lock_type value= static_cast<enum thr_lock_type> (flags);

  switch (value)
  {
    case TL_READ:
      return PFS_TL_READ;
    case TL_READ_WITH_SHARED_LOCKS:
      return PFS_TL_READ_WITH_SHARED_LOCKS;
    case TL_READ_HIGH_PRIORITY:
      return PFS_TL_READ_HIGH_PRIORITY;
    case TL_READ_NO_INSERT:
      return PFS_TL_READ_NO_INSERT;
    case TL_WRITE_ALLOW_WRITE:
      return PFS_TL_WRITE_ALLOW_WRITE;
    case TL_WRITE_CONCURRENT_INSERT:
      return PFS_TL_WRITE_CONCURRENT_INSERT;
    case TL_WRITE_LOW_PRIORITY:
      return PFS_TL_WRITE_LOW_PRIORITY;
    case TL_WRITE:
      return PFS_TL_WRITE;

    case TL_WRITE_ONLY:
    case TL_IGNORE:
    case TL_UNLOCK:
    case TL_READ_DEFAULT:
    case TL_WRITE_DEFAULT:
    case TL_WRITE_CONCURRENT_DEFAULT:
    default:
      DBUG_ASSERT(false);
  }

  /* Dead code */
  return PFS_TL_READ;
}

static inline PFS_TL_LOCK_TYPE external_lock_flags_to_lock_type(uint flags)
{
  DBUG_ASSERT(flags == F_RDLCK || flags == F_WRLCK);
  return (flags == F_RDLCK ? PFS_TL_READ_EXTERNAL : PFS_TL_WRITE_EXTERNAL);
}

/**
  Implementation of the table instrumentation interface.
  @sa PSI_v1::start_table_io_wait_v1
*/
PSI_table_locker*
pfs_start_table_io_wait_v1(PSI_table_locker_state *state,
                           PSI_table *table,
                           PSI_table_io_operation op,
                           uint index,
                           const char *src_file, uint src_line)
{
  DBUG_ASSERT(static_cast<int> (op) >= 0);
  DBUG_ASSERT(static_cast<uint> (op) < array_elements(table_io_operation_map));
  DBUG_ASSERT(state != NULL);
  PFS_table *pfs_table= reinterpret_cast<PFS_table*> (table);
  DBUG_ASSERT(pfs_table != NULL);
  DBUG_ASSERT(pfs_table->m_share != NULL);

  if (! pfs_table->m_io_enabled)
    return NULL;

  PFS_thread *pfs_thread= my_thread_get_THR_PFS();

<<<<<<< HEAD
  DBUG_ASSERT(pfs_thread == pfs_table->m_thread_owner);

  uint flags;
=======
  register uint flags;
>>>>>>> 98eedf15
  ulonglong timer_start= 0;

  if (flag_thread_instrumentation)
  {
    if (pfs_thread == NULL)
      return NULL;
    if (! pfs_thread->m_enabled)
      return NULL;
    state->m_thread= reinterpret_cast<PSI_thread *> (pfs_thread);
    flags= STATE_FLAG_THREAD;

    if (pfs_table->m_io_timed)
    {
      timer_start= get_timer_raw_value_and_function(wait_timer, & state->m_timer);
      state->m_timer_start= timer_start;
      flags|= STATE_FLAG_TIMED;
    }

    if (flag_events_waits_current)
    {
      if (unlikely(pfs_thread->m_events_waits_current >=
                   & pfs_thread->m_events_waits_stack[WAIT_STACK_SIZE]))
      {
        locker_lost++;
        return NULL;
      }
      PFS_events_waits *wait= pfs_thread->m_events_waits_current;
      state->m_wait= wait;
      flags|= STATE_FLAG_EVENT;

      PFS_events_waits *parent_event= wait - 1;
      wait->m_event_type= EVENT_TYPE_WAIT;
      wait->m_nesting_event_id= parent_event->m_event_id;
      wait->m_nesting_event_type= parent_event->m_event_type;

      PFS_table_share *share= pfs_table->m_share;
      wait->m_thread_internal_id= pfs_thread->m_thread_internal_id;
      wait->m_class= &global_table_io_class;
      wait->m_timer_start= timer_start;
      wait->m_timer_end= 0;
      wait->m_object_instance_addr= pfs_table->m_identity;
      wait->m_event_id= pfs_thread->m_event_id++;
      wait->m_end_event_id= 0;
      wait->m_operation= table_io_operation_map[static_cast<int> (op)];
      wait->m_flags= 0;
      wait->m_object_type= share->get_object_type();
      wait->m_weak_table_share= share;
      wait->m_weak_version= share->get_version();
      wait->m_index= index;
      wait->m_source_file= src_file;
      wait->m_source_line= src_line;
      wait->m_wait_class= WAIT_CLASS_TABLE;

      pfs_thread->m_events_waits_current++;
    }
  }
  else
  {
    if (pfs_table->m_io_timed)
    {
      timer_start= get_timer_raw_value_and_function(wait_timer, & state->m_timer);
      state->m_timer_start= timer_start;
      flags= STATE_FLAG_TIMED;
    }
    else
    {
      /* TODO: consider a shortcut here */
      flags= 0;
    }
  }

  state->m_flags= flags;
  state->m_table= table;
  state->m_io_operation= op;
  state->m_index= index;
  return reinterpret_cast<PSI_table_locker*> (state);
}

/**
  Implementation of the table instrumentation interface.
  @sa PSI_v1::start_table_lock_wait.
*/
PSI_table_locker*
pfs_start_table_lock_wait_v1(PSI_table_locker_state *state,
                             PSI_table *table,
                             PSI_table_lock_operation op,
                             ulong op_flags,
                             const char *src_file, uint src_line)
{
  DBUG_ASSERT(state != NULL);
  DBUG_ASSERT((op == PSI_TABLE_LOCK) || (op == PSI_TABLE_EXTERNAL_LOCK));

  PFS_table *pfs_table= reinterpret_cast<PFS_table*> (table);

  DBUG_ASSERT(pfs_table != NULL);
  DBUG_ASSERT(pfs_table->m_share != NULL);

  if (! pfs_table->m_lock_enabled)
    return NULL;

  PFS_thread *pfs_thread= my_thread_get_THR_PFS();

  PFS_TL_LOCK_TYPE lock_type;

  switch (op)
  {
    case PSI_TABLE_LOCK:
      lock_type= lock_flags_to_lock_type(op_flags);
      pfs_table->m_internal_lock= lock_type;
      break;
    case PSI_TABLE_EXTERNAL_LOCK:
      /*
        See the handler::external_lock() API design,
        there is no handler::external_unlock().
      */
      if (op_flags == F_UNLCK)
      {
        pfs_table->m_external_lock= PFS_TL_NONE;
        return NULL;
      }
      lock_type= external_lock_flags_to_lock_type(op_flags);
      pfs_table->m_external_lock= lock_type;
      break;
    default:
      lock_type= PFS_TL_READ;
      DBUG_ASSERT(false);
  }

  DBUG_ASSERT((uint) lock_type < array_elements(table_lock_operation_map));

  uint flags;
  ulonglong timer_start= 0;

  if (flag_thread_instrumentation)
  {
    if (pfs_thread == NULL)
      return NULL;
    if (! pfs_thread->m_enabled)
      return NULL;
    state->m_thread= reinterpret_cast<PSI_thread *> (pfs_thread);
    flags= STATE_FLAG_THREAD;

    if (pfs_table->m_lock_timed)
    {
      timer_start= get_timer_raw_value_and_function(wait_timer, & state->m_timer);
      state->m_timer_start= timer_start;
      flags|= STATE_FLAG_TIMED;
    }

    if (flag_events_waits_current)
    {
      if (unlikely(pfs_thread->m_events_waits_current >=
                   & pfs_thread->m_events_waits_stack[WAIT_STACK_SIZE]))
      {
        locker_lost++;
        return NULL;
      }
      PFS_events_waits *wait= pfs_thread->m_events_waits_current;
      state->m_wait= wait;
      flags|= STATE_FLAG_EVENT;

      PFS_events_waits *parent_event= wait - 1;
      wait->m_event_type= EVENT_TYPE_WAIT;
      wait->m_nesting_event_id= parent_event->m_event_id;
      wait->m_nesting_event_type= parent_event->m_event_type;

      PFS_table_share *share= pfs_table->m_share;
      wait->m_thread_internal_id= pfs_thread->m_thread_internal_id;
      wait->m_class= &global_table_lock_class;
      wait->m_timer_start= timer_start;
      wait->m_timer_end= 0;
      wait->m_object_instance_addr= pfs_table->m_identity;
      wait->m_event_id= pfs_thread->m_event_id++;
      wait->m_end_event_id= 0;
      wait->m_operation= table_lock_operation_map[lock_type];
      wait->m_flags= 0;
      wait->m_object_type= share->get_object_type();
      wait->m_weak_table_share= share;
      wait->m_weak_version= share->get_version();
      wait->m_index= 0;
      wait->m_source_file= src_file;
      wait->m_source_line= src_line;
      wait->m_wait_class= WAIT_CLASS_TABLE;

      pfs_thread->m_events_waits_current++;
    }
  }
  else
  {
    if (pfs_table->m_lock_timed)
    {
      timer_start= get_timer_raw_value_and_function(wait_timer, & state->m_timer);
      state->m_timer_start= timer_start;
      flags= STATE_FLAG_TIMED;
    }
    else
    {
      /* TODO: consider a shortcut here */
      flags= 0;
    }
  }

  state->m_flags= flags;
  state->m_table= table;
  state->m_index= lock_type;
  return reinterpret_cast<PSI_table_locker*> (state);
}

/**
  Implementation of the file instrumentation interface.
  @sa PSI_v1::get_thread_file_name_locker.
*/
PSI_file_locker*
pfs_get_thread_file_name_locker_v1(PSI_file_locker_state *state,
                                   PSI_file_key key,
                                   PSI_file_operation op,
                                   const char *name, const void *identity)
{
  DBUG_ASSERT(static_cast<int> (op) >= 0);
  DBUG_ASSERT(static_cast<uint> (op) < array_elements(file_operation_map));
  DBUG_ASSERT(state != NULL);

  if (! flag_global_instrumentation)
    return NULL;
  PFS_file_class *klass= find_file_class(key);
  if (unlikely(klass == NULL))
    return NULL;
  if (! klass->m_enabled)
    return NULL;

  /* Needed for the LF_HASH */
  PFS_thread *pfs_thread= my_thread_get_THR_PFS();
  if (unlikely(pfs_thread == NULL))
    return NULL;

  if (flag_thread_instrumentation && ! pfs_thread->m_enabled)
    return NULL;

  uint flags;

  state->m_thread= reinterpret_cast<PSI_thread *> (pfs_thread);
  flags= STATE_FLAG_THREAD;

  if (klass->m_timed)
    flags|= STATE_FLAG_TIMED;

  if (flag_events_waits_current)
  {
    if (unlikely(pfs_thread->m_events_waits_current >=
                 & pfs_thread->m_events_waits_stack[WAIT_STACK_SIZE]))
    {
      locker_lost++;
      return NULL;
    }
    PFS_events_waits *wait= pfs_thread->m_events_waits_current;
    state->m_wait= wait;
    flags|= STATE_FLAG_EVENT;

    PFS_events_waits *parent_event= wait - 1;
    wait->m_event_type= EVENT_TYPE_WAIT;
    wait->m_nesting_event_id= parent_event->m_event_id;
    wait->m_nesting_event_type= parent_event->m_event_type;

    wait->m_thread_internal_id= pfs_thread->m_thread_internal_id;
    wait->m_class= klass;
    wait->m_timer_start= 0;
    wait->m_timer_end= 0;
    wait->m_object_instance_addr= NULL;
    wait->m_weak_file= NULL;
    wait->m_weak_version= 0;
    wait->m_event_id= pfs_thread->m_event_id++;
    wait->m_end_event_id= 0;
    wait->m_operation= file_operation_map[static_cast<int> (op)];
    wait->m_wait_class= WAIT_CLASS_FILE;

    pfs_thread->m_events_waits_current++;
  }

  state->m_flags= flags;
  state->m_file= NULL;
  state->m_name= name;
  state->m_class= klass;
  state->m_operation= op;
  return reinterpret_cast<PSI_file_locker*> (state);
}

/**
  Implementation of the file instrumentation interface.
  @sa PSI_v1::get_thread_file_stream_locker.
*/
PSI_file_locker*
pfs_get_thread_file_stream_locker_v1(PSI_file_locker_state *state,
                                     PSI_file *file, PSI_file_operation op)
{
  PFS_file *pfs_file= reinterpret_cast<PFS_file*> (file);
  DBUG_ASSERT(static_cast<int> (op) >= 0);
  DBUG_ASSERT(static_cast<uint> (op) < array_elements(file_operation_map));
  DBUG_ASSERT(state != NULL);

  if (unlikely(pfs_file == NULL))
    return NULL;
  DBUG_ASSERT(pfs_file->m_class != NULL);
  PFS_file_class *klass= pfs_file->m_class;

  if (! pfs_file->m_enabled)
    return NULL;

  /* Needed for the LF_HASH */
  PFS_thread *pfs_thread= my_thread_get_THR_PFS();
  if (unlikely(pfs_thread == NULL))
    return NULL;

  uint flags;

  /* Always populated */
  state->m_thread= reinterpret_cast<PSI_thread *> (pfs_thread);

  if (flag_thread_instrumentation)
  {
    if (! pfs_thread->m_enabled)
      return NULL;
    flags= STATE_FLAG_THREAD;

    if (pfs_file->m_timed)
      flags|= STATE_FLAG_TIMED;

    if (flag_events_waits_current)
    {
      if (unlikely(pfs_thread->m_events_waits_current >=
                   & pfs_thread->m_events_waits_stack[WAIT_STACK_SIZE]))
      {
        locker_lost++;
        return NULL;
      }
      PFS_events_waits *wait= pfs_thread->m_events_waits_current;
      state->m_wait= wait;
      flags|= STATE_FLAG_EVENT;

      PFS_events_waits *parent_event= wait - 1;
      wait->m_event_type= EVENT_TYPE_WAIT;
      wait->m_nesting_event_id= parent_event->m_event_id;
      wait->m_nesting_event_type= parent_event->m_event_type;

      wait->m_thread_internal_id= pfs_thread->m_thread_internal_id;
      wait->m_class= klass;
      wait->m_timer_start= 0;
      wait->m_timer_end= 0;
      wait->m_object_instance_addr= pfs_file;
      wait->m_weak_file= pfs_file;
      wait->m_weak_version= pfs_file->get_version();
      wait->m_event_id= pfs_thread->m_event_id++;
      wait->m_end_event_id= 0;
      wait->m_operation= file_operation_map[static_cast<int> (op)];
      wait->m_wait_class= WAIT_CLASS_FILE;

      pfs_thread->m_events_waits_current++;
    }
  }
  else
  {
    if (pfs_file->m_timed)
    {
      flags= STATE_FLAG_TIMED;
    }
    else
    {
      /* TODO: consider a shortcut. */
      flags= 0;
    }
  }

  state->m_flags= flags;
  state->m_file= reinterpret_cast<PSI_file*> (pfs_file);
  state->m_operation= op;
  state->m_name= NULL;
  state->m_class= klass;
  return reinterpret_cast<PSI_file_locker*> (state);
}

/**
  Implementation of the file instrumentation interface.
  @sa PSI_v1::get_thread_file_descriptor_locker.
*/
PSI_file_locker*
pfs_get_thread_file_descriptor_locker_v1(PSI_file_locker_state *state,
                                         File file, PSI_file_operation op)
{
  int index= static_cast<int> (file);
  DBUG_ASSERT(static_cast<int> (op) >= 0);
  DBUG_ASSERT(static_cast<uint> (op) < array_elements(file_operation_map));
  DBUG_ASSERT(state != NULL);

  if (unlikely((index < 0) || (index >= file_handle_max)))
    return NULL;

  PFS_file *pfs_file= file_handle_array[index];
  if (unlikely(pfs_file == NULL))
    return NULL;

  /*
    We are about to close a file by descriptor number,
    and the calling code still holds the descriptor.
    Cleanup the file descriptor <--> file instrument association.
    Remove the instrumentation *before* the close to avoid race
    conditions with another thread opening a file
    (that could be given the same descriptor).
  */
  if (op == PSI_FILE_CLOSE)
    file_handle_array[index]= NULL;

  if (! pfs_file->m_enabled)
    return NULL;

  DBUG_ASSERT(pfs_file->m_class != NULL);
  PFS_file_class *klass= pfs_file->m_class;

  /* Needed for the LF_HASH */
  PFS_thread *pfs_thread= my_thread_get_THR_PFS();
  if (unlikely(pfs_thread == NULL))
    return NULL;

  uint flags;

  /* Always populated */
  state->m_thread= reinterpret_cast<PSI_thread *> (pfs_thread);

  if (flag_thread_instrumentation)
  {
    if (! pfs_thread->m_enabled)
      return NULL;
    flags= STATE_FLAG_THREAD;

    if (pfs_file->m_timed)
      flags|= STATE_FLAG_TIMED;

    if (flag_events_waits_current)
    {
      if (unlikely(pfs_thread->m_events_waits_current >=
                   & pfs_thread->m_events_waits_stack[WAIT_STACK_SIZE]))
      {
        locker_lost++;
        return NULL;
      }
      PFS_events_waits *wait= pfs_thread->m_events_waits_current;
      state->m_wait= wait;
      flags|= STATE_FLAG_EVENT;

      PFS_events_waits *parent_event= wait - 1;
      wait->m_event_type= EVENT_TYPE_WAIT;
      wait->m_nesting_event_id= parent_event->m_event_id;
      wait->m_nesting_event_type= parent_event->m_event_type;

      wait->m_thread_internal_id= pfs_thread->m_thread_internal_id;
      wait->m_class= klass;
      wait->m_timer_start= 0;
      wait->m_timer_end= 0;
      wait->m_object_instance_addr= pfs_file;
      wait->m_weak_file= pfs_file;
      wait->m_weak_version= pfs_file->get_version();
      wait->m_event_id= pfs_thread->m_event_id++;
      wait->m_end_event_id= 0;
      wait->m_operation= file_operation_map[static_cast<int> (op)];
      wait->m_wait_class= WAIT_CLASS_FILE;

      pfs_thread->m_events_waits_current++;
    }
  }
  else
  {
    if (pfs_file->m_timed)
    {
      flags= STATE_FLAG_TIMED;
    }
    else
    {
      /* TODO: consider a shortcut. */
      flags= 0;
    }
  }

  state->m_flags= flags;
  state->m_file= reinterpret_cast<PSI_file*> (pfs_file);
  state->m_operation= op;
  state->m_name= NULL;
  state->m_class= klass;
  return reinterpret_cast<PSI_file_locker*> (state);
}

/** Socket locker */

PSI_socket_locker*
pfs_start_socket_wait_v1(PSI_socket_locker_state *state,
                         PSI_socket *socket,
                         PSI_socket_operation op,
                         size_t count,
                         const char *src_file, uint src_line)
{
  DBUG_ASSERT(static_cast<int> (op) >= 0);
  DBUG_ASSERT(static_cast<uint> (op) < array_elements(socket_operation_map));
  DBUG_ASSERT(state != NULL);
  PFS_socket *pfs_socket= reinterpret_cast<PFS_socket*> (socket);

  DBUG_ASSERT(pfs_socket != NULL);
  DBUG_ASSERT(pfs_socket->m_class != NULL);

  if (!pfs_socket->m_enabled || pfs_socket->m_idle)
    return NULL;

  uint flags= 0;
  ulonglong timer_start= 0;

  if (flag_thread_instrumentation)
  {
    /*
       Do not use pfs_socket->m_thread_owner here,
       as different threads may use concurrently the same socket,
       for example during a KILL.
    */
    PFS_thread *pfs_thread= my_thread_get_THR_PFS();

    if (unlikely(pfs_thread == NULL))
      return NULL;

    if (!pfs_thread->m_enabled)
      return NULL;

    state->m_thread= reinterpret_cast<PSI_thread *> (pfs_thread);
    flags= STATE_FLAG_THREAD;

    if (pfs_socket->m_timed)
    {
      timer_start= get_timer_raw_value_and_function(wait_timer, & state->m_timer);
      state->m_timer_start= timer_start;
      flags|= STATE_FLAG_TIMED;
    }

    if (flag_events_waits_current)
    {
      if (unlikely(pfs_thread->m_events_waits_current >=
                   & pfs_thread->m_events_waits_stack[WAIT_STACK_SIZE]))
      {
        locker_lost++;
        return NULL;
      }
      PFS_events_waits *wait= pfs_thread->m_events_waits_current;
      state->m_wait= wait;
      flags|= STATE_FLAG_EVENT;

      PFS_events_waits *parent_event= wait - 1;
      wait->m_event_type= EVENT_TYPE_WAIT;
      wait->m_nesting_event_id=   parent_event->m_event_id;
      wait->m_nesting_event_type= parent_event->m_event_type;
      wait->m_thread_internal_id= pfs_thread->m_thread_internal_id;
      wait->m_class=        pfs_socket->m_class;
      wait->m_timer_start=  timer_start;
      wait->m_timer_end=    0;
      wait->m_object_instance_addr= pfs_socket->m_identity;
      wait->m_weak_socket=  pfs_socket;
      wait->m_weak_version= pfs_socket->get_version();
      wait->m_event_id=     pfs_thread->m_event_id++;
      wait->m_end_event_id= 0;
      wait->m_operation=    socket_operation_map[static_cast<int>(op)];
      wait->m_source_file= src_file;
      wait->m_source_line= src_line;
      wait->m_number_of_bytes= count;
      wait->m_wait_class=   WAIT_CLASS_SOCKET;

      pfs_thread->m_events_waits_current++;
    }
  }
  else
  {
    if (pfs_socket->m_timed)
    {
      timer_start= get_timer_raw_value_and_function(wait_timer, & state->m_timer);
      state->m_timer_start= timer_start;
      flags= STATE_FLAG_TIMED;
    }
    else
    {
      /*
        Even if timing is disabled, end_socket_wait() still needs a locker to
        capture the number of bytes sent or received by the socket operation.
        For operations that do not have a byte count, then just increment the
        event counter and return a NULL locker.
      */
      switch (op)
      {
        case PSI_SOCKET_CONNECT:
        case PSI_SOCKET_CREATE:
        case PSI_SOCKET_BIND:
        case PSI_SOCKET_SEEK:
        case PSI_SOCKET_OPT:
        case PSI_SOCKET_STAT:
        case PSI_SOCKET_SHUTDOWN:
        case PSI_SOCKET_CLOSE:
        case PSI_SOCKET_SELECT:
          pfs_socket->m_socket_stat.m_io_stat.m_misc.aggregate_counted();
          return NULL;
        default:
          break;
      }
    }
  }

  state->m_flags= flags;
  state->m_socket= socket;
  state->m_operation= op;
  return reinterpret_cast<PSI_socket_locker*> (state);
}

/**
  Implementation of the mutex instrumentation interface.
  @sa PSI_v1::unlock_mutex.
*/
void pfs_unlock_mutex_v1(PSI_mutex *mutex)
{
  PFS_mutex *pfs_mutex= reinterpret_cast<PFS_mutex*> (mutex);

  DBUG_ASSERT(pfs_mutex != NULL);

  /*
    Note that this code is still protected by the instrumented mutex,
    and therefore is thread safe. See inline_mysql_mutex_unlock().
  */

  /* Always update the instrumented state */
  pfs_mutex->m_owner= NULL;
  pfs_mutex->m_last_locked= 0;

#ifdef LATER_WL2333
  /*
    See WL#2333: SHOW ENGINE ... LOCK STATUS.
    PFS_mutex::m_lock_stat is not exposed in user visible tables
    currently, so there is no point spending time computing it.
  */
  if (! pfs_mutex->m_enabled)
    return;

  if (! pfs_mutex->m_timed)
    return;

  ulonglong locked_time;
  locked_time= get_timer_pico_value(wait_timer) - pfs_mutex->m_last_locked;
  pfs_mutex->m_mutex_stat.m_lock_stat.aggregate_value(locked_time);
#endif
}

/**
  Implementation of the rwlock instrumentation interface.
  @sa PSI_v1::unlock_rwlock.
*/
void pfs_unlock_rwlock_v1(PSI_rwlock *rwlock)
{
  PFS_rwlock *pfs_rwlock= reinterpret_cast<PFS_rwlock*> (rwlock);
  DBUG_ASSERT(pfs_rwlock != NULL);
  DBUG_ASSERT(pfs_rwlock == sanitize_rwlock(pfs_rwlock));
  DBUG_ASSERT(pfs_rwlock->m_class != NULL);
  DBUG_ASSERT(pfs_rwlock->m_lock.is_populated());

  bool last_writer= false;
  bool last_reader= false;

  /*
    Note that this code is still protected by the instrumented rwlock,
    and therefore is:
    - thread safe for write locks
    - almost thread safe for read locks (pfs_rwlock->m_readers is unsafe).
    See inline_mysql_rwlock_unlock()
  */

  /* Always update the instrumented state */
  if (pfs_rwlock->m_writer != NULL)
  {
    /* Nominal case, a writer is unlocking. */
    last_writer= true;
    pfs_rwlock->m_writer= NULL;
    /* Reset the readers stats, they could be off */
    pfs_rwlock->m_readers= 0;
  }
  else if (likely(pfs_rwlock->m_readers > 0))
  {
    /* Nominal case, a reader is unlocking. */
    if (--(pfs_rwlock->m_readers) == 0)
      last_reader= true;
  }
  else
  {
    /*
      Edge case, we have no writer and no readers,
      on an unlock event.
      This is possible for:
      - partial instrumentation
      - instrumentation disabled at runtime,
        see when get_thread_rwlock_locker_v1() returns NULL
      No further action is taken here, the next
      write lock will put the statistics is a valid state.
    */
  }

#ifdef LATER_WL2333
  /* See WL#2333: SHOW ENGINE ... LOCK STATUS. */

  if (! pfs_rwlock->m_enabled)
    return;

  if (! pfs_rwlock->m_timed)
    return;

  ulonglong locked_time;
  if (last_writer)
  {
    locked_time= get_timer_pico_value(wait_timer) - pfs_rwlock->m_last_written;
    pfs_rwlock->m_rwlock_stat.m_write_lock_stat.aggregate_value(locked_time);
  }
  else if (last_reader)
  {
    locked_time= get_timer_pico_value(wait_timer) - pfs_rwlock->m_last_read;
    pfs_rwlock->m_rwlock_stat.m_read_lock_stat.aggregate_value(locked_time);
  }
#else
  (void) last_reader;
  (void) last_writer;
#endif
}

/**
  Implementation of the cond instrumentation interface.
  @sa PSI_v1::signal_cond.
*/
void pfs_signal_cond_v1(PSI_cond* cond)
{
#ifdef PFS_LATER
  PFS_cond *pfs_cond= reinterpret_cast<PFS_cond*> (cond);

  DBUG_ASSERT(pfs_cond != NULL);

  pfs_cond->m_cond_stat.m_signal_count++;
#endif
}

/**
  Implementation of the cond instrumentation interface.
  @sa PSI_v1::broadcast_cond.
*/
void pfs_broadcast_cond_v1(PSI_cond* cond)
{
#ifdef PFS_LATER
  PFS_cond *pfs_cond= reinterpret_cast<PFS_cond*> (cond);

  DBUG_ASSERT(pfs_cond != NULL);

  pfs_cond->m_cond_stat.m_broadcast_count++;
#endif
}

/**
  Implementation of the idle instrumentation interface.
  @sa PSI_v1::start_idle_wait.
*/
PSI_idle_locker*
pfs_start_idle_wait_v1(PSI_idle_locker_state* state, const char *src_file, uint src_line)
{
  DBUG_ASSERT(state != NULL);

  if (!flag_global_instrumentation)
    return NULL;

  if (!global_idle_class.m_enabled)
    return NULL;

  uint flags= 0;
  ulonglong timer_start= 0;

  if (flag_thread_instrumentation)
  {
    PFS_thread *pfs_thread= my_thread_get_THR_PFS();
    if (unlikely(pfs_thread == NULL))
      return NULL;
    if (!pfs_thread->m_enabled)
      return NULL;
    state->m_thread= reinterpret_cast<PSI_thread *> (pfs_thread);
    flags= STATE_FLAG_THREAD;

    DBUG_ASSERT(pfs_thread->m_events_statements_count == 0);

    if (global_idle_class.m_timed)
    {
      timer_start= get_timer_raw_value_and_function(idle_timer, &state->m_timer);
      state->m_timer_start= timer_start;
      flags|= STATE_FLAG_TIMED;
    }

    if (flag_events_waits_current)
    {
      if (unlikely(pfs_thread->m_events_waits_current >=
                   & pfs_thread->m_events_waits_stack[WAIT_STACK_SIZE]))
      {
        locker_lost++;
        return NULL;
      }
      PFS_events_waits *wait= pfs_thread->m_events_waits_current;
      state->m_wait= wait;
      flags|= STATE_FLAG_EVENT;

      wait->m_event_type= EVENT_TYPE_WAIT;
      /*
        IDLE events are waits, but by definition we know that
        such waits happen outside of any STAGE and STATEMENT,
        so they have no parents.
      */
      wait->m_nesting_event_id= 0;
      /* no need to set wait->m_nesting_event_type */

      wait->m_thread_internal_id= pfs_thread->m_thread_internal_id;
      wait->m_class= &global_idle_class;
      wait->m_timer_start= timer_start;
      wait->m_timer_end= 0;
      wait->m_event_id= pfs_thread->m_event_id++;
      wait->m_end_event_id= 0;
      wait->m_operation= OPERATION_TYPE_IDLE;
      wait->m_source_file= src_file;
      wait->m_source_line= src_line;
      wait->m_wait_class= WAIT_CLASS_IDLE;

      pfs_thread->m_events_waits_current++;
    }
  }
  else
  {
    if (global_idle_class.m_timed)
    {
      timer_start= get_timer_raw_value_and_function(idle_timer, &state->m_timer);
      state->m_timer_start= timer_start;
      flags= STATE_FLAG_TIMED;
    }
  }

  state->m_flags= flags;
  return reinterpret_cast<PSI_idle_locker*> (state);
}

/**
  Implementation of the mutex instrumentation interface.
  @sa PSI_v1::end_idle_wait.
*/
void pfs_end_idle_wait_v1(PSI_idle_locker* locker)
{
  PSI_idle_locker_state *state= reinterpret_cast<PSI_idle_locker_state*> (locker);
  DBUG_ASSERT(state != NULL);
  ulonglong timer_end= 0;
  ulonglong wait_time= 0;

  uint flags= state->m_flags;

  if (flags & STATE_FLAG_TIMED)
  {
    timer_end= state->m_timer();
    wait_time= timer_end - state->m_timer_start;
  }

  if (flags & STATE_FLAG_THREAD)
  {
    PFS_thread *thread= reinterpret_cast<PFS_thread *> (state->m_thread);
    PFS_single_stat *event_name_array;
    event_name_array= thread->write_instr_class_waits_stats();

    if (flags & STATE_FLAG_TIMED)
    {
      /* Aggregate to EVENTS_WAITS_SUMMARY_BY_THREAD_BY_EVENT_NAME (timed) */
      event_name_array[GLOBAL_IDLE_EVENT_INDEX].aggregate_value(wait_time);
    }
    else
    {
      /* Aggregate to EVENTS_WAITS_SUMMARY_BY_THREAD_BY_EVENT_NAME (counted) */
      event_name_array[GLOBAL_IDLE_EVENT_INDEX].aggregate_counted();
    }

    if (flags & STATE_FLAG_EVENT)
    {
      PFS_events_waits *wait= reinterpret_cast<PFS_events_waits*> (state->m_wait);
      DBUG_ASSERT(wait != NULL);

      wait->m_timer_end= timer_end;
      wait->m_end_event_id= thread->m_event_id;
      if (thread->m_flag_events_waits_history)
        insert_events_waits_history(thread, wait);
      if (thread->m_flag_events_waits_history_long)
        insert_events_waits_history_long(wait);
      thread->m_events_waits_current--;

      DBUG_ASSERT(wait == thread->m_events_waits_current);
    }
  }

  if (flags & STATE_FLAG_TIMED)
  {
    /* Aggregate to EVENTS_WAITS_SUMMARY_GLOBAL_BY_EVENT_NAME (timed) */
    global_idle_stat.aggregate_value(wait_time);
  }
  else
  {
    /* Aggregate to EVENTS_WAITS_SUMMARY_GLOBAL_BY_EVENT_NAME (counted) */
    global_idle_stat.aggregate_counted();
  }
}

/**
  Implementation of the mutex instrumentation interface.
  @sa PSI_v1::end_mutex_wait.
*/
void pfs_end_mutex_wait_v1(PSI_mutex_locker* locker, int rc)
{
  PSI_mutex_locker_state *state= reinterpret_cast<PSI_mutex_locker_state*> (locker);
  DBUG_ASSERT(state != NULL);

  ulonglong timer_end= 0;
  ulonglong wait_time= 0;

  PFS_mutex *mutex= reinterpret_cast<PFS_mutex *> (state->m_mutex);
  DBUG_ASSERT(mutex != NULL);
  PFS_thread *thread= reinterpret_cast<PFS_thread *> (state->m_thread);

  uint flags= state->m_flags;

  if (flags & STATE_FLAG_TIMED)
  {
    timer_end= state->m_timer();
    wait_time= timer_end - state->m_timer_start;
    /* Aggregate to EVENTS_WAITS_SUMMARY_BY_INSTANCE (timed) */
    mutex->m_mutex_stat.m_wait_stat.aggregate_value(wait_time);
  }
  else
  {
    /* Aggregate to EVENTS_WAITS_SUMMARY_BY_INSTANCE (counted) */
    mutex->m_mutex_stat.m_wait_stat.aggregate_counted();
  }

  if (likely(rc == 0))
  {
    mutex->m_owner= thread;
    mutex->m_last_locked= timer_end;
  }

  if (flags & STATE_FLAG_THREAD)
  {
    PFS_single_stat *event_name_array;
    event_name_array= thread->write_instr_class_waits_stats();
    uint index= mutex->m_class->m_event_name_index;

    DBUG_ASSERT(index <= wait_class_max);
    DBUG_ASSERT(sanitize_thread(thread) != NULL);

    if (flags & STATE_FLAG_TIMED)
    {
      /* Aggregate to EVENTS_WAITS_SUMMARY_BY_THREAD_BY_EVENT_NAME (timed) */
      event_name_array[index].aggregate_value(wait_time);
    }
    else
    {
      /* Aggregate to EVENTS_WAITS_SUMMARY_BY_THREAD_BY_EVENT_NAME (counted) */
      event_name_array[index].aggregate_counted();
    }

    if (flags & STATE_FLAG_EVENT)
    {
      PFS_events_waits *wait= reinterpret_cast<PFS_events_waits*> (state->m_wait);
      DBUG_ASSERT(wait != NULL);

      wait->m_timer_end= timer_end;
      wait->m_end_event_id= thread->m_event_id;
      if (thread->m_flag_events_waits_history)
        insert_events_waits_history(thread, wait);
      if (thread->m_flag_events_waits_history_long)
        insert_events_waits_history_long(wait);
      thread->m_events_waits_current--;

      DBUG_ASSERT(wait == thread->m_events_waits_current);
    }
  }
}

/**
  Implementation of the rwlock instrumentation interface.
  @sa PSI_v1::end_rwlock_rdwait.
*/
void pfs_end_rwlock_rdwait_v1(PSI_rwlock_locker* locker, int rc)
{
  PSI_rwlock_locker_state *state= reinterpret_cast<PSI_rwlock_locker_state*> (locker);
  DBUG_ASSERT(state != NULL);

  ulonglong timer_end= 0;
  ulonglong wait_time= 0;

  PFS_rwlock *rwlock= reinterpret_cast<PFS_rwlock *> (state->m_rwlock);
  DBUG_ASSERT(rwlock != NULL);

  if (state->m_flags & STATE_FLAG_TIMED)
  {
    timer_end= state->m_timer();
    wait_time= timer_end - state->m_timer_start;
    /* Aggregate to EVENTS_WAITS_SUMMARY_BY_INSTANCE (timed) */
    rwlock->m_rwlock_stat.m_wait_stat.aggregate_value(wait_time);
  }
  else
  {
    /* Aggregate to EVENTS_WAITS_SUMMARY_BY_INSTANCE (counted) */
    rwlock->m_rwlock_stat.m_wait_stat.aggregate_counted();
  }

  if (rc == 0)
  {
    /*
      Warning:
      Multiple threads can execute this section concurrently
      (since multiple readers can execute in parallel).
      The statistics generated are not safe, which is why they are
      just statistics, not facts.
    */
    if (rwlock->m_readers == 0)
      rwlock->m_last_read= timer_end;
    rwlock->m_writer= NULL;
    rwlock->m_readers++;
  }

  if (state->m_flags & STATE_FLAG_THREAD)
  {
    PFS_thread *thread= reinterpret_cast<PFS_thread *> (state->m_thread);
    DBUG_ASSERT(thread != NULL);

    PFS_single_stat *event_name_array;
    event_name_array= thread->write_instr_class_waits_stats();
    uint index= rwlock->m_class->m_event_name_index;

    if (state->m_flags & STATE_FLAG_TIMED)
    {
      /* Aggregate to EVENTS_WAITS_SUMMARY_BY_THREAD_BY_EVENT_NAME (timed) */
      event_name_array[index].aggregate_value(wait_time);
    }
    else
    {
      /* Aggregate to EVENTS_WAITS_SUMMARY_BY_THREAD_BY_EVENT_NAME (counted) */
      event_name_array[index].aggregate_counted();
    }

    if (state->m_flags & STATE_FLAG_EVENT)
    {
      PFS_events_waits *wait= reinterpret_cast<PFS_events_waits*> (state->m_wait);
      DBUG_ASSERT(wait != NULL);

      wait->m_timer_end= timer_end;
      wait->m_end_event_id= thread->m_event_id;
      if (thread->m_flag_events_waits_history)
        insert_events_waits_history(thread, wait);
      if (thread->m_flag_events_waits_history_long)
        insert_events_waits_history_long(wait);
      thread->m_events_waits_current--;

      DBUG_ASSERT(wait == thread->m_events_waits_current);
    }
  }
}

/**
  Implementation of the rwlock instrumentation interface.
  @sa PSI_v1::end_rwlock_wrwait.
*/
void pfs_end_rwlock_wrwait_v1(PSI_rwlock_locker* locker, int rc)
{
  PSI_rwlock_locker_state *state= reinterpret_cast<PSI_rwlock_locker_state*> (locker);
  DBUG_ASSERT(state != NULL);

  ulonglong timer_end= 0;
  ulonglong wait_time= 0;

  PFS_rwlock *rwlock= reinterpret_cast<PFS_rwlock *> (state->m_rwlock);
  DBUG_ASSERT(rwlock != NULL);
  PFS_thread *thread= reinterpret_cast<PFS_thread *> (state->m_thread);

  if (state->m_flags & STATE_FLAG_TIMED)
  {
    timer_end= state->m_timer();
    wait_time= timer_end - state->m_timer_start;
    /* Aggregate to EVENTS_WAITS_SUMMARY_BY_INSTANCE (timed) */
    rwlock->m_rwlock_stat.m_wait_stat.aggregate_value(wait_time);
  }
  else
  {
    /* Aggregate to EVENTS_WAITS_SUMMARY_BY_INSTANCE (counted) */
    rwlock->m_rwlock_stat.m_wait_stat.aggregate_counted();
  }

  if (likely(rc == 0))
  {
    /* Thread safe : we are protected by the instrumented rwlock */
    rwlock->m_writer= thread;
    rwlock->m_last_written= timer_end;

    if ((state->m_operation != PSI_RWLOCK_SHAREDEXCLUSIVELOCK) &&
        (state->m_operation != PSI_RWLOCK_TRYSHAREDEXCLUSIVELOCK))
    {
      /* Reset the readers stats, they could be off */
      rwlock->m_readers= 0;
      rwlock->m_last_read= 0;
    }
  }

  if (state->m_flags & STATE_FLAG_THREAD)
  {
    PFS_single_stat *event_name_array;
    event_name_array= thread->write_instr_class_waits_stats();
    uint index= rwlock->m_class->m_event_name_index;

    if (state->m_flags & STATE_FLAG_TIMED)
    {
      /* Aggregate to EVENTS_WAITS_SUMMARY_BY_THREAD_BY_EVENT_NAME (timed) */
      event_name_array[index].aggregate_value(wait_time);
    }
    else
    {
      /* Aggregate to EVENTS_WAITS_SUMMARY_BY_THREAD_BY_EVENT_NAME (counted) */
      event_name_array[index].aggregate_counted();
    }

    if (state->m_flags & STATE_FLAG_EVENT)
    {
      PFS_events_waits *wait= reinterpret_cast<PFS_events_waits*> (state->m_wait);
      DBUG_ASSERT(wait != NULL);

      wait->m_timer_end= timer_end;
      wait->m_end_event_id= thread->m_event_id;
      if (thread->m_flag_events_waits_history)
        insert_events_waits_history(thread, wait);
      if (thread->m_flag_events_waits_history_long)
        insert_events_waits_history_long(wait);
      thread->m_events_waits_current--;

      DBUG_ASSERT(wait == thread->m_events_waits_current);
    }
  }
}

/**
  Implementation of the cond instrumentation interface.
  @sa PSI_v1::end_cond_wait.
*/
void pfs_end_cond_wait_v1(PSI_cond_locker* locker, int rc)
{
  PSI_cond_locker_state *state= reinterpret_cast<PSI_cond_locker_state*> (locker);
  DBUG_ASSERT(state != NULL);

  ulonglong timer_end= 0;
  ulonglong wait_time= 0;

  PFS_cond *cond= reinterpret_cast<PFS_cond *> (state->m_cond);
  /* PFS_mutex *mutex= reinterpret_cast<PFS_mutex *> (state->m_mutex); */

  if (state->m_flags & STATE_FLAG_TIMED)
  {
    timer_end= state->m_timer();
    wait_time= timer_end - state->m_timer_start;
    /* Aggregate to EVENTS_WAITS_SUMMARY_BY_INSTANCE (timed) */
    cond->m_cond_stat.m_wait_stat.aggregate_value(wait_time);
  }
  else
  {
    /* Aggregate to EVENTS_WAITS_SUMMARY_BY_INSTANCE (counted) */
    cond->m_cond_stat.m_wait_stat.aggregate_counted();
  }

  if (state->m_flags & STATE_FLAG_THREAD)
  {
    PFS_thread *thread= reinterpret_cast<PFS_thread *> (state->m_thread);
    DBUG_ASSERT(thread != NULL);

    PFS_single_stat *event_name_array;
    event_name_array= thread->write_instr_class_waits_stats();
    uint index= cond->m_class->m_event_name_index;

    if (state->m_flags & STATE_FLAG_TIMED)
    {
      /* Aggregate to EVENTS_WAITS_SUMMARY_BY_THREAD_BY_EVENT_NAME (timed) */
      event_name_array[index].aggregate_value(wait_time);
    }
    else
    {
      /* Aggregate to EVENTS_WAITS_SUMMARY_BY_THREAD_BY_EVENT_NAME (counted) */
      event_name_array[index].aggregate_counted();
    }

    if (state->m_flags & STATE_FLAG_EVENT)
    {
      PFS_events_waits *wait= reinterpret_cast<PFS_events_waits*> (state->m_wait);
      DBUG_ASSERT(wait != NULL);

      wait->m_timer_end= timer_end;
      wait->m_end_event_id= thread->m_event_id;
      if (thread->m_flag_events_waits_history)
        insert_events_waits_history(thread, wait);
      if (thread->m_flag_events_waits_history_long)
        insert_events_waits_history_long(wait);
      thread->m_events_waits_current--;

      DBUG_ASSERT(wait == thread->m_events_waits_current);
    }
  }
}

/**
  Implementation of the table instrumentation interface.
  @sa PSI_v1::end_table_io_wait.
*/
void pfs_end_table_io_wait_v1(PSI_table_locker* locker, ulonglong numrows)
{
  PSI_table_locker_state *state= reinterpret_cast<PSI_table_locker_state*> (locker);
  DBUG_ASSERT(state != NULL);

  ulonglong timer_end= 0;
  ulonglong wait_time= 0;

  PFS_table *table= reinterpret_cast<PFS_table *> (state->m_table);
  DBUG_ASSERT(table != NULL);

  PFS_single_stat *stat;
  PFS_table_io_stat *table_io_stat;

  DBUG_ASSERT((state->m_index < table->m_share->m_key_count) ||
              (state->m_index == MAX_INDEXES));

  table_io_stat= & table->m_table_stat.m_index_stat[state->m_index];
  table_io_stat->m_has_data= true;

  switch (state->m_io_operation)
  {
  case PSI_TABLE_FETCH_ROW:
    stat= & table_io_stat->m_fetch;
    break;
  case PSI_TABLE_WRITE_ROW:
    stat= & table_io_stat->m_insert;
    break;
  case PSI_TABLE_UPDATE_ROW:
    stat= & table_io_stat->m_update;
    break;
  case PSI_TABLE_DELETE_ROW:
    stat= & table_io_stat->m_delete;
    break;
  default:
    DBUG_ASSERT(false);
    stat= NULL;
    break;
  }

  uint flags= state->m_flags;

  if (flags & STATE_FLAG_TIMED)
  {
    timer_end= state->m_timer();
    wait_time= timer_end - state->m_timer_start;
    stat->aggregate_many_value(wait_time, numrows);
  }
  else
  {
    stat->aggregate_counted(numrows);
  }

  if (flags & STATE_FLAG_THREAD)
  {
    PFS_thread *thread= reinterpret_cast<PFS_thread *> (state->m_thread);
    DBUG_ASSERT(thread != NULL);

    PFS_single_stat *event_name_array;
    event_name_array= thread->write_instr_class_waits_stats();

    /*
      Aggregate to EVENTS_WAITS_SUMMARY_BY_THREAD_BY_EVENT_NAME
      (for wait/io/table/sql/handler)
    */
    if (flags & STATE_FLAG_TIMED)
    {
      event_name_array[GLOBAL_TABLE_IO_EVENT_INDEX].aggregate_many_value(wait_time, numrows);
    }
    else
    {
      event_name_array[GLOBAL_TABLE_IO_EVENT_INDEX].aggregate_counted(numrows);
    }

    if (flags & STATE_FLAG_EVENT)
    {
      PFS_events_waits *wait= reinterpret_cast<PFS_events_waits*> (state->m_wait);
      DBUG_ASSERT(wait != NULL);

      wait->m_timer_end= timer_end;
      wait->m_end_event_id= thread->m_event_id;
      wait->m_number_of_bytes= static_cast<size_t>(numrows);
      if (thread->m_flag_events_waits_history)
        insert_events_waits_history(thread, wait);
      if (thread->m_flag_events_waits_history_long)
        insert_events_waits_history_long(wait);
      thread->m_events_waits_current--;

      DBUG_ASSERT(wait == thread->m_events_waits_current);
    }
  }

  table->m_has_io_stats= true;
}

/**
  Implementation of the table instrumentation interface.
  @sa PSI_v1::end_table_lock_wait.
*/
void pfs_end_table_lock_wait_v1(PSI_table_locker* locker)
{
  PSI_table_locker_state *state= reinterpret_cast<PSI_table_locker_state*> (locker);
  DBUG_ASSERT(state != NULL);

  ulonglong timer_end= 0;
  ulonglong wait_time= 0;

  PFS_table *table= reinterpret_cast<PFS_table *> (state->m_table);
  DBUG_ASSERT(table != NULL);

  PFS_single_stat *stat= & table->m_table_stat.m_lock_stat.m_stat[state->m_index];

  uint flags= state->m_flags;

  if (flags & STATE_FLAG_TIMED)
  {
    timer_end= state->m_timer();
    wait_time= timer_end - state->m_timer_start;
    stat->aggregate_value(wait_time);
  }
  else
  {
    stat->aggregate_counted();
  }

  if (flags & STATE_FLAG_THREAD)
  {
    PFS_thread *thread= reinterpret_cast<PFS_thread *> (state->m_thread);
    DBUG_ASSERT(thread != NULL);

    PFS_single_stat *event_name_array;
    event_name_array= thread->write_instr_class_waits_stats();

    /*
      Aggregate to EVENTS_WAITS_SUMMARY_BY_THREAD_BY_EVENT_NAME
      (for wait/lock/table/sql/handler)
    */
    if (flags & STATE_FLAG_TIMED)
    {
      event_name_array[GLOBAL_TABLE_LOCK_EVENT_INDEX].aggregate_value(wait_time);
    }
    else
    {
      event_name_array[GLOBAL_TABLE_LOCK_EVENT_INDEX].aggregate_counted();
    }

    if (flags & STATE_FLAG_EVENT)
    {
      PFS_events_waits *wait= reinterpret_cast<PFS_events_waits*> (state->m_wait);
      DBUG_ASSERT(wait != NULL);

      wait->m_timer_end= timer_end;
      wait->m_end_event_id= thread->m_event_id;
      if (thread->m_flag_events_waits_history)
        insert_events_waits_history(thread, wait);
      if (thread->m_flag_events_waits_history_long)
        insert_events_waits_history_long(wait);
      thread->m_events_waits_current--;

      DBUG_ASSERT(wait == thread->m_events_waits_current);
    }
  }

  table->m_has_lock_stats= true;
}

void pfs_start_file_wait_v1(PSI_file_locker *locker,
                            size_t count,
                            const char *src_file,
                            uint src_line);

void pfs_end_file_wait_v1(PSI_file_locker *locker,
                          size_t count);

/**
  Implementation of the file instrumentation interface.
  @sa PSI_v1::start_file_open_wait.
*/
void pfs_start_file_open_wait_v1(PSI_file_locker *locker,
                                 const char *src_file,
                                 uint src_line)
{
  pfs_start_file_wait_v1(locker, 0, src_file, src_line);

  return;
}

/**
  Implementation of the file instrumentation interface.
  @sa PSI_v1::end_file_open_wait.
*/
PSI_file*
pfs_end_file_open_wait_v1(PSI_file_locker *locker,
                          void *result)
{
  PSI_file_locker_state *state= reinterpret_cast<PSI_file_locker_state*> (locker);
  DBUG_ASSERT(state != NULL);

  switch (state->m_operation)
  {
  case PSI_FILE_STAT:
    break;
  case PSI_FILE_STREAM_OPEN:
  case PSI_FILE_CREATE:
    if (result != NULL)
    {
      PFS_file_class *klass= reinterpret_cast<PFS_file_class*> (state->m_class);
      PFS_thread *thread= reinterpret_cast<PFS_thread*> (state->m_thread);
      const char *name= state->m_name;
      uint len= (uint)strlen(name);
      PFS_file *pfs_file= find_or_create_file(thread, klass, name, len, true);
      state->m_file= reinterpret_cast<PSI_file*> (pfs_file);
    }
    break;
  case PSI_FILE_OPEN:
  default:
    DBUG_ASSERT(false);
    break;
  }

  pfs_end_file_wait_v1(locker, 0);

  return state->m_file;
}

/**
  Implementation of the file instrumentation interface.
  @sa PSI_v1::end_file_open_wait_and_bind_to_descriptor.
*/
void pfs_end_file_open_wait_and_bind_to_descriptor_v1
  (PSI_file_locker *locker, File file)
{
  PFS_file *pfs_file= NULL;
  int index= (int) file;
  PSI_file_locker_state *state= reinterpret_cast<PSI_file_locker_state*> (locker);
  DBUG_ASSERT(state != NULL);

  if (index >= 0)
  {
    PFS_file_class *klass= reinterpret_cast<PFS_file_class*> (state->m_class);
    PFS_thread *thread= reinterpret_cast<PFS_thread*> (state->m_thread);
    const char *name= state->m_name;
    uint len= (uint)strlen(name);
    pfs_file= find_or_create_file(thread, klass, name, len, true);
    state->m_file= reinterpret_cast<PSI_file*> (pfs_file);
  }

  pfs_end_file_wait_v1(locker, 0);

  if (likely(index >= 0))
  {
    if (likely(index < file_handle_max))
      file_handle_array[index]= pfs_file;
    else
    {
      if (pfs_file != NULL)
        release_file(pfs_file);
      file_handle_lost++;
    }
  }
}

/**
  Implementation of the file instrumentation interface.
  @sa PSI_v1::end_temp_file_open_wait_and_bind_to_descriptor.
*/
void pfs_end_temp_file_open_wait_and_bind_to_descriptor_v1
  (PSI_file_locker *locker, File file, const char *filename)
{
  DBUG_ASSERT(filename != NULL);
  PSI_file_locker_state *state= reinterpret_cast<PSI_file_locker_state*> (locker);
  DBUG_ASSERT(state != NULL);

  /* Set filename that was generated during creation of temporary file. */
  state->m_name= filename;
  pfs_end_file_open_wait_and_bind_to_descriptor_v1(locker, file);

  PFS_file *pfs_file= reinterpret_cast<PFS_file *> (state->m_file);
  if (pfs_file != NULL)
  {
    pfs_file->m_temporary= true;
  }
}


/**
  Implementation of the file instrumentation interface.
  @sa PSI_v1::start_file_wait.
*/
void pfs_start_file_wait_v1(PSI_file_locker *locker,
                            size_t count,
                            const char *src_file,
                            uint src_line)
{
  ulonglong timer_start= 0;
  PSI_file_locker_state *state= reinterpret_cast<PSI_file_locker_state*> (locker);
  DBUG_ASSERT(state != NULL);

  uint flags= state->m_flags;

  if (flags & STATE_FLAG_TIMED)
  {
    timer_start= get_timer_raw_value_and_function(wait_timer, & state->m_timer);
    state->m_timer_start= timer_start;
  }

  if (flags & STATE_FLAG_EVENT)
  {
    PFS_events_waits *wait= reinterpret_cast<PFS_events_waits*> (state->m_wait);
    DBUG_ASSERT(wait != NULL);

    wait->m_timer_start= timer_start;
    wait->m_source_file= src_file;
    wait->m_source_line= src_line;
    wait->m_number_of_bytes= count;
  }
}

/**
  Implementation of the file instrumentation interface.
  @sa PSI_v1::end_file_wait.
*/
void pfs_end_file_wait_v1(PSI_file_locker *locker,
                          size_t byte_count)
{
  PSI_file_locker_state *state= reinterpret_cast<PSI_file_locker_state*> (locker);
  DBUG_ASSERT(state != NULL);
  PFS_file *file= reinterpret_cast<PFS_file *> (state->m_file);
  PFS_file_class *klass= reinterpret_cast<PFS_file_class *> (state->m_class);
  PFS_thread *thread= reinterpret_cast<PFS_thread *> (state->m_thread);

  ulonglong timer_end= 0;
  ulonglong wait_time= 0;
  PFS_byte_stat *byte_stat;
  uint flags= state->m_flags;
  size_t bytes= ((int)byte_count > -1 ? byte_count : 0);

  PFS_file_stat *file_stat;

  if (file != NULL)
  {
    file_stat= & file->m_file_stat;
  }
  else
  {
    file_stat= & klass->m_file_stat;
  }

  switch (state->m_operation)
  {
    /* Group read operations */
    case PSI_FILE_READ:
      byte_stat= &file_stat->m_io_stat.m_read;
      break;
    /* Group write operations */
    case PSI_FILE_WRITE:
      byte_stat= &file_stat->m_io_stat.m_write;
      break;
    /* Group remaining operations as miscellaneous */
    case PSI_FILE_CREATE:
    case PSI_FILE_CREATE_TMP:
    case PSI_FILE_OPEN:
    case PSI_FILE_STREAM_OPEN:
    case PSI_FILE_STREAM_CLOSE:
    case PSI_FILE_SEEK:
    case PSI_FILE_TELL:
    case PSI_FILE_FLUSH:
    case PSI_FILE_FSTAT:
    case PSI_FILE_CHSIZE:
    case PSI_FILE_DELETE:
    case PSI_FILE_RENAME:
    case PSI_FILE_SYNC:
    case PSI_FILE_STAT:
    case PSI_FILE_CLOSE:
      byte_stat= &file_stat->m_io_stat.m_misc;
      break;
    default:
      DBUG_ASSERT(false);
      byte_stat= NULL;
      break;
  }

  /* Aggregation for EVENTS_WAITS_SUMMARY_BY_INSTANCE */
  if (flags & STATE_FLAG_TIMED)
  {
    timer_end= state->m_timer();
    wait_time= timer_end - state->m_timer_start;
    /* Aggregate to EVENTS_WAITS_SUMMARY_BY_INSTANCE (timed) */
    byte_stat->aggregate(wait_time, bytes);
  }
  else
  {
    /* Aggregate to EVENTS_WAITS_SUMMARY_BY_INSTANCE (counted) */
    byte_stat->aggregate_counted(bytes);
  }

  if (flags & STATE_FLAG_THREAD)
  {
    DBUG_ASSERT(thread != NULL);

    PFS_single_stat *event_name_array;
    event_name_array= thread->write_instr_class_waits_stats();
    uint index= klass->m_event_name_index;

    if (flags & STATE_FLAG_TIMED)
    {
      /* Aggregate to EVENTS_WAITS_SUMMARY_BY_THREAD_BY_EVENT_NAME (timed) */
      event_name_array[index].aggregate_value(wait_time);
    }
    else
    {
      /* Aggregate to EVENTS_WAITS_SUMMARY_BY_THREAD_BY_EVENT_NAME (counted) */
      event_name_array[index].aggregate_counted();
    }

    if (state->m_flags & STATE_FLAG_EVENT)
    {
      PFS_events_waits *wait= reinterpret_cast<PFS_events_waits*> (state->m_wait);
      DBUG_ASSERT(wait != NULL);

      wait->m_timer_end= timer_end;
      wait->m_number_of_bytes= bytes;
      wait->m_end_event_id= thread->m_event_id;
      wait->m_object_instance_addr= file;
      wait->m_weak_file= file;
      wait->m_weak_version= (file ? file->get_version() : 0);

      if (thread->m_flag_events_waits_history)
        insert_events_waits_history(thread, wait);
      if (thread->m_flag_events_waits_history_long)
        insert_events_waits_history_long(wait);
      thread->m_events_waits_current--;

      DBUG_ASSERT(wait == thread->m_events_waits_current);
    }
  }
}

/**
  Implementation of the file instrumentation interface.
  @sa PSI_v1::start_file_close_wait.
*/
void pfs_start_file_close_wait_v1(PSI_file_locker *locker,
                                  const char *src_file,
                                  uint src_line)
{
  PFS_thread *thread;
  const char *name;
  uint len;
  PFS_file *pfs_file;
  PSI_file_locker_state *state= reinterpret_cast<PSI_file_locker_state*> (locker);
  DBUG_ASSERT(state != NULL);

  switch (state->m_operation)
  {
  case PSI_FILE_DELETE:
    thread= reinterpret_cast<PFS_thread*> (state->m_thread);
    name= state->m_name;
    len= (uint)strlen(name);
    pfs_file= find_or_create_file(thread, NULL, name, len, false);
    state->m_file= reinterpret_cast<PSI_file*> (pfs_file);
    break;
  case PSI_FILE_STREAM_CLOSE:
  case PSI_FILE_CLOSE:
    break;
  default:
    DBUG_ASSERT(false);
    break;
  }

  pfs_start_file_wait_v1(locker, 0, src_file, src_line);

  return;
}

/**
  Implementation of the file instrumentation interface.
  @sa PSI_v1::end_file_close_wait.
*/
void pfs_end_file_close_wait_v1(PSI_file_locker *locker, int rc)
{
  PSI_file_locker_state *state= reinterpret_cast<PSI_file_locker_state*> (locker);
  DBUG_ASSERT(state != NULL);

  pfs_end_file_wait_v1(locker, 0);

  if (rc == 0)
  {
    PFS_thread *thread= reinterpret_cast<PFS_thread*> (state->m_thread);
    PFS_file *file= reinterpret_cast<PFS_file*> (state->m_file);

    /* Release or destroy the file if necessary */
    switch(state->m_operation)
    {
    case PSI_FILE_CLOSE:
      if (file != NULL)
      {
        if (file->m_temporary)
        {
          DBUG_ASSERT(file->m_file_stat.m_open_count <= 1);
          destroy_file(thread, file);
        }
        else
          release_file(file);
      }
      break;
    case PSI_FILE_STREAM_CLOSE:
      if (file != NULL)
        release_file(file);
      break;
    case PSI_FILE_DELETE:
      if (file != NULL)
        destroy_file(thread, file);
      break;
    default:
      DBUG_ASSERT(false);
      break;
    }
  }
  return;
}

PSI_stage_progress*
pfs_start_stage_v1(PSI_stage_key key, const char *src_file, int src_line)
{
  ulonglong timer_value= 0;

  PFS_thread *pfs_thread= my_thread_get_THR_PFS();
  if (unlikely(pfs_thread == NULL))
    return NULL;

  /* Always update column threads.processlist_state. */
  pfs_thread->m_stage= key;
  /* Default value when the stage is not instrumented for progress */
  pfs_thread->m_stage_progress= NULL;

  if (! flag_global_instrumentation)
    return NULL;

  if (flag_thread_instrumentation && ! pfs_thread->m_enabled)
    return NULL;

  PFS_events_stages *pfs= & pfs_thread->m_stage_current;
  PFS_events_waits *child_wait= & pfs_thread->m_events_waits_stack[0];
  PFS_events_statements *parent_statement= & pfs_thread->m_statement_stack[0];

  PFS_instr_class *old_class= pfs->m_class;
  if (old_class != NULL)
  {
    PFS_stage_stat *event_name_array;
    event_name_array= pfs_thread->write_instr_class_stages_stats();
    uint index= old_class->m_event_name_index;

    /* Finish old event */
    if (old_class->m_timed)
    {
      timer_value= get_timer_raw_value(stage_timer);;
      pfs->m_timer_end= timer_value;

      /* Aggregate to EVENTS_STAGES_SUMMARY_BY_THREAD_BY_EVENT_NAME (timed) */
      ulonglong stage_time= timer_value - pfs->m_timer_start;
      event_name_array[index].aggregate_value(stage_time);
    }
    else
    {
      /* Aggregate to EVENTS_STAGES_SUMMARY_BY_THREAD_BY_EVENT_NAME (counted) */
      event_name_array[index].aggregate_counted();
    }

    if (flag_events_stages_current)
    {
      pfs->m_end_event_id= pfs_thread->m_event_id;
      if (pfs_thread->m_flag_events_stages_history)
        insert_events_stages_history(pfs_thread, pfs);
      if (pfs_thread->m_flag_events_stages_history_long)
        insert_events_stages_history_long(pfs);
    }

    /* This stage event is now complete. */
    pfs->m_class= NULL;

    /* New waits will now be attached directly to the parent statement. */
    child_wait->m_event_id= parent_statement->m_event_id;
    child_wait->m_event_type= parent_statement->m_event_type;
    /* See below for new stages, that may overwrite this. */
  }

  /* Start new event */

  PFS_stage_class *new_klass= find_stage_class(key);
  if (unlikely(new_klass == NULL))
    return NULL;

  if (! new_klass->m_enabled)
    return NULL;

  pfs->m_class= new_klass;
  if (new_klass->m_timed)
  {
    /*
      Do not call the timer again if we have a
      TIMER_END for the previous stage already.
    */
    if (timer_value == 0)
      timer_value= get_timer_raw_value(stage_timer);
    pfs->m_timer_start= timer_value;
  }
  else
    pfs->m_timer_start= 0;
  pfs->m_timer_end= 0;

  if (flag_events_stages_current)
  {
    pfs->m_thread_internal_id= pfs_thread->m_thread_internal_id;
    pfs->m_event_id= pfs_thread->m_event_id++;
    pfs->m_end_event_id= 0;
    pfs->m_source_file= src_file;
    pfs->m_source_line= src_line;

    /* New wait events will have this new stage as parent. */
    child_wait->m_event_id= pfs->m_event_id;
    child_wait->m_event_type= EVENT_TYPE_STAGE;
  }

  if (new_klass->is_progress())
  {
    pfs_thread->m_stage_progress= & pfs->m_progress;
    pfs->m_progress.m_work_completed= 0;
    pfs->m_progress.m_work_estimated= 0;
  }

  return pfs_thread->m_stage_progress;
}

PSI_stage_progress*
pfs_get_current_stage_progress_v1()
{
  PFS_thread *pfs_thread= my_thread_get_THR_PFS();
  if (unlikely(pfs_thread == NULL))
    return NULL;

  return pfs_thread->m_stage_progress;
}

void pfs_end_stage_v1()
{
  ulonglong timer_value= 0;

  PFS_thread *pfs_thread= my_thread_get_THR_PFS();
  if (unlikely(pfs_thread == NULL))
    return;

  pfs_thread->m_stage= 0;
  pfs_thread->m_stage_progress= NULL;

  if (! flag_global_instrumentation)
    return;

  if (flag_thread_instrumentation && ! pfs_thread->m_enabled)
    return;

  PFS_events_stages *pfs= & pfs_thread->m_stage_current;

  PFS_instr_class *old_class= pfs->m_class;
  if (old_class != NULL)
  {
    PFS_stage_stat *event_name_array;
    event_name_array= pfs_thread->write_instr_class_stages_stats();
    uint index= old_class->m_event_name_index;

    /* Finish old event */
    if (old_class->m_timed)
    {
      timer_value= get_timer_raw_value(stage_timer);;
      pfs->m_timer_end= timer_value;

      /* Aggregate to EVENTS_STAGES_SUMMARY_BY_THREAD_BY_EVENT_NAME (timed) */
      ulonglong stage_time= timer_value - pfs->m_timer_start;
      event_name_array[index].aggregate_value(stage_time);
    }
    else
    {
      /* Aggregate to EVENTS_STAGES_SUMMARY_BY_THREAD_BY_EVENT_NAME (counted) */
      event_name_array[index].aggregate_counted();
    }

    if (flag_events_stages_current)
    {
      pfs->m_end_event_id= pfs_thread->m_event_id;
      if (pfs_thread->m_flag_events_stages_history)
        insert_events_stages_history(pfs_thread, pfs);
      if (pfs_thread->m_flag_events_stages_history_long)
        insert_events_stages_history_long(pfs);
    }

    /* New waits will now be attached directly to the parent statement. */
    PFS_events_waits *child_wait= & pfs_thread->m_events_waits_stack[0];
    PFS_events_statements *parent_statement= & pfs_thread->m_statement_stack[0];
    child_wait->m_event_id= parent_statement->m_event_id;
    child_wait->m_event_type= parent_statement->m_event_type;

    /* This stage is completed */
    pfs->m_class= NULL;
  }
}

PSI_statement_locker*
pfs_get_thread_statement_locker_v1(PSI_statement_locker_state *state,
                                   PSI_statement_key key,
                                   const void *charset, PSI_sp_share *sp_share)
{
  DBUG_ASSERT(state != NULL);
  DBUG_ASSERT(charset != NULL);
  if (! flag_global_instrumentation)
    return NULL;
  PFS_statement_class *klass= find_statement_class(key);
  if (unlikely(klass == NULL))
    return NULL;
  if (! klass->m_enabled)
    return NULL;

  uint flags;

  if (flag_thread_instrumentation)
  {
    PFS_thread *pfs_thread= my_thread_get_THR_PFS();
    if (unlikely(pfs_thread == NULL))
      return NULL;
    if (! pfs_thread->m_enabled)
      return NULL;
    state->m_thread= reinterpret_cast<PSI_thread *> (pfs_thread);
    flags= STATE_FLAG_THREAD;

    if (klass->m_timed)
      flags|= STATE_FLAG_TIMED;

    if (flag_events_statements_current)
    {
      ulonglong event_id= pfs_thread->m_event_id++;

      if (pfs_thread->m_events_statements_count >= statement_stack_max)
      {
        nested_statement_lost++;
        return NULL;
      }

      pfs_dirty_state dirty_state;
      pfs_thread->m_stmt_lock.allocated_to_dirty(& dirty_state);
      PFS_events_statements *pfs= & pfs_thread->m_statement_stack[pfs_thread->m_events_statements_count];
      pfs->m_thread_internal_id= pfs_thread->m_thread_internal_id;
      pfs->m_event_id= event_id;
      pfs->m_event_type= EVENT_TYPE_STATEMENT;
      pfs->m_end_event_id= 0;
      pfs->m_class= klass;
      pfs->m_timer_start= 0;
      pfs->m_timer_end= 0;
      pfs->m_lock_time= 0;
      pfs->m_current_schema_name_length= 0;
      pfs->m_sqltext_length= 0;
      pfs->m_sqltext_truncated= false;
      pfs->m_sqltext_cs_number= system_charset_info->number; /* default */

      pfs->m_message_text[0]= '\0';
      pfs->m_sql_errno= 0;
      pfs->m_sqlstate[0]= '\0';
      pfs->m_error_count= 0;
      pfs->m_warning_count= 0;
      pfs->m_rows_affected= 0;

      pfs->m_rows_sent= 0;
      pfs->m_rows_examined= 0;
      pfs->m_created_tmp_disk_tables= 0;
      pfs->m_created_tmp_tables= 0;
      pfs->m_select_full_join= 0;
      pfs->m_select_full_range_join= 0;
      pfs->m_select_range= 0;
      pfs->m_select_range_check= 0;
      pfs->m_select_scan= 0;
      pfs->m_sort_merge_passes= 0;
      pfs->m_sort_range= 0;
      pfs->m_sort_rows= 0;
      pfs->m_sort_scan= 0;
      pfs->m_no_index_used= 0;
      pfs->m_no_good_index_used= 0;
      pfs->m_digest_storage.reset();

      /* New stages will have this statement as parent */
      PFS_events_stages *child_stage= & pfs_thread->m_stage_current;
      child_stage->m_nesting_event_id= event_id;
      child_stage->m_nesting_event_type= EVENT_TYPE_STATEMENT;

      /* New waits will have this statement as parent, if no stage is instrumented */
      PFS_events_waits *child_wait= & pfs_thread->m_events_waits_stack[0];
      child_wait->m_event_id= event_id;
      child_wait->m_event_type= EVENT_TYPE_STATEMENT;

      PFS_events_statements *parent_statement= NULL;
      PFS_events_transactions *parent_transaction= &pfs_thread->m_transaction_current;
      ulonglong parent_event= 0;
      enum_event_type parent_type= EVENT_TYPE_STATEMENT;
      uint parent_level= 0;

      if (pfs_thread->m_events_statements_count > 0)
      {
        parent_statement= pfs - 1;
        parent_event= parent_statement->m_event_id;
        parent_type=  parent_statement->m_event_type;
        parent_level= parent_statement->m_nesting_event_level + 1;
      }

      if (parent_transaction->m_state == TRANS_STATE_ACTIVE &&
          parent_transaction->m_event_id > parent_event)
      {
        parent_event= parent_transaction->m_event_id;
        parent_type=  parent_transaction->m_event_type;
      }

      pfs->m_nesting_event_id= parent_event;
      pfs->m_nesting_event_type= parent_type;
      pfs->m_nesting_event_level= parent_level;

      /* Set parent Stored Procedure information for this statement. */
      if(sp_share)
      {
        PFS_program *parent_sp= reinterpret_cast<PFS_program*>(sp_share);
        pfs->m_sp_type= parent_sp->m_type;
        memcpy(pfs->m_schema_name, parent_sp->m_schema_name,
               parent_sp->m_schema_name_length);
        pfs->m_schema_name_length= parent_sp->m_schema_name_length;
        memcpy(pfs->m_object_name, parent_sp->m_object_name,
               parent_sp->m_object_name_length);
        pfs->m_object_name_length= parent_sp->m_object_name_length;
      }
      else
      {
        pfs->m_sp_type= NO_OBJECT_TYPE;
        pfs->m_schema_name_length= 0;
        pfs->m_object_name_length= 0;
      }

      state->m_statement= pfs;
      flags|= STATE_FLAG_EVENT;

      pfs_thread->m_events_statements_count++;
      pfs_thread->m_stmt_lock.dirty_to_allocated(& dirty_state);
    }
    else
    {
      state->m_statement= NULL;
    }
  }
  else
  {
    state->m_statement= NULL;

    if (klass->m_timed)
      flags= STATE_FLAG_TIMED;
    else
      flags= 0;
  }

  if (flag_statements_digest)
  {
    flags|= STATE_FLAG_DIGEST;
  }

  state->m_discarded= false;
  state->m_class= klass;
  state->m_flags= flags;

  state->m_lock_time= 0;
  state->m_rows_sent= 0;
  state->m_rows_examined= 0;
  state->m_created_tmp_disk_tables= 0;
  state->m_created_tmp_tables= 0;
  state->m_select_full_join= 0;
  state->m_select_full_range_join= 0;
  state->m_select_range= 0;
  state->m_select_range_check= 0;
  state->m_select_scan= 0;
  state->m_sort_merge_passes= 0;
  state->m_sort_range= 0;
  state->m_sort_rows= 0;
  state->m_sort_scan= 0;
  state->m_no_index_used= 0;
  state->m_no_good_index_used= 0;

  state->m_digest= NULL;
  state->m_cs_number= ((CHARSET_INFO *)charset)->number;

  state->m_schema_name_length= 0;
  state->m_parent_sp_share= sp_share;
  state->m_parent_prepared_stmt= NULL;

  return reinterpret_cast<PSI_statement_locker*> (state);
}

PSI_statement_locker*
pfs_refine_statement_v1(PSI_statement_locker *locker,
                        PSI_statement_key key)
{
  PSI_statement_locker_state *state= reinterpret_cast<PSI_statement_locker_state*> (locker);
  if (state == NULL)
    return NULL;
  DBUG_ASSERT(state->m_class != NULL);
  PFS_statement_class *klass;
  /* Only refine statements for mutable instrumentation */
  klass= reinterpret_cast<PFS_statement_class*> (state->m_class);
  DBUG_ASSERT(klass->is_mutable());
  klass= find_statement_class(key);

  uint flags= state->m_flags;

  if (unlikely(klass == NULL) || !klass->m_enabled)
  {
    /* pop statement stack */
    if (flags & STATE_FLAG_THREAD)
    {
      PFS_thread *pfs_thread= reinterpret_cast<PFS_thread *> (state->m_thread);
      DBUG_ASSERT(pfs_thread != NULL);
      if (pfs_thread->m_events_statements_count > 0)
        pfs_thread->m_events_statements_count--;
    }

    state->m_discarded= true;
    return NULL;
  }

  if ((flags & STATE_FLAG_TIMED) && ! klass->m_timed)
    flags= flags & ~STATE_FLAG_TIMED;

  if (flags & STATE_FLAG_EVENT)
  {
    PFS_events_statements *pfs= reinterpret_cast<PFS_events_statements*> (state->m_statement);
    DBUG_ASSERT(pfs != NULL);

    /* mutate EVENTS_STATEMENTS_CURRENT.EVENT_NAME */
    pfs->m_class= klass;
  }

  state->m_class= klass;
  state->m_flags= flags;
  return reinterpret_cast<PSI_statement_locker*> (state);
}

void pfs_start_statement_v1(PSI_statement_locker *locker,
                            const char *db, uint db_len,
                            const char *src_file, uint src_line)
{
  PSI_statement_locker_state *state= reinterpret_cast<PSI_statement_locker_state*> (locker);
  DBUG_ASSERT(state != NULL);

  uint flags= state->m_flags;
  ulonglong timer_start= 0;

  if (flags & STATE_FLAG_TIMED)
  {
    timer_start= get_timer_raw_value_and_function(statement_timer, & state->m_timer);
    state->m_timer_start= timer_start;
  }

  compile_time_assert(PSI_SCHEMA_NAME_LEN == NAME_LEN);
  DBUG_ASSERT(db_len <= sizeof(state->m_schema_name));

  if (db_len > 0)
    memcpy(state->m_schema_name, db, db_len);
  state->m_schema_name_length= db_len;

  if (flags & STATE_FLAG_EVENT)
  {
    PFS_events_statements *pfs= reinterpret_cast<PFS_events_statements*> (state->m_statement);
    DBUG_ASSERT(pfs != NULL);

    pfs->m_timer_start= timer_start;
    pfs->m_source_file= src_file;
    pfs->m_source_line= src_line;

    DBUG_ASSERT(db_len <= sizeof(pfs->m_current_schema_name));
    if (db_len > 0)
      memcpy(pfs->m_current_schema_name, db, db_len);
    pfs->m_current_schema_name_length= db_len;
  }
}

void pfs_set_statement_text_v1(PSI_statement_locker *locker,
                               const char *text, uint text_len)
{
  PSI_statement_locker_state *state= reinterpret_cast<PSI_statement_locker_state*> (locker);
  DBUG_ASSERT(state != NULL);

  if (state->m_discarded)
    return;

  if (state->m_flags & STATE_FLAG_EVENT)
  {
    PFS_events_statements *pfs= reinterpret_cast<PFS_events_statements*> (state->m_statement);
    DBUG_ASSERT(pfs != NULL);
    if (text_len > pfs_max_sqltext)
    {
      text_len= (uint)pfs_max_sqltext;
      pfs->m_sqltext_truncated= true;
    }
    if (text_len)
      memcpy(pfs->m_sqltext, text, text_len);
    pfs->m_sqltext_length= text_len;
    pfs->m_sqltext_cs_number= state->m_cs_number;
  }

  return;
}

#define SET_STATEMENT_ATTR_BODY(LOCKER, ATTR, VALUE)                    \
  PSI_statement_locker_state *state;                                    \
  state= reinterpret_cast<PSI_statement_locker_state*> (LOCKER);        \
  if (unlikely(state == NULL))                                          \
    return;                                                             \
  if (state->m_discarded)                                               \
    return;                                                             \
  state->ATTR= VALUE;                                                   \
  if (state->m_flags & STATE_FLAG_EVENT)                                \
  {                                                                     \
    PFS_events_statements *pfs;                                         \
    pfs= reinterpret_cast<PFS_events_statements*> (state->m_statement); \
    DBUG_ASSERT(pfs != NULL);                                           \
    pfs->ATTR= VALUE;                                                   \
  }                                                                     \
  return;

#define INC_STATEMENT_ATTR_BODY(LOCKER, ATTR, VALUE)                    \
  PSI_statement_locker_state *state;                                    \
  state= reinterpret_cast<PSI_statement_locker_state*> (LOCKER);        \
  if (unlikely(state == NULL))                                          \
    return;                                                             \
  if (state->m_discarded)                                               \
    return;                                                             \
  state->ATTR+= VALUE;                                                  \
  if (state->m_flags & STATE_FLAG_EVENT)                                \
  {                                                                     \
    PFS_events_statements *pfs;                                         \
    pfs= reinterpret_cast<PFS_events_statements*> (state->m_statement); \
    DBUG_ASSERT(pfs != NULL);                                           \
    pfs->ATTR+= VALUE;                                                  \
  }                                                                     \
  return;

void pfs_set_statement_lock_time_v1(PSI_statement_locker *locker,
                                    ulonglong count)
{
  SET_STATEMENT_ATTR_BODY(locker, m_lock_time, count);
}

void pfs_set_statement_rows_sent_v1(PSI_statement_locker *locker,
                                    ulonglong count)
{
  SET_STATEMENT_ATTR_BODY(locker, m_rows_sent, count);
}

void pfs_set_statement_rows_examined_v1(PSI_statement_locker *locker,
                                        ulonglong count)
{
  SET_STATEMENT_ATTR_BODY(locker, m_rows_examined, count);
}

void pfs_inc_statement_created_tmp_disk_tables_v1(PSI_statement_locker *locker,
                                                  ulong count)
{
  INC_STATEMENT_ATTR_BODY(locker, m_created_tmp_disk_tables, count);
}

void pfs_inc_statement_created_tmp_tables_v1(PSI_statement_locker *locker,
                                             ulong count)
{
  INC_STATEMENT_ATTR_BODY(locker, m_created_tmp_tables, count);
}

void pfs_inc_statement_select_full_join_v1(PSI_statement_locker *locker,
                                           ulong count)
{
  INC_STATEMENT_ATTR_BODY(locker, m_select_full_join, count);
}

void pfs_inc_statement_select_full_range_join_v1(PSI_statement_locker *locker,
                                                 ulong count)
{
  INC_STATEMENT_ATTR_BODY(locker, m_select_full_range_join, count);
}

void pfs_inc_statement_select_range_v1(PSI_statement_locker *locker,
                                       ulong count)
{
  INC_STATEMENT_ATTR_BODY(locker, m_select_range, count);
}

void pfs_inc_statement_select_range_check_v1(PSI_statement_locker *locker,
                                             ulong count)
{
  INC_STATEMENT_ATTR_BODY(locker, m_select_range_check, count);
}

void pfs_inc_statement_select_scan_v1(PSI_statement_locker *locker,
                                      ulong count)
{
  INC_STATEMENT_ATTR_BODY(locker, m_select_scan, count);
}

void pfs_inc_statement_sort_merge_passes_v1(PSI_statement_locker *locker,
                                            ulong count)
{
  INC_STATEMENT_ATTR_BODY(locker, m_sort_merge_passes, count);
}

void pfs_inc_statement_sort_range_v1(PSI_statement_locker *locker,
                                     ulong count)
{
  INC_STATEMENT_ATTR_BODY(locker, m_sort_range, count);
}

void pfs_inc_statement_sort_rows_v1(PSI_statement_locker *locker,
                                    ulong count)
{
  INC_STATEMENT_ATTR_BODY(locker, m_sort_rows, count);
}

void pfs_inc_statement_sort_scan_v1(PSI_statement_locker *locker,
                                    ulong count)
{
  INC_STATEMENT_ATTR_BODY(locker, m_sort_scan, count);
}

void pfs_set_statement_no_index_used_v1(PSI_statement_locker *locker)
{
  SET_STATEMENT_ATTR_BODY(locker, m_no_index_used, 1);
}

void pfs_set_statement_no_good_index_used_v1(PSI_statement_locker *locker)
{
  SET_STATEMENT_ATTR_BODY(locker, m_no_good_index_used, 1);
}

void pfs_end_statement_v1(PSI_statement_locker *locker, void *stmt_da)
{
  PSI_statement_locker_state *state= reinterpret_cast<PSI_statement_locker_state*> (locker);
  Diagnostics_area *da= reinterpret_cast<Diagnostics_area*> (stmt_da);
  DBUG_ASSERT(state != NULL);
  DBUG_ASSERT(da != NULL);

  if (state->m_discarded)
    return;

  PFS_statement_class *klass= reinterpret_cast<PFS_statement_class *> (state->m_class);
  DBUG_ASSERT(klass != NULL);

  ulonglong timer_end= 0;
  ulonglong wait_time= 0;
  uint flags= state->m_flags;

  if (flags & STATE_FLAG_TIMED)
  {
    timer_end= state->m_timer();
    wait_time= timer_end - state->m_timer_start;
  }

  PFS_statement_stat *event_name_array;
  uint index= klass->m_event_name_index;
  PFS_statement_stat *stat;

  /*
   Capture statement stats by digest.
  */
  const sql_digest_storage *digest_storage= NULL;
  PFS_statement_stat *digest_stat= NULL;
  PFS_program *pfs_program= NULL;
  PFS_prepared_stmt *pfs_prepared_stmt= NULL;

  if (flags & STATE_FLAG_THREAD)
  {
    PFS_thread *thread= reinterpret_cast<PFS_thread *> (state->m_thread);
    DBUG_ASSERT(thread != NULL);
    event_name_array= thread->write_instr_class_statements_stats();
    /* Aggregate to EVENTS_STATEMENTS_SUMMARY_BY_THREAD_BY_EVENT_NAME */
    stat= & event_name_array[index];

    if (flags & STATE_FLAG_DIGEST)
    {
      digest_storage= state->m_digest;

      if (digest_storage != NULL)
      {
        /* Populate PFS_statements_digest_stat with computed digest information.*/
        digest_stat= find_or_create_digest(thread, digest_storage,
                                           state->m_schema_name,
                                           state->m_schema_name_length);
      }
    }

    if (flags & STATE_FLAG_EVENT)
    {
      PFS_events_statements *pfs= reinterpret_cast<PFS_events_statements*> (state->m_statement);
      DBUG_ASSERT(pfs != NULL);

      pfs_dirty_state dirty_state;
      thread->m_stmt_lock.allocated_to_dirty(& dirty_state);

      switch(da->status())
      {
        case Diagnostics_area::DA_EMPTY:
          break;
        case Diagnostics_area::DA_OK:
          memcpy(pfs->m_message_text, da->message_text(),
                 MYSQL_ERRMSG_SIZE);
          pfs->m_message_text[MYSQL_ERRMSG_SIZE]= 0;
          pfs->m_rows_affected= da->affected_rows();
          pfs->m_warning_count= da->last_statement_cond_count();
          memcpy(pfs->m_sqlstate, "00000", SQLSTATE_LENGTH);
          break;
        case Diagnostics_area::DA_EOF:
          pfs->m_warning_count= da->last_statement_cond_count();
          break;
        case Diagnostics_area::DA_ERROR:
          memcpy(pfs->m_message_text, da->message_text(),
                 MYSQL_ERRMSG_SIZE);
          pfs->m_message_text[MYSQL_ERRMSG_SIZE]= 0;
          pfs->m_sql_errno= da->mysql_errno();
          memcpy(pfs->m_sqlstate, da->returned_sqlstate(), SQLSTATE_LENGTH);
          pfs->m_error_count++;
          break;
        case Diagnostics_area::DA_DISABLED:
          break;
      }

      pfs->m_timer_end= timer_end;
      pfs->m_end_event_id= thread->m_event_id;

      if (digest_storage != NULL)
      {
        /*
          The following columns in events_statement_current:
          - DIGEST,
          - DIGEST_TEXT
          are computed from the digest storage.
        */
        pfs->m_digest_storage.copy(digest_storage);
      }

      pfs_program= reinterpret_cast<PFS_program*>(state->m_parent_sp_share);
      pfs_prepared_stmt= reinterpret_cast<PFS_prepared_stmt*>(state->m_parent_prepared_stmt);

      if (thread->m_flag_events_statements_history)
        insert_events_statements_history(thread, pfs);
      if (thread->m_flag_events_statements_history_long)
        insert_events_statements_history_long(pfs);

      DBUG_ASSERT(thread->m_events_statements_count > 0);
      thread->m_events_statements_count--;
      thread->m_stmt_lock.dirty_to_allocated(& dirty_state);
    }
  }
  else
  {
    if (flags & STATE_FLAG_DIGEST)
    {
      PFS_thread *thread= my_thread_get_THR_PFS();

      /* An instrumented thread is required, for LF_PINS. */
      if (thread != NULL)
      {
        /* Set digest stat. */
        digest_storage= state->m_digest;

        if (digest_storage != NULL)
        {
          /* Populate statements_digest_stat with computed digest information. */
          digest_stat= find_or_create_digest(thread, digest_storage,
                                             state->m_schema_name,
                                             state->m_schema_name_length);
        }
      }
    }

    event_name_array= global_instr_class_statements_array;
    /* Aggregate to EVENTS_STATEMENTS_SUMMARY_GLOBAL_BY_EVENT_NAME */
    stat= & event_name_array[index];
  }

  stat->mark_used();

  if (flags & STATE_FLAG_TIMED)
  {
    /* Aggregate to EVENTS_STATEMENTS_SUMMARY_..._BY_EVENT_NAME (timed) */
    stat->aggregate_value(wait_time);
  }
  else
  {
    /* Aggregate to EVENTS_STATEMENTS_SUMMARY_..._BY_EVENT_NAME (counted) */
    stat->aggregate_counted();
  }

  stat->m_lock_time+= state->m_lock_time;
  stat->m_rows_sent+= state->m_rows_sent;
  stat->m_rows_examined+= state->m_rows_examined;
  stat->m_created_tmp_disk_tables+= state->m_created_tmp_disk_tables;
  stat->m_created_tmp_tables+= state->m_created_tmp_tables;
  stat->m_select_full_join+= state->m_select_full_join;
  stat->m_select_full_range_join+= state->m_select_full_range_join;
  stat->m_select_range+= state->m_select_range;
  stat->m_select_range_check+= state->m_select_range_check;
  stat->m_select_scan+= state->m_select_scan;
  stat->m_sort_merge_passes+= state->m_sort_merge_passes;
  stat->m_sort_range+= state->m_sort_range;
  stat->m_sort_rows+= state->m_sort_rows;
  stat->m_sort_scan+= state->m_sort_scan;
  stat->m_no_index_used+= state->m_no_index_used;
  stat->m_no_good_index_used+= state->m_no_good_index_used;

  if (digest_stat != NULL)
  {
    digest_stat->mark_used();

    if (flags & STATE_FLAG_TIMED)
    {
      digest_stat->aggregate_value(wait_time);
    }
    else
    {
      digest_stat->aggregate_counted();
    }

    digest_stat->m_lock_time+= state->m_lock_time;
    digest_stat->m_rows_sent+= state->m_rows_sent;
    digest_stat->m_rows_examined+= state->m_rows_examined;
    digest_stat->m_created_tmp_disk_tables+= state->m_created_tmp_disk_tables;
    digest_stat->m_created_tmp_tables+= state->m_created_tmp_tables;
    digest_stat->m_select_full_join+= state->m_select_full_join;
    digest_stat->m_select_full_range_join+= state->m_select_full_range_join;
    digest_stat->m_select_range+= state->m_select_range;
    digest_stat->m_select_range_check+= state->m_select_range_check;
    digest_stat->m_select_scan+= state->m_select_scan;
    digest_stat->m_sort_merge_passes+= state->m_sort_merge_passes;
    digest_stat->m_sort_range+= state->m_sort_range;
    digest_stat->m_sort_rows+= state->m_sort_rows;
    digest_stat->m_sort_scan+= state->m_sort_scan;
    digest_stat->m_no_index_used+= state->m_no_index_used;
    digest_stat->m_no_good_index_used+= state->m_no_good_index_used;
  }

  if(pfs_program != NULL)
  {
    PFS_statement_stat *sub_stmt_stat= NULL;
    sub_stmt_stat= &pfs_program->m_stmt_stat;
    if(sub_stmt_stat != NULL)
    {
      sub_stmt_stat->mark_used();

      if (flags & STATE_FLAG_TIMED)
      {
        sub_stmt_stat->aggregate_value(wait_time);
      }
      else
      {
        sub_stmt_stat->aggregate_counted();
      }

      sub_stmt_stat->m_lock_time+= state->m_lock_time;
      sub_stmt_stat->m_rows_sent+= state->m_rows_sent;
      sub_stmt_stat->m_rows_examined+= state->m_rows_examined;
      sub_stmt_stat->m_created_tmp_disk_tables+= state->m_created_tmp_disk_tables;
      sub_stmt_stat->m_created_tmp_tables+= state->m_created_tmp_tables;
      sub_stmt_stat->m_select_full_join+= state->m_select_full_join;
      sub_stmt_stat->m_select_full_range_join+= state->m_select_full_range_join;
      sub_stmt_stat->m_select_range+= state->m_select_range;
      sub_stmt_stat->m_select_range_check+= state->m_select_range_check;
      sub_stmt_stat->m_select_scan+= state->m_select_scan;
      sub_stmt_stat->m_sort_merge_passes+= state->m_sort_merge_passes;
      sub_stmt_stat->m_sort_range+= state->m_sort_range;
      sub_stmt_stat->m_sort_rows+= state->m_sort_rows;
      sub_stmt_stat->m_sort_scan+= state->m_sort_scan;
      sub_stmt_stat->m_no_index_used+= state->m_no_index_used;
      sub_stmt_stat->m_no_good_index_used+= state->m_no_good_index_used;
    }
  }

  if (pfs_prepared_stmt != NULL)
  {
    if(state->m_in_prepare)
    {
      PFS_single_stat *prepared_stmt_stat= NULL;
      prepared_stmt_stat= &pfs_prepared_stmt->m_prepare_stat;
      if(prepared_stmt_stat != NULL)
      {
        if (flags & STATE_FLAG_TIMED)
        {
          prepared_stmt_stat->aggregate_value(wait_time);
        }
        else
        {
          prepared_stmt_stat->aggregate_counted();
        }
      }
    }
    else
    {
      PFS_statement_stat *prepared_stmt_stat= NULL;
      prepared_stmt_stat= &pfs_prepared_stmt->m_execute_stat;
      if(prepared_stmt_stat != NULL)
      {
        if (flags & STATE_FLAG_TIMED)
        {
          prepared_stmt_stat->aggregate_value(wait_time);
        }
        else
        {
          prepared_stmt_stat->aggregate_counted();
        }

        prepared_stmt_stat->m_lock_time+= state->m_lock_time;
        prepared_stmt_stat->m_rows_sent+= state->m_rows_sent;
        prepared_stmt_stat->m_rows_examined+= state->m_rows_examined;
        prepared_stmt_stat->m_created_tmp_disk_tables+= state->m_created_tmp_disk_tables;
        prepared_stmt_stat->m_created_tmp_tables+= state->m_created_tmp_tables;
        prepared_stmt_stat->m_select_full_join+= state->m_select_full_join;
        prepared_stmt_stat->m_select_full_range_join+= state->m_select_full_range_join;
        prepared_stmt_stat->m_select_range+= state->m_select_range;
        prepared_stmt_stat->m_select_range_check+= state->m_select_range_check;
        prepared_stmt_stat->m_select_scan+= state->m_select_scan;
        prepared_stmt_stat->m_sort_merge_passes+= state->m_sort_merge_passes;
        prepared_stmt_stat->m_sort_range+= state->m_sort_range;
        prepared_stmt_stat->m_sort_rows+= state->m_sort_rows;
        prepared_stmt_stat->m_sort_scan+= state->m_sort_scan;
        prepared_stmt_stat->m_no_index_used+= state->m_no_index_used;
        prepared_stmt_stat->m_no_good_index_used+= state->m_no_good_index_used;
      }
    }
  }

  PFS_statement_stat *sub_stmt_stat= NULL;
  if (pfs_program != NULL)
    sub_stmt_stat= &pfs_program->m_stmt_stat;

  PFS_statement_stat *prepared_stmt_stat= NULL;
  if (pfs_prepared_stmt != NULL && !state->m_in_prepare)
    prepared_stmt_stat= &pfs_prepared_stmt->m_execute_stat;

  switch (da->status())
  {
    case Diagnostics_area::DA_EMPTY:
      break;
    case Diagnostics_area::DA_OK:
      stat->m_rows_affected+= da->affected_rows();
      stat->m_warning_count+= da->last_statement_cond_count();
      if (digest_stat != NULL)
      {
        digest_stat->m_rows_affected+= da->affected_rows();
        digest_stat->m_warning_count+= da->last_statement_cond_count();
      }
      if(sub_stmt_stat != NULL)
      {
        sub_stmt_stat->m_rows_affected+= da->affected_rows();
        sub_stmt_stat->m_warning_count+= da->last_statement_cond_count();
      }
      if (prepared_stmt_stat != NULL)
      {
        prepared_stmt_stat->m_rows_affected+= da->affected_rows();
        prepared_stmt_stat->m_warning_count+= da->last_statement_cond_count();
      }
      break;
    case Diagnostics_area::DA_EOF:
      stat->m_warning_count+= da->last_statement_cond_count();
      if (digest_stat != NULL)
      {
        digest_stat->m_warning_count+= da->last_statement_cond_count();
      }
      if(sub_stmt_stat != NULL)
      {
        sub_stmt_stat->m_warning_count+= da->last_statement_cond_count();
      }
      if (prepared_stmt_stat != NULL)
      {
        prepared_stmt_stat->m_warning_count+= da->last_statement_cond_count();
      }
      break;
    case Diagnostics_area::DA_ERROR:
      stat->m_error_count++;
      if (digest_stat != NULL)
      {
        digest_stat->m_error_count++;
      }
      if (sub_stmt_stat != NULL)
      {
        sub_stmt_stat->m_error_count++;
      }
      if (prepared_stmt_stat != NULL)
      {
        prepared_stmt_stat->m_error_count++;
      }
      break;
    case Diagnostics_area::DA_DISABLED:
      break;
  }
}

static inline enum_object_type sp_type_to_object_type(uint sp_type)
{
  enum enum_sp_type value= static_cast<enum enum_sp_type> (sp_type);

  switch (value)
  {
    case SP_TYPE_FUNCTION:
      return OBJECT_TYPE_FUNCTION;
    case SP_TYPE_PROCEDURE:
      return OBJECT_TYPE_PROCEDURE;
    case SP_TYPE_TRIGGER:
      return OBJECT_TYPE_TRIGGER;
    case SP_TYPE_EVENT:
      return OBJECT_TYPE_EVENT;
    default:
      DBUG_ASSERT(false);
      /* Dead code */
      return NO_OBJECT_TYPE;
  }
}

/**
  Implementation of the stored program instrumentation interface.
  @sa PSI_v1::get_sp_share.
*/
PSI_sp_share *pfs_get_sp_share_v1(uint sp_type,
                                  const char* schema_name,
                                  uint schema_name_length,
                                  const char* object_name,
                                  uint object_name_length)
{

  PFS_thread *pfs_thread= my_thread_get_THR_PFS();
  if (unlikely(pfs_thread == NULL))
    return NULL;

  if (object_name_length > COL_OBJECT_NAME_SIZE)
    object_name_length= COL_OBJECT_NAME_SIZE;
  if (schema_name_length > COL_OBJECT_SCHEMA_SIZE)
    schema_name_length= COL_OBJECT_SCHEMA_SIZE;

  PFS_program *pfs_program;
  pfs_program= find_or_create_program(pfs_thread,
                                      sp_type_to_object_type(sp_type),
                                      object_name,
                                      object_name_length,
                                      schema_name,
                                      schema_name_length);

  return reinterpret_cast<PSI_sp_share *>(pfs_program);
}

void pfs_release_sp_share_v1(PSI_sp_share* sp_share)
{
  /* Unused */
  return;
}

PSI_sp_locker* pfs_start_sp_v1(PSI_sp_locker_state *state,
                               PSI_sp_share *sp_share)
{
  DBUG_ASSERT(state != NULL);
  if (! flag_global_instrumentation)
    return NULL;

  if (flag_thread_instrumentation)
  {
    PFS_thread *pfs_thread= my_thread_get_THR_PFS();
    if (unlikely(pfs_thread == NULL))
      return NULL;
    if (! pfs_thread->m_enabled)
      return NULL;
  }

  /*
    sp share might be null in case when stat array is full and no new
    stored program stats are being inserted into it.
  */
  PFS_program *pfs_program= reinterpret_cast<PFS_program*>(sp_share);
  if (pfs_program == NULL || !pfs_program->m_enabled)
    return NULL;

  state->m_flags= 0;

  if(pfs_program->m_timed)
  {
    state->m_flags|= STATE_FLAG_TIMED;
    state->m_timer_start= get_timer_raw_value_and_function(statement_timer,
                                                  & state->m_timer);
  }

  state->m_sp_share= sp_share;

  return reinterpret_cast<PSI_sp_locker*> (state);
}

void pfs_end_sp_v1(PSI_sp_locker *locker)
{
  PSI_sp_locker_state *state= reinterpret_cast<PSI_sp_locker_state*> (locker);
  DBUG_ASSERT(state != NULL);

  ulonglong timer_end;
  ulonglong wait_time;

  PFS_program *pfs_program= reinterpret_cast<PFS_program *>(state->m_sp_share);
  PFS_sp_stat *stat= &pfs_program->m_sp_stat;

  if (state->m_flags & STATE_FLAG_TIMED)
  {
    timer_end= state->m_timer();
    wait_time= timer_end - state->m_timer_start;

    /* Now use this timer_end and wait_time for timing information. */
    stat->aggregate_value(wait_time);
  }
  else
  {
    stat->aggregate_counted();
  }
}

void pfs_drop_sp_v1(uint sp_type,
                    const char* schema_name,
                    uint schema_name_length,
                    const char* object_name,
                    uint object_name_length)
{
  PFS_thread *pfs_thread= my_thread_get_THR_PFS();
  if (unlikely(pfs_thread == NULL))
    return;

  if (object_name_length > COL_OBJECT_NAME_SIZE)
    object_name_length= COL_OBJECT_NAME_SIZE;
  if (schema_name_length > COL_OBJECT_SCHEMA_SIZE)
    schema_name_length= COL_OBJECT_SCHEMA_SIZE;

  drop_program(pfs_thread,
               sp_type_to_object_type(sp_type),
               object_name, object_name_length,
               schema_name, schema_name_length);
}

PSI_transaction_locker*
pfs_get_thread_transaction_locker_v1(PSI_transaction_locker_state *state,
                                     const void *xid,
                                     const ulonglong *trxid,
                                     int isolation_level,
                                     my_bool read_only,
                                     my_bool autocommit)
{
  DBUG_ASSERT(state != NULL);

  if (!flag_global_instrumentation)
    return NULL;

  if (!global_transaction_class.m_enabled)
    return NULL;

  uint flags;

  if (flag_thread_instrumentation)
  {
    PFS_thread *pfs_thread= my_thread_get_THR_PFS();
    if (unlikely(pfs_thread == NULL))
      return NULL;
    if (!pfs_thread->m_enabled)
      return NULL;
    state->m_thread= reinterpret_cast<PSI_thread *> (pfs_thread);
    flags= STATE_FLAG_THREAD;

    if (global_transaction_class.m_timed)
      flags|= STATE_FLAG_TIMED;

    if (flag_events_transactions_current)
    {
      ulonglong event_id= pfs_thread->m_event_id++;

      PFS_events_transactions *pfs= &pfs_thread->m_transaction_current;
      pfs->m_thread_internal_id = pfs_thread->m_thread_internal_id;
      pfs->m_event_id= event_id;
      pfs->m_event_type= EVENT_TYPE_TRANSACTION;
      pfs->m_end_event_id= 0;
      pfs->m_class= &global_transaction_class;
      pfs->m_timer_start= 0;
      pfs->m_timer_end= 0;
      if (xid != NULL)
        pfs->m_xid= *(PSI_xid *)xid;
      pfs->m_xa= false;
      pfs->m_xa_state= TRANS_STATE_XA_NOTR;
      pfs->m_trxid= (trxid == NULL) ? 0 : *trxid;
      pfs->m_isolation_level= (enum_isolation_level)isolation_level;
      pfs->m_read_only= read_only;
      pfs->m_autocommit= autocommit;
      pfs->m_savepoint_count= 0;
      pfs->m_rollback_to_savepoint_count= 0;
      pfs->m_release_savepoint_count= 0;

      uint statements_count= pfs_thread->m_events_statements_count;
      if (statements_count > 0)
      {
        PFS_events_statements *pfs_statement=
          &pfs_thread->m_statement_stack[statements_count - 1];
        pfs->m_nesting_event_id= pfs_statement->m_event_id;
        pfs->m_nesting_event_type= pfs_statement->m_event_type;
      }
      else
      {
        pfs->m_nesting_event_id= 0;
        /* pfs->m_nesting_event_type not used when m_nesting_event_id is 0 */
      }

      state->m_transaction= pfs;
      flags|= STATE_FLAG_EVENT;
    }
  }
  else
  {
    if (global_transaction_class.m_timed)
      flags= STATE_FLAG_TIMED;
    else
      flags= 0;
  }

  state->m_class= &global_transaction_class;
  state->m_flags= flags;
  state->m_autocommit= autocommit;
  state->m_read_only= read_only;
  state->m_savepoint_count= 0;
  state->m_rollback_to_savepoint_count= 0;
  state->m_release_savepoint_count= 0;

  return reinterpret_cast<PSI_transaction_locker*> (state);
}

void pfs_start_transaction_v1(PSI_transaction_locker *locker,
                              const char *src_file, uint src_line)
{
  PSI_transaction_locker_state *state= reinterpret_cast<PSI_transaction_locker_state*> (locker);
  DBUG_ASSERT(state != NULL);

  uint flags= state->m_flags;
  ulonglong timer_start= 0;

  if (flags & STATE_FLAG_TIMED)
  {
    timer_start= get_timer_raw_value_and_function(transaction_timer, &state->m_timer);
    state->m_timer_start= timer_start;
  }

  if (flags & STATE_FLAG_EVENT)
  {
    PFS_events_transactions *pfs= reinterpret_cast<PFS_events_transactions*> (state->m_transaction);
    DBUG_ASSERT(pfs != NULL);

    pfs->m_timer_start= timer_start;
    pfs->m_source_file= src_file;
    pfs->m_source_line= src_line;
    pfs->m_state= TRANS_STATE_ACTIVE;
    pfs->m_sid.clear();
    pfs->m_gtid_spec.set_automatic();
  }
}

void pfs_set_transaction_gtid_v1(PSI_transaction_locker *locker,
                                 const void *sid,
                                 const void *gtid_spec)
{
  PSI_transaction_locker_state *state= reinterpret_cast<PSI_transaction_locker_state*> (locker);
  DBUG_ASSERT(state != NULL);
  DBUG_ASSERT(sid != NULL);
  DBUG_ASSERT(gtid_spec != NULL);

  if (state->m_flags & STATE_FLAG_EVENT)
  {
    PFS_events_transactions *pfs= reinterpret_cast<PFS_events_transactions*> (state->m_transaction);
    DBUG_ASSERT(pfs != NULL);
    pfs->m_sid= *(rpl_sid *)sid;
    pfs->m_gtid_spec= *(Gtid_specification *)gtid_spec;
  }
}

void pfs_set_transaction_xid_v1(PSI_transaction_locker *locker,
                                const void *xid,
                                int xa_state)
{
  PSI_transaction_locker_state *state= reinterpret_cast<PSI_transaction_locker_state*> (locker);
  DBUG_ASSERT(state != NULL);

  if (state->m_flags & STATE_FLAG_EVENT)
  {
    PFS_events_transactions *pfs= reinterpret_cast<PFS_events_transactions*> (state->m_transaction);
    DBUG_ASSERT(pfs != NULL);
    DBUG_ASSERT(xid != NULL);

    pfs->m_xid= *(PSI_xid *)xid;
    pfs->m_xa_state= (enum_xa_transaction_state)xa_state;
    pfs->m_xa= true;
  }
  return;
}

void pfs_set_transaction_xa_state_v1(PSI_transaction_locker *locker,
                                     int xa_state)
{
  PSI_transaction_locker_state *state= reinterpret_cast<PSI_transaction_locker_state*> (locker);
  DBUG_ASSERT(state != NULL);

  if (state->m_flags & STATE_FLAG_EVENT)
  {
    PFS_events_transactions *pfs= reinterpret_cast<PFS_events_transactions*> (state->m_transaction);
    DBUG_ASSERT(pfs != NULL);

    pfs->m_xa_state= (enum_xa_transaction_state)xa_state;
    pfs->m_xa= true;
  }
  return;
}

void pfs_set_transaction_trxid_v1(PSI_transaction_locker *locker,
                                  const ulonglong *trxid)
{
  DBUG_ASSERT(trxid != NULL);

  PSI_transaction_locker_state *state= reinterpret_cast<PSI_transaction_locker_state*> (locker);
  DBUG_ASSERT(state != NULL);

  if (state->m_flags & STATE_FLAG_EVENT)
  {
    PFS_events_transactions *pfs= reinterpret_cast<PFS_events_transactions*> (state->m_transaction);
    DBUG_ASSERT(pfs != NULL);

    if (pfs->m_trxid == 0)
      pfs->m_trxid= *trxid;
  }
}

#define INC_TRANSACTION_ATTR_BODY(LOCKER, ATTR, VALUE)                  \
  PSI_transaction_locker_state *state;                                  \
  state= reinterpret_cast<PSI_transaction_locker_state*> (LOCKER);      \
  if (unlikely(state == NULL))                                          \
    return;                                                             \
  state->ATTR+= VALUE;                                                  \
  if (state->m_flags & STATE_FLAG_EVENT)                                \
  {                                                                     \
    PFS_events_transactions *pfs;                                       \
    pfs= reinterpret_cast<PFS_events_transactions*> (state->m_transaction); \
    DBUG_ASSERT(pfs != NULL);                                           \
    pfs->ATTR+= VALUE;                                                  \
  }                                                                     \
  return;


void pfs_inc_transaction_savepoints_v1(PSI_transaction_locker *locker,
                                       ulong count)
{
  INC_TRANSACTION_ATTR_BODY(locker, m_savepoint_count, count);
}

void pfs_inc_transaction_rollback_to_savepoint_v1(PSI_transaction_locker *locker,
                                                  ulong count)
{
  INC_TRANSACTION_ATTR_BODY(locker, m_rollback_to_savepoint_count, count);
}

void pfs_inc_transaction_release_savepoint_v1(PSI_transaction_locker *locker,
                                              ulong count)
{
  INC_TRANSACTION_ATTR_BODY(locker, m_release_savepoint_count, count);
}

void pfs_end_transaction_v1(PSI_transaction_locker *locker, my_bool commit)
{
  PSI_transaction_locker_state *state= reinterpret_cast<PSI_transaction_locker_state*> (locker);
  DBUG_ASSERT(state != NULL);

  ulonglong timer_end= 0;
  ulonglong wait_time= 0;
  uint flags= state->m_flags;

  if (flags & STATE_FLAG_TIMED)
  {
    timer_end= state->m_timer();
    wait_time= timer_end - state->m_timer_start;
  }

  PFS_transaction_stat *stat;

  if (flags & STATE_FLAG_THREAD)
  {
    PFS_thread *pfs_thread= reinterpret_cast<PFS_thread *> (state->m_thread);
    DBUG_ASSERT(pfs_thread != NULL);

    /* Aggregate to EVENTS_TRANSACTIONS_SUMMARY_BY_THREAD_BY_EVENT_NAME */
    stat= &pfs_thread->write_instr_class_transactions_stats()[GLOBAL_TRANSACTION_INDEX];

    if (flags & STATE_FLAG_EVENT)
    {
      PFS_events_transactions *pfs= reinterpret_cast<PFS_events_transactions*> (state->m_transaction);
      DBUG_ASSERT(pfs != NULL);

      /* events_transactions_current may have been cleared while the transaction was active */
      if (unlikely(pfs->m_class == NULL))
        return;

      pfs->m_timer_end= timer_end;
      pfs->m_end_event_id= pfs_thread->m_event_id;

      pfs->m_state= (commit ? TRANS_STATE_COMMITTED : TRANS_STATE_ROLLED_BACK);

      if (pfs->m_xa)
          pfs->m_xa_state= (commit ? TRANS_STATE_XA_COMMITTED : TRANS_STATE_XA_ROLLBACK_ONLY);

      if (pfs_thread->m_flag_events_transactions_history)
        insert_events_transactions_history(pfs_thread, pfs);
      if (pfs_thread->m_flag_events_transactions_history_long)
        insert_events_transactions_history_long(pfs);
    }
  }
  else
  {
    /* Aggregate to EVENTS_TRANSACTIONS_SUMMARY_GLOBAL_BY_EVENT_NAME */
    stat= &global_transaction_stat;
  }

  if (flags & STATE_FLAG_TIMED)
  {
    /* Aggregate to EVENTS_TRANSACTIONS_SUMMARY_..._BY_EVENT_NAME (timed) */
    if(state->m_read_only)
      stat->m_read_only_stat.aggregate_value(wait_time);
    else
      stat->m_read_write_stat.aggregate_value(wait_time);
  }
  else
  {
    /* Aggregate to EVENTS_TRANSACTIONS_SUMMARY_..._BY_EVENT_NAME (counted) */
    if(state->m_read_only)
      stat->m_read_only_stat.aggregate_counted();
    else
      stat->m_read_write_stat.aggregate_counted();
  }

  stat->m_savepoint_count+= state->m_savepoint_count;
  stat->m_rollback_to_savepoint_count+= state->m_rollback_to_savepoint_count;
  stat->m_release_savepoint_count+= state->m_release_savepoint_count;
}


/**
  Implementation of the socket instrumentation interface.
  @sa PSI_v1::end_socket_wait.
*/
void pfs_end_socket_wait_v1(PSI_socket_locker *locker, size_t byte_count)
{
  PSI_socket_locker_state *state= reinterpret_cast<PSI_socket_locker_state*> (locker);
  DBUG_ASSERT(state != NULL);

  PFS_socket *socket= reinterpret_cast<PFS_socket *>(state->m_socket);
  DBUG_ASSERT(socket != NULL);

  ulonglong timer_end= 0;
  ulonglong wait_time= 0;
  PFS_byte_stat *byte_stat;
  uint flags= state->m_flags;
  size_t bytes= ((int)byte_count > -1 ? byte_count : 0);

  switch (state->m_operation)
  {
    /* Group read operations */
    case PSI_SOCKET_RECV:
    case PSI_SOCKET_RECVFROM:
    case PSI_SOCKET_RECVMSG:
      byte_stat= &socket->m_socket_stat.m_io_stat.m_read;
      break;
    /* Group write operations */
    case PSI_SOCKET_SEND:
    case PSI_SOCKET_SENDTO:
    case PSI_SOCKET_SENDMSG:
      byte_stat= &socket->m_socket_stat.m_io_stat.m_write;
      break;
    /* Group remaining operations as miscellaneous */
    case PSI_SOCKET_CONNECT:
    case PSI_SOCKET_CREATE:
    case PSI_SOCKET_BIND:
    case PSI_SOCKET_SEEK:
    case PSI_SOCKET_OPT:
    case PSI_SOCKET_STAT:
    case PSI_SOCKET_SHUTDOWN:
    case PSI_SOCKET_SELECT:
    case PSI_SOCKET_CLOSE:
      byte_stat= &socket->m_socket_stat.m_io_stat.m_misc;
      break;
    default:
      DBUG_ASSERT(false);
      byte_stat= NULL;
      break;
  }

  /* Aggregation for EVENTS_WAITS_SUMMARY_BY_INSTANCE */
  if (flags & STATE_FLAG_TIMED)
  {
    timer_end= state->m_timer();
    wait_time= timer_end - state->m_timer_start;

    /* Aggregate to the socket instrument for now (timed) */
    byte_stat->aggregate(wait_time, bytes);
  }
  else
  {
    /* Aggregate to the socket instrument (event count and byte count) */
    byte_stat->aggregate_counted(bytes);
  }

  /* Aggregate to EVENTS_WAITS_HISTORY and EVENTS_WAITS_HISTORY_LONG */
  if (flags & STATE_FLAG_EVENT)
  {
    PFS_thread *thread= reinterpret_cast<PFS_thread *>(state->m_thread);
    DBUG_ASSERT(thread != NULL);
    PFS_events_waits *wait= reinterpret_cast<PFS_events_waits*> (state->m_wait);
    DBUG_ASSERT(wait != NULL);

    wait->m_timer_end= timer_end;
    wait->m_end_event_id= thread->m_event_id;
    wait->m_number_of_bytes= bytes;

    if (thread->m_flag_events_waits_history)
      insert_events_waits_history(thread, wait);
    if (thread->m_flag_events_waits_history_long)
      insert_events_waits_history_long(wait);
    thread->m_events_waits_current--;

    DBUG_ASSERT(wait == thread->m_events_waits_current);
  }
}

void pfs_set_socket_state_v1(PSI_socket *socket, PSI_socket_state state)
{
  DBUG_ASSERT((state == PSI_SOCKET_STATE_IDLE) || (state == PSI_SOCKET_STATE_ACTIVE));
  PFS_socket *pfs= reinterpret_cast<PFS_socket*>(socket);
  DBUG_ASSERT(pfs != NULL);
  DBUG_ASSERT(pfs->m_idle || (state == PSI_SOCKET_STATE_IDLE));
  DBUG_ASSERT(!pfs->m_idle || (state == PSI_SOCKET_STATE_ACTIVE));
  pfs->m_idle= (state == PSI_SOCKET_STATE_IDLE);
}

/**
  Set socket descriptor and address info.
*/
void pfs_set_socket_info_v1(PSI_socket *socket,
                            const my_socket *fd,
                            const struct sockaddr *addr,
                            socklen_t addr_len)
{
  PFS_socket *pfs= reinterpret_cast<PFS_socket*>(socket);
  DBUG_ASSERT(pfs != NULL);

  /** Set socket descriptor */
  if (fd != NULL)
    pfs->m_fd= (uint)*fd;

  /** Set raw socket address and length */
  if (likely(addr != NULL && addr_len > 0))
  {
    pfs->m_addr_len= addr_len;

    /** Restrict address length to size of struct */
    if (unlikely(pfs->m_addr_len > sizeof(sockaddr_storage)))
      pfs->m_addr_len= sizeof(struct sockaddr_storage);

    memcpy(&pfs->m_sock_addr, addr, pfs->m_addr_len);
  }
}

/**
  Implementation of the socket instrumentation interface.
  @sa PSI_v1::set_socket_info.
*/
void pfs_set_socket_thread_owner_v1(PSI_socket *socket)
{
  PFS_socket *pfs_socket= reinterpret_cast<PFS_socket*>(socket);
  DBUG_ASSERT(pfs_socket != NULL);
  pfs_socket->m_thread_owner= my_thread_get_THR_PFS();
}

struct PSI_digest_locker*
pfs_digest_start_v1(PSI_statement_locker *locker)
{
  PSI_statement_locker_state *statement_state;
  statement_state= reinterpret_cast<PSI_statement_locker_state*> (locker);
  DBUG_ASSERT(statement_state != NULL);

  if (statement_state->m_discarded)
    return NULL;

  if (statement_state->m_flags & STATE_FLAG_DIGEST)
  {
    return reinterpret_cast<PSI_digest_locker*> (locker);
  }

  return NULL;
}

void pfs_digest_end_v1(PSI_digest_locker *locker, const sql_digest_storage *digest)
{
  PSI_statement_locker_state *statement_state;
  statement_state= reinterpret_cast<PSI_statement_locker_state*> (locker);
  DBUG_ASSERT(statement_state != NULL);
  DBUG_ASSERT(digest != NULL);

  if (statement_state->m_discarded)
    return;

  if (statement_state->m_flags & STATE_FLAG_DIGEST)
  {
    statement_state->m_digest= digest;
  }
}

PSI_prepared_stmt*
pfs_create_prepared_stmt_v1(void *identity, uint stmt_id,
                           PSI_statement_locker *locker,
                           const char *stmt_name, size_t stmt_name_length,
                           const char *sql_text, size_t sql_text_length)
{
  PSI_statement_locker_state *state= reinterpret_cast<PSI_statement_locker_state*> (locker);
  PFS_events_statements *pfs_stmt= reinterpret_cast<PFS_events_statements*> (state->m_statement);
  PFS_program *pfs_program= reinterpret_cast<PFS_program *>(state->m_parent_sp_share);

  PFS_thread *pfs_thread= my_thread_get_THR_PFS();
  if (unlikely(pfs_thread == NULL))
    return NULL;

  if (sql_text_length > COL_INFO_SIZE)
    sql_text_length= COL_INFO_SIZE;

  PFS_prepared_stmt *pfs= create_prepared_stmt(identity,
                                               pfs_thread, pfs_program,
                                               pfs_stmt, stmt_id,
                                               stmt_name, stmt_name_length,
                                               sql_text, sql_text_length);

  state->m_parent_prepared_stmt= reinterpret_cast<PSI_prepared_stmt*>(pfs);
  state->m_in_prepare= true;

  return reinterpret_cast<PSI_prepared_stmt*>(pfs);
}

void pfs_execute_prepared_stmt_v1 (PSI_statement_locker *locker,
                                   PSI_prepared_stmt* ps)
{
  PSI_statement_locker_state *state= reinterpret_cast<PSI_statement_locker_state*> (locker);
  DBUG_ASSERT(state != NULL);

  state->m_parent_prepared_stmt= ps;
  state->m_in_prepare= false;
}

void pfs_destroy_prepared_stmt_v1(PSI_prepared_stmt* prepared_stmt)
{
  PFS_prepared_stmt *pfs_prepared_stmt= reinterpret_cast<PFS_prepared_stmt*>(prepared_stmt);
  delete_prepared_stmt(pfs_prepared_stmt);
  return;
}

void pfs_reprepare_prepared_stmt_v1(PSI_prepared_stmt* prepared_stmt)
{
  PFS_prepared_stmt *pfs_prepared_stmt= reinterpret_cast<PFS_prepared_stmt*>(prepared_stmt);
  PFS_single_stat *prepared_stmt_stat= &pfs_prepared_stmt->m_reprepare_stat;

  if (prepared_stmt_stat != NULL)
    prepared_stmt_stat->aggregate_counted();
  return;
}

/**
  Implementation of the thread attribute connection interface
  @sa PSI_v1::set_thread_connect_attr.
*/
int pfs_set_thread_connect_attrs_v1(const char *buffer, uint length,
                                    const void *from_cs)
{
  PFS_thread *thd= my_thread_get_THR_PFS();

  DBUG_ASSERT(buffer != NULL);

  if (likely(thd != NULL) && session_connect_attrs_size_per_thread > 0)
  {
    pfs_dirty_state dirty_state;
    const CHARSET_INFO *cs = static_cast<const CHARSET_INFO *> (from_cs);

    /* copy from the input buffer as much as we can fit */
    uint copy_size= (uint)(length < session_connect_attrs_size_per_thread ?
                           length : session_connect_attrs_size_per_thread);
    thd->m_session_lock.allocated_to_dirty(& dirty_state);
    memcpy(thd->m_session_connect_attrs, buffer, copy_size);
    thd->m_session_connect_attrs_length= copy_size;
    thd->m_session_connect_attrs_cs_number= cs->number;
    thd->m_session_lock.dirty_to_allocated(& dirty_state);

    if (copy_size == length)
      return 0;

    session_connect_attrs_lost++;
    return 1;
  }
  return 0;
}

void pfs_register_memory_v1(const char *category,
                               PSI_memory_info_v1 *info,
                               int count)
{
  REGISTER_BODY_V1(PSI_memory_key,
                   memory_instrument_prefix,
                   register_memory_class)
}

PSI_memory_key pfs_memory_alloc_v1(PSI_memory_key key, size_t size, PSI_thread **owner)
{
  PFS_thread ** owner_thread= reinterpret_cast<PFS_thread**>(owner);
  DBUG_ASSERT(owner_thread != NULL);

  if (! flag_global_instrumentation)
  {
    *owner_thread= NULL;
    return PSI_NOT_INSTRUMENTED;
  }

  PFS_memory_class *klass= find_memory_class(key);
  if (klass == NULL)
  {
    *owner_thread= NULL;
    return PSI_NOT_INSTRUMENTED;
  }

  if (! klass->m_enabled)
  {
    *owner_thread= NULL;
    return PSI_NOT_INSTRUMENTED;
  }

  PFS_memory_stat *event_name_array;
  PFS_memory_stat *stat;
  uint index= klass->m_event_name_index;
  PFS_memory_stat_delta delta_buffer;
  PFS_memory_stat_delta *delta;

  if (flag_thread_instrumentation && ! klass->is_global())
  {
    PFS_thread *pfs_thread= my_thread_get_THR_PFS();
    if (unlikely(pfs_thread == NULL))
    {
      *owner_thread= NULL;
      return PSI_NOT_INSTRUMENTED;
    }
    if (! pfs_thread->m_enabled)
    {
      *owner_thread= NULL;
      return PSI_NOT_INSTRUMENTED;
    }

    /* Aggregate to MEMORY_SUMMARY_BY_THREAD_BY_EVENT_NAME */
    event_name_array= pfs_thread->write_instr_class_memory_stats();
    stat= & event_name_array[index];
    delta= stat->count_alloc(size, &delta_buffer);

    if (delta != NULL)
    {
      pfs_thread->carry_memory_stat_delta(delta, index);
    }

    /* Flag this memory as owned by the current thread. */
    *owner_thread= pfs_thread;
  }
  else
  {
    /* Aggregate to MEMORY_SUMMARY_GLOBAL_BY_EVENT_NAME */
    event_name_array= global_instr_class_memory_array;
    stat= & event_name_array[index];
    (void) stat->count_alloc(size, &delta_buffer);

    *owner_thread= NULL;
  }

  return key;
}

PSI_memory_key pfs_memory_realloc_v1(PSI_memory_key key, size_t old_size, size_t new_size, PSI_thread **owner)
{
  PFS_thread ** owner_thread_hdl= reinterpret_cast<PFS_thread**>(owner);
  DBUG_ASSERT(owner != NULL);

  PFS_memory_class *klass= find_memory_class(key);
  if (klass == NULL)
  {
    *owner_thread_hdl= NULL;
    return PSI_NOT_INSTRUMENTED;
  }

  PFS_memory_stat *event_name_array;
  PFS_memory_stat *stat;
  uint index= klass->m_event_name_index;
  PFS_memory_stat_delta delta_buffer;
  PFS_memory_stat_delta *delta;

  if (flag_thread_instrumentation && ! klass->is_global())
  {
    PFS_thread *pfs_thread= my_thread_get_THR_PFS();
    if (likely(pfs_thread != NULL))
    {
#ifdef PFS_PARANOID
      PFS_thread *owner_thread= *owner_thread_hdl;
      if (owner_thread != pfs_thread)
      {
        owner_thread= sanitize_thread(owner_thread);
        if (owner_thread != NULL)
        {
          report_memory_accounting_error("pfs_memory_realloc_v1",
            pfs_thread, old_size, klass, owner_thread);
        }
      }
#endif /* PFS_PARANOID */

      /* Aggregate to MEMORY_SUMMARY_BY_THREAD_BY_EVENT_NAME */
      event_name_array= pfs_thread->write_instr_class_memory_stats();
      stat= & event_name_array[index];

      if (flag_global_instrumentation && klass->m_enabled)
      {
        delta= stat->count_realloc(old_size, new_size, &delta_buffer);
        *owner_thread_hdl= pfs_thread;
      }
      else
      {
        delta= stat->count_free(old_size, &delta_buffer);
        *owner_thread_hdl= NULL;
        key= PSI_NOT_INSTRUMENTED;
      }

      if (delta != NULL)
      {
        pfs_thread->carry_memory_stat_delta(delta, index);
      }
      return key;
    }
  }

  /* Aggregate to MEMORY_SUMMARY_GLOBAL_BY_EVENT_NAME */
  event_name_array= global_instr_class_memory_array;
  stat= & event_name_array[index];

  if (flag_global_instrumentation && klass->m_enabled)
  {
    (void) stat->count_realloc(old_size, new_size, &delta_buffer);
  }
  else
  {
    (void) stat->count_free(old_size, &delta_buffer);
    key= PSI_NOT_INSTRUMENTED;
  }

  *owner_thread_hdl= NULL;
  return key;
}

PSI_memory_key pfs_memory_claim_v1(PSI_memory_key key, size_t size, PSI_thread **owner)
{
  PFS_thread ** owner_thread= reinterpret_cast<PFS_thread**>(owner);
  DBUG_ASSERT(owner_thread != NULL);

  PFS_memory_class *klass= find_memory_class(key);
  if (klass == NULL)
  {
    *owner_thread= NULL;
    return PSI_NOT_INSTRUMENTED;
  }

  /*
    Do not check klass->m_enabled.
    Do not check flag_global_instrumentation.
    If a memory alloc was instrumented,
    the corresponding free must be instrumented.
  */

  PFS_memory_stat *event_name_array;
  PFS_memory_stat *stat;
  uint index= klass->m_event_name_index;
  PFS_memory_stat_delta delta_buffer;
  PFS_memory_stat_delta *delta;

  if (flag_thread_instrumentation)
  {
    PFS_thread *old_thread= sanitize_thread(*owner_thread);
    PFS_thread *new_thread= my_thread_get_THR_PFS();
    if (old_thread != new_thread)
    {
      if (old_thread != NULL)
      {
        event_name_array= old_thread->write_instr_class_memory_stats();
        stat= & event_name_array[index];
        delta= stat->count_free(size, &delta_buffer);

        if (delta != NULL)
        {
          old_thread->carry_memory_stat_delta(delta, index);
        }
      }

      if (new_thread != NULL)
      {
        event_name_array= new_thread->write_instr_class_memory_stats();
        stat= & event_name_array[index];
        delta= stat->count_alloc(size, &delta_buffer);

        if (delta != NULL)
        {
          new_thread->carry_memory_stat_delta(delta, index);
        }
      }

      *owner_thread= new_thread;
    }

    return key;
  }

  *owner_thread= NULL;
  return key;
}

void pfs_memory_free_v1(PSI_memory_key key, size_t size, PSI_thread *owner)
{
  PFS_memory_class *klass= find_memory_class(key);
  if (klass == NULL)
    return;

  /*
    Do not check klass->m_enabled.
    Do not check flag_global_instrumentation.
    If a memory alloc was instrumented,
    the corresponding free must be instrumented.
  */

  PFS_memory_stat *event_name_array;
  PFS_memory_stat *stat;
  uint index= klass->m_event_name_index;
  PFS_memory_stat_delta delta_buffer;
  PFS_memory_stat_delta *delta;

  if (flag_thread_instrumentation && ! klass->is_global())
  {
    PFS_thread *pfs_thread= my_thread_get_THR_PFS();
    if (likely(pfs_thread != NULL))
    {
#ifdef PFS_PARANOID
      PFS_thread *owner_thread= reinterpret_cast<PFS_thread*>(owner);

      if (owner_thread != pfs_thread)
      {
        owner_thread= sanitize_thread(owner_thread);
        if (owner_thread != NULL)
        {
          report_memory_accounting_error("pfs_memory_free_v1",
            pfs_thread, size, klass, owner_thread);
        }
      }
#endif /* PFS_PARANOID */

      /*
        Do not check pfs_thread->m_enabled.
        If a memory alloc was instrumented,
        the corresponding free must be instrumented.
      */
      /* Aggregate to MEMORY_SUMMARY_BY_THREAD_BY_EVENT_NAME */
      event_name_array= pfs_thread->write_instr_class_memory_stats();
      stat= & event_name_array[index];
      delta= stat->count_free(size, &delta_buffer);

      if (delta != NULL)
      {
        pfs_thread->carry_memory_stat_delta(delta, index);
      }
      return;
    }
  }

  /* Aggregate to MEMORY_SUMMARY_GLOBAL_BY_EVENT_NAME */
  event_name_array= global_instr_class_memory_array;
  if (event_name_array)
  {
    stat= & event_name_array[index];
    (void) stat->count_free(size, &delta_buffer);
  }
  return;
}

void pfs_unlock_table_v1(PSI_table *table)
{
  PFS_table *pfs_table= reinterpret_cast<PFS_table*> (table);

  DBUG_ASSERT(pfs_table != NULL);

  pfs_table->m_internal_lock= PFS_TL_NONE;
  return;
}

PSI_metadata_lock *
pfs_create_metadata_lock_v1(
  void *identity,
  const MDL_key *mdl_key,
  opaque_mdl_type mdl_type,
  opaque_mdl_duration mdl_duration,
  opaque_mdl_status mdl_status,
  const char *src_file,
  uint src_line)
{
  if (! flag_global_instrumentation)
    return NULL;

  if (! global_metadata_class.m_enabled)
    return NULL;

  PFS_thread *pfs_thread= my_thread_get_THR_PFS();
  if (pfs_thread == NULL)
    return NULL;

  PFS_metadata_lock *pfs;
  pfs= create_metadata_lock(identity, mdl_key,
                            mdl_type, mdl_duration, mdl_status,
                            src_file, src_line);

  if (pfs != NULL)
  {
    pfs->m_owner_thread_id= pfs_thread->m_thread_internal_id;
    pfs->m_owner_event_id= pfs_thread->m_event_id;
  }

  return reinterpret_cast<PSI_metadata_lock *> (pfs);
}

void
pfs_set_metadata_lock_status_v1(PSI_metadata_lock *lock, opaque_mdl_status mdl_status)
{
  PFS_metadata_lock *pfs= reinterpret_cast<PFS_metadata_lock*> (lock);
  DBUG_ASSERT(pfs != NULL);
  pfs->m_mdl_status= mdl_status;
}

void
pfs_destroy_metadata_lock_v1(PSI_metadata_lock *lock)
{
  PFS_metadata_lock *pfs= reinterpret_cast<PFS_metadata_lock*> (lock);
  DBUG_ASSERT(pfs != NULL);
  destroy_metadata_lock(pfs);
}

PSI_metadata_locker *
pfs_start_metadata_wait_v1(PSI_metadata_locker_state *state,
                           PSI_metadata_lock *lock,
                           const char *src_file,
                           uint src_line)
{
  PFS_metadata_lock *pfs_lock= reinterpret_cast<PFS_metadata_lock*> (lock);
  DBUG_ASSERT(state != NULL);
  DBUG_ASSERT(pfs_lock != NULL);

  if (! pfs_lock->m_enabled)
    return NULL;

  uint flags;
  ulonglong timer_start= 0;

  if (flag_thread_instrumentation)
  {
    PFS_thread *pfs_thread= my_thread_get_THR_PFS();
    if (unlikely(pfs_thread == NULL))
      return NULL;
    if (! pfs_thread->m_enabled)
      return NULL;
    state->m_thread= reinterpret_cast<PSI_thread *> (pfs_thread);
    flags= STATE_FLAG_THREAD;

    if (pfs_lock->m_timed)
    {
      timer_start= get_timer_raw_value_and_function(wait_timer, & state->m_timer);
      state->m_timer_start= timer_start;
      flags|= STATE_FLAG_TIMED;
    }

    if (flag_events_waits_current)
    {
      if (unlikely(pfs_thread->m_events_waits_current >=
                   & pfs_thread->m_events_waits_stack[WAIT_STACK_SIZE]))
      {
        locker_lost++;
        return NULL;
      }
      PFS_events_waits *wait= pfs_thread->m_events_waits_current;
      state->m_wait= wait;
      flags|= STATE_FLAG_EVENT;

      PFS_events_waits *parent_event= wait - 1;
      wait->m_event_type= EVENT_TYPE_WAIT;
      wait->m_nesting_event_id= parent_event->m_event_id;
      wait->m_nesting_event_type= parent_event->m_event_type;

      wait->m_thread_internal_id= pfs_thread->m_thread_internal_id;
      wait->m_class= &global_metadata_class;
      wait->m_timer_start= timer_start;
      wait->m_timer_end= 0;
      wait->m_object_instance_addr= pfs_lock->m_identity;
      wait->m_event_id= pfs_thread->m_event_id++;
      wait->m_end_event_id= 0;
      wait->m_weak_metadata_lock= pfs_lock;
      wait->m_weak_version= pfs_lock->get_version();
      wait->m_operation= OPERATION_TYPE_METADATA;
      wait->m_source_file= src_file;
      wait->m_source_line= src_line;
      wait->m_wait_class= WAIT_CLASS_METADATA;

      pfs_thread->m_events_waits_current++;
    }
  }
  else
  {
    if (pfs_lock->m_timed)
    {
      timer_start= get_timer_raw_value_and_function(wait_timer, & state->m_timer);
      state->m_timer_start= timer_start;
      flags= STATE_FLAG_TIMED;
      state->m_thread= NULL;
    }
    else
    {
      /*
        Complete shortcut.
      */
      /* Aggregate to EVENTS_WAITS_SUMMARY_GLOBAL_BY_EVENT_NAME (counted) */
      global_metadata_stat.aggregate_counted();
      return NULL;
    }
  }

  state->m_flags= flags;
  state->m_metadata_lock= lock;
  return reinterpret_cast<PSI_metadata_locker*> (state);
}

void
pfs_end_metadata_wait_v1(PSI_metadata_locker *locker,
                         int rc)
{
  PSI_metadata_locker_state *state= reinterpret_cast<PSI_metadata_locker_state*> (locker);
  DBUG_ASSERT(state != NULL);

  ulonglong timer_end= 0;
  ulonglong wait_time= 0;

  PFS_thread *thread= reinterpret_cast<PFS_thread *> (state->m_thread);

  uint flags= state->m_flags;

  if (flags & STATE_FLAG_TIMED)
  {
    timer_end= state->m_timer();
    wait_time= timer_end - state->m_timer_start;
  }

  if (flags & STATE_FLAG_THREAD)
  {
    PFS_single_stat *event_name_array;
    event_name_array= thread->write_instr_class_waits_stats();

    if (flags & STATE_FLAG_TIMED)
    {
      /* Aggregate to EVENTS_WAITS_SUMMARY_BY_THREAD_BY_EVENT_NAME (timed) */
      event_name_array[GLOBAL_METADATA_EVENT_INDEX].aggregate_value(wait_time);
    }
    else
    {
      /* Aggregate to EVENTS_WAITS_SUMMARY_BY_THREAD_BY_EVENT_NAME (counted) */
      event_name_array[GLOBAL_METADATA_EVENT_INDEX].aggregate_counted();
    }

    if (flags & STATE_FLAG_EVENT)
    {
      PFS_events_waits *wait= reinterpret_cast<PFS_events_waits*> (state->m_wait);
      DBUG_ASSERT(wait != NULL);

      wait->m_timer_end= timer_end;
      wait->m_end_event_id= thread->m_event_id;
      if (thread->m_flag_events_waits_history)
        insert_events_waits_history(thread, wait);
      if (thread->m_flag_events_waits_history_long)
        insert_events_waits_history_long(wait);
      thread->m_events_waits_current--;

      DBUG_ASSERT(wait == thread->m_events_waits_current);
    }
  }
  else
  {
    if (flags & STATE_FLAG_TIMED)
    {
      /* Aggregate to EVENTS_WAITS_SUMMARY_GLOBAL_BY_EVENT_NAME (timed) */
      global_metadata_stat.aggregate_value(wait_time);
    }
    else
    {
      /* Aggregate to EVENTS_WAITS_SUMMARY_GLOBAL_BY_EVENT_NAME (counted) */
      global_metadata_stat.aggregate_counted();
    }
  }
}

/**
  Implementation of the instrumentation interface.
  @sa PSI_v1.
*/
PSI_v1 PFS_v1=
{
  pfs_register_mutex_v1,
  pfs_register_rwlock_v1,
  pfs_register_cond_v1,
  pfs_register_thread_v1,
  pfs_register_file_v1,
  pfs_register_stage_v1,
  pfs_register_statement_v1,
  pfs_register_socket_v1,
  pfs_init_mutex_v1,
  pfs_destroy_mutex_v1,
  pfs_init_rwlock_v1,
  pfs_destroy_rwlock_v1,
  pfs_init_cond_v1,
  pfs_destroy_cond_v1,
  pfs_init_socket_v1,
  pfs_destroy_socket_v1,
  pfs_get_table_share_v1,
  pfs_release_table_share_v1,
  pfs_drop_table_share_v1,
  pfs_open_table_v1,
  pfs_unbind_table_v1,
  pfs_rebind_table_v1,
  pfs_close_table_v1,
  pfs_create_file_v1,
  pfs_spawn_thread_v1,
  pfs_new_thread_v1,
  pfs_set_thread_id_v1,
  pfs_set_thread_THD_v1,
  pfs_set_thread_os_id_v1,
  pfs_get_thread_v1,
  pfs_set_thread_user_v1,
  pfs_set_thread_account_v1,
  pfs_set_thread_db_v1,
  pfs_set_thread_command_v1,
  pfs_set_connection_type_v1,
  pfs_set_thread_start_time_v1,
  pfs_set_thread_state_v1,
  pfs_set_thread_info_v1,
  pfs_set_thread_v1,
  pfs_delete_current_thread_v1,
  pfs_delete_thread_v1,
  pfs_get_thread_file_name_locker_v1,
  pfs_get_thread_file_stream_locker_v1,
  pfs_get_thread_file_descriptor_locker_v1,
  pfs_unlock_mutex_v1,
  pfs_unlock_rwlock_v1,
  pfs_signal_cond_v1,
  pfs_broadcast_cond_v1,
  pfs_start_idle_wait_v1,
  pfs_end_idle_wait_v1,
  pfs_start_mutex_wait_v1,
  pfs_end_mutex_wait_v1,
  pfs_start_rwlock_rdwait_v1,
  pfs_end_rwlock_rdwait_v1,
  pfs_start_rwlock_wrwait_v1,
  pfs_end_rwlock_wrwait_v1,
  pfs_start_cond_wait_v1,
  pfs_end_cond_wait_v1,
  pfs_start_table_io_wait_v1,
  pfs_end_table_io_wait_v1,
  pfs_start_table_lock_wait_v1,
  pfs_end_table_lock_wait_v1,
  pfs_start_file_open_wait_v1,
  pfs_end_file_open_wait_v1,
  pfs_end_file_open_wait_and_bind_to_descriptor_v1,
  pfs_end_temp_file_open_wait_and_bind_to_descriptor_v1,
  pfs_start_file_wait_v1,
  pfs_end_file_wait_v1,
  pfs_start_file_close_wait_v1,
  pfs_end_file_close_wait_v1,
  pfs_start_stage_v1,
  pfs_get_current_stage_progress_v1,
  pfs_end_stage_v1,
  pfs_get_thread_statement_locker_v1,
  pfs_refine_statement_v1,
  pfs_start_statement_v1,
  pfs_set_statement_text_v1,
  pfs_set_statement_lock_time_v1,
  pfs_set_statement_rows_sent_v1,
  pfs_set_statement_rows_examined_v1,
  pfs_inc_statement_created_tmp_disk_tables_v1,
  pfs_inc_statement_created_tmp_tables_v1,
  pfs_inc_statement_select_full_join_v1,
  pfs_inc_statement_select_full_range_join_v1,
  pfs_inc_statement_select_range_v1,
  pfs_inc_statement_select_range_check_v1,
  pfs_inc_statement_select_scan_v1,
  pfs_inc_statement_sort_merge_passes_v1,
  pfs_inc_statement_sort_range_v1,
  pfs_inc_statement_sort_rows_v1,
  pfs_inc_statement_sort_scan_v1,
  pfs_set_statement_no_index_used_v1,
  pfs_set_statement_no_good_index_used_v1,
  pfs_end_statement_v1,
  pfs_get_thread_transaction_locker_v1,
  pfs_start_transaction_v1,
  pfs_set_transaction_xid_v1,
  pfs_set_transaction_xa_state_v1,
  pfs_set_transaction_gtid_v1,
  pfs_set_transaction_trxid_v1,
  pfs_inc_transaction_savepoints_v1,
  pfs_inc_transaction_rollback_to_savepoint_v1,
  pfs_inc_transaction_release_savepoint_v1,
  pfs_end_transaction_v1,
  pfs_start_socket_wait_v1,
  pfs_end_socket_wait_v1,
  pfs_set_socket_state_v1,
  pfs_set_socket_info_v1,
  pfs_set_socket_thread_owner_v1,
  pfs_create_prepared_stmt_v1,
  pfs_destroy_prepared_stmt_v1,
  pfs_reprepare_prepared_stmt_v1,
  pfs_execute_prepared_stmt_v1,
  pfs_digest_start_v1,
  pfs_digest_end_v1,
  pfs_set_thread_connect_attrs_v1,
  pfs_start_sp_v1,
  pfs_end_sp_v1,
  pfs_drop_sp_v1,
  pfs_get_sp_share_v1,
  pfs_release_sp_share_v1,
  pfs_register_memory_v1,
  pfs_memory_alloc_v1,
  pfs_memory_realloc_v1,
  pfs_memory_claim_v1,
  pfs_memory_free_v1,
  pfs_unlock_table_v1,
  pfs_create_metadata_lock_v1,
  pfs_set_metadata_lock_status_v1,
  pfs_destroy_metadata_lock_v1,
  pfs_start_metadata_wait_v1,
  pfs_end_metadata_wait_v1
};

static void* get_interface(int version)
{
  switch (version)
  {
  case PSI_VERSION_1:
    return &PFS_v1;
  default:
    return NULL;
  }
}

C_MODE_END

struct PSI_bootstrap PFS_bootstrap=
{
  get_interface
};<|MERGE_RESOLUTION|>--- conflicted
+++ resolved
@@ -3000,13 +3000,7 @@
 
   PFS_thread *pfs_thread= my_thread_get_THR_PFS();
 
-<<<<<<< HEAD
-  DBUG_ASSERT(pfs_thread == pfs_table->m_thread_owner);
-
   uint flags;
-=======
-  register uint flags;
->>>>>>> 98eedf15
   ulonglong timer_start= 0;
 
   if (flag_thread_instrumentation)
