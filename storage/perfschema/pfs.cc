--- conflicted
+++ resolved
@@ -858,21 +858,6 @@
   @subsection IMPL_WAIT_SOCKET Socket waits
 
 @verbatim
-<<<<<<< HEAD
-  socket_locker(T, F)
-   |
-   | [1]
-   |
-   |-> pfs_socket(F)                            =====>> [A], [B], [C], [D], [E]
-        |
-        | [2]
-        |
-        |-> pfs_socket_class(F.class)           =====>> [C], [D]
-        |
-        |-> pfs_thread(T).event_name(F)         =====>> [A]
-        |
-        ...
-=======
   socket_locker(T, S)
    |
    | [1]
@@ -894,18 +879,14 @@
      3b .....+-> pfs_user(U).event_name(S)      =====>> [G]
         .    |
      3c .....+-> pfs_host(H).event_name(S)      =====>> [H]
->>>>>>> b7fc4388
 @endverbatim
 
   Implemented as:
   - [1] @c start_socket_wait_v1(), @c end_socket_wait_v1().
   - [2] @c close_socket_v1()
-<<<<<<< HEAD
-=======
   - [3] @c aggregate_thread_waits()
   - [4] @c PFS_account::aggregate_waits()
   - [5] @c PFS_host::aggregate_waits()
->>>>>>> b7fc4388
   - [A] EVENTS_WAITS_SUMMARY_BY_THREAD_BY_EVENT_NAME,
         @c table_ews_by_thread_by_event_name::make_row()
   - [B] EVENTS_WAITS_SUMMARY_BY_INSTANCE,
@@ -916,15 +897,12 @@
         @c table_socket_summary_by_event_name::make_row()
   - [E] SOCKET_SUMMARY_BY_INSTANCE,
         @c table_socket_summary_by_instance::make_row()
-<<<<<<< HEAD
-=======
   - [F] EVENTS_WAITS_SUMMARY_BY_ACCOUNT_BY_EVENT_NAME,
         @c table_ews_by_account_by_event_name::make_row()
   - [G] EVENTS_WAITS_SUMMARY_BY_USER_BY_EVENT_NAME,
         @c table_ews_by_user_by_event_name::make_row()
   - [H] EVENTS_WAITS_SUMMARY_BY_HOST_BY_EVENT_NAME,
         @c table_ews_by_host_by_event_name::make_row()
->>>>>>> b7fc4388
 
   @subsection IMPL_WAIT_TABLE Table waits
 
@@ -1747,11 +1725,6 @@
 }
 
 static PSI_socket*
-<<<<<<< HEAD
-init_socket_v1(PSI_socket_key key, const my_socket *fd)
-{
-  INIT_BODY_V1(socket, key, fd);
-=======
 init_socket_v1(PSI_socket_key key, const my_socket *fd,
                const struct sockaddr *addr, socklen_t addr_len)
 {
@@ -1764,7 +1737,6 @@
     return NULL;
   pfs= create_socket(klass, fd, addr, addr_len);
   return reinterpret_cast<PSI_socket *> (pfs);
->>>>>>> b7fc4388
 }
 
 static void destroy_socket_v1(PSI_socket *socket)
@@ -1812,11 +1784,7 @@
   }
 
   uint len= strlen(name);
-<<<<<<< HEAD
-  PFS_file *pfs_file= find_or_create_file(pfs_thread, klass, name, len);
-=======
   PFS_file *pfs_file= find_or_create_file(pfs_thread, klass, name, len, true);
->>>>>>> b7fc4388
 
   file_handle_array[index]= pfs_file;
 }
@@ -2001,2130 +1969,6 @@
     }
   }
 
-  pfs->m_enabled= enabled;
-
-  pfs->m_lock.dirty_to_allocated();
-}
-
-/**
-  Implementation of the thread instrumentation interface.
-  @sa PSI_v1::set_thread_account.
-*/
-static void set_thread_account_v1(const char *user, int user_len,
-                                    const char *host, int host_len)
-{
-  PFS_thread *pfs= my_pthread_getspecific_ptr(PFS_thread*, THR_PFS);
-
-  DBUG_ASSERT((user != NULL) || (user_len == 0));
-  DBUG_ASSERT(user_len >= 0);
-  DBUG_ASSERT((uint) user_len <= sizeof(pfs->m_username));
-  DBUG_ASSERT((host != NULL) || (host_len == 0));
-  DBUG_ASSERT(host_len >= 0);
-  DBUG_ASSERT((uint) host_len <= sizeof(pfs->m_hostname));
-
-  if (unlikely(pfs == NULL))
-    return;
-
-  pfs->m_lock.allocated_to_dirty();
-
-  clear_thread_account(pfs);
-
-  if (host_len > 0)
-    memcpy(pfs->m_hostname, host, host_len);
-  pfs->m_hostname_length= host_len;
-
-  if (user_len > 0)
-    memcpy(pfs->m_username, user, user_len);
-  pfs->m_username_length= user_len;
-
-  set_thread_account(pfs);
-
-  bool enabled= true;
-  if (flag_thread_instrumentation)
-  {
-    if ((pfs->m_username_length > 0) && (pfs->m_hostname_length > 0))
-    {
-      /*
-        TODO: performance improvement.
-        Once performance_schema.USERS is exposed,
-        we can use PFS_user::m_enabled instead of looking up
-        SETUP_ACTORS every time.
-      */
-      lookup_setup_actor(pfs,
-                         pfs->m_username, pfs->m_username_length,
-                         pfs->m_hostname, pfs->m_hostname_length,
-                         &enabled);
-    }
-  }
-  pfs->m_enabled= enabled;
-
-  pfs->m_lock.dirty_to_allocated();
-}
-
-/**
-  Implementation of the thread instrumentation interface.
-  @sa PSI_v1::set_thread_db.
-*/
-static void set_thread_db_v1(const char* db, int db_len)
-{
-  PFS_thread *pfs= my_pthread_getspecific_ptr(PFS_thread*, THR_PFS);
-
-  DBUG_ASSERT((db != NULL) || (db_len == 0));
-  DBUG_ASSERT(db_len >= 0);
-  DBUG_ASSERT((uint) db_len <= sizeof(pfs->m_dbname));
-
-  if (likely(pfs != NULL))
-  {
-    pfs->m_lock.allocated_to_dirty();
-    if (db_len > 0)
-      memcpy(pfs->m_dbname, db, db_len);
-    pfs->m_dbname_length= db_len;
-    pfs->m_lock.dirty_to_allocated();
-  }
-}
-
-/**
-  Implementation of the thread instrumentation interface.
-  @sa PSI_v1::set_thread_command.
-*/
-static void set_thread_command_v1(int command)
-{
-  PFS_thread *pfs= my_pthread_getspecific_ptr(PFS_thread*, THR_PFS);
-
-  DBUG_ASSERT(command >= 0);
-  DBUG_ASSERT(command <= (int) COM_END);
-
-  if (likely(pfs != NULL))
-  {
-    pfs->m_lock.allocated_to_dirty();
-    pfs->m_command= command;
-    pfs->m_lock.dirty_to_allocated();
-  }
-}
-
-/**
-  Implementation of the thread instrumentation interface.
-  @sa PSI_v1::set_thread_start_time.
-*/
-static void set_thread_start_time_v1(time_t start_time)
-{
-  PFS_thread *pfs= my_pthread_getspecific_ptr(PFS_thread*, THR_PFS);
-
-  if (likely(pfs != NULL))
-  {
-    pfs->m_lock.allocated_to_dirty();
-    pfs->m_start_time= start_time;
-    pfs->m_lock.dirty_to_allocated();
-  }
-}
-
-/**
-  Implementation of the thread instrumentation interface.
-  @sa PSI_v1::set_thread_state.
-*/
-static void set_thread_state_v1(const char* state)
-{
-  PFS_thread *pfs= my_pthread_getspecific_ptr(PFS_thread*, THR_PFS);
-
-  if (likely(pfs != NULL))
-  {
-    int state_len= state ? strlen(state) : 0;
-
-    pfs->m_lock.allocated_to_dirty();
-    pfs->m_processlist_state_ptr= state;
-    pfs->m_processlist_state_length= state_len;
-    pfs->m_lock.dirty_to_allocated();
-  }
-}
-
-/**
-  Implementation of the thread instrumentation interface.
-  @sa PSI_v1::set_thread_info.
-*/
-static void set_thread_info_v1(const char* info, int info_len)
-{
-  PFS_thread *pfs= my_pthread_getspecific_ptr(PFS_thread*, THR_PFS);
-
-  if (likely(pfs != NULL))
-  {
-    pfs->m_lock.allocated_to_dirty();
-    pfs->m_processlist_info_ptr= info;
-    pfs->m_processlist_info_length= info_len;
-    pfs->m_lock.dirty_to_allocated();
-  }
-}
-
-/**
-  Implementation of the thread instrumentation interface.
-  @sa PSI_v1::set_thread.
-*/
-static void set_thread_v1(PSI_thread* thread)
-{
-  PFS_thread *pfs= reinterpret_cast<PFS_thread*> (thread);
-  my_pthread_setspecific_ptr(THR_PFS, pfs);
-}
-
-/**
-  Implementation of the thread instrumentation interface.
-  @sa PSI_v1::delete_current_thread.
-*/
-static void delete_current_thread_v1(void)
-{
-  PFS_thread *thread= my_pthread_getspecific_ptr(PFS_thread*, THR_PFS);
-  if (thread != NULL)
-  {
-    aggregate_thread(thread);
-    my_pthread_setspecific_ptr(THR_PFS, NULL);
-    destroy_thread(thread);
-  }
-}
-
-/**
-  Implementation of the thread instrumentation interface.
-  @sa PSI_v1::delete_thread.
-*/
-static void delete_thread_v1(PSI_thread *thread)
-{
-  PFS_thread *pfs= reinterpret_cast<PFS_thread*> (thread);
-
-  if (pfs != NULL)
-  {
-    aggregate_thread(pfs);
-    destroy_thread(pfs);
-  }
-}
-
-/**
-  Implementation of the mutex instrumentation interface.
-  @sa PSI_v1::start_mutex_wait.
-*/
-static PSI_mutex_locker*
-start_mutex_wait_v1(PSI_mutex_locker_state *state,
-                    PSI_mutex *mutex, PSI_mutex_operation op,
-                    const char *src_file, uint src_line)
-{
-  PFS_mutex *pfs_mutex= reinterpret_cast<PFS_mutex*> (mutex);
-  DBUG_ASSERT((int) op >= 0);
-  DBUG_ASSERT((uint) op < array_elements(mutex_operation_map));
-  DBUG_ASSERT(state != NULL);
-
-  DBUG_ASSERT(pfs_mutex != NULL);
-  DBUG_ASSERT(pfs_mutex->m_class != NULL);
-
-  if (! pfs_mutex->m_enabled)
-    return NULL;
-
-  register uint flags;
-  ulonglong timer_start= 0;
-
-  if (flag_thread_instrumentation)
-  {
-    PFS_thread *pfs_thread= my_pthread_getspecific_ptr(PFS_thread*, THR_PFS);
-    if (unlikely(pfs_thread == NULL))
-      return NULL;
-    if (! pfs_thread->m_enabled)
-      return NULL;
-    state->m_thread= reinterpret_cast<PSI_thread *> (pfs_thread);
-    flags= STATE_FLAG_THREAD;
-
-    if (pfs_mutex->m_timed)
-    {
-      timer_start= get_timer_raw_value_and_function(wait_timer, & state->m_timer);
-      state->m_timer_start= timer_start;
-      flags|= STATE_FLAG_TIMED;
-    }
-
-    if (flag_events_waits_current)
-    {
-      if (unlikely(pfs_thread->m_events_waits_current >=
-                   & pfs_thread->m_events_waits_stack[WAIT_STACK_SIZE]))
-      {
-        locker_lost++;
-        return NULL;
-      }
-      PFS_events_waits *wait= pfs_thread->m_events_waits_current;
-      state->m_wait= wait;
-      flags|= STATE_FLAG_EVENT;
-
-      PFS_events_waits *parent_event= wait - 1;
-      wait->m_event_type= EVENT_TYPE_WAIT;
-      wait->m_nesting_event_id= parent_event->m_event_id;
-      wait->m_nesting_event_type= parent_event->m_event_type;
-
-      wait->m_thread= pfs_thread;
-      wait->m_class= pfs_mutex->m_class;
-      wait->m_timer_start= timer_start;
-      wait->m_timer_end= 0;
-      wait->m_object_instance_addr= pfs_mutex->m_identity;
-      wait->m_event_id= pfs_thread->m_event_id++;
-      wait->m_end_event_id= 0;
-      wait->m_operation= mutex_operation_map[(int) op];
-      wait->m_source_file= src_file;
-      wait->m_source_line= src_line;
-      wait->m_wait_class= WAIT_CLASS_MUTEX;
-
-      pfs_thread->m_events_waits_current++;
-    }
-  }
-  else
-  {
-    if (pfs_mutex->m_timed)
-    {
-      timer_start= get_timer_raw_value_and_function(wait_timer, & state->m_timer);
-      state->m_timer_start= timer_start;
-      flags= STATE_FLAG_TIMED;
-      state->m_thread= NULL;
-    }
-    else
-    {
-      /*
-        Complete shortcut.
-      */
-      /* Aggregate to EVENTS_WAITS_SUMMARY_BY_INSTANCE (counted) */
-      pfs_mutex->m_wait_stat.aggregate_counted();
-      return NULL;
-    }
-  }
-
-  state->m_flags= flags;
-  state->m_mutex= mutex;
-  return reinterpret_cast<PSI_mutex_locker*> (state);
-}
-
-/**
-  Implementation of the rwlock instrumentation interface.
-  @sa PSI_v1::start_rwlock_rdwait
-  @sa PSI_v1::start_rwlock_wrwait
-*/
-static PSI_rwlock_locker*
-start_rwlock_wait_v1(PSI_rwlock_locker_state *state,
-                     PSI_rwlock *rwlock,
-                     PSI_rwlock_operation op,
-                     const char *src_file, uint src_line)
-{
-  PFS_rwlock *pfs_rwlock= reinterpret_cast<PFS_rwlock*> (rwlock);
-  DBUG_ASSERT(static_cast<int> (op) >= 0);
-  DBUG_ASSERT(static_cast<uint> (op) < array_elements(rwlock_operation_map));
-  DBUG_ASSERT(state != NULL);
-  DBUG_ASSERT(pfs_rwlock != NULL);
-  DBUG_ASSERT(pfs_rwlock->m_class != NULL);
-
-  if (! pfs_rwlock->m_enabled)
-    return NULL;
-
-  register uint flags;
-  ulonglong timer_start= 0;
-
-  if (flag_thread_instrumentation)
-  {
-    PFS_thread *pfs_thread= my_pthread_getspecific_ptr(PFS_thread*, THR_PFS);
-    if (unlikely(pfs_thread == NULL))
-      return NULL;
-    if (! pfs_thread->m_enabled)
-      return NULL;
-    state->m_thread= reinterpret_cast<PSI_thread *> (pfs_thread);
-    flags= STATE_FLAG_THREAD;
-
-    if (pfs_rwlock->m_timed)
-    {
-      timer_start= get_timer_raw_value_and_function(wait_timer, & state->m_timer);
-      state->m_timer_start= timer_start;
-      flags|= STATE_FLAG_TIMED;
-    }
-
-    if (flag_events_waits_current)
-    {
-      if (unlikely(pfs_thread->m_events_waits_current >=
-                   & pfs_thread->m_events_waits_stack[WAIT_STACK_SIZE]))
-      {
-        locker_lost++;
-        return NULL;
-      }
-      PFS_events_waits *wait= pfs_thread->m_events_waits_current;
-      state->m_wait= wait;
-      flags|= STATE_FLAG_EVENT;
-
-      PFS_events_waits *parent_event= wait - 1;
-      wait->m_event_type= EVENT_TYPE_WAIT;
-      wait->m_nesting_event_id= parent_event->m_event_id;
-      wait->m_nesting_event_type= parent_event->m_event_type;
-
-      wait->m_thread= pfs_thread;
-      wait->m_class= pfs_rwlock->m_class;
-      wait->m_timer_start= timer_start;
-      wait->m_timer_end= 0;
-      wait->m_object_instance_addr= pfs_rwlock->m_identity;
-      wait->m_event_id= pfs_thread->m_event_id++;
-      wait->m_end_event_id= 0;
-      wait->m_operation= rwlock_operation_map[static_cast<int> (op)];
-      wait->m_source_file= src_file;
-      wait->m_source_line= src_line;
-      wait->m_wait_class= WAIT_CLASS_RWLOCK;
-
-      pfs_thread->m_events_waits_current++;
-    }
-  }
-  else
-  {
-    if (pfs_rwlock->m_timed)
-    {
-      timer_start= get_timer_raw_value_and_function(wait_timer, & state->m_timer);
-      state->m_timer_start= timer_start;
-      flags= STATE_FLAG_TIMED;
-      state->m_thread= NULL;
-    }
-    else
-    {
-      /*
-        Complete shortcut.
-      */
-      /* Aggregate to EVENTS_WAITS_SUMMARY_BY_INSTANCE (counted) */
-      pfs_rwlock->m_wait_stat.aggregate_counted();
-      return NULL;
-    }
-  }
-
-  state->m_flags= flags;
-  state->m_rwlock= rwlock;
-  return reinterpret_cast<PSI_rwlock_locker*> (state);
-}
-
-/**
-  Implementation of the cond instrumentation interface.
-  @sa PSI_v1::start_cond_wait.
-*/
-static PSI_cond_locker*
-start_cond_wait_v1(PSI_cond_locker_state *state,
-                   PSI_cond *cond, PSI_mutex *mutex,
-                   PSI_cond_operation op,
-                   const char *src_file, uint src_line)
-{
-  /*
-    Note about the unused PSI_mutex *mutex parameter:
-    In the pthread library, a call to pthread_cond_wait()
-    causes an unlock() + lock() on the mutex associated with the condition.
-    This mutex operation is not instrumented, so the mutex will still
-    appear as locked when a thread is waiting on a condition.
-    This has no impact now, as unlock_mutex() is not recording events.
-    When unlock_mutex() is implemented by later work logs,
-    this parameter here will be used to adjust the mutex state,
-    in start_cond_wait_v1() and end_cond_wait_v1().
-  */
-  PFS_cond *pfs_cond= reinterpret_cast<PFS_cond*> (cond);
-  DBUG_ASSERT(static_cast<int> (op) >= 0);
-  DBUG_ASSERT(static_cast<uint> (op) < array_elements(cond_operation_map));
-  DBUG_ASSERT(state != NULL);
-  DBUG_ASSERT(pfs_cond != NULL);
-  DBUG_ASSERT(pfs_cond->m_class != NULL);
-
-  if (! pfs_cond->m_enabled)
-    return NULL;
-
-  register uint flags;
-  ulonglong timer_start= 0;
-
-  if (flag_thread_instrumentation)
-  {
-    PFS_thread *pfs_thread= my_pthread_getspecific_ptr(PFS_thread*, THR_PFS);
-    if (unlikely(pfs_thread == NULL))
-      return NULL;
-    if (! pfs_thread->m_enabled)
-      return NULL;
-    state->m_thread= reinterpret_cast<PSI_thread *> (pfs_thread);
-    flags= STATE_FLAG_THREAD;
-
-    if (pfs_cond->m_timed)
-    {
-      timer_start= get_timer_raw_value_and_function(wait_timer, & state->m_timer);
-      state->m_timer_start= timer_start;
-      flags|= STATE_FLAG_TIMED;
-    }
-
-    if (flag_events_waits_current)
-    {
-      if (unlikely(pfs_thread->m_events_waits_current >=
-                   & pfs_thread->m_events_waits_stack[WAIT_STACK_SIZE]))
-      {
-        locker_lost++;
-        return NULL;
-      }
-      PFS_events_waits *wait= pfs_thread->m_events_waits_current;
-      state->m_wait= wait;
-      flags|= STATE_FLAG_EVENT;
-
-      PFS_events_waits *parent_event= wait - 1;
-      wait->m_event_type= EVENT_TYPE_WAIT;
-      wait->m_nesting_event_id= parent_event->m_event_id;
-      wait->m_nesting_event_type= parent_event->m_event_type;
-
-      wait->m_thread= pfs_thread;
-      wait->m_class= pfs_cond->m_class;
-      wait->m_timer_start= timer_start;
-      wait->m_timer_end= 0;
-      wait->m_object_instance_addr= pfs_cond->m_identity;
-      wait->m_event_id= pfs_thread->m_event_id++;
-      wait->m_end_event_id= 0;
-      wait->m_operation= cond_operation_map[static_cast<int> (op)];
-      wait->m_source_file= src_file;
-      wait->m_source_line= src_line;
-      wait->m_wait_class= WAIT_CLASS_COND;
-
-      pfs_thread->m_events_waits_current++;
-    }
-  }
-  else
-  {
-    if (pfs_cond->m_timed)
-    {
-      timer_start= get_timer_raw_value_and_function(wait_timer, & state->m_timer);
-      state->m_timer_start= timer_start;
-      flags= STATE_FLAG_TIMED;
-    }
-    else
-    {
-      /*
-        Complete shortcut.
-      */
-      /* Aggregate to EVENTS_WAITS_SUMMARY_BY_INSTANCE (counted) */
-      pfs_cond->m_wait_stat.aggregate_counted();
-      return NULL;
-    }
-  }
-
-  state->m_flags= flags;
-  state->m_cond= cond;
-  state->m_mutex= mutex;
-  return reinterpret_cast<PSI_cond_locker*> (state);
-}
-
-static inline PFS_TL_LOCK_TYPE lock_flags_to_lock_type(uint flags)
-{
-  enum thr_lock_type value= static_cast<enum thr_lock_type> (flags);
-
-  switch (value)
-  {
-    case TL_READ:
-      return PFS_TL_READ;
-    case TL_READ_WITH_SHARED_LOCKS:
-      return PFS_TL_READ_WITH_SHARED_LOCKS;
-    case TL_READ_HIGH_PRIORITY:
-      return PFS_TL_READ_HIGH_PRIORITY;
-    case TL_READ_NO_INSERT:
-      return PFS_TL_READ_NO_INSERT;
-    case TL_WRITE_ALLOW_WRITE:
-      return PFS_TL_WRITE_ALLOW_WRITE;
-    case TL_WRITE_CONCURRENT_INSERT:
-      return PFS_TL_WRITE_CONCURRENT_INSERT;
-    case TL_WRITE_DELAYED:
-      return PFS_TL_WRITE_DELAYED;
-    case TL_WRITE_LOW_PRIORITY:
-      return PFS_TL_WRITE_LOW_PRIORITY;
-    case TL_WRITE:
-      return PFS_TL_WRITE;
-
-    case TL_WRITE_ONLY:
-    case TL_IGNORE:
-    case TL_UNLOCK:
-    case TL_READ_DEFAULT:
-    case TL_WRITE_DEFAULT:
-    default:
-      DBUG_ASSERT(false);
-  }
-
-  /* Dead code */
-  return PFS_TL_READ;
-}
-
-static inline PFS_TL_LOCK_TYPE external_lock_flags_to_lock_type(uint flags)
-{
-  DBUG_ASSERT(flags == F_RDLCK || flags == F_WRLCK);
-  return (flags == F_RDLCK ? PFS_TL_READ_EXTERNAL : PFS_TL_WRITE_EXTERNAL);
-}
-
-/**
-  Implementation of the table instrumentation interface.
-  @sa PSI_v1::start_table_io_wait_v1
-*/
-static PSI_table_locker*
-start_table_io_wait_v1(PSI_table_locker_state *state,
-                       PSI_table *table,
-                       PSI_table_io_operation op,
-                       uint index,
-                       const char *src_file, uint src_line)
-{
-  DBUG_ASSERT(static_cast<int> (op) >= 0);
-  DBUG_ASSERT(static_cast<uint> (op) < array_elements(table_io_operation_map));
-  DBUG_ASSERT(state != NULL);
-  PFS_table *pfs_table= reinterpret_cast<PFS_table*> (table);
-  DBUG_ASSERT(pfs_table != NULL);
-  DBUG_ASSERT(pfs_table->m_share != NULL);
-
-  if (! pfs_table->m_io_enabled)
-    return NULL;
-
-  PFS_thread *pfs_thread= pfs_table->m_thread_owner;
-
-  DBUG_ASSERT(pfs_thread ==
-              my_pthread_getspecific_ptr(PFS_thread*, THR_PFS));
-
-  register uint flags;
-  ulonglong timer_start= 0;
-
-  if (flag_thread_instrumentation)
-  {
-    if (pfs_thread == NULL)
-      return NULL;
-    if (! pfs_thread->m_enabled)
-      return NULL;
-    state->m_thread= reinterpret_cast<PSI_thread *> (pfs_thread);
-    flags= STATE_FLAG_THREAD;
-
-    if (pfs_table->m_io_timed)
-    {
-      timer_start= get_timer_raw_value_and_function(wait_timer, & state->m_timer);
-      state->m_timer_start= timer_start;
-      flags|= STATE_FLAG_TIMED;
-    }
-
-    if (flag_events_waits_current)
-    {
-      if (unlikely(pfs_thread->m_events_waits_current >=
-                   & pfs_thread->m_events_waits_stack[WAIT_STACK_SIZE]))
-      {
-        locker_lost++;
-        return NULL;
-      }
-      PFS_events_waits *wait= pfs_thread->m_events_waits_current;
-      state->m_wait= wait;
-      flags|= STATE_FLAG_EVENT;
-
-      PFS_events_waits *parent_event= wait - 1;
-      wait->m_event_type= EVENT_TYPE_WAIT;
-      wait->m_nesting_event_id= parent_event->m_event_id;
-      wait->m_nesting_event_type= parent_event->m_event_type;
-
-      PFS_table_share *share= pfs_table->m_share;
-      wait->m_thread= pfs_thread;
-      wait->m_class= &global_table_io_class;
-      wait->m_timer_start= timer_start;
-      wait->m_timer_end= 0;
-      wait->m_object_instance_addr= pfs_table->m_identity;
-      wait->m_event_id= pfs_thread->m_event_id++;
-      wait->m_end_event_id= 0;
-      wait->m_operation= table_io_operation_map[static_cast<int> (op)];
-      wait->m_flags= 0;
-      wait->m_object_type= share->get_object_type();
-      wait->m_weak_table_share= share;
-      wait->m_weak_version= share->get_version();
-      wait->m_index= index;
-      wait->m_source_file= src_file;
-      wait->m_source_line= src_line;
-      wait->m_wait_class= WAIT_CLASS_TABLE;
-
-      pfs_thread->m_events_waits_current++;
-    }
-  }
-  else
-  {
-    if (pfs_table->m_io_timed)
-    {
-      timer_start= get_timer_raw_value_and_function(wait_timer, & state->m_timer);
-      state->m_timer_start= timer_start;
-      flags= STATE_FLAG_TIMED;
-    }
-    else
-    {
-      /* TODO: consider a shortcut here */
-      flags= 0;
-    }
-  }
-
-  state->m_flags= flags;
-  state->m_table= table;
-  state->m_io_operation= op;
-  state->m_index= index;
-  return reinterpret_cast<PSI_table_locker*> (state);
-}
-
-/**
-  Implementation of the table instrumentation interface.
-  @sa PSI_v1::start_table_lock_wait.
-*/
-static PSI_table_locker*
-start_table_lock_wait_v1(PSI_table_locker_state *state,
-                         PSI_table *table,
-                         PSI_table_lock_operation op,
-                         ulong op_flags,
-                         const char *src_file, uint src_line)
-{
-  DBUG_ASSERT(state != NULL);
-  DBUG_ASSERT((op == PSI_TABLE_LOCK) || (op == PSI_TABLE_EXTERNAL_LOCK));
-
-  PFS_table *pfs_table= reinterpret_cast<PFS_table*> (table);
-
-  DBUG_ASSERT(pfs_table != NULL);
-  DBUG_ASSERT(pfs_table->m_share != NULL);
-
-  if (! pfs_table->m_lock_enabled)
-    return NULL;
-
-  PFS_thread *pfs_thread= pfs_table->m_thread_owner;
-
-  PFS_TL_LOCK_TYPE lock_type;
-
-  switch (op)
-  {
-    case PSI_TABLE_LOCK:
-      lock_type= lock_flags_to_lock_type(op_flags);
-      break;
-    case PSI_TABLE_EXTERNAL_LOCK:
-      /*
-        See the handler::external_lock() API design,
-        there is no handler::external_unlock().
-      */
-      if (op_flags == F_UNLCK)
-        return NULL;
-      lock_type= external_lock_flags_to_lock_type(op_flags);
-      break;
-    default:
-      lock_type= PFS_TL_READ;
-      DBUG_ASSERT(false);
-  }
-
-  DBUG_ASSERT((uint) lock_type < array_elements(table_lock_operation_map));
-
-  register uint flags;
-  ulonglong timer_start= 0;
-
-  if (flag_thread_instrumentation)
-  {
-    if (pfs_thread == NULL)
-      return NULL;
-    if (! pfs_thread->m_enabled)
-      return NULL;
-    state->m_thread= reinterpret_cast<PSI_thread *> (pfs_thread);
-    flags= STATE_FLAG_THREAD;
-
-    if (pfs_table->m_lock_timed)
-    {
-      timer_start= get_timer_raw_value_and_function(wait_timer, & state->m_timer);
-      state->m_timer_start= timer_start;
-      flags|= STATE_FLAG_TIMED;
-    }
-
-    if (flag_events_waits_current)
-    {
-      if (unlikely(pfs_thread->m_events_waits_current >=
-                   & pfs_thread->m_events_waits_stack[WAIT_STACK_SIZE]))
-      {
-        locker_lost++;
-        return NULL;
-      }
-      PFS_events_waits *wait= pfs_thread->m_events_waits_current;
-      state->m_wait= wait;
-      flags|= STATE_FLAG_EVENT;
-
-      PFS_events_waits *parent_event= wait - 1;
-      wait->m_event_type= EVENT_TYPE_WAIT;
-      wait->m_nesting_event_id= parent_event->m_event_id;
-      wait->m_nesting_event_type= parent_event->m_event_type;
-
-      PFS_table_share *share= pfs_table->m_share;
-      wait->m_thread= pfs_thread;
-      wait->m_class= &global_table_lock_class;
-      wait->m_timer_start= timer_start;
-      wait->m_timer_end= 0;
-      wait->m_object_instance_addr= pfs_table->m_identity;
-      wait->m_event_id= pfs_thread->m_event_id++;
-      wait->m_end_event_id= 0;
-      wait->m_operation= table_lock_operation_map[lock_type];
-      wait->m_flags= 0;
-      wait->m_object_type= share->get_object_type();
-      wait->m_weak_table_share= share;
-      wait->m_weak_version= share->get_version();
-      wait->m_index= 0;
-      wait->m_source_file= src_file;
-      wait->m_source_line= src_line;
-      wait->m_wait_class= WAIT_CLASS_TABLE;
-
-      pfs_thread->m_events_waits_current++;
-    }
-  }
-  else
-  {
-    if (pfs_table->m_lock_timed)
-    {
-      timer_start= get_timer_raw_value_and_function(wait_timer, & state->m_timer);
-      state->m_timer_start= timer_start;
-      flags= STATE_FLAG_TIMED;
-    }
-    else
-    {
-      /* TODO: consider a shortcut here */
-      flags= 0;
-    }
-  }
-
-  state->m_flags= flags;
-  state->m_table= table;
-  state->m_index= lock_type;
-  return reinterpret_cast<PSI_table_locker*> (state);
-}
-
-/**
-  Implementation of the file instrumentation interface.
-  @sa PSI_v1::get_thread_file_name_locker.
-*/
-static PSI_file_locker*
-get_thread_file_name_locker_v1(PSI_file_locker_state *state,
-                               PSI_file_key key,
-                               PSI_file_operation op,
-                               const char *name, const void *identity)
-{
-  DBUG_ASSERT(static_cast<int> (op) >= 0);
-  DBUG_ASSERT(static_cast<uint> (op) < array_elements(file_operation_map));
-  DBUG_ASSERT(state != NULL);
-
-  if (! flag_global_instrumentation)
-    return NULL;
-  PFS_file_class *klass= find_file_class(key);
-  if (unlikely(klass == NULL))
-    return NULL;
-  if (! klass->m_enabled)
-    return NULL;
-
-  /* Needed for the LF_HASH */
-  PFS_thread *pfs_thread= my_pthread_getspecific_ptr(PFS_thread*, THR_PFS);
-  if (unlikely(pfs_thread == NULL))
-    return NULL;
-
-  if (flag_thread_instrumentation && ! pfs_thread->m_enabled)
-    return NULL;
-
-  register uint flags;
-
-  state->m_thread= reinterpret_cast<PSI_thread *> (pfs_thread);
-  flags= STATE_FLAG_THREAD;
-
-  if (klass->m_timed)
-    flags|= STATE_FLAG_TIMED;
-
-  uint len= strlen(name);
-  PFS_file *pfs_file= find_or_create_file(pfs_thread, klass, name, len);
-  if (unlikely(pfs_file == NULL))
-    return NULL;
-
-  if (flag_events_waits_current)
-  {
-    if (unlikely(pfs_thread->m_events_waits_current >=
-                 & pfs_thread->m_events_waits_stack[WAIT_STACK_SIZE]))
-    {
-      locker_lost++;
-      return NULL;
-    }
-    PFS_events_waits *wait= pfs_thread->m_events_waits_current;
-    state->m_wait= wait;
-    flags|= STATE_FLAG_EVENT;
-
-    PFS_events_waits *parent_event= wait - 1;
-    wait->m_event_type= EVENT_TYPE_WAIT;
-    wait->m_nesting_event_id= parent_event->m_event_id;
-    wait->m_nesting_event_type= parent_event->m_event_type;
-
-    wait->m_thread= pfs_thread;
-    wait->m_class= klass;
-    wait->m_timer_start= 0;
-    wait->m_timer_end= 0;
-    wait->m_object_instance_addr= pfs_file;
-    wait->m_weak_file= pfs_file;
-    wait->m_weak_version= pfs_file->get_version();
-    wait->m_event_id= pfs_thread->m_event_id++;
-    wait->m_end_event_id= 0;
-    wait->m_operation= file_operation_map[static_cast<int> (op)];
-    wait->m_wait_class= WAIT_CLASS_FILE;
-
-    pfs_thread->m_events_waits_current++;
-  }
-
-  state->m_flags= flags;
-  state->m_file= reinterpret_cast<PSI_file*> (pfs_file);
-  state->m_operation= op;
-  return reinterpret_cast<PSI_file_locker*> (state);
-}
-
-/**
-  Implementation of the file instrumentation interface.
-  @sa PSI_v1::get_thread_file_stream_locker.
-*/
-static PSI_file_locker*
-get_thread_file_stream_locker_v1(PSI_file_locker_state *state,
-                                 PSI_file *file, PSI_file_operation op)
-{
-  PFS_file *pfs_file= reinterpret_cast<PFS_file*> (file);
-  DBUG_ASSERT(static_cast<int> (op) >= 0);
-  DBUG_ASSERT(static_cast<uint> (op) < array_elements(file_operation_map));
-  DBUG_ASSERT(state != NULL);
-
-  if (unlikely(pfs_file == NULL))
-    return NULL;
-  DBUG_ASSERT(pfs_file->m_class != NULL);
-
-  if (! pfs_file->m_enabled)
-    return NULL;
-
-  register uint flags;
-
-  if (flag_thread_instrumentation)
-  {
-    PFS_thread *pfs_thread= my_pthread_getspecific_ptr(PFS_thread*, THR_PFS);
-    if (unlikely(pfs_thread == NULL))
-      return NULL;
-    if (! pfs_thread->m_enabled)
-      return NULL;
-    state->m_thread= reinterpret_cast<PSI_thread *> (pfs_thread);
-    flags= STATE_FLAG_THREAD;
-
-    if (pfs_file->m_timed)
-      flags|= STATE_FLAG_TIMED;
-
-    if (flag_events_waits_current)
-    {
-      if (unlikely(pfs_thread->m_events_waits_current >=
-                   & pfs_thread->m_events_waits_stack[WAIT_STACK_SIZE]))
-      {
-        locker_lost++;
-        return NULL;
-      }
-      PFS_events_waits *wait= pfs_thread->m_events_waits_current;
-      state->m_wait= wait;
-      flags|= STATE_FLAG_EVENT;
-
-      PFS_events_waits *parent_event= wait - 1;
-      wait->m_event_type= EVENT_TYPE_WAIT;
-      wait->m_nesting_event_id= parent_event->m_event_id;
-      wait->m_nesting_event_type= parent_event->m_event_type;
-
-      wait->m_thread= pfs_thread;
-      wait->m_class= pfs_file->m_class;
-      wait->m_timer_start= 0;
-      wait->m_timer_end= 0;
-      wait->m_object_instance_addr= pfs_file;
-      wait->m_weak_file= pfs_file;
-      wait->m_weak_version= pfs_file->get_version();
-      wait->m_event_id= pfs_thread->m_event_id++;
-      wait->m_end_event_id= 0;
-      wait->m_operation= file_operation_map[static_cast<int> (op)];
-      wait->m_wait_class= WAIT_CLASS_FILE;
-
-      pfs_thread->m_events_waits_current++;
-    }
-  }
-  else
-  {
-    state->m_thread= NULL;
-    if (pfs_file->m_timed)
-    {
-      flags= STATE_FLAG_TIMED;
-    }
-    else
-    {
-      /* TODO: consider a shortcut. */
-      flags= 0;
-    }
-  }
-
-  state->m_flags= flags;
-  state->m_file= reinterpret_cast<PSI_file*> (pfs_file);
-  state->m_operation= op;
-  return reinterpret_cast<PSI_file_locker*> (state);
-}
-
-/**
-  Implementation of the file instrumentation interface.
-  @sa PSI_v1::get_thread_file_descriptor_locker.
-*/
-static PSI_file_locker*
-get_thread_file_descriptor_locker_v1(PSI_file_locker_state *state,
-                                     File file, PSI_file_operation op)
-{
-  int index= static_cast<int> (file);
-  DBUG_ASSERT(static_cast<int> (op) >= 0);
-  DBUG_ASSERT(static_cast<uint> (op) < array_elements(file_operation_map));
-  DBUG_ASSERT(state != NULL);
-
-  if (unlikely((index < 0) || (index >= file_handle_max)))
-    return NULL;
-
-  PFS_file *pfs_file= file_handle_array[index];
-  if (unlikely(pfs_file == NULL))
-    return NULL;
-
-  /*
-    We are about to close a file by descriptor number,
-    and the calling code still holds the descriptor.
-    Cleanup the file descriptor <--> file instrument association.
-    Remove the instrumentation *before* the close to avoid race
-    conditions with another thread opening a file
-    (that could be given the same descriptor).
-  */
-  if (op == PSI_FILE_CLOSE)
-    file_handle_array[index]= NULL;
-
-  DBUG_ASSERT(pfs_file->m_class != NULL);
-  if (! pfs_file->m_enabled)
-    return NULL;
-
-  register uint flags;
-
-  if (flag_thread_instrumentation)
-  {
-    PFS_thread *pfs_thread= my_pthread_getspecific_ptr(PFS_thread*, THR_PFS);
-    if (unlikely(pfs_thread == NULL))
-      return NULL;
-    if (! pfs_thread->m_enabled)
-      return NULL;
-    state->m_thread= reinterpret_cast<PSI_thread *> (pfs_thread);
-    flags= STATE_FLAG_THREAD;
-
-    if (pfs_file->m_timed)
-      flags|= STATE_FLAG_TIMED;
-
-    if (flag_events_waits_current)
-    {
-      if (unlikely(pfs_thread->m_events_waits_current >=
-                   & pfs_thread->m_events_waits_stack[WAIT_STACK_SIZE]))
-      {
-        locker_lost++;
-        return NULL;
-      }
-      PFS_events_waits *wait= pfs_thread->m_events_waits_current;
-      state->m_wait= wait;
-      flags|= STATE_FLAG_EVENT;
-
-      PFS_events_waits *parent_event= wait - 1;
-      wait->m_event_type= EVENT_TYPE_WAIT;
-      wait->m_nesting_event_id= parent_event->m_event_id;
-      wait->m_nesting_event_type= parent_event->m_event_type;
-
-      wait->m_thread= pfs_thread;
-      wait->m_class= pfs_file->m_class;
-      wait->m_timer_start= 0;
-      wait->m_timer_end= 0;
-      wait->m_object_instance_addr= pfs_file;
-      wait->m_weak_file= pfs_file;
-      wait->m_weak_version= pfs_file->get_version();
-      wait->m_event_id= pfs_thread->m_event_id++;
-      wait->m_end_event_id= 0;
-      wait->m_operation= file_operation_map[static_cast<int> (op)];
-      wait->m_wait_class= WAIT_CLASS_FILE;
-
-      pfs_thread->m_events_waits_current++;
-    }
-  }
-  else
-  {
-    state->m_thread= NULL;
-    if (pfs_file->m_timed)
-    {
-      flags= STATE_FLAG_TIMED;
-    }
-    else
-    {
-      /* TODO: consider a shortcut. */
-      flags= 0;
-    }
-  }
-
-  state->m_flags= flags;
-  state->m_file= reinterpret_cast<PSI_file*> (pfs_file);
-  state->m_operation= op;
-  return reinterpret_cast<PSI_file_locker*> (state);
-}
-
-/** Socket locker */
-
-static PSI_socket_locker*
-start_socket_wait_v1(PSI_socket_locker_state *state,
-                     PSI_socket *socket,
-                     PSI_socket_operation op,
-                     size_t count,
-                     const char *src_file, uint src_line)
-{
-  DBUG_ASSERT(static_cast<int> (op) >= 0);
-  DBUG_ASSERT(static_cast<uint> (op) < array_elements(socket_operation_map));
-  DBUG_ASSERT(state != NULL);
-  PFS_socket *pfs_socket= reinterpret_cast<PFS_socket*> (socket);
-
-  DBUG_ASSERT(pfs_socket != NULL);
-  DBUG_ASSERT(pfs_socket->m_class != NULL);
-
-  if (!pfs_socket->m_enabled || pfs_socket->m_idle)
-    return NULL;
-
-  register uint flags= 0;
-  ulonglong timer_start= 0;
-
-  if (flag_thread_instrumentation)
-  {
-    PFS_thread *pfs_thread= pfs_socket->m_thread_owner;
-
-    if (unlikely(pfs_thread == NULL))
-      return NULL;
-
-    if (!pfs_thread->m_enabled)
-      return NULL;
-
-    state->m_thread= reinterpret_cast<PSI_thread *> (pfs_thread);
-    flags= STATE_FLAG_THREAD;
-
-    if (pfs_socket->m_timed)
-    {
-      timer_start= get_timer_raw_value_and_function(wait_timer, & state->m_timer);
-      state->m_timer_start= timer_start;
-      flags|= STATE_FLAG_TIMED;
-    }
-
-    if (flag_events_waits_current)
-    {
-      if (unlikely(pfs_thread->m_events_waits_current >=
-                   & pfs_thread->m_events_waits_stack[WAIT_STACK_SIZE]))
-      {
-        locker_lost++;
-        return NULL;
-      }
-      PFS_events_waits *wait= pfs_thread->m_events_waits_current;
-      state->m_wait= wait;
-      flags|= STATE_FLAG_EVENT;
-
-      PFS_events_waits *parent_event= wait - 1;
-      wait->m_event_type= EVENT_TYPE_WAIT;
-      wait->m_nesting_event_id=   parent_event->m_event_id;
-      wait->m_nesting_event_type= parent_event->m_event_type;
-      wait->m_thread=       pfs_thread;
-      wait->m_class=        pfs_socket->m_class;
-      wait->m_timer_start=  timer_start;
-      wait->m_timer_end=    0;
-      wait->m_object_instance_addr= pfs_socket->m_identity;
-      wait->m_weak_socket=  pfs_socket;
-      wait->m_weak_version= pfs_socket->get_version();
-      wait->m_event_id=     pfs_thread->m_event_id++;
-      wait->m_end_event_id= 0;
-      wait->m_operation=    socket_operation_map[static_cast<int>(op)];
-      wait->m_source_file= src_file;
-      wait->m_source_line= src_line;
-      wait->m_number_of_bytes= count;
-      wait->m_wait_class=   WAIT_CLASS_SOCKET;
-
-      pfs_thread->m_events_waits_current++;
-    }
-  }
-  else
-  {
-    if (pfs_socket->m_timed)
-    {
-      timer_start= get_timer_raw_value_and_function(wait_timer, & state->m_timer);
-      state->m_timer_start= timer_start;
-      flags= STATE_FLAG_TIMED;
-    }
-    else
-    {
-      /*
-        Even if timing is disabled, end_socket_wait() still needs a locker to
-        capture the number of bytes sent or received by the socket operation.
-        For operations that do not have a byte count, then just increment the
-        event counter and return a NULL locker.
-      */
-      switch (op)
-      {
-        case PSI_SOCKET_CONNECT:
-        case PSI_SOCKET_CREATE:
-        case PSI_SOCKET_BIND:
-        case PSI_SOCKET_SEEK:
-        case PSI_SOCKET_OPT:
-        case PSI_SOCKET_STAT:
-        case PSI_SOCKET_SHUTDOWN:
-        case PSI_SOCKET_CLOSE:
-        case PSI_SOCKET_SELECT:
-          pfs_socket->m_socket_stat.m_io_stat.m_misc.aggregate_counted();
-          return NULL;
-        default:
-          break;
-      }
-    }
-  }
-
-  state->m_flags= flags;
-  state->m_socket= socket;
-  state->m_operation= op;
-  return reinterpret_cast<PSI_socket_locker*> (state);
-}
-
-/**
-  Implementation of the mutex instrumentation interface.
-  @sa PSI_v1::unlock_mutex.
-*/
-static void unlock_mutex_v1(PSI_mutex *mutex)
-{
-  PFS_mutex *pfs_mutex= reinterpret_cast<PFS_mutex*> (mutex);
-
-  DBUG_ASSERT(pfs_mutex != NULL);
-
-  /*
-    Note that this code is still protected by the instrumented mutex,
-    and therefore is thread safe. See inline_mysql_mutex_unlock().
-  */
-
-  /* Always update the instrumented state */
-  pfs_mutex->m_owner= NULL;
-  pfs_mutex->m_last_locked= 0;
-
-#ifdef LATER_WL2333
-  /*
-    See WL#2333: SHOW ENGINE ... LOCK STATUS.
-    PFS_mutex::m_lock_stat is not exposed in user visible tables
-    currently, so there is no point spending time computing it.
-  */
-  PFS_thread *pfs_thread= reinterpret_cast<PFS_thread*> (thread);
-  DBUG_ASSERT(pfs_thread != NULL);
-
-  if (unlikely(! flag_events_waits_current))
-    return;
-  if (! pfs_mutex->m_class->m_enabled)
-    return;
-  if (! pfs_thread->m_enabled)
-    return;
-
-  if (pfs_mutex->m_class->m_timed)
-  {
-    ulonglong locked_time;
-    locked_time= get_timer_pico_value(wait_timer) - pfs_mutex->m_last_locked;
-    aggregate_single_stat_chain(&pfs_mutex->m_lock_stat, locked_time);
-  }
-#endif
-}
-
-/**
-  Implementation of the rwlock instrumentation interface.
-  @sa PSI_v1::unlock_rwlock.
-*/
-static void unlock_rwlock_v1(PSI_rwlock *rwlock)
-{
-  PFS_rwlock *pfs_rwlock= reinterpret_cast<PFS_rwlock*> (rwlock);
-  DBUG_ASSERT(pfs_rwlock != NULL);
-  DBUG_ASSERT(pfs_rwlock == sanitize_rwlock(pfs_rwlock));
-  DBUG_ASSERT(pfs_rwlock->m_class != NULL);
-  DBUG_ASSERT(pfs_rwlock->m_lock.is_populated());
-
-  bool last_writer= false;
-  bool last_reader= false;
-
-  /*
-    Note that this code is still protected by the instrumented rwlock,
-    and therefore is:
-    - thread safe for write locks
-    - almost thread safe for read locks (pfs_rwlock->m_readers is unsafe).
-    See inline_mysql_rwlock_unlock()
-  */
-
-  /* Always update the instrumented state */
-  if (pfs_rwlock->m_writer != NULL)
-  {
-    /* Nominal case, a writer is unlocking. */
-    last_writer= true;
-    pfs_rwlock->m_writer= NULL;
-    /* Reset the readers stats, they could be off */
-    pfs_rwlock->m_readers= 0;
-  }
-  else if (likely(pfs_rwlock->m_readers > 0))
-  {
-    /* Nominal case, a reader is unlocking. */
-    if (--(pfs_rwlock->m_readers) == 0)
-      last_reader= true;
-  }
-  else
-  {
-    /*
-      Edge case, we have no writer and no readers,
-      on an unlock event.
-      This is possible for:
-      - partial instrumentation
-      - instrumentation disabled at runtime,
-        see when get_thread_rwlock_locker_v1() returns NULL
-      No further action is taken here, the next
-      write lock will put the statistics is a valid state.
-    */
-  }
-
-#ifdef LATER_WL2333
-  /* See WL#2333: SHOW ENGINE ... LOCK STATUS. */
-  PFS_thread *pfs_thread= reinterpret_cast<PFS_thread*> (thread);
-  DBUG_ASSERT(pfs_thread != NULL);
-
-  if (unlikely(! flag_events_waits_current))
-    return;
-  if (! pfs_rwlock->m_class->m_enabled)
-    return;
-  if (! pfs_thread->m_enabled)
-    return;
-
-  ulonglong locked_time;
-  if (last_writer)
-  {
-    if (pfs_rwlock->m_class->m_timed)
-    {
-      locked_time= get_timer_pico_value(wait_timer) - pfs_rwlock->m_last_written;
-      aggregate_single_stat_chain(&pfs_rwlock->m_write_lock_stat, locked_time);
-    }
-  }
-  else if (last_reader)
-  {
-    if (pfs_rwlock->m_class->m_timed)
-    {
-      locked_time= get_timer_pico_value(wait_timer) - pfs_rwlock->m_last_read;
-      aggregate_single_stat_chain(&pfs_rwlock->m_read_lock_stat, locked_time);
-    }
-  }
-#else
-  (void) last_reader;
-  (void) last_writer;
-#endif
-}
-
-/**
-  Implementation of the cond instrumentation interface.
-  @sa PSI_v1::signal_cond.
-*/
-static void signal_cond_v1(PSI_cond* cond)
-{
-  PFS_cond *pfs_cond= reinterpret_cast<PFS_cond*> (cond);
-
-  DBUG_ASSERT(pfs_cond != NULL);
-
-  pfs_cond->m_cond_stat.m_signal_count++;
-}
-
-/**
-  Implementation of the cond instrumentation interface.
-  @sa PSI_v1::broadcast_cond.
-*/
-static void broadcast_cond_v1(PSI_cond* cond)
-{
-  PFS_cond *pfs_cond= reinterpret_cast<PFS_cond*> (cond);
-
-  DBUG_ASSERT(pfs_cond != NULL);
-
-  pfs_cond->m_cond_stat.m_broadcast_count++;
-}
-
-/**
-  Implementation of the idle instrumentation interface.
-  @sa PSI_v1::start_idle_wait.
-*/
-static PSI_idle_locker*
-start_idle_wait_v1(PSI_idle_locker_state* state, const char *src_file, uint src_line)
-{
-  DBUG_ASSERT(state != NULL);
-
-  if (!flag_global_instrumentation)
-    return NULL;
-
-  if (!global_idle_class.m_enabled)
-    return NULL;
-
-  register uint flags= 0;
-  ulonglong timer_start= 0;
-
-  if (flag_thread_instrumentation)
-  {
-    PFS_thread *pfs_thread= my_pthread_getspecific_ptr(PFS_thread*, THR_PFS);
-    if (unlikely(pfs_thread == NULL))
-      return NULL;
-    if (!pfs_thread->m_enabled)
-      return NULL;
-    state->m_thread= reinterpret_cast<PSI_thread *> (pfs_thread);
-    flags= STATE_FLAG_THREAD;
-
-    if (global_idle_class.m_timed)
-    {
-      timer_start= get_timer_raw_value_and_function(idle_timer, &state->m_timer);
-      state->m_timer_start= timer_start;
-      flags|= STATE_FLAG_TIMED;
-    }
-
-    if (flag_events_waits_current)
-    {
-      if (unlikely(pfs_thread->m_events_waits_current >=
-                   & pfs_thread->m_events_waits_stack[WAIT_STACK_SIZE]))
-      {
-        locker_lost++;
-        return NULL;
-      }
-      PFS_events_waits *wait= pfs_thread->m_events_waits_current;
-      state->m_wait= wait;
-      flags|= STATE_FLAG_EVENT;
-
-      wait->m_event_type= EVENT_TYPE_WAIT;
-      /*
-        IDLE events are waits, but by definition we know that
-        such waits happen outside of any STAGE and STATEMENT,
-        so they have no parents.
-      */
-      wait->m_nesting_event_id= 0;
-      /* no need to set wait->m_nesting_event_type */
-
-      wait->m_thread= pfs_thread;
-      wait->m_class= &global_idle_class;
-      wait->m_timer_start= timer_start;
-      wait->m_timer_end= 0;
-      wait->m_event_id= pfs_thread->m_event_id++;
-      wait->m_end_event_id= 0;
-      wait->m_operation= OPERATION_TYPE_IDLE;
-      wait->m_source_file= src_file;
-      wait->m_source_line= src_line;
-      wait->m_wait_class= WAIT_CLASS_IDLE;
-
-      pfs_thread->m_events_waits_current++;
-    }
-  }
-  else
-  {
-    if (global_idle_class.m_timed)
-    {
-      timer_start= get_timer_raw_value_and_function(idle_timer, &state->m_timer);
-      state->m_timer_start= timer_start;
-      flags= STATE_FLAG_TIMED;
-    }
-  }
-
-  state->m_flags= flags;
-  return reinterpret_cast<PSI_idle_locker*> (state);
-}
-
-/**
-<<<<<<< HEAD
-  Implementation of the mutex instrumentation interface.
-  @sa PSI_v1::end_idle_wait.
-*/
-static void end_idle_wait_v1(PSI_idle_locker* locker)
-{
-  PSI_idle_locker_state *state= reinterpret_cast<PSI_idle_locker_state*> (locker);
-  DBUG_ASSERT(state != NULL);
-  ulonglong timer_end= 0;
-  ulonglong wait_time= 0;
-
-  register uint flags= state->m_flags;
-
-  if (flags & STATE_FLAG_TIMED)
-  {
-    timer_end= state->m_timer();
-    wait_time= timer_end - state->m_timer_start;
-  }
-
-  if (flags & STATE_FLAG_THREAD)
-  {
-    PFS_thread *thread= reinterpret_cast<PFS_thread *> (state->m_thread);
-    PFS_single_stat *event_name_array;
-    event_name_array= thread->m_instr_class_waits_stats;
-
-    if (flags & STATE_FLAG_TIMED)
-    {
-      /* Aggregate to EVENTS_WAITS_SUMMARY_BY_THREAD_BY_EVENT_NAME (timed) */
-      event_name_array[GLOBAL_IDLE_EVENT_INDEX].aggregate_value(wait_time);
-    }
-    else
-    {
-      /* Aggregate to EVENTS_WAITS_SUMMARY_BY_THREAD_BY_EVENT_NAME (counted) */
-      event_name_array[GLOBAL_IDLE_EVENT_INDEX].aggregate_counted();
-    }
-
-    if (flags & STATE_FLAG_EVENT)
-    {
-      PFS_events_waits *wait= reinterpret_cast<PFS_events_waits*> (state->m_wait);
-      DBUG_ASSERT(wait != NULL);
-
-      wait->m_timer_end= timer_end;
-      wait->m_end_event_id= thread->m_event_id;
-      if (flag_events_waits_history)
-        insert_events_waits_history(thread, wait);
-      if (flag_events_waits_history_long)
-        insert_events_waits_history_long(wait);
-      thread->m_events_waits_current--;
-=======
-  Implementation of the thread instrumentation interface.
-  @sa PSI_v1::set_thread_id.
-*/
-static void set_thread_id_v1(PSI_thread *thread, unsigned long id)
-{
-  PFS_thread *pfs= reinterpret_cast<PFS_thread*> (thread);
-  if (unlikely(pfs == NULL))
-    return;
-  pfs->m_thread_id= id;
-}
-
-/**
-  Implementation of the thread instrumentation interface.
-  @sa PSI_v1::get_thread_id.
-*/
-static PSI_thread*
-get_thread_v1(void)
-{
-  PFS_thread *pfs= my_pthread_getspecific_ptr(PFS_thread*, THR_PFS);
-  return reinterpret_cast<PSI_thread*> (pfs);
-}
-
-/**
-  Implementation of the thread instrumentation interface.
-  @sa PSI_v1::set_thread_user.
-*/
-static void set_thread_user_v1(const char *user, int user_len)
-{
-  PFS_thread *pfs= my_pthread_getspecific_ptr(PFS_thread*, THR_PFS);
-
-  DBUG_ASSERT((user != NULL) || (user_len == 0));
-  DBUG_ASSERT(user_len >= 0);
-  DBUG_ASSERT((uint) user_len <= sizeof(pfs->m_username));
-
-  if (unlikely(pfs == NULL))
-    return;
-
-  aggregate_thread(pfs);
-
-  pfs->m_lock.allocated_to_dirty();
-
-  clear_thread_account(pfs);
-
-  if (user_len > 0)
-    memcpy(pfs->m_username, user, user_len);
-  pfs->m_username_length= user_len;
-
-  set_thread_account(pfs);
-
-  bool enabled= true;
-  if (flag_thread_instrumentation)
-  {
-    if ((pfs->m_username_length > 0) && (pfs->m_hostname_length > 0))
-    {
-      /*
-        TODO: performance improvement.
-        Once performance_schema.USERS is exposed,
-        we can use PFS_user::m_enabled instead of looking up
-        SETUP_ACTORS every time.
-      */
-      lookup_setup_actor(pfs,
-                         pfs->m_username, pfs->m_username_length,
-                         pfs->m_hostname, pfs->m_hostname_length,
-                         &enabled);
->>>>>>> b7fc4388
-    }
-  }
-
-<<<<<<< HEAD
-/**
-  Implementation of the mutex instrumentation interface.
-  @sa PSI_v1::end_mutex_wait.
-*/
-static void end_mutex_wait_v1(PSI_mutex_locker* locker, int rc)
-{
-  PSI_mutex_locker_state *state= reinterpret_cast<PSI_mutex_locker_state*> (locker);
-  DBUG_ASSERT(state != NULL);
-
-  ulonglong timer_end= 0;
-  ulonglong wait_time= 0;
-
-  PFS_mutex *mutex= reinterpret_cast<PFS_mutex *> (state->m_mutex);
-  DBUG_ASSERT(mutex != NULL);
-  PFS_thread *thread= reinterpret_cast<PFS_thread *> (state->m_thread);
-
-  register uint flags= state->m_flags;
-
-  if (flags & STATE_FLAG_TIMED)
-  {
-    timer_end= state->m_timer();
-    wait_time= timer_end - state->m_timer_start;
-    /* Aggregate to EVENTS_WAITS_SUMMARY_BY_INSTANCE (timed) */
-    mutex->m_wait_stat.aggregate_value(wait_time);
-  }
-  else
-  {
-    /* Aggregate to EVENTS_WAITS_SUMMARY_BY_INSTANCE (counted) */
-    mutex->m_wait_stat.aggregate_counted();
-  }
-
-  if (likely(rc == 0))
-  {
-    mutex->m_owner= thread;
-    mutex->m_last_locked= timer_end;
-  }
-
-  if (flags & STATE_FLAG_THREAD)
-  {
-    PFS_single_stat *event_name_array;
-    event_name_array= thread->m_instr_class_waits_stats;
-    uint index= mutex->m_class->m_event_name_index;
-
-    if (flags & STATE_FLAG_TIMED)
-    {
-      /* Aggregate to EVENTS_WAITS_SUMMARY_BY_THREAD_BY_EVENT_NAME (timed) */
-      event_name_array[index].aggregate_value(wait_time);
-    }
-    else
-    {
-      /* Aggregate to EVENTS_WAITS_SUMMARY_BY_THREAD_BY_EVENT_NAME (counted) */
-      event_name_array[index].aggregate_counted();
-    }
-
-    if (flags & STATE_FLAG_EVENT)
-    {
-      PFS_events_waits *wait= reinterpret_cast<PFS_events_waits*> (state->m_wait);
-      DBUG_ASSERT(wait != NULL);
-
-      wait->m_timer_end= timer_end;
-      wait->m_end_event_id= thread->m_event_id;
-      if (flag_events_waits_history)
-        insert_events_waits_history(thread, wait);
-      if (flag_events_waits_history_long)
-        insert_events_waits_history_long(wait);
-      thread->m_events_waits_current--;
-    }
-  }
-}
-
-/**
-  Implementation of the rwlock instrumentation interface.
-  @sa PSI_v1::end_rwlock_rdwait.
-*/
-static void end_rwlock_rdwait_v1(PSI_rwlock_locker* locker, int rc)
-{
-  PSI_rwlock_locker_state *state= reinterpret_cast<PSI_rwlock_locker_state*> (locker);
-  DBUG_ASSERT(state != NULL);
-
-  ulonglong timer_end= 0;
-  ulonglong wait_time= 0;
-
-  PFS_rwlock *rwlock= reinterpret_cast<PFS_rwlock *> (state->m_rwlock);
-  DBUG_ASSERT(rwlock != NULL);
-
-  if (state->m_flags & STATE_FLAG_TIMED)
-  {
-    timer_end= state->m_timer();
-    wait_time= timer_end - state->m_timer_start;
-    /* Aggregate to EVENTS_WAITS_SUMMARY_BY_INSTANCE (timed) */
-    rwlock->m_wait_stat.aggregate_value(wait_time);
-  }
-  else
-  {
-    /* Aggregate to EVENTS_WAITS_SUMMARY_BY_INSTANCE (counted) */
-    rwlock->m_wait_stat.aggregate_counted();
-  }
-
-  if (rc == 0)
-  {
-    /*
-      Warning:
-      Multiple threads can execute this section concurrently
-      (since multiple readers can execute in parallel).
-      The statistics generated are not safe, which is why they are
-      just statistics, not facts.
-    */
-    if (rwlock->m_readers == 0)
-      rwlock->m_last_read= timer_end;
-    rwlock->m_writer= NULL;
-    rwlock->m_readers++;
-  }
-
-  if (state->m_flags & STATE_FLAG_THREAD)
-  {
-    PFS_thread *thread= reinterpret_cast<PFS_thread *> (state->m_thread);
-    DBUG_ASSERT(thread != NULL);
-
-    PFS_single_stat *event_name_array;
-    event_name_array= thread->m_instr_class_waits_stats;
-    uint index= rwlock->m_class->m_event_name_index;
-
-    if (state->m_flags & STATE_FLAG_TIMED)
-    {
-      /* Aggregate to EVENTS_WAITS_SUMMARY_BY_THREAD_BY_EVENT_NAME (timed) */
-      event_name_array[index].aggregate_value(wait_time);
-    }
-    else
-    {
-      /* Aggregate to EVENTS_WAITS_SUMMARY_BY_THREAD_BY_EVENT_NAME (counted) */
-      event_name_array[index].aggregate_counted();
-    }
-
-    if (state->m_flags & STATE_FLAG_EVENT)
-    {
-      PFS_events_waits *wait= reinterpret_cast<PFS_events_waits*> (state->m_wait);
-      DBUG_ASSERT(wait != NULL);
-
-      wait->m_timer_end= timer_end;
-      wait->m_end_event_id= thread->m_event_id;
-      if (flag_events_waits_history)
-        insert_events_waits_history(thread, wait);
-      if (flag_events_waits_history_long)
-        insert_events_waits_history_long(wait);
-      thread->m_events_waits_current--;
-    }
-  }
-}
-
-/**
-  Implementation of the rwlock instrumentation interface.
-  @sa PSI_v1::end_rwlock_wrwait.
-*/
-static void end_rwlock_wrwait_v1(PSI_rwlock_locker* locker, int rc)
-{
-  PSI_rwlock_locker_state *state= reinterpret_cast<PSI_rwlock_locker_state*> (locker);
-  DBUG_ASSERT(state != NULL);
-
-  ulonglong timer_end= 0;
-  ulonglong wait_time= 0;
-
-  PFS_rwlock *rwlock= reinterpret_cast<PFS_rwlock *> (state->m_rwlock);
-  DBUG_ASSERT(rwlock != NULL);
-  PFS_thread *thread= reinterpret_cast<PFS_thread *> (state->m_thread);
-
-  if (state->m_flags & STATE_FLAG_TIMED)
-  {
-    timer_end= state->m_timer();
-    wait_time= timer_end - state->m_timer_start;
-    /* Aggregate to EVENTS_WAITS_SUMMARY_BY_INSTANCE (timed) */
-    rwlock->m_wait_stat.aggregate_value(wait_time);
-  }
-  else
-  {
-    /* Aggregate to EVENTS_WAITS_SUMMARY_BY_INSTANCE (counted) */
-    rwlock->m_wait_stat.aggregate_counted();
-  }
-
-  if (likely(rc == 0))
-  {
-    /* Thread safe : we are protected by the instrumented rwlock */
-    rwlock->m_writer= thread;
-    rwlock->m_last_written= timer_end;
-    /* Reset the readers stats, they could be off */
-    rwlock->m_readers= 0;
-    rwlock->m_last_read= 0;
-  }
-
-  if (state->m_flags & STATE_FLAG_THREAD)
-  {
-    PFS_single_stat *event_name_array;
-    event_name_array= thread->m_instr_class_waits_stats;
-    uint index= rwlock->m_class->m_event_name_index;
-
-    if (state->m_flags & STATE_FLAG_TIMED)
-    {
-      /* Aggregate to EVENTS_WAITS_SUMMARY_BY_THREAD_BY_EVENT_NAME (timed) */
-      event_name_array[index].aggregate_value(wait_time);
-    }
-    else
-    {
-      /* Aggregate to EVENTS_WAITS_SUMMARY_BY_THREAD_BY_EVENT_NAME (counted) */
-      event_name_array[index].aggregate_counted();
-    }
-
-    if (state->m_flags & STATE_FLAG_EVENT)
-    {
-      PFS_events_waits *wait= reinterpret_cast<PFS_events_waits*> (state->m_wait);
-      DBUG_ASSERT(wait != NULL);
-
-      wait->m_timer_end= timer_end;
-      wait->m_end_event_id= thread->m_event_id;
-      if (flag_events_waits_history)
-        insert_events_waits_history(thread, wait);
-      if (flag_events_waits_history_long)
-        insert_events_waits_history_long(wait);
-      thread->m_events_waits_current--;
-    }
-  }
-}
-
-/**
-  Implementation of the cond instrumentation interface.
-  @sa PSI_v1::end_cond_wait.
-*/
-static void end_cond_wait_v1(PSI_cond_locker* locker, int rc)
-{
-  PSI_cond_locker_state *state= reinterpret_cast<PSI_cond_locker_state*> (locker);
-  DBUG_ASSERT(state != NULL);
-
-  ulonglong timer_end= 0;
-  ulonglong wait_time= 0;
-
-  PFS_cond *cond= reinterpret_cast<PFS_cond *> (state->m_cond);
-  /* PFS_mutex *mutex= reinterpret_cast<PFS_mutex *> (state->m_mutex); */
-
-  if (state->m_flags & STATE_FLAG_TIMED)
-  {
-    timer_end= state->m_timer();
-    wait_time= timer_end - state->m_timer_start;
-    /* Aggregate to EVENTS_WAITS_SUMMARY_BY_INSTANCE (timed) */
-    cond->m_wait_stat.aggregate_value(wait_time);
-  }
-  else
-  {
-    /* Aggregate to EVENTS_WAITS_SUMMARY_BY_INSTANCE (counted) */
-    cond->m_wait_stat.aggregate_counted();
-  }
-
-  if (state->m_flags & STATE_FLAG_THREAD)
-  {
-    PFS_thread *thread= reinterpret_cast<PFS_thread *> (state->m_thread);
-    DBUG_ASSERT(thread != NULL);
-
-    PFS_single_stat *event_name_array;
-    event_name_array= thread->m_instr_class_waits_stats;
-    uint index= cond->m_class->m_event_name_index;
-
-    if (state->m_flags & STATE_FLAG_TIMED)
-    {
-      /* Aggregate to EVENTS_WAITS_SUMMARY_BY_THREAD_BY_EVENT_NAME (timed) */
-      event_name_array[index].aggregate_value(wait_time);
-    }
-    else
-    {
-      /* Aggregate to EVENTS_WAITS_SUMMARY_BY_THREAD_BY_EVENT_NAME (counted) */
-      event_name_array[index].aggregate_counted();
-    }
-
-    if (state->m_flags & STATE_FLAG_EVENT)
-    {
-      PFS_events_waits *wait= reinterpret_cast<PFS_events_waits*> (state->m_wait);
-      DBUG_ASSERT(wait != NULL);
-
-      wait->m_timer_end= timer_end;
-      wait->m_end_event_id= thread->m_event_id;
-      if (flag_events_waits_history)
-        insert_events_waits_history(thread, wait);
-      if (flag_events_waits_history_long)
-        insert_events_waits_history_long(wait);
-      thread->m_events_waits_current--;
-    }
-  }
-}
-
-/**
-  Implementation of the table instrumentation interface.
-  @sa PSI_v1::end_table_io_wait.
-*/
-static void end_table_io_wait_v1(PSI_table_locker* locker)
-{
-  PSI_table_locker_state *state= reinterpret_cast<PSI_table_locker_state*> (locker);
-  DBUG_ASSERT(state != NULL);
-
-  ulonglong timer_end= 0;
-  ulonglong wait_time= 0;
-
-  PFS_table *table= reinterpret_cast<PFS_table *> (state->m_table);
-  DBUG_ASSERT(table != NULL);
-
-  PFS_single_stat *stat;
-  PFS_table_io_stat *table_io_stat;
-
-  DBUG_ASSERT((state->m_index < table->m_share->m_key_count) ||
-              (state->m_index == MAX_INDEXES));
-
-  table_io_stat= & table->m_table_stat.m_index_stat[state->m_index];
-  table_io_stat->m_has_data= true;
-
-  switch (state->m_io_operation)
-  {
-  case PSI_TABLE_FETCH_ROW:
-    stat= & table_io_stat->m_fetch;
-    break;
-  case PSI_TABLE_WRITE_ROW:
-    stat= & table_io_stat->m_insert;
-    break;
-  case PSI_TABLE_UPDATE_ROW:
-    stat= & table_io_stat->m_update;
-    break;
-  case PSI_TABLE_DELETE_ROW:
-    stat= & table_io_stat->m_delete;
-    break;
-  default:
-    DBUG_ASSERT(false);
-    stat= NULL;
-    break;
-  }
-
-  register uint flags= state->m_flags;
-
-  if (flags & STATE_FLAG_TIMED)
-  {
-    timer_end= state->m_timer();
-    wait_time= timer_end - state->m_timer_start;
-    stat->aggregate_value(wait_time);
-  }
-  else
-  {
-    stat->aggregate_counted();
-  }
-
-  if (flags & STATE_FLAG_THREAD)
-  {
-    PFS_thread *thread= reinterpret_cast<PFS_thread *> (state->m_thread);
-    DBUG_ASSERT(thread != NULL);
-
-    PFS_single_stat *event_name_array;
-    event_name_array= thread->m_instr_class_waits_stats;
-
-    /*
-      Aggregate to EVENTS_WAITS_SUMMARY_BY_THREAD_BY_EVENT_NAME
-      (for wait/io/table/sql/handler)
-    */
-    if (flags & STATE_FLAG_TIMED)
-    {
-      event_name_array[GLOBAL_TABLE_IO_EVENT_INDEX].aggregate_value(wait_time);
-    }
-    else
-    {
-      event_name_array[GLOBAL_TABLE_IO_EVENT_INDEX].aggregate_counted();
-    }
-
-    if (flags & STATE_FLAG_EVENT)
-    {
-      PFS_events_waits *wait= reinterpret_cast<PFS_events_waits*> (state->m_wait);
-      DBUG_ASSERT(wait != NULL);
-
-      wait->m_timer_end= timer_end;
-      wait->m_end_event_id= thread->m_event_id;
-      if (flag_events_waits_history)
-        insert_events_waits_history(thread, wait);
-      if (flag_events_waits_history_long)
-        insert_events_waits_history_long(wait);
-      thread->m_events_waits_current--;
-    }
-  }
-
-  table->m_has_io_stats= true;
-}
-
-/**
-  Implementation of the table instrumentation interface.
-  @sa PSI_v1::end_table_lock_wait.
-*/
-static void end_table_lock_wait_v1(PSI_table_locker* locker)
-{
-  PSI_table_locker_state *state= reinterpret_cast<PSI_table_locker_state*> (locker);
-  DBUG_ASSERT(state != NULL);
-
-  ulonglong timer_end= 0;
-  ulonglong wait_time= 0;
-
-  PFS_table *table= reinterpret_cast<PFS_table *> (state->m_table);
-  DBUG_ASSERT(table != NULL);
-
-  PFS_single_stat *stat= & table->m_table_stat.m_lock_stat.m_stat[state->m_index];
-
-  register uint flags= state->m_flags;
-
-  if (flags & STATE_FLAG_TIMED)
-  {
-    timer_end= state->m_timer();
-    wait_time= timer_end - state->m_timer_start;
-    stat->aggregate_value(wait_time);
-  }
-  else
-  {
-    stat->aggregate_counted();
-  }
-
-  if (flags & STATE_FLAG_THREAD)
-  {
-    PFS_thread *thread= reinterpret_cast<PFS_thread *> (state->m_thread);
-    DBUG_ASSERT(thread != NULL);
-
-    PFS_single_stat *event_name_array;
-    event_name_array= thread->m_instr_class_waits_stats;
-
-    /*
-      Aggregate to EVENTS_WAITS_SUMMARY_BY_THREAD_BY_EVENT_NAME
-      (for wait/lock/table/sql/handler)
-    */
-    if (flags & STATE_FLAG_TIMED)
-    {
-      event_name_array[GLOBAL_TABLE_LOCK_EVENT_INDEX].aggregate_value(wait_time);
-    }
-    else
-    {
-      event_name_array[GLOBAL_TABLE_LOCK_EVENT_INDEX].aggregate_counted();
-    }
-
-    if (flags & STATE_FLAG_EVENT)
-    {
-      PFS_events_waits *wait= reinterpret_cast<PFS_events_waits*> (state->m_wait);
-      DBUG_ASSERT(wait != NULL);
-
-      wait->m_timer_end= timer_end;
-      wait->m_end_event_id= thread->m_event_id;
-      if (flag_events_waits_history)
-        insert_events_waits_history(thread, wait);
-      if (flag_events_waits_history_long)
-        insert_events_waits_history_long(wait);
-      thread->m_events_waits_current--;
-    }
-  }
-
-  table->m_has_lock_stats= true;
-}
-
-static void start_file_wait_v1(PSI_file_locker *locker,
-                               size_t count,
-                               const char *src_file,
-                               uint src_line);
-
-static void end_file_wait_v1(PSI_file_locker *locker,
-                             size_t count);
-
-/**
-  Implementation of the file instrumentation interface.
-  @sa PSI_v1::start_file_open_wait.
-*/
-static PSI_file* start_file_open_wait_v1(PSI_file_locker *locker,
-                                         const char *src_file,
-                                         uint src_line)
-{
-  PSI_file_locker_state *state= reinterpret_cast<PSI_file_locker_state*> (locker);
-  DBUG_ASSERT(state != NULL);
-
-  start_file_wait_v1(locker, 0, src_file, src_line);
-
-  return state->m_file;
-}
-
-/**
-  Implementation of the file instrumentation interface.
-  @sa PSI_v1::end_file_open_wait.
-*/
-static void end_file_open_wait_v1(PSI_file_locker *locker)
-{
-  end_file_wait_v1(locker, 0);
-}
-
-/**
-  Implementation of the file instrumentation interface.
-  @sa PSI_v1::end_file_open_wait_and_bind_to_descriptor.
-*/
-static void end_file_open_wait_and_bind_to_descriptor_v1
-  (PSI_file_locker *locker, File file)
-{
-  int index= (int) file;
-  PSI_file_locker_state *state= reinterpret_cast<PSI_file_locker_state*> (locker);
-  DBUG_ASSERT(state != NULL);
-
-  end_file_wait_v1(locker, 0);
-
-  PFS_file *pfs_file= reinterpret_cast<PFS_file*> (state->m_file);
-  DBUG_ASSERT(pfs_file != NULL);
-
-  if (likely(index >= 0))
-  {
-    if (likely(index < file_handle_max))
-      file_handle_array[index]= pfs_file;
-    else
-      file_handle_lost++;
-  }
-  else
-  {
-    release_file(pfs_file);
-  }
-}
-
-/**
-  Implementation of the file instrumentation interface.
-  @sa PSI_v1::start_file_wait.
-*/
-static void start_file_wait_v1(PSI_file_locker *locker,
-                               size_t count,
-                               const char *src_file,
-                               uint src_line)
-{
-  ulonglong timer_start= 0;
-  PSI_file_locker_state *state= reinterpret_cast<PSI_file_locker_state*> (locker);
-  DBUG_ASSERT(state != NULL);
-
-  register uint flags= state->m_flags;
-
-  if (flags & STATE_FLAG_TIMED)
-  {
-    timer_start= get_timer_raw_value_and_function(wait_timer, & state->m_timer);
-    state->m_timer_start= timer_start;
-  }
-
-  if (flags & STATE_FLAG_EVENT)
-  {
-    PFS_events_waits *wait= reinterpret_cast<PFS_events_waits*> (state->m_wait);
-    DBUG_ASSERT(wait != NULL);
-
-    wait->m_timer_start= timer_start;
-    wait->m_source_file= src_file;
-    wait->m_source_line= src_line;
-    wait->m_number_of_bytes= count;
-  }
-}
-
-/**
-  Implementation of the file instrumentation interface.
-  @sa PSI_v1::end_file_wait.
-*/
-static void end_file_wait_v1(PSI_file_locker *locker,
-                             size_t byte_count)
-{
-  PSI_file_locker_state *state= reinterpret_cast<PSI_file_locker_state*> (locker);
-  DBUG_ASSERT(state != NULL);
-  PFS_file *file= reinterpret_cast<PFS_file *> (state->m_file);
-  DBUG_ASSERT(file != NULL);
-  PFS_thread *thread= reinterpret_cast<PFS_thread *> (state->m_thread);
-
-  ulonglong timer_end= 0;
-  ulonglong wait_time= 0;
-  PFS_byte_stat *byte_stat;
-  register uint flags= state->m_flags;
-  size_t bytes= ((int)byte_count > -1 ? byte_count : 0);
-
-  switch (state->m_operation)
-  {
-    /* Group read operations */
-    case PSI_FILE_READ:
-      byte_stat= &file->m_file_stat.m_io_stat.m_read;
-      break;
-    /* Group write operations */
-    case PSI_FILE_WRITE:
-      byte_stat= &file->m_file_stat.m_io_stat.m_write;
-      break;
-    /* Group remaining operations as miscellaneous */
-    case PSI_FILE_CREATE:
-    case PSI_FILE_CREATE_TMP:
-    case PSI_FILE_OPEN:
-    case PSI_FILE_STREAM_OPEN:
-    case PSI_FILE_STREAM_CLOSE:
-    case PSI_FILE_SEEK:
-    case PSI_FILE_TELL:
-    case PSI_FILE_FLUSH:
-    case PSI_FILE_FSTAT:
-    case PSI_FILE_CHSIZE:
-    case PSI_FILE_DELETE:
-    case PSI_FILE_RENAME:
-    case PSI_FILE_SYNC:
-    case PSI_FILE_STAT:
-    case PSI_FILE_CLOSE:
-      byte_stat= &file->m_file_stat.m_io_stat.m_misc;
-      break;
-    default:
-      DBUG_ASSERT(false);
-      byte_stat= NULL;
-      break;
-  }
-
-  /* Aggregation for EVENTS_WAITS_SUMMARY_BY_INSTANCE */
-  if (flags & STATE_FLAG_TIMED)
-  {
-    timer_end= state->m_timer();
-    wait_time= timer_end - state->m_timer_start;
-    /* Aggregate to EVENTS_WAITS_SUMMARY_BY_INSTANCE (timed) */
-    byte_stat->aggregate(wait_time, bytes);
-=======
   pfs->m_enabled= enabled;
 
   pfs->m_lock.dirty_to_allocated();
@@ -6440,7 +4284,6 @@
     /* New wait events will have this new stage as parent. */
     child_wait->m_event_id= pfs->m_event_id;
     child_wait->m_event_type= EVENT_TYPE_STAGE;
->>>>>>> b7fc4388
   }
 }
 
@@ -6463,10 +4306,6 @@
   PFS_instr_class *old_class= pfs->m_class;
   if (likely(old_class != NULL))
   {
-<<<<<<< HEAD
-    /* Aggregate to EVENTS_WAITS_SUMMARY_BY_INSTANCE (counted) */
-    byte_stat->aggregate_counted(bytes);
-=======
     PFS_stage_stat *event_name_array;
     event_name_array= pfs_thread->m_instr_class_stages_stats;
     uint index= old_class->m_event_name_index;
@@ -6504,787 +4343,9 @@
 
     /* This stage is completed */
     pfs->m_class= NULL;
->>>>>>> b7fc4388
-  }
-}
-
-<<<<<<< HEAD
-  if (flags & STATE_FLAG_THREAD)
-  {
-    DBUG_ASSERT(thread != NULL);
-
-    PFS_single_stat *event_name_array;
-    event_name_array= thread->m_instr_class_waits_stats;
-    uint index= file->m_class->m_event_name_index;
-
-    if (flags & STATE_FLAG_TIMED)
-    {
-      /* Aggregate to EVENTS_WAITS_SUMMARY_BY_THREAD_BY_EVENT_NAME (timed) */
-      event_name_array[index].aggregate_value(wait_time);
-    }
-    else
-    {
-      /* Aggregate to EVENTS_WAITS_SUMMARY_BY_THREAD_BY_EVENT_NAME (counted) */
-      event_name_array[index].aggregate_counted();
-    }
-
-    if (state->m_flags & STATE_FLAG_EVENT)
-    {
-      PFS_events_waits *wait= reinterpret_cast<PFS_events_waits*> (state->m_wait);
-      DBUG_ASSERT(wait != NULL);
-
-      wait->m_timer_end= timer_end;
-      wait->m_number_of_bytes= bytes;
-      wait->m_end_event_id= thread->m_event_id;
-
-      if (flag_events_waits_history)
-        insert_events_waits_history(thread, wait);
-      if (flag_events_waits_history_long)
-        insert_events_waits_history_long(wait);
-      thread->m_events_waits_current--;
-    }
-  }
-
-  /* Release or destroy the file if necessary */
-  switch(state->m_operation)
-  {
-  case PSI_FILE_CLOSE:
-  case PSI_FILE_STREAM_CLOSE:
-  case PSI_FILE_STAT:
-    release_file(file);
-    break;
-  case PSI_FILE_DELETE:
-    DBUG_ASSERT(thread != NULL);
-    destroy_file(thread, file);
-    break;
-  default:
-    break;
-  }
-}
-
-static void start_stage_v1(PSI_stage_key key, const char *src_file, int src_line)
-{
-  ulonglong timer_value= 0;
-
-  if (! flag_global_instrumentation)
-    return;
-
-  PFS_thread *pfs_thread= my_pthread_getspecific_ptr(PFS_thread*, THR_PFS);
-  if (unlikely(pfs_thread == NULL))
-    return;
-
-  if (flag_thread_instrumentation && ! pfs_thread->m_enabled)
-    return;
-
-  PFS_events_stages *pfs= & pfs_thread->m_stage_current;
-  PFS_events_waits *child_wait= & pfs_thread->m_events_waits_stack[0];
-  PFS_events_statements *parent_statement= & pfs_thread->m_statement_stack[0];
-
-  PFS_instr_class *old_class= pfs->m_class;
-  if (likely(old_class != NULL))
-  {
-    PFS_stage_stat *event_name_array;
-    event_name_array= pfs_thread->m_instr_class_stages_stats;
-    uint index= old_class->m_event_name_index;
-
-    /* Finish old event */
-    if (old_class->m_timed)
-    {
-      timer_value= get_timer_raw_value(stage_timer);;
-      pfs->m_timer_end= timer_value;
-
-      /* Aggregate to EVENTS_STAGES_SUMMARY_BY_THREAD_BY_EVENT_NAME (timed) */
-      ulonglong stage_time= timer_value - pfs->m_timer_start;
-      event_name_array[index].aggregate_value(stage_time);
-    }
-    else
-    {
-      /* Aggregate to EVENTS_STAGES_SUMMARY_BY_THREAD_BY_EVENT_NAME (counted) */
-      event_name_array[index].aggregate_counted();
-    }
-
-    if (flag_events_stages_current)
-    {
-      pfs->m_end_event_id= pfs_thread->m_event_id;
-      if (flag_events_stages_history)
-        insert_events_stages_history(pfs_thread, pfs);
-      if (flag_events_stages_history_long)
-        insert_events_stages_history_long(pfs);
-    }
-
-    /* This stage event is now complete. */
-    pfs->m_class= NULL;
-
-    /* New waits will now be attached directly to the parent statement. */
-    child_wait->m_event_id= parent_statement->m_event_id;
-    child_wait->m_event_type= parent_statement->m_event_type;
-    /* See below for new stages, that may overwrite this. */
-  }
-
-  /* Start new event */
-
-  PFS_stage_class *new_klass= find_stage_class(key);
-  if (unlikely(new_klass == NULL))
-    return;
-
-  if (! new_klass->m_enabled)
-    return;
-
-  pfs->m_class= new_klass;
-  if (new_klass->m_timed)
-  {
-    /*
-      Do not call the timer again if we have a
-      TIMER_END for the previous stage already.
-    */
-    if (timer_value == 0)
-      timer_value= get_timer_raw_value(stage_timer);
-    pfs->m_timer_start= timer_value;
-  }
-  else
-    pfs->m_timer_start= 0;
-  pfs->m_timer_end= 0;
-
-  if (flag_events_stages_current)
-  {
-    /* m_thread_internal_id is immutable and already set */
-    DBUG_ASSERT(pfs->m_thread_internal_id == pfs_thread->m_thread_internal_id);
-    pfs->m_event_id= pfs_thread->m_event_id++;
-    pfs->m_end_event_id= 0;
-    pfs->m_source_file= src_file;
-    pfs->m_source_line= src_line;
-
-    /* New wait events will have this new stage as parent. */
-    child_wait->m_event_id= pfs->m_event_id;
-    child_wait->m_event_type= EVENT_TYPE_STAGE;
-  }
-}
-
-static void end_stage_v1()
-{
-  ulonglong timer_value= 0;
-
-  if (! flag_global_instrumentation)
-    return;
-
-  PFS_thread *pfs_thread= my_pthread_getspecific_ptr(PFS_thread*, THR_PFS);
-  if (unlikely(pfs_thread == NULL))
-    return;
-
-  if (flag_thread_instrumentation && ! pfs_thread->m_enabled)
-    return;
-
-  PFS_events_stages *pfs= & pfs_thread->m_stage_current;
-
-  PFS_instr_class *old_class= pfs->m_class;
-  if (likely(old_class != NULL))
-  {
-    PFS_stage_stat *event_name_array;
-    event_name_array= pfs_thread->m_instr_class_stages_stats;
-    uint index= old_class->m_event_name_index;
-
-    /* Finish old event */
-    if (old_class->m_timed)
-    {
-      timer_value= get_timer_raw_value(stage_timer);;
-      pfs->m_timer_end= timer_value;
-
-      /* Aggregate to EVENTS_STAGES_SUMMARY_BY_THREAD_BY_EVENT_NAME (timed) */
-      ulonglong stage_time= timer_value - pfs->m_timer_start;
-      event_name_array[index].aggregate_value(stage_time);
-    }
-    else
-    {
-      /* Aggregate to EVENTS_STAGES_SUMMARY_BY_THREAD_BY_EVENT_NAME (counted) */
-      event_name_array[index].aggregate_counted();
-    }
-
-    if (flag_events_stages_current)
-    {
-      pfs->m_end_event_id= pfs_thread->m_event_id;
-      if (flag_events_stages_history)
-        insert_events_stages_history(pfs_thread, pfs);
-      if (flag_events_stages_history_long)
-        insert_events_stages_history_long(pfs);
-    }
-
-    /* New waits will now be attached directly to the parent statement. */
-    PFS_events_waits *child_wait= & pfs_thread->m_events_waits_stack[0];
-    PFS_events_statements *parent_statement= & pfs_thread->m_statement_stack[0];
-    child_wait->m_event_id= parent_statement->m_event_id;
-    child_wait->m_event_type= parent_statement->m_event_type;
-
-    /* This stage is completed */
-    pfs->m_class= NULL;
-  }
-}
-
-static PSI_statement_locker*
-get_thread_statement_locker_v1(PSI_statement_locker_state *state,
-                               PSI_statement_key key,
-                               const void *charset)
-{
-  DBUG_ASSERT(state != NULL);
-  if (! flag_global_instrumentation)
-    return NULL;
-  PFS_statement_class *klass= find_statement_class(key);
-  if (unlikely(klass == NULL))
-    return NULL;
-  if (! klass->m_enabled)
-    return NULL;
-
-  register uint flags;
-
-  if (flag_thread_instrumentation)
-  {
-    PFS_thread *pfs_thread= my_pthread_getspecific_ptr(PFS_thread*, THR_PFS);
-    if (unlikely(pfs_thread == NULL))
-      return NULL;
-    if (! pfs_thread->m_enabled)
-      return NULL;
-    state->m_thread= reinterpret_cast<PSI_thread *> (pfs_thread);
-    flags= STATE_FLAG_THREAD;
-
-    if (klass->m_timed)
-      flags|= STATE_FLAG_TIMED;
-
-    if (flag_events_statements_current)
-    {
-      ulonglong event_id= pfs_thread->m_event_id++;
-
-      if (pfs_thread->m_events_statements_count >= statement_stack_max)
-      {
-        return NULL;
-      }
-
-      PFS_events_statements *pfs= & pfs_thread->m_statement_stack[pfs_thread->m_events_statements_count];
-      /* m_thread_internal_id is immutable and already set */
-      DBUG_ASSERT(pfs->m_thread_internal_id == pfs_thread->m_thread_internal_id);
-      pfs->m_event_id= event_id;
-      pfs->m_end_event_id= 0;
-      pfs->m_class= klass;
-      pfs->m_timer_start= 0;
-      pfs->m_timer_end= 0;
-      pfs->m_lock_time= 0;
-      pfs->m_current_schema_name_length= 0;
-      pfs->m_sqltext_length= 0;
-
-      pfs->m_message_text[0]= '\0';
-      pfs->m_sql_errno= 0;
-      pfs->m_sqlstate[0]= '\0';
-      pfs->m_error_count= 0;
-      pfs->m_warning_count= 0;
-      pfs->m_rows_affected= 0;
-
-      pfs->m_rows_sent= 0;
-      pfs->m_rows_examined= 0;
-      pfs->m_created_tmp_disk_tables= 0;
-      pfs->m_created_tmp_tables= 0;
-      pfs->m_select_full_join= 0;
-      pfs->m_select_full_range_join= 0;
-      pfs->m_select_range= 0;
-      pfs->m_select_range_check= 0;
-      pfs->m_select_scan= 0;
-      pfs->m_sort_merge_passes= 0;
-      pfs->m_sort_range= 0;
-      pfs->m_sort_rows= 0;
-      pfs->m_sort_scan= 0;
-      pfs->m_no_index_used= 0;
-      pfs->m_no_good_index_used= 0;
-      digest_reset(& pfs->m_digest_storage);
-
-      /* New stages will have this statement as parent */
-      PFS_events_stages *child_stage= & pfs_thread->m_stage_current;
-      child_stage->m_nesting_event_id= event_id;
-      child_stage->m_nesting_event_type= EVENT_TYPE_STATEMENT;
-
-      /* New waits will have this statement as parent, if no stage is instrumented */
-      PFS_events_waits *child_wait= & pfs_thread->m_events_waits_stack[0];
-      child_wait->m_nesting_event_id= event_id;
-      child_wait->m_nesting_event_type= EVENT_TYPE_STATEMENT;
-
-      state->m_statement= pfs;
-      flags|= STATE_FLAG_EVENT;
-
-      pfs_thread->m_events_statements_count++;
-    }
-  }
-  else
-  {
-    if (klass->m_timed)
-      flags= STATE_FLAG_TIMED;
-    else
-      flags= 0;
-  }
-
-  if (flag_statements_digest)
-  {
-    flags|= STATE_FLAG_DIGEST;
-    state->m_digest_state.m_last_id_index= 0;
-    digest_reset(& state->m_digest_state.m_digest_storage);
-    state->m_digest_state.m_digest_storage.m_charset= charset;
-  }
-
-  state->m_discarded= false;
-  state->m_class= klass;
-  state->m_flags= flags;
-
-  state->m_lock_time= 0;
-  state->m_rows_sent= 0;
-  state->m_rows_examined= 0;
-  state->m_created_tmp_disk_tables= 0;
-  state->m_created_tmp_tables= 0;
-  state->m_select_full_join= 0;
-  state->m_select_full_range_join= 0;
-  state->m_select_range= 0;
-  state->m_select_range_check= 0;
-  state->m_select_scan= 0;
-  state->m_sort_merge_passes= 0;
-  state->m_sort_range= 0;
-  state->m_sort_rows= 0;
-  state->m_sort_scan= 0;
-  state->m_no_index_used= 0;
-  state->m_no_good_index_used= 0;
-
-  return reinterpret_cast<PSI_statement_locker*> (state);
-}
-
-static PSI_statement_locker*
-refine_statement_v1(PSI_statement_locker *locker,
-                    PSI_statement_key key)
-{
-  PSI_statement_locker_state *state= reinterpret_cast<PSI_statement_locker_state*> (locker);
-  if (state == NULL)
-    return NULL;
-  DBUG_ASSERT(state->m_class != NULL);
-  PFS_statement_class *klass;
-  /* Only refine statements for mutable instrumentation */
-  klass= reinterpret_cast<PFS_statement_class*> (state->m_class);
-  DBUG_ASSERT(klass->m_flags & PSI_FLAG_MUTABLE);
-  klass= find_statement_class(key);
-  if (unlikely(klass == NULL))
-  {
-    /* FIXME : pop statement stack */
-    state->m_discarded= true;
-    return NULL;
-  }
-  if (! klass->m_enabled)
-  {
-    /* FIXME : pop statement stack */
-    state->m_discarded= true;
-    return NULL;
-  }
-
-  register uint flags= state->m_flags;
-
-  if ((flags & STATE_FLAG_TIMED) && ! klass->m_timed)
-    flags= flags & ~STATE_FLAG_TIMED;
-
-  if (flags & STATE_FLAG_EVENT)
-  {
-    PFS_events_statements *pfs= reinterpret_cast<PFS_events_statements*> (state->m_statement);
-    DBUG_ASSERT(pfs != NULL);
-
-    /* mutate EVENTS_STATEMENTS_CURRENT.EVENT_NAME */
-    pfs->m_class= klass;
-  }
-
-  state->m_class= klass;
-  state->m_flags= flags;
-  return reinterpret_cast<PSI_statement_locker*> (state);
-}
-
-static void start_statement_v1(PSI_statement_locker *locker,
-                               const char *db, uint db_len,
-                               const char *src_file, uint src_line)
-{
-  PSI_statement_locker_state *state= reinterpret_cast<PSI_statement_locker_state*> (locker);
-  DBUG_ASSERT(state != NULL);
-
-  register uint flags= state->m_flags;
-  ulonglong timer_start= 0;
-
-  if (flags & STATE_FLAG_TIMED)
-  {
-    timer_start= get_timer_raw_value_and_function(statement_timer, & state->m_timer);
-    state->m_timer_start= timer_start;
-  }
-
-  if (flags & STATE_FLAG_EVENT)
-  {
-    PFS_events_statements *pfs= reinterpret_cast<PFS_events_statements*> (state->m_statement);
-    DBUG_ASSERT(pfs != NULL);
-
-    pfs->m_timer_start= timer_start;
-    pfs->m_source_file= src_file;
-    pfs->m_source_line= src_line;
-
-    DBUG_ASSERT(db_len <= sizeof(pfs->m_current_schema_name));
-    if (db_len > 0)
-      memcpy(pfs->m_current_schema_name, db, db_len);
-    pfs->m_current_schema_name_length= db_len;
-  }
-}
-
-static void set_statement_text_v1(PSI_statement_locker *locker,
-                                  const char *text, uint text_len)
-{
-  PSI_statement_locker_state *state= reinterpret_cast<PSI_statement_locker_state*> (locker);
-  DBUG_ASSERT(state != NULL);
-
-  if (state->m_discarded)
-    return;
-
-  if (state->m_flags & STATE_FLAG_EVENT)
-  {
-    PFS_events_statements *pfs= reinterpret_cast<PFS_events_statements*> (state->m_statement);
-    DBUG_ASSERT(pfs != NULL);
-    if (text_len > sizeof (pfs->m_sqltext))
-      text_len= sizeof(pfs->m_sqltext);
-    if (text_len)
-      memcpy(pfs->m_sqltext, text, text_len);
-    pfs->m_sqltext_length= text_len;
-  }
-
-  return;
-}
-
-#define SET_STATEMENT_ATTR_BODY(LOCKER, ATTR, VALUE)                    \
-  PSI_statement_locker_state *state;                                    \
-  state= reinterpret_cast<PSI_statement_locker_state*> (LOCKER);        \
-  if (unlikely(state == NULL))                                          \
-    return;                                                             \
-  if (state->m_discarded)                                               \
-    return;                                                             \
-  state->ATTR= VALUE;                                                   \
-  if (state->m_flags & STATE_FLAG_EVENT)                                \
-  {                                                                     \
-    PFS_events_statements *pfs;                                         \
-    pfs= reinterpret_cast<PFS_events_statements*> (state->m_statement); \
-    DBUG_ASSERT(pfs != NULL);                                           \
-    pfs->ATTR= VALUE;                                                   \
-  }                                                                     \
-  return;
-
-#define INC_STATEMENT_ATTR_BODY(LOCKER, ATTR, VALUE)                    \
-  PSI_statement_locker_state *state;                                    \
-  state= reinterpret_cast<PSI_statement_locker_state*> (LOCKER);        \
-  if (unlikely(state == NULL))                                          \
-    return;                                                             \
-  if (state->m_discarded)                                               \
-    return;                                                             \
-  state->ATTR+= VALUE;                                                  \
-  if (state->m_flags & STATE_FLAG_EVENT)                                \
-  {                                                                     \
-    PFS_events_statements *pfs;                                         \
-    pfs= reinterpret_cast<PFS_events_statements*> (state->m_statement); \
-    DBUG_ASSERT(pfs != NULL);                                           \
-    pfs->ATTR+= VALUE;                                                  \
-  }                                                                     \
-  return;
-
-static void set_statement_lock_time_v1(PSI_statement_locker *locker,
-                                       ulonglong count)
-{
-  SET_STATEMENT_ATTR_BODY(locker, m_lock_time, count);
-}
-
-static void set_statement_rows_sent_v1(PSI_statement_locker *locker,
-                                       ulonglong count)
-{
-  SET_STATEMENT_ATTR_BODY(locker, m_rows_sent, count);
-}
-
-static void set_statement_rows_examined_v1(PSI_statement_locker *locker,
-                                           ulonglong count)
-{
-  SET_STATEMENT_ATTR_BODY(locker, m_rows_examined, count);
-}
-
-static void inc_statement_created_tmp_disk_tables_v1(PSI_statement_locker *locker,
-                                                    ulong count)
-{
-  INC_STATEMENT_ATTR_BODY(locker, m_created_tmp_disk_tables, count);
-}
-
-static void inc_statement_created_tmp_tables_v1(PSI_statement_locker *locker,
-                                                ulong count)
-{
-  INC_STATEMENT_ATTR_BODY(locker, m_created_tmp_tables, count);
-}
-
-static void inc_statement_select_full_join_v1(PSI_statement_locker *locker,
-                                              ulong count)
-{
-  INC_STATEMENT_ATTR_BODY(locker, m_select_full_join, count);
-}
-
-static void inc_statement_select_full_range_join_v1(PSI_statement_locker *locker,
-                                                    ulong count)
-{
-  INC_STATEMENT_ATTR_BODY(locker, m_select_full_range_join, count);
-}
-
-static void inc_statement_select_range_v1(PSI_statement_locker *locker,
-                                          ulong count)
-{
-  INC_STATEMENT_ATTR_BODY(locker, m_select_range, count);
-}
-
-static void inc_statement_select_range_check_v1(PSI_statement_locker *locker,
-                                                ulong count)
-{
-  INC_STATEMENT_ATTR_BODY(locker, m_select_range_check, count);
-}
-
-static void inc_statement_select_scan_v1(PSI_statement_locker *locker,
-                                         ulong count)
-{
-  INC_STATEMENT_ATTR_BODY(locker, m_select_scan, count);
-}
-
-static void inc_statement_sort_merge_passes_v1(PSI_statement_locker *locker,
-                                               ulong count)
-{
-  INC_STATEMENT_ATTR_BODY(locker, m_sort_merge_passes, count);
-}
-
-static void inc_statement_sort_range_v1(PSI_statement_locker *locker,
-                                        ulong count)
-{
-  INC_STATEMENT_ATTR_BODY(locker, m_sort_range, count);
-}
-
-static void inc_statement_sort_rows_v1(PSI_statement_locker *locker,
-                                       ulong count)
-{
-  INC_STATEMENT_ATTR_BODY(locker, m_sort_rows, count);
-}
-
-static void inc_statement_sort_scan_v1(PSI_statement_locker *locker,
-                                       ulong count)
-{
-  INC_STATEMENT_ATTR_BODY(locker, m_sort_scan, count);
-}
-
-static void set_statement_no_index_used_v1(PSI_statement_locker *locker)
-{
-  SET_STATEMENT_ATTR_BODY(locker, m_no_index_used, 1);
-}
-
-static void set_statement_no_good_index_used_v1(PSI_statement_locker *locker)
-{
-  SET_STATEMENT_ATTR_BODY(locker, m_no_good_index_used, 1);
-}
-
-static void end_statement_v1(PSI_statement_locker *locker, void *stmt_da)
-{
-  PSI_statement_locker_state *state= reinterpret_cast<PSI_statement_locker_state*> (locker);
-  Diagnostics_area *da= reinterpret_cast<Diagnostics_area*> (stmt_da);
-  DBUG_ASSERT(state != NULL);
-  DBUG_ASSERT(da != NULL);
-
-  if (state->m_discarded)
-    return;
-
-  PFS_statement_class *klass= reinterpret_cast<PFS_statement_class *> (state->m_class);
-  DBUG_ASSERT(klass != NULL);
-
-  ulonglong timer_end= 0;
-  ulonglong wait_time= 0;
-  register uint flags= state->m_flags;
-
-  if (flags & STATE_FLAG_TIMED)
-  {
-    timer_end= state->m_timer();
-    wait_time= timer_end - state->m_timer_start;
-  }
-
-  PFS_statement_stat *event_name_array;
-  uint index= klass->m_event_name_index;
-  PFS_statement_stat *stat;
-  
-  /*
-   Capture statement stats by digest.
-  */
-  PSI_digest_storage *digest_storage= NULL;
-  PFS_statement_stat *digest_stat= NULL;
-
-  if (flags & STATE_FLAG_THREAD)
-  {
-    PFS_thread *thread= reinterpret_cast<PFS_thread *> (state->m_thread);
-    DBUG_ASSERT(thread != NULL);
-    event_name_array= thread->m_instr_class_statements_stats;
-    /* Aggregate to EVENTS_STATEMENTS_SUMMARY_BY_THREAD_BY_EVENT_NAME */
-    stat= & event_name_array[index];
-
-    if (flags & STATE_FLAG_DIGEST)
-    {
-      digest_storage= &state->m_digest_state.m_digest_storage;
-      /* Populate PFS_statements_digest_stat with computed digest information.*/
-      digest_stat= find_or_create_digest(thread, digest_storage);
-    }
-
-    if (flags & STATE_FLAG_EVENT)
-    {
-      PFS_events_statements *pfs= reinterpret_cast<PFS_events_statements*> (state->m_statement);
-      DBUG_ASSERT(pfs != NULL);
-
-      switch(da->status())
-      {
-        case Diagnostics_area::DA_EMPTY:
-          break;
-        case Diagnostics_area::DA_OK:
-          memcpy(pfs->m_message_text, da->message(), MYSQL_ERRMSG_SIZE);
-          pfs->m_message_text[MYSQL_ERRMSG_SIZE]= 0;
-          pfs->m_rows_affected= da->affected_rows();
-          pfs->m_warning_count= da->statement_warn_count();
-          memcpy(pfs->m_sqlstate, "00000", SQLSTATE_LENGTH);
-          break;
-        case Diagnostics_area::DA_EOF:
-          pfs->m_warning_count= da->statement_warn_count();
-          break;
-        case Diagnostics_area::DA_ERROR:
-          memcpy(pfs->m_message_text, da->message(), MYSQL_ERRMSG_SIZE);
-          pfs->m_message_text[MYSQL_ERRMSG_SIZE]= 0;
-          pfs->m_sql_errno= da->sql_errno();
-          memcpy(pfs->m_sqlstate, da->get_sqlstate(), SQLSTATE_LENGTH);
-          break;
-        case Diagnostics_area::DA_DISABLED:
-          break;
-      }
-
-      pfs->m_timer_end= timer_end;
-      pfs->m_end_event_id= thread->m_event_id;
-
-      if (flags & STATE_FLAG_DIGEST)
-      {
-        /*
-          The following columns in events_statement_current:
-          - DIGEST,
-          - DIGEST_TEXT
-          are computed from the digest storage.
-        */
-        digest_copy(& pfs->m_digest_storage, digest_storage);
-      }
-
-      if (flag_events_statements_history)
-        insert_events_statements_history(thread, pfs);
-      if (flag_events_statements_history_long)
-        insert_events_statements_history_long(pfs);
-
-      DBUG_ASSERT(thread->m_events_statements_count > 0);
-      thread->m_events_statements_count--;
-    }
-  }
-  else
-  {
-    if (flags & STATE_FLAG_DIGEST)
-    {
-      PFS_thread *thread= my_pthread_getspecific_ptr(PFS_thread*, THR_PFS);
-
-      /* An instrumented thread is required, for LF_PINS. */
-      if (thread != NULL)
-      {
-        /* Set digest stat. */
-        digest_storage= &state->m_digest_state.m_digest_storage;
-        /* Populate statements_digest_stat with computed digest information. */
-        digest_stat= find_or_create_digest(thread, digest_storage);
-      }
-    }
-
-    event_name_array= global_instr_class_statements_array;
-    /* Aggregate to EVENTS_STATEMENTS_SUMMARY_GLOBAL_BY_EVENT_NAME */
-    stat= & event_name_array[index];
-  }
-
-  if (flags & STATE_FLAG_TIMED)
-  {
-    /* Aggregate to EVENTS_STATEMENTS_SUMMARY_..._BY_EVENT_NAME (timed) */
-    stat->aggregate_value(wait_time);
-  }
-  else
-  {
-    /* Aggregate to EVENTS_STATEMENTS_SUMMARY_..._BY_EVENT_NAME (counted) */
-    stat->aggregate_counted();
-  }
-
-  stat->m_lock_time+= state->m_lock_time;
-  stat->m_rows_sent+= state->m_rows_sent;
-  stat->m_rows_examined+= state->m_rows_examined;
-  stat->m_created_tmp_disk_tables+= state->m_created_tmp_disk_tables;
-  stat->m_created_tmp_tables+= state->m_created_tmp_tables;
-  stat->m_select_full_join+= state->m_select_full_join;
-  stat->m_select_full_range_join+= state->m_select_full_range_join;
-  stat->m_select_range+= state->m_select_range;
-  stat->m_select_range_check+= state->m_select_range_check;
-  stat->m_select_scan+= state->m_select_scan;
-  stat->m_sort_merge_passes+= state->m_sort_merge_passes;
-  stat->m_sort_range+= state->m_sort_range;
-  stat->m_sort_rows+= state->m_sort_rows;
-  stat->m_sort_scan+= state->m_sort_scan;
-  stat->m_no_index_used+= state->m_no_index_used;
-  stat->m_no_good_index_used+= state->m_no_good_index_used;
-
-  if (digest_stat != NULL)
-  {
-    if (flags & STATE_FLAG_TIMED)
-    {
-      digest_stat->aggregate_value(wait_time);
-    }
-    else
-    {
-      digest_stat->aggregate_counted();
-    }
-  
-    digest_stat->m_lock_time+= state->m_lock_time;
-    digest_stat->m_rows_sent+= state->m_rows_sent;
-    digest_stat->m_rows_examined+= state->m_rows_examined;
-    digest_stat->m_created_tmp_disk_tables+= state->m_created_tmp_disk_tables;
-    digest_stat->m_created_tmp_tables+= state->m_created_tmp_tables;
-    digest_stat->m_select_full_join+= state->m_select_full_join;
-    digest_stat->m_select_full_range_join+= state->m_select_full_range_join;
-    digest_stat->m_select_range+= state->m_select_range;
-    digest_stat->m_select_range_check+= state->m_select_range_check;
-    digest_stat->m_select_scan+= state->m_select_scan;
-    digest_stat->m_sort_merge_passes+= state->m_sort_merge_passes;
-    digest_stat->m_sort_range+= state->m_sort_range;
-    digest_stat->m_sort_rows+= state->m_sort_rows;
-    digest_stat->m_sort_scan+= state->m_sort_scan;
-    digest_stat->m_no_index_used+= state->m_no_index_used;
-    digest_stat->m_no_good_index_used+= state->m_no_good_index_used;
-  }
-
-  switch (da->status())
-  {
-    case Diagnostics_area::DA_EMPTY:
-      break;
-    case Diagnostics_area::DA_OK:
-      stat->m_rows_affected+= da->affected_rows();
-      stat->m_warning_count+= da->statement_warn_count();
-      if (digest_stat != NULL)
-      {
-        digest_stat->m_rows_affected+= da->affected_rows();
-        digest_stat->m_warning_count+= da->statement_warn_count();
-      }
-      break;
-    case Diagnostics_area::DA_EOF:
-      stat->m_warning_count+= da->statement_warn_count();
-      if (digest_stat != NULL)
-      {
-        digest_stat->m_warning_count+= da->statement_warn_count();
-      }
-      break;
-    case Diagnostics_area::DA_ERROR:
-      stat->m_error_count++;
-      if (digest_stat != NULL)
-      {
-        digest_stat->m_error_count++;
-      }
-      break;
-    case Diagnostics_area::DA_DISABLED:
-      break;
-=======
+  }
+}
+
 static PSI_statement_locker*
 get_thread_statement_locker_v1(PSI_statement_locker_state *state,
                                PSI_statement_key key,
@@ -7974,146 +5035,11 @@
       pfs->m_addr_len= sizeof(struct sockaddr_storage);
 
     memcpy(&pfs->m_sock_addr, addr, pfs->m_addr_len);
->>>>>>> b7fc4388
   }
 }
 
 /**
   Implementation of the socket instrumentation interface.
-<<<<<<< HEAD
-  @sa PSI_v1::end_socket_wait.
-*/
-static void end_socket_wait_v1(PSI_socket_locker *locker, size_t byte_count)
-{
-  PSI_socket_locker_state *state= reinterpret_cast<PSI_socket_locker_state*> (locker);
-  DBUG_ASSERT(state != NULL);
-
-  PFS_socket *socket= reinterpret_cast<PFS_socket *>(state->m_socket);
-  DBUG_ASSERT(socket != NULL);
-
-  ulonglong timer_end= 0;
-  ulonglong wait_time= 0;
-  PFS_byte_stat *byte_stat;
-  register uint flags= state->m_flags;
-  size_t bytes= ((int)byte_count > -1 ? byte_count : 0);
-
-  switch (state->m_operation)
-  {
-    /* Group read operations */
-    case PSI_SOCKET_RECV:
-    case PSI_SOCKET_RECVFROM:
-    case PSI_SOCKET_RECVMSG:
-      byte_stat= &socket->m_socket_stat.m_io_stat.m_read;
-      break;
-    /* Group write operations */
-    case PSI_SOCKET_SEND:
-    case PSI_SOCKET_SENDTO:
-    case PSI_SOCKET_SENDMSG:
-      byte_stat= &socket->m_socket_stat.m_io_stat.m_write;
-      break;
-    /* Group remaining operations as miscellaneous */
-    case PSI_SOCKET_CONNECT:
-    case PSI_SOCKET_CREATE:
-    case PSI_SOCKET_BIND:
-    case PSI_SOCKET_SEEK:
-    case PSI_SOCKET_OPT:
-    case PSI_SOCKET_STAT:
-    case PSI_SOCKET_SHUTDOWN:
-    case PSI_SOCKET_SELECT:
-    case PSI_SOCKET_CLOSE:
-      byte_stat= &socket->m_socket_stat.m_io_stat.m_misc;
-      break;
-    default:
-      DBUG_ASSERT(false);
-      byte_stat= NULL;
-      break;
-  }
-
-  /* Aggregation for EVENTS_WAITS_SUMMARY_BY_INSTANCE */
-  if (flags & STATE_FLAG_TIMED)
-  {
-    timer_end= state->m_timer();
-    wait_time= timer_end - state->m_timer_start;
-
-    /* Aggregate to the socket instrument for now (timed) */
-    byte_stat->aggregate(wait_time, bytes);
-  }
-  else
-  {
-    /* Aggregate to the socket instrument (event count and byte count) */
-    byte_stat->aggregate_counted(bytes);
-  }
-
-  /* Aggregate to EVENTS_WAITS_HISTORY and EVENTS_WAITS_HISTORY_LONG */
-  if (flags & STATE_FLAG_EVENT)
-  {
-    PFS_thread *thread= reinterpret_cast<PFS_thread *>(state->m_thread);
-    DBUG_ASSERT(thread != NULL);
-    PFS_events_waits *wait= reinterpret_cast<PFS_events_waits*> (state->m_wait);
-    DBUG_ASSERT(wait != NULL);
-
-    wait->m_timer_end= timer_end;
-    wait->m_end_event_id= thread->m_event_id;
-    wait->m_number_of_bytes= bytes;
-
-    if (flag_events_waits_history)
-      insert_events_waits_history(thread, wait);
-    if (flag_events_waits_history_long)
-      insert_events_waits_history_long(wait);
-    thread->m_events_waits_current--;
-  }
-}
-
-static void set_socket_state_v1(PSI_socket *socket, PSI_socket_state state)
-{
-  DBUG_ASSERT((state == PSI_SOCKET_STATE_IDLE) || (state == PSI_SOCKET_STATE_ACTIVE));
-  PFS_socket *pfs= reinterpret_cast<PFS_socket*>(socket);
-  DBUG_ASSERT(pfs != NULL);
-  DBUG_ASSERT(pfs->m_idle || (state == PSI_SOCKET_STATE_IDLE));
-  DBUG_ASSERT(!pfs->m_idle || (state == PSI_SOCKET_STATE_ACTIVE));
-  pfs->m_idle= (state == PSI_SOCKET_STATE_IDLE);
-}
-
-/**
-  Set socket descriptor and address info.
-*/
-static void set_socket_info_v1(PSI_socket *socket,
-                               const my_socket *fd,
-                               const struct sockaddr *addr,
-                               socklen_t addr_len)
-{
-  PFS_socket *pfs= reinterpret_cast<PFS_socket*>(socket);
-  DBUG_ASSERT(pfs != NULL);
-
-  /** Set socket descriptor */
-  if (fd != NULL)
-    pfs->m_fd= *fd;
-
-  /** Set raw socket address and length */
-  if (likely(addr != NULL && addr_len > 0))
-  {
-    pfs->m_addr_len= addr_len;
-
-    /** Restrict address length to size of struct */
-    if (unlikely(pfs->m_addr_len > sizeof(sockaddr_storage)))
-      pfs->m_addr_len= sizeof(struct sockaddr_storage);
-
-    memcpy(&pfs->m_sock_addr, addr, pfs->m_addr_len);
-  }
-}
-
-/**
-  Implementation of the socket instrumentation interface.
-  @sa PSI_v1::set_socket_info.
-*/
-static void set_socket_thread_owner_v1(PSI_socket *socket)
-{
-  PFS_socket *pfs_socket= reinterpret_cast<PFS_socket*>(socket);
-  DBUG_ASSERT(pfs_socket != NULL);
-  pfs_socket->m_thread_owner= my_pthread_getspecific_ptr(PFS_thread*, THR_PFS);
-}
-
-=======
   @sa PSI_v1::set_socket_info.
 */
 static void set_socket_thread_owner_v1(PSI_socket *socket)
@@ -8159,7 +5085,6 @@
 }
 
 
->>>>>>> b7fc4388
 /**
   Implementation of the instrumentation interface.
   @sa PSI_v1.
@@ -8230,11 +5155,8 @@
   end_file_open_wait_and_bind_to_descriptor_v1,
   start_file_wait_v1,
   end_file_wait_v1,
-<<<<<<< HEAD
-=======
   start_file_close_wait_v1,
   end_file_close_wait_v1,
->>>>>>> b7fc4388
   start_stage_v1,
   end_stage_v1,
   get_thread_statement_locker_v1,
@@ -8264,12 +5186,8 @@
   set_socket_info_v1,
   set_socket_thread_owner_v1,
   pfs_digest_start_v1,
-<<<<<<< HEAD
-  pfs_digest_add_token_v1
-=======
   pfs_digest_add_token_v1,
   set_thread_connect_attrs_v1,
->>>>>>> b7fc4388
 };
 
 static void* get_interface(int version)
