--- conflicted
+++ resolved
@@ -1,5 +1,5 @@
 /*
-   Copyright (c) 2011, 2013 Oracle and/or its affiliates. All rights reserved.
+   Copyright (c) 2011, 2013, Oracle and/or its affiliates. All rights reserved.
 
    This program is free software; you can redistribute it and/or modify
    it under the terms of the GNU General Public License as published by
@@ -30,14 +30,11 @@
 
 static int faultToInject = 0;
 
-<<<<<<< HEAD
 enum faultsToInject {
   FI_START = 17001,
   FI_END = 17521
 };
 
-=======
->>>>>>> 4f88e455
 int
 runLoadTable(NDBT_Context* ctx, NDBT_Step* step)
 {
@@ -96,76 +93,6 @@
       g_info << endl;
       return NDBT_FAILED;
     }
-    addMask(ctx, (1 << stepNo), "Running");
-    i++;
-  }
-  g_info << endl;
-  return NDBT_OK;
-}
-
-int
-runLookupJoinError(NDBT_Context* ctx, NDBT_Step* step){
-  int loops = ctx->getNumLoops();
-  int joinlevel = ctx->getProperty("JoinLevel", 8);
-  int records = ctx->getNumRecords();
-  int queries = records/joinlevel;
-  int until_stopped = ctx->getProperty("UntilStopped", (Uint32)0);
-  Uint32 stepNo = step->getStepNo();
-
-  int i = 0;
-  HugoQueryBuilder qb(GETNDB(step), ctx->getTab(), HugoQueryBuilder::O_LOOKUP);
-  qb.setJoinLevel(joinlevel);
-  const NdbQueryDef * query = qb.createQuery();
-  HugoQueries hugoTrans(*query);
-
-  NdbRestarter restarter;
-  int lookupFaults[] = {
-      7240,        // DIGETNODESREQ returns error 
-      17001, 17005, 17006, 17008,
-      17012, // testing abort in :execDIH_SCAN_TAB_CONF
-      17013, // Simulate DbspjErr::InvalidRequest
-      17020, 17021, 17022, // lookup_send() encounter dead node -> NodeFailure
-      17030, 17031, 17032, // LQHKEYREQ reply is LQHKEYREF('Invalid..')
-      17040, 17041, 17042, // lookup_parent_row -> OutOfQueryMemory
-      17050, 17051, 17052, 17053, // parseDA -> outOfSectionMem
-      17060, 17061, 17062, 17063, // scanIndex_parent_row -> outOfSectionMem
-      17070, 17071, 17072, // lookup_send.dupsec -> outOfSectionMem
-      17080, 17081, 17082, // lookup_parent_row -> OutOfQueryMemory
-      17120, 17121, // execTRANSID_AI -> OutOfRowMemory
-      17130,        // sendSignal(DIH_SCAN_GET_NODES_REQ)  -> import() failed
-      7234,         // sendSignal(DIH_SCAN_GET_NODES_CONF) -> import() failed (DIH)
-      17510,        // random failure when allocating section memory
-      17520, 17521  // failure (+random) from ::checkTableError()
-  }; 
-  loops =  faultToInject ? 1 : sizeof(lookupFaults)/sizeof(int);
-
-  while ((i<loops || until_stopped) && !ctx->isTestStopped())
-  {
-    g_info << i << ": ";
-
-    int inject_err = faultToInject ? faultToInject : lookupFaults[i];
-    int randomId = rand() % restarter.getNumDbNodes();
-    int nodeId = restarter.getDbNodeId(randomId);
-
-    ndbout << "LookupJoinError: Injecting error "<<  inject_err <<
-      " in node " << nodeId << " loop "<< i << endl;
-
-    if (restarter.insertErrorInNode(nodeId, inject_err) != 0)
-    {
-      ndbout << "Could not insert error in node "<< nodeId <<endl;
-      g_info << endl;
-      return NDBT_FAILED;
-    }
-
-    // It'd be better if test could differentiates failures from
-    // fault injection and others.
-    // We expect to fail, and it's a failure if we don't
-    if (!hugoTrans.runLookupQuery(GETNDB(step), queries))
-    {
-      g_info << "LookUpJoinError didn't fail as expected."<< endl;
-      // return NDBT_FAILED;
-    }
-
     addMask(ctx, (1 << stepNo), "Running");
     i++;
   }
@@ -1511,24 +1438,18 @@
   STEP(runRestarter);
   FINALIZER(runClearTable);
 }
-<<<<<<< HEAD
-
-=======
->>>>>>> 4f88e455
+
 TESTCASE("LookupJoinError", ""){
   INITIALIZER(runLoadTable);
   STEP(runLookupJoinError);
   VERIFIER(runClearTable);
 }
-<<<<<<< HEAD
 TESTCASE("ScanJoinError", ""){
   INITIALIZER(runLoadTable);
   TC_PROPERTY("NodeNumber", 2);
   STEP(runScanJoinError);
   FINALIZER(runClearTable);
 }
-=======
->>>>>>> 4f88e455
 NDBT_TESTSUITE_END(testSpj);
 
 
