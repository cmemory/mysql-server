--- conflicted
+++ resolved
@@ -219,11 +219,7 @@
   proc.m_type = type;
   proc.m_host = host_ptr;
   proc.m_save.m_saved = false;
-<<<<<<< HEAD
-  proc.m_nodeid= cluster.m_next_nodeid++;
-=======
   proc.m_nodeid= -1;
->>>>>>> f838c891
   proc.m_cluster = &cluster;
   proc.m_options.m_features = 0;
   proc.m_rep_src = 0;
@@ -248,8 +244,7 @@
   const char *groups[] = { 0, 0, 0, 0 };
   switch(type){
   case atrt_process::AP_NDB_MGMD:
-    if (g_fix_nodeid)
-      proc.m_nodeid= cluster.m_next_nodeid++;
+    proc.m_nodeid= cluster.m_next_nodeid++; // always specify node-id
 
     groups[0] = "cluster_config";
     buf[1].assfmt("cluster_config.ndb_mgmd.%u", idx);
