# Copyright (c) 2004, 2011, Oracle and/or its affiliates. All rights reserved.
#
# This program is free software; you can redistribute it and/or modify
# it under the terms of the GNU General Public License as published by
# the Free Software Foundation; version 2 of the License.
#
# This program is distributed in the hope that it will be useful,
# but WITHOUT ANY WARRANTY; without even the implied warranty of
# MERCHANTABILITY or FITNESS FOR A PARTICULAR PURPOSE.  See the
# GNU General Public License for more details.
#
# You should have received a copy of the GNU General Public License
# along with this program; if not, write to the Free Software
# Foundation, Inc., 51 Franklin St, Fifth Floor, Boston, MA 02110-1301  USA
max-time: 1800
cmd: testIndex
args: -n DeferredError

max-time: 900
cmd: testIndex
args: -n DeferredMixedLoad T1 T6 T13

max-time: 2000
cmd: testIndex
args: -n DeferredMixedLoadError T1 T6 T13

max-time: 900
cmd: testIndex
args: -n NF_DeferredMixed T1 T6 T13

max-time: 1800
cmd: testIndex
args: -n NF_Mixed T1 T6 T13

max-time: 900
cmd: testBasic
args: -r 5000 -n 899 T15 D1 D2

max-time: 600
cmd: atrt-testBackup
args: -n NFMaster T1

max-time: 600
cmd: testBasic
args: -n PkRead T1

max-time: 600
cmd: atrt-testBackup
args: -n NFMasterAsSlave T1

max-time: 600
cmd: testBasic
args: -n PkRead T1

max-time: 600
cmd: atrt-testBackup
args: -n NFSlave T1 

max-time: 600
cmd: testBasic
args: -n PkRead T1

max-time: 600
cmd: atrt-testBackup
args: -n FailMaster T1

max-time: 600
cmd: testBasic
args: -n PkRead T1

max-time: 600
cmd: atrt-testBackup
args: -n FailMasterAsSlave T1

max-time: 600
cmd: testBasic
args: -n PkRead T1

max-time: 600
cmd: atrt-testBackup
args: -n FailSlave T1

max-time: 600
cmd: testBasic
args: -n PkRead T1

max-time: 600
cmd: atrt-testBackup
args: -n BackupOne T1 T6 I3 D2

max-time: 600
cmd: atrt-testBackup
args: -n BackupDDL T1

max-time: 600
cmd: atrt-testBackup
args: -n Bug57650 T1

max-time: 1000
cmd: atrt-testBackup
args: -n BackupBank T6 

# BASIC FUNCTIONALITY
max-time: 500
cmd: testBasic
args: -n PkRead

max-time: 500
cmd: testBasic
args: -n PkSimpleRead

max-time: 500
cmd: testBasic
args: -n PkDirtyRead

max-time: 500
cmd: testBasic
args: -n PkUpdate 

max-time: 500
cmd: testBasic
args: -n PkDelete 

max-time: 500
cmd: testBasic
args: -n PkInsert 

max-time: 660
cmd: testBasic
args: -n UpdateAndRead 

max-time: 500
cmd: testBasic
args: -n DeleteRead

max-time: 500
cmd: testSpj
args: -n LookupJoin

max-time: 500
cmd: testSpj
args: -n ScanJoin

max-time: 500
cmd: testSpj
args: -n MixedJoin

max-time: 500
cmd: testBasic
args: -n PkReadAndLocker T6 D1 D2

max-time: 500
cmd: testBasic
args: -n PkReadAndLocker2 T6 D1 D2

max-time: 500
cmd: testBasic
args: -n PkReadUpdateAndLocker T6 D1 D2

max-time: 500
cmd: testBasic
args: -n ReadWithLocksAndInserts T6 D1 D2

max-time: 500
cmd: testBasic
args: -n PkInsertTwice T1 T6 D1 D2

max-time: 1500
cmd: testBasic
args: -n Fill T13 

max-time: 1500
cmd: testBasic
args: -n Fill T6 

max-time: 500
cmd: testBasic
args: -n NoCommitSleep T6 D1 D2

max-time: 500
cmd: testBasic
args: -n NoCommitAndClose T6 D1 D2

max-time: 500
cmd: testBasic
args: -n Commit626 T6 D1 D2

max-time: 500
cmd: testBasic
args: -n CommitTry626 T6 D1 D2

max-time: 500
cmd: testBasic
args: -n CommitAsMuch626 T6 D1 D2

max-time: 500
cmd: testBasic
args: -n NoCommit626 T6 D1 D2

max-time: 500
cmd: testBasic
args: -n NoCommitRollback626 T1 T6 D1 D2

max-time: 500
cmd: testBasic
args: -n Commit630 T1 T6 D1 D2

max-time: 500
cmd: testBasic
args: -n CommitTry630 T1 T6 D1 D2

max-time: 500
cmd: testBasic
args: -n CommitAsMuch630 T1 T6 D1 D2

max-time: 500
cmd: testBasic
args: -n NoCommit630 T1 T6 D1 D2

max-time: 500
cmd: testBasic
args: -n NoCommitRollback630 T1 T6 D1 D2 

max-time: 500
cmd: testBasic
args: -n NoCommitAndClose T1 T6 D1 D2 

max-time: 500
cmd: testBasic
args: -n RollbackUpdate T1 T6 D1 D2 

max-time: 500
cmd: testBasic
args: -n RollbackDeleteMultiple T1 T6 D1 D2 

max-time: 500
cmd: testBasic
args: -n ImplicitRollbackDelete T1 T6 D1 D2 

max-time: 500
cmd: testBasic
args: -n CommitDelete T1 T6 D1 D2 

max-time: 500
cmd: testBasic
args: -n RollbackNothing T1 T6 D1 D2 

max-time: 500
cmd: testBasicAsynch
args: -n PkInsertAsynch 

max-time: 500
cmd: testBasicAsynch
args: -n PkReadAsynch 

max-time: 500
cmd: testBasicAsynch
args: -n PkUpdateAsynch 

max-time: 500
cmd: testBasicAsynch
args: -n PkDeleteAsynch 

max-time: 1000
cmd: testBasic
args: -n MassiveRollback T1 T6 D1 D2

max-time: 500
cmd: testBasic
args: -n MassiveRollback2 T1 T6 D1 D2

max-time: 500
cmd: testBasic
args: -n MassiveRollback3 T1 T6 D1 D2

max-time: 500
cmd: testBasic
args: -n MassiveRollback4 T1 T6 D1 D2

max-time: 500
cmd: testBasic
args: -n TupError

max-time: 500
cmd: testBasic
args: -n InsertError T1

max-time: 500
cmd: testBasic
args: -n InsertError2 T1

max-time: 600
cmd: testTimeout
args: T1 

max-time: 500
cmd: testBasic
args: -n Bug25090 T1

max-time: 1000
cmd: testBasic
args: -n Bug27756

max-time: 500
cmd: testBasic
args: -n Bug28073

max-time: 500
cmd: testBasic
args: -n Bug20535

max-time: 500
cmd: testBasic
args: -n Bug54944 T1

max-time: 600
cmd: testBasic
args: -r 10 -n Bug59496_case1 T2

max-time: 600
cmd: testBasic
args: -r 10 -n Bug59496_case2 T2

#
# INDEX
#
max-time: 1500
cmd: testIndex
args: -n CreateAll T1 T13 T14

max-time: 3600
cmd: testIndex
args: -n InsertDelete T1 

max-time: 3600
cmd: testIndex
args: -n CreateLoadDrop T1 

max-time: 500
cmd: testIndex
args: -n MixedTransaction T1 

max-time: 2500
cmd: testIndex
args: -n BuildDuring T6 

max-time: 2500
cmd: testIndex
args: -n BuildDuring_O T6 

max-time: 600
cmd: testIndex
args: -n Bug46069 T1

max-time: 600
cmd: testIndex
args: -n Bug50118 T1

max-time: 300
cmd: testIndex
args: -n FireTrigOverload T1

max-time: 500
cmd: testIndex
args: -n Bug25059 -r 3000 T1

max-time: 2500
cmd: testIndex
args: -l 2 -n SR1 T6 T13 

max-time: 2500
cmd: testIndex
args: -l 2 -n SR1_O T6 T13 

#
# SCAN TESTS
#
max-time: 500
cmd: testScan
args: -n ScanRead16 

max-time: 500
cmd: testScan
args: -n ScanRead240 

max-time: 500
cmd: testScan
args: -n ScanReadCommitted240 

max-time: 500
cmd: testScan
args: -n ScanUpdate 

max-time: 500
cmd: testScan
args: -n ScanUpdate2 T6 D1 D2

max-time: 500
cmd: testScan
args: -n ScanDelete 

max-time: 500
cmd: testScan
args: -n ScanDelete2 D1 D2

max-time: 500
cmd: testScan
args: -n ScanUpdateAndScanRead T6 D1 D2

max-time: 500
cmd: testScan
args: -n ScanReadAndLocker T6 D1 D2

max-time: 500
cmd: testScan
args: -n ScanReadAndPkRead T6 D1 D2

max-time: 500
cmd: testScan
args: -n ScanRead488 -l 10 T6 D1 D2

max-time: 500
cmd: testScan
args: -n ScanRead488O -l 10 T6 D1 D2 

max-time: 500
cmd: testScan
args: -n Bug42559 T6 D1 D2 

max-time: 1000
cmd: testScan
args: -n ScanRead488T -l 10 T6 D1 D2 

max-time: 1000
cmd: testScan
args: -n ScanRead488_Mixed -l 10 T6 D1 D2

max-time: 500
cmd: testScan
args: -n ScanRead488Timeout -l 10 T6 D1 D2

max-time: 1200
cmd: testScan
args: -n ScanRead40 -l 100 T6 D1 D2 

max-time: 1800
cmd: testScan
args: -n ScanRead100 -l 100 T1 D1 D2 

max-time: 1800
cmd: testScan
args: -n TupScanRead100 -l 100 T1 D1 D2 

max-time: 600
cmd: testScan
args: -n ScanRead40 -l 100 T1 D1 D2 

max-time: 1800
cmd: testScan
args: -n ScanRead40RandomTable -l 100 T1 

max-time: 500
cmd: testScan
args: -n ScanWithLocksAndInserts T6 D1 D2

max-time: 500
cmd: testScan
args: -n ScanReadAbort T6 D1 D2 

max-time: 500
cmd: testScan
args: -n ScanReadAbort15 T6 D1 D2 

max-time: 500
cmd: testScan
args: -n ScanReadAbort240 T6 D1 D2 

max-time: 500
cmd: testScan
args: -n ScanUpdateAbort16 T6 D1 D2 

max-time: 3600
cmd: testScan
args: -n ScanReadRestart T1 T6 T13

max-time: 3600
cmd: testScan
args: -n ScanReadRestart D1 D2

max-time: 1200
cmd: testScan
args: -n ScanUpdateRestart T6

max-time: 1200
cmd: testScan
args: -n ScanUpdateRestart D1 D2 

max-time: 500
cmd: testScan
args: -n CheckGetValue T6 D1 D2 

max-time: 500
cmd: testScan
args: -n CloseWithoutStop T6 D1 D2 

max-time: 500
cmd: testScan
args: -n NextScanWhenNoMore T6 D1 D2 

max-time: 500
cmd: testScan
args: -n ExecuteScanWithoutOpenScan T6 D1 D2 

max-time: 500
cmd: testScan
args: -n OnlyOpenScanOnce T6 D1 D2 

max-time: 500
cmd: testScan
args: -n OnlyOneOpInScanTrans T6 D1 D2 

max-time: 500
cmd: testScan
args: -n OnlyOneOpBeforeOpenScan T6 D1 D2 

max-time: 500
cmd: testScan
args: -n OnlyOneScanPerTrans T6 D1 D2 

max-time: 500
cmd: testScan
args: -n NoCloseTransaction T6 D1 D2 

max-time: 500
cmd: testScan
args: -n CloseRefresh T1

max-time: 500
cmd: testScan
args: -n CheckInactivityTimeOut T6 D1 D2 

max-time: 500
cmd: testScan
args: -n CheckInactivityBeforeClose T6 D1 D2 

max-time: 500
cmd: testScan
args: -n CheckAfterTerror T6 D1 D2 

max-time: 500
cmd: testScan
args: -n ScanReadError5021 T1 D1 D2 

max-time: 500
cmd: testScan
args: -n ScanReaderror5022 T1 D1 D2 

max-time: 500
cmd: testScan
args: -n ScanReadError5023 T1 D1 D2 

max-time: 500
cmd: testScan
args: -n ScanReadError5024 T1 D1 D2 

max-time: 500
cmd: testScan
args: -n ScanReadError5025 T1 D1 D2 

max-time: 500
cmd: testScan
args: -n ScanReadError5030 T1 D1 D2 

max-time: 500
cmd: testScan
args: -n ScanReadError8081 T1 D1 D2

max-time: 500
cmd: testScan
args: -n Bug13394788 T1

max-time: 500
cmd: testScan
args: -n InsertDelete T1 T6 D1 D2 

max-time: 500
cmd: testScan
args: -n Bug48700 T1

max-time: 500
cmd: testScan
args: -n CheckAfterTerror T1 D1 D2 

max-time: 1200
cmd: testScan
args: -n ScanReadWhileNodeIsDown T1

max-time: 1200
cmd: testScan
args: -n ScanReadWhileNodeIsDown D1 D2 

max-time: 500
cmd: testScan
args: -l 100 -n Scan-bug8262 T6 D1 D2

max-time: 500
cmd: testScan
args: -n ScanParallelism

max-time: 500
cmd: testScan
args: -n Bug24447 T1

max-time: 1000
cmd: testScan
args: -n ScanVariants

max-time: 500
cmd: testScan
args: -n Bug36124 T1

max-time: 500
cmd: testScan
args: -n Bug54945 T1

max-time: 600
cmd: testScan
args: -n Bug12324191 T1 T6 T13

max-time: 1800
cmd: testNodeRestart
args: -n Bug27003 T1

max-time: 300
cmd: testSystemRestart
args: -n Bug29167 T1

max-time: 300
cmd: testSystemRestart
args: -l 2 -n Bug28770 T1

max-time: 1000
cmd: testNodeRestart
args: -n Bug27283 T1

max-time: 500
cmd: testNodeRestart
args: -n Bug15587 T1

max-time: 500
cmd: testNodeRestart
args: -n Bug15632 T1

max-time: 500
cmd: testNodeRestart
args: -n Bug15685 T1

#max-time: 500
#cmd: testSystemRestart
#args: -n Bug18385 T1
#
max-time: 1000
cmd: testNodeRestart
args: -n Bug18414 T1

#max-time: 1000
#cmd: testNodeRestart
#args: -n Bug18612 T1
#
max-time: 1000
cmd: testNodeRestart
args: -n Bug18612SR T1

max-time: 1000
cmd: testNodeRestart
args: -n Bug20185 T1

max-time: 1000
cmd: testNodeRestart
args: -n Bug21271 T6

max-time: 1000
cmd: testIndex
args: -n Bug21384

max-time: 1000
cmd: testNodeRestart
args: -n Bug24717 T1

max-time: 1000
cmd: testNodeRestart
args: -n Bug25364 T1

max-time: 1000
cmd: testNodeRestart
args: -n Bug25554 T1

max-time: 1000
cmd: testNodeRestart
args: -n Bug26457 T1

max-time: 1000
cmd: testNodeRestart
args: -n Bug26481 T1

max-time: 1000
cmd: testNodeRestart
args: -n Bug29364 T1

max-time: 1000
cmd: testNodeRestart
args: -n Bug28023 T6 D2

max-time: 3000
cmd: testNodeRestart
args: -n Bug25984 T1

max-time: 300
cmd: testNodeRestart
args: -n Bug32160 T1

max-time: 2500
cmd: testNodeRestart
args: -n MixedPkRead T6 T13 

max-time: 2500
cmd: testIndex
args: -n NFNR1 T6 T13 

max-time: 2500
cmd: testIndex
args: -n NFNR1_O T6 T13 

max-time: 2500
cmd: testIndex
args: -n NFNR2 T6 T13 

max-time: 2500
cmd: testIndex
args: -n NFNR2_O T6 T13 

max-time: 2500
cmd: testSpj
args: -n NF_Join T6 T13

#
# DICT TESTS
max-time: 500
cmd: testDict
args: -n Bug29501 T1

max-time: 500
cmd: testDict
args: -n testDropDDObjects T1

max-time: 1500
cmd: testDict
args: -n CreateAndDrop 

max-time: 1000
cmd: testNodeRestart
args: -n Bug28717 T1

max-time: 1500
cmd: testDict
args: -n CreateAndDropAtRandom -l 200 T1

max-time: 1500
cmd: testDict
args: -n CreateAndDropIndexes -l 200 T1

max-time: 1500
cmd: testDict
args: -n CreateAndDropWithData 

max-time: 1500
cmd: testDict
args: -n CreateAndDropDuring T6 D1 D2

max-time: 1500
cmd: testDict
args: -n CreateInvalidTables T1 

max-time: 500
cmd: testDict
args: -n FragmentTypeSingle T1 

max-time: 1500
cmd: testDict
args: -n FragmentTypeAllSmall T1 T6

max-time: 1500
cmd: testDict
args: -n FragmentTypeAllLarge T1 T6

max-time: 1500
cmd: testDict
args: -n TemporaryTables T1 T6

max-time: 1500
cmd: testDict
args: -n Restart_NR2 T1 I3

max-time: 500
cmd: testDict
args: -n Bug21755 T1

max-time: 1500
cmd: testDict
args: -n TableAddAttrs

max-time: 1500
cmd: testDict
args: -n TableAddAttrsDuring T1 T6

max-time: 500
cmd: testDict
args: -n Bug24631 T1

max-time: 600
cmd: testDict
args: -n Bug41905 T1

max-time: 600
cmd: testDict
args: -n TableAddAttrsDuringError

max-time: 1500
cmd: testDict
args: -l 25 -n DictRestart T1

max-time: 500
cmd: testDict
args: -n Bug54651 T1

max-time: 1500
cmd: testDict
args: -n CreateMaxTables T6 

#
# TEST NDBAPI
#
max-time: 500
cmd: testDataBuffers
args: 

# Testsuite: testNdbApi
# Number of tests: 5
max-time: 500
cmd: testNdbApi
args: -n MaxNdb T6 

max-time: 500
cmd: testNdbApi
args: -n MaxTransactions T1 T6 T13 

max-time: 500
cmd: testNdbApi
args: -n MaxGetValue T1 T6 T13 

max-time: 500
cmd: testNdbApi
args: -n MaxEqual 

max-time: 500
cmd: testNdbApi
args: -n DeleteNdb T1 T6 

max-time: 500
cmd: testNdbApi
args: -n WaitUntilReady T1 T6 T13 

max-time: 500
cmd: testNdbApi
args: -n GetOperationNoTab T6 

max-time: 500
cmd: testNdbApi
args: -n NdbErrorOperation T6 

max-time: 500
cmd: testNdbApi
args: -n MissingOperation T6 

max-time: 500
cmd: testNdbApi
args: -n GetValueInUpdate T6 

max-time: 500
cmd: testNdbApi
args: -n UpdateWithoutKeys T6 D1 D2 

max-time: 500
cmd: testNdbApi
args: -n UpdateWithoutValues T6 D1 D2 

max-time: 500
cmd: testNdbApi
args: -n ReadWithoutGetValue D1 D2 

max-time: 500
cmd: testNdbApi
args: -n Bug_11133 T1 D1 D2 

max-time: 500
cmd: testNdbApi
args: -n Scan_4006 T1 D1 D2 

max-time: 500
cmd: testNdbApi
args: -n Bug_WritePartialIgnoreError T1 

max-time: 500
cmd: testNdbApi
args: -n ExecuteAsynch T1

max-time: 1000
cmd: testNdbApi
args: -n Bug28443

max-time: 500
cmd: testNdbApi
args: -n BadColNameHandling T6

max-time: 500
cmd: testNdbApi
args: -n SimpleReadAbortOnError T1 T6 T15

max-time: 500
cmd: testNdbApi
args: -n NdbRecordPKAmbiguity T1 T6 T15

max-time: 500
cmd: testNdbApi
args: -n NdbRecordPKUpdate T1 T6 T15

max-time: 500
cmd: testNdbApi
args: -n NdbRecordCICharPKUpdate T1 

max-time: 500
cmd: testNdbApi
args: -n NdbRecordRowLength

max-time: 500
cmd: testNdbApi
args: -n Bug44065

max-time: 1000
cmd: testNdbApi
args: -n Bug44065_org

max-time: 500
cmd: testInterpreter
args: T1 

max-time: 7200
cmd: testOperations
args:

max-time: 7200
cmd: testTransactions
args:

max-time: 3000
cmd: testRestartGci
args: T6 D1

max-time: 1500
cmd: testBlobs
args: -version 1 -rows 25

max-time: 1500
cmd: testBlobs
args: -rows 25

max-time: 600
cmd: testBlobs
args: -bug 27018 -skip p

max-time: 600
cmd: testBlobs
args: -bug 27370 -skip p

max-time: 600
cmd: testBlobs
args: -bug 36756 -skip p

max-time: 300
cmd: testBlobs
args: -bug 45768 -skip p

max-time: 300
cmd: testBlobs
args: -bug 48040 -skip p

max-time: 5000
cmd: testOIBasic
args: -case abcdefz

max-time: 2000
cmd: testOIBasic
args: -case gz

max-time: 2000
cmd: testOIBasic
args: -case hz

max-time: 2500
cmd: testBitfield
args:

max-time: 2500
cmd: testPartitioning
args:

#
#
# SYSTEM RESTARTS
#
max-time: 1500
cmd: testSystemRestart
args: -n basic T1 

max-time: 5000
cmd: testSystemRestart
args: -n SR1 T1 

max-time: 5000
cmd: testSystemRestart
args: -n SR1 T6 

max-time: 5000
cmd: testSystemRestart
args: -n SR1 D1

max-time: 5000
cmd: testSystemRestart
args: -n SR1 D2 

max-time: 5000
cmd: testSystemRestart
args: -n SR2 T1 

max-time: 5000
cmd: testSystemRestart
args: -n SR2 T6 

max-time: 5000
cmd: testSystemRestart
args: -n SR2 D1

max-time: 5000
cmd: testSystemRestart
args: -n SR2 D2 

max-time: 5000
cmd: testSystemRestart
args: -n SR_UNDO T1 

max-time: 5000
cmd: testSystemRestart
args: -n SR_UNDO T6 

max-time: 1500
cmd: testSystemRestart
args: -n SR3 T6 

max-time: 1500
cmd: testSystemRestart
args: -n SR4 T6 

#
max-time: 5000
cmd: testSystemRestart
args: -l 1 -n SR6 T1 

max-time: 5000
cmd: testSystemRestart
args: -l 1 -n SR7 T1 

max-time: 5000
cmd: testSystemRestart
args: -l 1 -n SR8 T1 

max-time: 5000
cmd: testSystemRestart
args: -l 1 -n SR9 T1 

max-time: 300
cmd: testNodeRestart
args: -n Bug24543 T1

max-time: 1500
cmd: testSystemRestart
args: -n Bug24664

max-time: 1000
cmd: testNodeRestart
args: -n Bug25468 T1

max-time: 1000
cmd: testNodeRestart
args: -n Bug27466 T1

max-time: 1500
cmd: testSystemRestart
args: -n Bug27434 T1

max-time: 1000
cmd: test_event
args: -l 10 -n Bug27169 T1

max-time: 1000
cmd: test_event
args: -n Bug12598496 T1

#
max-time: 600
cmd: test_event_merge
args: --no-implicit-nulls --separate-events --blob-version 1

#
max-time: 600
cmd: test_event_merge
args: --no-implicit-nulls --separate-events

#
max-time: 600
cmd: test_event_merge
args: --no-implicit-nulls --no-multiops --blob-version 1

#
max-time: 600
cmd: test_event_merge
args: --no-implicit-nulls --no-multiops

#
max-time: 3600
cmd: test_event
args: -n EventOperationApplier -l 2

#
max-time: 3600
cmd: test_event
args: -n EventOperationApplier_NR -l 2

#
max-time: 600
cmd: test_event
args: -n EventOperationApplier_NS T1

#
max-time: 3600
cmd: test_event
args: -n MergeEventOperationApplier_NR -l 2

#
max-time: 2500
cmd: test_event
args: -n Multi

#
max-time: 3600
cmd: test_event
args: -n CreateDropNR T1

max-time: 600
cmd: testBasic
args: -n PkRead T1

max-time: 300
cmd: testNodeRestart
args: -n Bug31980 T1

max-time: 2500
cmd: testNodeRestart
args: -n CommittedRead T1

max-time: 2500
cmd: testNodeRestart
args: -n RestartRandomNode T6 T13 

max-time: 2500
cmd: testNodeRestart
args: -n LateCommit T1

max-time: 2500
cmd: testNodeRestart
args: -n RestartMasterNodeError T6 T13 

max-time: 2500
cmd: testNodeRestart
args: -n RestartAllNodes T6 T13 

max-time: 2500
cmd: testNodeRestart
args: -n RestartAllNodesAbort T6 T13 

max-time: 2500
cmd: testNodeRestart
args: -n RestartAllNodesError9999 T6 T13 

max-time: 2500
cmd: testNodeRestart
args: -n RestartRandomNodeInitial T6 T13 

max-time: 2500
cmd: testNodeRestart
args: -n NoLoad T6

max-time: 2500
cmd: testNodeRestart
args: -n TwoNodeFailure T6 T13 

max-time: 2500
cmd: testNodeRestart
args: -n TwoMasterNodeFailure T6 T13 

max-time: 2500
cmd: testNodeRestart
args: -n FiftyPercentFail T6 T13 

max-time: 2500
cmd: testNodeRestart
args: -n RestartRandomNodeError T6 T13 

max-time: 2500
cmd: testNodeRestart
args: -l 1 -n MixedReadUpdateScan 

max-time: 2500
cmd: testNodeRestart
args: -n Terror T6 T13 

max-time: 3600
cmd: testNodeRestart
args: -l 1 -n RestartNFDuringNR T6 T13 

max-time: 3600
cmd: testNodeRestart
args: -n RestartNodeDuringLCP T6 

max-time: 3600
cmd: testNodeRestart
args: -n LCPTakeOver T6 

max-time: 2500
cmd: testNodeRestart
args: -n FiftyPercentStopAndWait T6 T13 

#
# MGMAPI AND MGSRV
#
max-time: 1800
cmd: testSingleUserMode
args: T1

# OLD FLEX
max-time: 500
cmd: flexBench
args: -c 25 -t 10 

max-time: 500
cmd: flexHammer
args: -r 5 -t 32 

max-time: 2500
cmd: testNodeRestart
args: -n NF_Hammer -r 5 T1

max-time: 300
cmd: DbCreate
args:

max-time: 180
cmd: DbAsyncGenerator
args: -time 60 -p 1
type: bench

max-time: 180
cmd: DbAsyncGenerator
args: -time 60 -p 25
type: bench

max-time: 180
cmd: DbAsyncGenerator
args: -time 60 -p 100
type: bench

max-time: 180
cmd: DbAsyncGenerator
args: -time 60 -p 200
type: bench

max-time: 180
cmd: DbAsyncGenerator
args: -time 60 -p 1 -proc 25
type: bench

max-time: 5000
cmd: testNodeRestart
args: -n GCP -l 1 T1

max-time: 600
cmd: testNodeRestart
args: -n Bug57522 T1

max-time: 1200
cmd: testNodeRestart
args: -n Bug41469 T1

max-time: 600
cmd: testBasic
args: -n Bug54986 D2

max-time: 1500
cmd: testSystemRestart
args: -n SR_DD_1 D1

max-time: 1500
cmd: testSystemRestart
args: -n SR_DD_1b D1

max-time: 1500
cmd: testSystemRestart
args: -n SR_DD_1 D2

max-time: 1500
cmd: testSystemRestart
args: -n SR_DD_1b D2

max-time: 1500
cmd: testSystemRestart
args: -n SR_DD_1_LCP D1

max-time: 1500
cmd: testSystemRestart
args: -n SR_DD_1b_LCP D1

max-time: 1500
cmd: testSystemRestart
args: -n SR_DD_1_LCP D2

max-time: 1500
cmd: testSystemRestart
args: -n SR_DD_1b_LCP D2

max-time: 1500
cmd: testSystemRestart
args: -n SR_DD_2 D1

max-time: 1500
cmd: testSystemRestart
args: -n SR_DD_2b D1

max-time: 1500
cmd: testSystemRestart
args: -n SR_DD_2 D2

max-time: 1500
cmd: testSystemRestart
args: -n SR_DD_2b D2

max-time: 1500
cmd: testSystemRestart
args: -n SR_DD_2_LCP D1

max-time: 1500
cmd: testSystemRestart
args: -n SR_DD_2b_LCP D1

max-time: 1500
cmd: testSystemRestart
args: -n SR_DD_2_LCP D2

max-time: 1500
cmd: testSystemRestart
args: -n SR_DD_2b_LCP D2

max-time: 1500
cmd: testSystemRestart
args: -n SR_DD_3 D1

max-time: 1500
cmd: testSystemRestart
args: -n SR_DD_3b D1

max-time: 1500
cmd: testSystemRestart
args: -n SR_DD_3 D2

max-time: 1500
cmd: testSystemRestart
args: -n SR_DD_3b D2

max-time: 1500
cmd: testSystemRestart
args: -n SR_DD_3_LCP D1

max-time: 1500
cmd: testSystemRestart
args: -n SR_DD_3b_LCP D1

max-time: 1500
cmd: testSystemRestart
args: -n SR_DD_3_LCP D2

max-time: 1500
cmd: testSystemRestart
args: -n SR_DD_3b_LCP D2

max-time: 1500
cmd: testSystemRestart
args: -n Bug41915 D2

max-time: 3600
cmd: testSystemRestart
args: -n Bug48436 T1

max-time: 600
cmd: testSystemRestart
args: -n Bug54611 T1

max-time: 300
cmd: test_event
args: -n Bug31701 T1

max-time: 600
cmd: testSystemRestart
args: -n Bug22696 T1

max-time: 1000
cmd: testSRBank
args: -n SR -l 300 -r 15 T1

max-time: 600
cmd: testNodeRestart
args: -n pnr --nologging T1

max-time: 600
cmd: testNodeRestart
args: -n pnr_lcp T1

max-time: 600
cmd: testSystemRestart
args: -n to T1

max-time: 600
cmd: testSystemRestart
args: -n to I3

max-time: 600
cmd: testSystemRestart
args: -n to D2

max-time: 300
cmd: testNodeRestart
args: -n Bug32922 T1

max-time: 300
cmd: test_event
args: -n Bug33793 T1

max-time: 1200
cmd: testNodeRestart
args: -n Bug34216 -l 10 T1 I3 D2

max-time: 1200
cmd: testNodeRestart
args: -n mixedmultiop T1 I2 I3 D2

max-time: 600
cmd: testNodeRestart
args: -n Bug34702 T1

max-time: 600
cmd: test_event
args: -n Bug35208 T1

max-time: 300
cmd: test_event
args: -n Bug37279 T1

max-time: 300
cmd: test_event
args: -n Bug37338 T1

max-time: 300
cmd: test_event
args: -n Bug37442 T1

# 2008-04-22
max-time: 1500
cmd: testNodeRestart
args: -n MNF -l 15 T1

max-time: 300
cmd: testNodeRestart
args: -n Bug36199 T1

max-time: 300
cmd: testNodeRestart
args: -n Bug36246 T1

max-time: 300
cmd: testNodeRestart
args: -n Bug36247 T1

max-time: 300
cmd: testNodeRestart
args: -n Bug36276 T1

# 2008-04-25
max-time: 300
cmd: testNodeRestart
args: -n Bug36245 T1

max-time: 300
cmd: testNodeRestart
args: -n Bug58453 T1

max-time: 300
cmd: test_event
args: -n Bug34853 T1

# EOF 2008-04-25
# 2008-05-29
max-time: 1200
cmd: testDict
args: -l 1 -n FailAddFragment

# EOF 2008-05-29
# 2008-05-30
max-time: 1200
cmd: testDict
args: -l 1 -n FailCreateHashmap T1

# EOF 2008-05-30
# 2008-06-03
max-time: 1200
cmd: testNdbApi
args: -l 100 -n Bug37158

# EOF 2008-06-03
# 2008-06-05
max-time: 1200
cmd: testDict
args: -n FailAddPartition T1 I3

# EOF 2008-06-05
# Test data buffering for TCKEYREQ
max-time: 500
cmd: testLimits
args: -n ExhaustSegmentedSectionPk WIDE_2COL

# Test data buffering for TCINDXREQ
max-time: 500
cmd: testLimits
args: -n ExhaustSegmentedSectionIx WIDE_2COL_IX

# Run some tests on max size / max num cols tables
max-time: 500
cmd: testBasic
args: -n PkRead WIDE_MAXKEY_HUGO WIDE_MAXATTR_HUGO WIDE_MAXKEYMAXCOLS_HUGO WIDE_MINKEYMAXCOLS_HUGO

max-time: 500
cmd: testBasic
args: -n PkUpdate WIDE_MAXKEY_HUGO WIDE_MAXATTR_HUGO WIDE_MAXKEYMAXCOLS_HUGO WIDE_MINKEYMAXCOLS_HUGO

# EOF 2008-06-30
max-time: 500
cmd: test_event
args: -n bug37672 T1

#EOF 2008-07-04
max-time: 500
cmd: testScanFilter
args: T1

#EOF 2008-07-09
max-time: 600
cmd: test_event
args: -r 5000 -n Bug30780 T1

#EOF 2008-08-11
# Test data buffering for SCANTABREQ
max-time: 500
cmd: testLimits
args: -n ExhaustSegmentedSectionScan WIDE_2COL

#EOF 2008-08-20
max-time: 1200
cmd: testNodeRestart
args: -n Bug41295 T1

max-time: 1200
cmd: testNodeRestart
args: -n Bug42422 -l 1 T1

max-time: 500
cmd: testLimits
args: -n DropSignalFragments T1

max-time: 500
cmd: testMgm
args:

max-time: 300
cmd: testScan
args: -n Bug42545 -l 1 T1

max-time: 600
cmd: testNodeRestart
args: -n -l 3 -n Bug43224 T1

max-time: 1200
cmd: testNodeRestart
args: -n Bug43888 T1

max-time: 600
cmd: testNodeRestart
args: -n Bug48474 T1

max-time: 1200
cmd: testNdbApi
args: -n Bug44015 T1

max-time: 1200
cmd: test_event
args: -n Bug44915 T1

max-time: 1200
cmd: test_event
args: -n Bug56579 T1

max-time: 1200
cmd: test_event
args: -n Bug57886 T1

max-time: 3600
cmd: testNodeRestart
args: -n Bug44952 T1

max-time: 600
cmd: testNodeRestart
args: -n Bug56044 T1

max-time: 600
cmd: testNodeRestart
args: -n Bug57767 T2

max-time: 300
cmd: testSystemRestart
args: -n Bug45154 D1

max-time: 300
cmd: testDict
args: -n Bug36702 D1

max-time: 300
cmd: testDict
args: -n Bug46552 T1

max-time: 900
cmd: testDict
args: -n Bug46585 T1 I3 D1

max-time: 300
cmd: testSystemRestart
args: -n Bug46651 T1

max-time: 300
cmd: testSystemRestart
args: -n Bug46412 T1

# Test clean ApiFailReq behaviour
max-time: 300
cmd: testNdbApi
args: -n ApiFailReqBehaviour T1

max-time: 300
cmd: testNdbApi
args: -n ReadColumnDuplicates

max-time: 300
cmd: testNdbApi
args: -n Bug51775 T1

max-time: 300
cmd: testBasic
args: -n DDInsertFailUpdateBatch

max-time: 300
cmd: testBlobs
args: -skip hp -bug 28116

max-time: 300
cmd: testNdbApi
args: -n FragmentedApiFailure T1

# Series of short (signal train) request generation/handling tests
# Start
max-time: 500
cmd: testBasic
args: --forceshortreqs -n PkUpdate

max-time: 300
cmd: testIndex
args: --forceshortreqs -n InsertDelete T2

max-time: 2500
cmd: testPartitioning
args: --forceshortreqs

# End of short (signal train) handling tests
max-time: 300
cmd: testIndex
args: -n ConstraintDetails

max-time: 900
cmd: testNdbinfo
args:

# Unlock row tests as of 22/01/10
max-time: 300
cmd: testNdbApi
args: -n UnlockBasic T1

max-time: 300
cmd: testNdbApi
args: -n UnlockRepeat T2

max-time: 300
cmd: testNdbApi
args: -n UnlockMulti T3

max-time: 300
cmd: testNdbApi
args: -n UnlockScan T1

max-time: 300
cmd: testBasic
args: -n UnlockBatch T6

max-time: 300
cmd: testBasic
args: -n DoubleUnlock T1

max-time: 300
cmd: testBasic
args: -n UnlockUpdateBatch T3

max-time: 600
cmd: testNodeRestart
args: -n MixReadUnlockRestart T1

max-time: 500
cmd: testNativeDefault
args: 

max-time: 500
cmd: testDict
args: -n Bug53944 T1

max-time: 300
cmd: testIndex
args: -n Bug56829 T1

max-time: 300
cmd: testIndex
args: -n Bug12315582 T1

max-time: 300
cmd: testIndex
args: -n Bug60851 T1

max-time: 500
cmd: testNodeRestart
args: -n ForceStopAndRestart T1

max-time: 300
cmd: testDict
args: -n Bug58277 T1

max-time: 300
cmd: testDict
args: -n Bug57057 T1

max-time: 600
cmd: testNodeRestart
args: -n ClusterSplitLatency T1

# Refresh tuple
max-time: 300
cmd: testBasic
args: -n RefreshTuple T6 D1

max-time: 300
cmd: testIndex
args: -n RefreshWithOrderedIndex T2 D2

max-time: 300
cmd: testBasic
args: -n RefreshLocking D1

max-time: 300
cmd: testIndexStat
args:

max-time: 300
cmd: testBlobs
args: -bug 62321 -skip p

# async api extensions
max-time: 500
cmd: testAsynchMultiwait
args: -n AsynchMultiwaitPkRead T1

max-time: 500
cmd: testAsynchMultiwait
args: -n AsynchMultiwaitWakeup T1

# alloc node id
max-time: 500
cmd: testNdbApi
args: -n NdbClusterConnect T1

max-time: 500
cmd: testNdbApi
args: -n NdbClusterConnectionConnect T1

max-time: 500
cmd: testNdbApi
args: -n NdbClusterConnectNR_non_master T1

max-time: 500
cmd: testNdbApi
args: -n NdbClusterConnectNR_slow T1

max-time: 500
cmd: testNdbApi
args: -n NdbClusterConnectSR T1

# Fragmented signal send
max-time: 1800
cmd: testNdbApi
args: -n TestFragmentedSend T1

max-time: 300
cmd: testNodeRestart
args: -n MasterFailSlowLCP T1

<<<<<<< HEAD
max-time: 300
cmd: testNodeRestart
args: -n Bug13464664 T1

max-time: 300
cmd: testDict
args: -n Bug13416603 I2

max-time: 300
cmd: testDict
args: -n IndexStatCreate T1
=======
max-time:300
cmd: testScan
args: -nScanFragRecExhaust T1
>>>>>>> b6734d10
<|MERGE_RESOLUTION|>--- conflicted
+++ resolved
@@ -1851,7 +1851,10 @@
 cmd: testNodeRestart
 args: -n MasterFailSlowLCP T1
 
-<<<<<<< HEAD
+max-time:300
+cmd: testScan
+args: -nScanFragRecExhaust T1
+
 max-time: 300
 cmd: testNodeRestart
 args: -n Bug13464664 T1
@@ -1863,8 +1866,3 @@
 max-time: 300
 cmd: testDict
 args: -n IndexStatCreate T1
-=======
-max-time:300
-cmd: testScan
-args: -nScanFragRecExhaust T1
->>>>>>> b6734d10
