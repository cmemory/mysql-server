/*
   Copyright (c) 2004, 2016, Oracle and/or its affiliates. All rights reserved.

   This program is free software; you can redistribute it and/or modify
   it under the terms of the GNU General Public License as published by
   the Free Software Foundation; version 2 of the License.

   This program is distributed in the hope that it will be useful,
   but WITHOUT ANY WARRANTY; without even the implied warranty of
   MERCHANTABILITY or FITNESS FOR A PARTICULAR PURPOSE.  See the
   GNU General Public License for more details.

   You should have received a copy of the GNU General Public License
   along with this program; if not, write to the Free Software
   Foundation, Inc., 51 Franklin St, Fifth Floor, Boston, MA 02110-1301  USA
*/

#include <NDBT_ReturnCodes.h>
#include "consumer_restore.hpp"
#include <kernel/ndb_limits.h>
#include <my_sys.h>
#include <NdbSleep.h>
#include <NdbTick.h>
#include <Properties.hpp>
#include <NdbTypesUtil.hpp>

#include <ndb_internal.hpp>
#include <ndb_logevent.h>
#include "../src/ndbapi/NdbDictionaryImpl.hpp"
#include "../ndb_lib_move_data.hpp"

#define NDB_ANYVALUE_FOR_NOLOGGING 0x8000007f

extern FilteredNdbOut err;
extern FilteredNdbOut info;
extern FilteredNdbOut debug;

static void callback(int, NdbTransaction*, void*);
static Uint32 get_part_id(const NdbDictionary::Table *table,
                          Uint32 hash_value);

extern BaseString g_options;
extern unsigned int opt_no_binlog;
extern bool ga_skip_broken_objects;

extern Properties g_rewrite_databases;

bool BackupRestore::m_preserve_trailing_spaces = false;

// ----------------------------------------------------------------------
// conversion handlers
// ----------------------------------------------------------------------

void *
BackupRestore::convert_bitset(const void *source,
                              void *target,
                              bool &truncated)
{
  if (!source || !target)
    return NULL;

  // shortcuts
  const unsigned char * const s = (const unsigned char *)source;
  char_n_padding_struct * const t = (char_n_padding_struct *)target;

  // write data
  if (t->n_new >= t->n_old)
  {
    // clear all bits
    memset(t->new_row, 0, t->n_new);

    memcpy(t->new_row, s, t->n_old);
    truncated = false;
  } else {
    // set all bits, for parity with replication's demotion semantics
    memset(t->new_row, 0xFF, t->n_new);
    truncated = true;
  }

  return t->new_row;
}

template< typename S, typename T >
void *
BackupRestore::convert_array(const void * source,
                             void * target,
                             bool & truncated)
{
  if (!source || !target)
    return NULL;

  // shortcuts (note that all S::... and T::... are compile-time expr)
  const unsigned char * const s = (const unsigned char *)source;
  char_n_padding_struct * const t = (char_n_padding_struct *)target;
  const Uint32 s_prefix_length = S::lengthPrefixSize();
  const Uint32 t_prefix_length = T::lengthPrefixSize();

  // read and adjust length
  Uint32 length = (S::isFixedSized() ? t->n_old : S::readLengthPrefix(s));
  const Uint32 max_length = t->n_new - t_prefix_length;
  if (S::isFixedSized() && !m_preserve_trailing_spaces) {
    const char s_padding_char = (S::isBinary() ? 0x00 : ' ');
    // ignore padding chars for data copying or truncation reporting
    while (length > 0 && s[length - 1] == s_padding_char) {
      length--;
    }
  }
  if (length <= max_length) {
    truncated = false;
  } else {
    length = max_length;
    truncated = true;
  }

  // write length prefix
  if (!T::isFixedSized()) {
    T::writeLengthPrefix(t->new_row, length);
  }

  // write data
  memcpy(t->new_row + t_prefix_length, s + s_prefix_length, length);

  // write padding
  if (T::isFixedSized()) {
    const char t_padding_char = (T::isBinary() ? 0x00 : ' ');
    const Uint32 l = max_length - length;
    memset(t->new_row + t_prefix_length + length, t_padding_char, l);
  }

  return t->new_row;
}

template< typename S, typename T >
void *
BackupRestore::convert_integral(const void * source,
                                void * target,
                                bool & truncated)
{
  if (!source || !target)
    return NULL;

  // read the source value
  typename S::DomainT s;
  S::load(&s, (char *)source);

  // Note: important to correctly handle mixed signedness comparisons.
  //
  // The problem: A straight-forward approach to convert value 's' into
  // type 'T' might be to check into which of these subranges 's' falls
  //    ... < T's lower bound <= ... <= T's upper bound < ...
  // However, this approach is _incorrect_ when applied to generic code
  //    if (s < T::lowest()) ... else if (s > T::highest()) ... else ...
  // since 'S' and 'T' may be types of different signedness.
  //
  // Under ansi (and even more K&R) C promotion rules, if 'T' is unsigned
  // and if there's no larger signed type available, the value 's' gets
  // promoted to unsigned; then, a negative value of 's' becomes (large)
  // positive -- with a wrong comparison outcome.
  //
  // Furthermore, the code should not trigger compiler warnings for any
  // selection of integral types 'S', 'T' ("mixed signedness comparison",
  // "comparison of unsigned expression <0 / >=0 is always false/true").
  //
  // The correct approach: do lower bound comparisons on signed types and
  // upper bound comparisons on unsigned types only; this requires casts.
  // For the casts to be safe, compare the value against the zero literal
  //    if (s <= 0) { check as signed } else { check as unsigned }
  // which is a valid + nontrivial test for signed and unsigned types.
  //
  // This implies that correct, generic conversion code must test into
  // which of these _four_ subranges value 's' falls
  //    ... < T's lower bound <= ... <= 0 < ... <= T's upper bound < ...
  // while handling 's' as signed/unsigned where less-equal/greater zero.
  //
  // Obviously, simplifications are possible if 'S' is unsigned or known
  // to be a subset of 'T'.  This can be accomplished by a few additional
  // compile-time expression tests, which allow code optimization to
  // issue fewer checks for certain specializations of types 'S' and 'T'.

  // write the target value
  typename T::DomainT t;
  if (s <= 0) {

    // check value against lower bound as _signed_, safe since all <= 0
    assert(S::lowest() <= 0 && T::lowest() <= 0 && s <= 0);
    const typename S::SignedT s_l_s = S::asSigned(S::lowest());
    const typename T::SignedT t_l_s = T::asSigned(T::lowest());
    const typename S::SignedT s_s = S::asSigned(s);
    if ((s_l_s < t_l_s)      // compile-time expr
        && (s_s < t_l_s)) {  // lower bound check
      t = T::lowest();
      truncated = true;
    } else {                 // within both bounds
      t = static_cast< typename T::DomainT >(s);
      truncated = false;
    }

  } else { // (s > 0)

    // check value against upper bound as _unsigned_, safe since all > 0
    assert(S::highest() > 0 && T::highest() > 0 && s > 0);
    const typename S::UnsignedT s_h_u = S::asUnsigned(S::highest());
    const typename T::UnsignedT t_h_u = T::asUnsigned(T::highest());
    const typename S::UnsignedT s_u = S::asUnsigned(s);
    if ((s_h_u > t_h_u)      // compile-time expr
        && (s_u > t_h_u)) {  // upper bound check
      t = T::highest();
      truncated = true;
    } else {                 // within both bounds
      t = static_cast< typename T::DomainT >(s);
      truncated = false;
    }

  }
  T::store((char *)target, &t);

  return target;
}

static uint
truncate_fraction(uint f, uint n_old, uint n_new, bool& truncated)
{
  static const uint pow10[1 + 6] = {
    1, 10, 100, 1000, 10000, 100000, 1000000
  };
  assert(n_old <= 6 && n_new <= 6);
  if (n_old <= n_new)
    return f;
  uint k = n_old - n_new;
  uint n = pow10[k];
  uint g = f / n;
  if (g * n != f)
    truncated = true;
  return g;
}

void *
BackupRestore::convert_time_time2(const void * source,
                                  void * target,
                                  bool & truncated)
{
  if (!source || !target)
    return NULL;

  const uchar* s = (const uchar*)source;
  char_n_padding_struct* t = (char_n_padding_struct*)target;
  assert(t->n_old == 0 && t->n_new <= 6);

  NdbSqlUtil::Time ss;
  NdbSqlUtil::Time2 ts;
  truncated = false;

  NdbSqlUtil::unpack_time(ss, s);

  ts.sign = ss.sign;
  ts.interval = 0;
  ts.hour = ss.hour;
  ts.minute = ss.minute;
  ts.second = ss.second;
  ts.fraction = 0;
  NdbSqlUtil::pack_time2(ts, (uchar*)t->new_row, t->n_new);

  return t->new_row;
}

void *
BackupRestore::convert_time2_time(const void * source,
                                  void * target,
                                  bool & truncated)
{
  if (!source || !target)
    return NULL;

  const uchar* s = (const uchar*)source;
  char_n_padding_struct* t = (char_n_padding_struct*)target;
  assert(t->n_old <= 6 && t->n_new == 0);

  NdbSqlUtil::Time2 ss;
  NdbSqlUtil::Time ts;
  truncated = false;

  NdbSqlUtil::unpack_time2(ss, s, t->n_old);
  if (ss.fraction != 0)
    truncated = true;

  ts.sign = ss.sign;
  ts.hour = ss.hour;
  ts.minute = ss.minute;
  ts.second = ss.second;
  NdbSqlUtil::pack_time(ts, (uchar*)t->new_row);

  return t->new_row;
}

void *
BackupRestore::convert_time2_time2(const void * source,
                                   void * target,
                                   bool & truncated)
{
  if (!source || !target)
    return NULL;

  const uchar* s = (const uchar*)source;
  char_n_padding_struct* t = (char_n_padding_struct*)target;
  assert(t->n_old <= 6 && t->n_new <= 6);

  NdbSqlUtil::Time2 ss;
  NdbSqlUtil::Time2 ts;
  truncated = false;

  NdbSqlUtil::unpack_time2(ss, s, t->n_old);
  uint fraction = truncate_fraction(ss.fraction,
                                    t->n_old, t->n_new, truncated);

  ts.sign = ss.sign;
  ts.interval = ss.interval;
  ts.hour = ss.hour;
  ts.minute = ss.minute;
  ts.second = ss.second;
  ts.fraction = fraction;
  NdbSqlUtil::pack_time2(ts, (uchar*)t->new_row, t->n_new);

  return t->new_row;
}

void *
BackupRestore::convert_datetime_datetime2(const void * source,
                                          void * target,
                                          bool & truncated)
{
  if (!source || !target)
    return NULL;

  const uchar* s = (const uchar*)source;
  char_n_padding_struct* t = (char_n_padding_struct*)target;
  assert(t->n_old == 0 && t->n_new <= 6);

  NdbSqlUtil::Datetime ss;
  NdbSqlUtil::Datetime2 ts;
  truncated = false;

  NdbSqlUtil::unpack_datetime(ss, s);

  ts.sign = 1;
  ts.year = ss.year;
  ts.month = ss.month;
  ts.day = ss.day;
  ts.hour = ss.hour;
  ts.minute = ss.minute;
  ts.second = ss.second;
  ts.fraction = 0;
  NdbSqlUtil::pack_datetime2(ts, (uchar*)t->new_row, t->n_new);

  return t->new_row;
}

void *
BackupRestore::convert_datetime2_datetime(const void * source,
                                          void * target,
                                          bool & truncated)
{
  if (!source || !target)
    return NULL;

  const uchar* s = (const uchar*)source;
  char_n_padding_struct* t = (char_n_padding_struct*)target;
  assert(t->n_old <= 6 && t->n_new == 0);

  NdbSqlUtil::Datetime2 ss;
  NdbSqlUtil::Datetime ts;
  truncated = false;

  NdbSqlUtil::unpack_datetime2(ss, s, t->n_old);
  if (ss.fraction != 0)
    truncated = true;
  if (ss.sign != 1) // should not happen
    truncated = true;

  ts.year = ss.year;
  ts.month = ss.month;
  ts.day = ss.day;
  ts.hour = ss.hour;
  ts.minute = ss.minute;
  ts.second = ss.second;
  NdbSqlUtil::pack_datetime(ts, (uchar*)t->new_row);

  return t->new_row;
}

void *
BackupRestore::convert_datetime2_datetime2(const void * source,
                                           void * target,
                                           bool & truncated)
{
  if (!source || !target)
    return NULL;

  const uchar* s = (const uchar*)source;
  char_n_padding_struct* t = (char_n_padding_struct*)target;
  assert(t->n_old <= 6 && t->n_new <= 6);

  NdbSqlUtil::Datetime2 ss;
  NdbSqlUtil::Datetime2 ts;
  truncated = false;

  NdbSqlUtil::unpack_datetime2(ss, s, t->n_old);
  uint fraction = truncate_fraction(ss.fraction,
                                    t->n_old, t->n_new, truncated);

  ts.sign = ss.sign;
  ts.year = ss.year;
  ts.month = ss.month;
  ts.day = ss.day;
  ts.hour = ss.hour;
  ts.minute = ss.minute;
  ts.second = ss.second;
  ts.fraction = fraction;
  NdbSqlUtil::pack_datetime2(ts, (uchar*)t->new_row, t->n_new);

  return t->new_row;
}

void *
BackupRestore::convert_timestamp_timestamp2(const void * source,
                                            void * target,
                                            bool & truncated)
{
  if (!source || !target)
    return NULL;

  const uchar* s = (const uchar*)source;
  char_n_padding_struct* t = (char_n_padding_struct*)target;
  assert(t->n_old == 0 && t->n_new <= 6);

  NdbSqlUtil::Timestamp ss;
  NdbSqlUtil::Timestamp2 ts;
  truncated = false;

  NdbSqlUtil::unpack_timestamp(ss, s);

  ts.second = ss.second;
  ts.fraction = 0;
  NdbSqlUtil::pack_timestamp2(ts, (uchar*)t->new_row, t->n_new);

  return t->new_row;
}

void *
BackupRestore::convert_timestamp2_timestamp(const void * source,
                                            void * target,
                                            bool & truncated)
{
  if (!source || !target)
    return NULL;

  const uchar* s = (const uchar*)source;
  char_n_padding_struct* t = (char_n_padding_struct*)target;
  assert(t->n_old <= 6 && t->n_new == 0);

  NdbSqlUtil::Timestamp2 ss;
  NdbSqlUtil::Timestamp ts;
  truncated = false;

  NdbSqlUtil::unpack_timestamp2(ss, s, t->n_old);
  if (ss.fraction != 0)
    truncated = true;

  ts.second = ss.second;
  NdbSqlUtil::pack_timestamp(ts, (uchar*)t->new_row);

  return t->new_row;
}

void *
BackupRestore::convert_timestamp2_timestamp2(const void * source,
                                             void * target,
                                             bool & truncated)
{
  if (!source || !target)
    return NULL;

  const uchar* s = (const uchar*)source;
  char_n_padding_struct* t = (char_n_padding_struct*)target;
  assert(t->n_old <= 6 && t->n_new <= 6);

  NdbSqlUtil::Timestamp2 ss;
  NdbSqlUtil::Timestamp2 ts;
  truncated = false;

  NdbSqlUtil::unpack_timestamp2(ss, s, t->n_old);
  uint fraction = truncate_fraction(ss.fraction,
                                    t->n_old, t->n_new, truncated);

  ts.second = ss.second;
  ts.fraction = fraction;
  NdbSqlUtil::pack_timestamp2(ts, (uchar*)t->new_row, t->n_new);

  return t->new_row;
}

// ----------------------------------------------------------------------
// conversion rules
// ----------------------------------------------------------------------

const PromotionRules 
BackupRestore::m_allowed_promotion_attrs[] = {
  // bitset promotions/demotions
  {NDBCOL::Bit,            NDBCOL::Bit,            check_compat_sizes,
   convert_bitset},

  // char array promotions/demotions
  {NDBCOL::Char,           NDBCOL::Char,           check_compat_sizes,
   convert_array< Hchar, Hchar >},
  {NDBCOL::Char,           NDBCOL::Varchar,        check_compat_sizes,
   convert_array< Hchar, Hvarchar >},
  {NDBCOL::Char,           NDBCOL::Longvarchar,    check_compat_sizes,
   convert_array< Hchar, Hlongvarchar >},
  {NDBCOL::Varchar,        NDBCOL::Char,           check_compat_sizes,
   convert_array< Hvarchar, Hchar >},
  {NDBCOL::Varchar,        NDBCOL::Varchar,        check_compat_sizes,
   convert_array< Hvarchar, Hvarchar >},
  {NDBCOL::Varchar,        NDBCOL::Longvarchar,    check_compat_sizes,
   convert_array< Hvarchar, Hlongvarchar >},
  {NDBCOL::Longvarchar,    NDBCOL::Char,           check_compat_sizes,
   convert_array< Hlongvarchar, Hchar >},
  {NDBCOL::Longvarchar,    NDBCOL::Varchar,        check_compat_sizes,
   convert_array< Hlongvarchar, Hvarchar >},
  {NDBCOL::Longvarchar,    NDBCOL::Longvarchar,    check_compat_sizes,
   convert_array< Hlongvarchar, Hlongvarchar >},

  // binary array promotions/demotions
  {NDBCOL::Binary,         NDBCOL::Binary,         check_compat_sizes,
   convert_array< Hbinary, Hbinary >},
  {NDBCOL::Binary,         NDBCOL::Varbinary,      check_compat_sizes,
   convert_array< Hbinary, Hvarbinary >},
  {NDBCOL::Binary,         NDBCOL::Longvarbinary,  check_compat_sizes,
   convert_array< Hbinary, Hlongvarbinary >},
  {NDBCOL::Varbinary,      NDBCOL::Binary,         check_compat_sizes,
   convert_array< Hvarbinary, Hbinary >},
  {NDBCOL::Varbinary,      NDBCOL::Varbinary,      check_compat_sizes,
   convert_array< Hvarbinary, Hvarbinary >},
  {NDBCOL::Varbinary,      NDBCOL::Longvarbinary,  check_compat_sizes,
   convert_array< Hvarbinary, Hlongvarbinary >},
  {NDBCOL::Longvarbinary,  NDBCOL::Binary,         check_compat_sizes,
   convert_array< Hlongvarbinary, Hbinary >},
  {NDBCOL::Longvarbinary,  NDBCOL::Varbinary,      check_compat_sizes,
   convert_array< Hlongvarbinary, Hvarbinary >},
  {NDBCOL::Longvarbinary,  NDBCOL::Longvarbinary,  check_compat_sizes,
   convert_array< Hlongvarbinary, Hlongvarbinary >},

  // char to binary promotions/demotions
  {NDBCOL::Char,           NDBCOL::Binary,         check_compat_char_binary,
   convert_array< Hchar, Hbinary >},
  {NDBCOL::Char,           NDBCOL::Varbinary,      check_compat_char_binary,
   convert_array< Hchar, Hvarbinary >},
  {NDBCOL::Char,           NDBCOL::Longvarbinary,  check_compat_char_binary,
   convert_array< Hchar, Hlongvarbinary >},
  {NDBCOL::Varchar,        NDBCOL::Binary,         check_compat_char_binary,
   convert_array< Hvarchar, Hbinary >},
  {NDBCOL::Varchar,        NDBCOL::Varbinary,      check_compat_char_binary,
   convert_array< Hvarchar, Hvarbinary >},
  {NDBCOL::Varchar,        NDBCOL::Longvarbinary,  check_compat_char_binary,
   convert_array< Hvarchar, Hlongvarbinary >},
  {NDBCOL::Longvarchar,    NDBCOL::Binary,         check_compat_char_binary,
   convert_array< Hlongvarchar, Hbinary >},
  {NDBCOL::Longvarchar,    NDBCOL::Varbinary,      check_compat_char_binary,
   convert_array< Hlongvarchar, Hvarbinary >},
  {NDBCOL::Longvarchar,    NDBCOL::Longvarbinary,  check_compat_char_binary,
   convert_array< Hlongvarchar, Hlongvarbinary >},

  // binary to char promotions/demotions
  {NDBCOL::Binary,         NDBCOL::Char,           check_compat_char_binary,
   convert_array< Hbinary, Hchar >},
  {NDBCOL::Binary,         NDBCOL::Varchar,        check_compat_char_binary,
   convert_array< Hbinary, Hvarchar >},
  {NDBCOL::Binary,         NDBCOL::Longvarchar,    check_compat_char_binary,
   convert_array< Hbinary, Hlongvarchar >},
  {NDBCOL::Varbinary,      NDBCOL::Char,           check_compat_char_binary,
   convert_array< Hvarbinary, Hchar >},
  {NDBCOL::Varbinary,      NDBCOL::Varchar,        check_compat_char_binary,
   convert_array< Hvarbinary, Hvarchar >},
  {NDBCOL::Varbinary,      NDBCOL::Longvarchar,    check_compat_char_binary,
   convert_array< Hvarbinary, Hlongvarchar >},
  {NDBCOL::Longvarbinary,  NDBCOL::Char,           check_compat_char_binary,
   convert_array< Hlongvarbinary, Hchar >},
  {NDBCOL::Longvarbinary,  NDBCOL::Varchar,        check_compat_char_binary,
   convert_array< Hlongvarbinary, Hvarchar >},
  {NDBCOL::Longvarbinary,  NDBCOL::Longvarchar,    check_compat_char_binary,
   convert_array< Hlongvarbinary, Hlongvarchar >},
 
  // char to text promotions (uses staging table)
  {NDBCOL::Char,           NDBCOL::Text,           check_compat_char_to_text,
   NULL},
  {NDBCOL::Varchar,        NDBCOL::Text,           check_compat_char_to_text,
   NULL},
  {NDBCOL::Longvarchar,    NDBCOL::Text,           check_compat_char_to_text,
   NULL},
 
  // text to char promotions (uses staging table)
  {NDBCOL::Text,           NDBCOL::Char,           check_compat_text_to_char,
   NULL},
  {NDBCOL::Text,           NDBCOL::Varchar,        check_compat_text_to_char,
   NULL},
  {NDBCOL::Text,           NDBCOL::Longvarchar,    check_compat_text_to_char,
   NULL},

  // text to text promotions (uses staging table)
  // required when part lengths of text columns are not equal 
  {NDBCOL::Text,           NDBCOL::Text,           check_compat_text_to_text,
   NULL},

  // integral promotions
  {NDBCOL::Tinyint,        NDBCOL::Smallint,       check_compat_promotion,
   convert_integral< Hint8, Hint16>},
  {NDBCOL::Tinyint,        NDBCOL::Mediumint,      check_compat_promotion,
   convert_integral< Hint8, Hint24>},
  {NDBCOL::Tinyint,        NDBCOL::Int,            check_compat_promotion,
   convert_integral< Hint8, Hint32>},
  {NDBCOL::Tinyint,        NDBCOL::Bigint,         check_compat_promotion,
   convert_integral< Hint8, Hint64>},
  {NDBCOL::Smallint,       NDBCOL::Mediumint,      check_compat_promotion,
   convert_integral< Hint16, Hint24>},
  {NDBCOL::Smallint,       NDBCOL::Int,            check_compat_promotion,
   convert_integral< Hint16, Hint32>},
  {NDBCOL::Smallint,       NDBCOL::Bigint,         check_compat_promotion,
   convert_integral< Hint16, Hint64>},
  {NDBCOL::Mediumint,      NDBCOL::Int,            check_compat_promotion,
   convert_integral< Hint24, Hint32>},
  {NDBCOL::Mediumint,      NDBCOL::Bigint,         check_compat_promotion,
   convert_integral< Hint24, Hint64>},
  {NDBCOL::Int,            NDBCOL::Bigint,         check_compat_promotion,
   convert_integral< Hint32, Hint64>},
  {NDBCOL::Tinyunsigned,   NDBCOL::Smallunsigned,  check_compat_promotion,
   convert_integral< Huint8, Huint16>},
  {NDBCOL::Tinyunsigned,   NDBCOL::Mediumunsigned, check_compat_promotion,
   convert_integral< Huint8, Huint24>},
  {NDBCOL::Tinyunsigned,   NDBCOL::Unsigned,       check_compat_promotion,
   convert_integral< Huint8, Huint32>},
  {NDBCOL::Tinyunsigned,   NDBCOL::Bigunsigned,    check_compat_promotion,
   convert_integral< Huint8, Huint64>},
  {NDBCOL::Smallunsigned,  NDBCOL::Mediumunsigned, check_compat_promotion,
   convert_integral< Huint16, Huint24>},
  {NDBCOL::Smallunsigned,  NDBCOL::Unsigned,       check_compat_promotion,
   convert_integral< Huint16, Huint32>},
  {NDBCOL::Smallunsigned,  NDBCOL::Bigunsigned,    check_compat_promotion,
   convert_integral< Huint16, Huint64>},
  {NDBCOL::Mediumunsigned, NDBCOL::Unsigned,       check_compat_promotion,
   convert_integral< Huint24, Huint32>},
  {NDBCOL::Mediumunsigned, NDBCOL::Bigunsigned,    check_compat_promotion,
   convert_integral< Huint24, Huint64>},
  {NDBCOL::Unsigned,       NDBCOL::Bigunsigned,    check_compat_promotion,
   convert_integral< Huint32, Huint64>},

  // integral demotions
  {NDBCOL::Smallint,       NDBCOL::Tinyint,        check_compat_lossy,
   convert_integral< Hint16, Hint8>},
  {NDBCOL::Mediumint,      NDBCOL::Tinyint,        check_compat_lossy,
   convert_integral< Hint24, Hint8>},
  {NDBCOL::Mediumint,      NDBCOL::Smallint,       check_compat_lossy,
   convert_integral< Hint24, Hint16>},
  {NDBCOL::Int,            NDBCOL::Tinyint,        check_compat_lossy,
   convert_integral< Hint32, Hint8>},
  {NDBCOL::Int,            NDBCOL::Smallint,       check_compat_lossy,
   convert_integral< Hint32, Hint16>},
  {NDBCOL::Int,            NDBCOL::Mediumint,      check_compat_lossy,
   convert_integral< Hint32, Hint24>},
  {NDBCOL::Bigint,         NDBCOL::Tinyint,        check_compat_lossy,
   convert_integral< Hint64, Hint8>},
  {NDBCOL::Bigint,         NDBCOL::Smallint,       check_compat_lossy,
   convert_integral< Hint64, Hint16>},
  {NDBCOL::Bigint,         NDBCOL::Mediumint,      check_compat_lossy,
   convert_integral< Hint64, Hint24>},
  {NDBCOL::Bigint,         NDBCOL::Int,            check_compat_lossy,
   convert_integral< Hint64, Hint32>},
  {NDBCOL::Smallunsigned,  NDBCOL::Tinyunsigned,   check_compat_lossy,
   convert_integral< Huint16, Huint8>},
  {NDBCOL::Mediumunsigned, NDBCOL::Tinyunsigned,   check_compat_lossy,
   convert_integral< Huint24, Huint8>},
  {NDBCOL::Mediumunsigned, NDBCOL::Smallunsigned,  check_compat_lossy,
   convert_integral< Huint24, Huint16>},
  {NDBCOL::Unsigned,       NDBCOL::Tinyunsigned,   check_compat_lossy,
   convert_integral< Huint32, Huint8>},
  {NDBCOL::Unsigned,       NDBCOL::Smallunsigned,  check_compat_lossy,
   convert_integral< Huint32, Huint16>},
  {NDBCOL::Unsigned,       NDBCOL::Mediumunsigned, check_compat_lossy,
   convert_integral< Huint32, Huint24>},
  {NDBCOL::Bigunsigned,    NDBCOL::Tinyunsigned,   check_compat_lossy,
   convert_integral< Huint64, Huint8>},
  {NDBCOL::Bigunsigned,    NDBCOL::Smallunsigned,  check_compat_lossy,
   convert_integral< Huint64, Huint16>},
  {NDBCOL::Bigunsigned,    NDBCOL::Mediumunsigned, check_compat_lossy,
   convert_integral< Huint64, Huint24>},
  {NDBCOL::Bigunsigned,    NDBCOL::Unsigned,       check_compat_lossy,
   convert_integral< Huint64, Huint32>},

  // integral signedness conversions
  {NDBCOL::Tinyint,        NDBCOL::Tinyunsigned,   check_compat_lossy,
   convert_integral< Hint8, Huint8>},
  {NDBCOL::Smallint,       NDBCOL::Smallunsigned,  check_compat_lossy,
   convert_integral< Hint16, Huint16>},
  {NDBCOL::Mediumint,      NDBCOL::Mediumunsigned, check_compat_lossy,
   convert_integral< Hint24, Huint24>},
  {NDBCOL::Int,            NDBCOL::Unsigned,       check_compat_lossy,
   convert_integral< Hint32, Huint32>},
  {NDBCOL::Bigint,         NDBCOL::Bigunsigned,    check_compat_lossy,
   convert_integral< Hint64, Huint64>},
  {NDBCOL::Tinyunsigned,   NDBCOL::Tinyint,        check_compat_lossy,
   convert_integral< Huint8, Hint8>},
  {NDBCOL::Smallunsigned,  NDBCOL::Smallint,       check_compat_lossy,
   convert_integral< Huint16, Hint16>},
  {NDBCOL::Mediumunsigned, NDBCOL::Mediumint,      check_compat_lossy,
   convert_integral< Huint24, Hint24>},
  {NDBCOL::Unsigned,       NDBCOL::Int,            check_compat_lossy,
   convert_integral< Huint32, Hint32>},
  {NDBCOL::Bigunsigned,    NDBCOL::Bigint,         check_compat_lossy,
   convert_integral< Huint64, Hint64>},

  // integral signedness+promotion conversions
  {NDBCOL::Tinyint,        NDBCOL::Smallunsigned,  check_compat_lossy,
   convert_integral< Hint8, Huint16>},
  {NDBCOL::Tinyint,        NDBCOL::Mediumunsigned, check_compat_lossy,
   convert_integral< Hint8, Huint24>},
  {NDBCOL::Tinyint,        NDBCOL::Unsigned,       check_compat_lossy,
   convert_integral< Hint8, Huint32>},
  {NDBCOL::Tinyint,        NDBCOL::Bigunsigned,    check_compat_lossy,
   convert_integral< Hint8, Huint64>},
  {NDBCOL::Smallint,       NDBCOL::Mediumunsigned, check_compat_lossy,
   convert_integral< Hint16, Huint24>},
  {NDBCOL::Smallint,       NDBCOL::Unsigned,       check_compat_lossy,
   convert_integral< Hint16, Huint32>},
  {NDBCOL::Smallint,       NDBCOL::Bigunsigned,    check_compat_lossy,
   convert_integral< Hint16, Huint64>},
  {NDBCOL::Mediumint,      NDBCOL::Unsigned,       check_compat_lossy,
   convert_integral< Hint24, Huint32>},
  {NDBCOL::Mediumint,      NDBCOL::Bigunsigned,    check_compat_lossy,
   convert_integral< Hint24, Huint64>},
  {NDBCOL::Int,            NDBCOL::Bigunsigned,    check_compat_lossy,
   convert_integral< Hint32, Huint64>},
  {NDBCOL::Tinyunsigned,   NDBCOL::Smallint,       check_compat_lossy,
   convert_integral< Huint8, Hint16>},
  {NDBCOL::Tinyunsigned,   NDBCOL::Mediumint,      check_compat_lossy,
   convert_integral< Huint8, Hint24>},
  {NDBCOL::Tinyunsigned,   NDBCOL::Int,            check_compat_lossy,
   convert_integral< Huint8, Hint32>},
  {NDBCOL::Tinyunsigned,   NDBCOL::Bigint,         check_compat_lossy,
   convert_integral< Huint8, Hint64>},
  {NDBCOL::Smallunsigned,  NDBCOL::Mediumint,      check_compat_lossy,
   convert_integral< Huint16, Hint24>},
  {NDBCOL::Smallunsigned,  NDBCOL::Int,            check_compat_lossy,
   convert_integral< Huint16, Hint32>},
  {NDBCOL::Smallunsigned,  NDBCOL::Bigint,         check_compat_lossy,
   convert_integral< Huint16, Hint64>},
  {NDBCOL::Mediumunsigned, NDBCOL::Int,            check_compat_lossy,
   convert_integral< Huint24, Hint32>},
  {NDBCOL::Mediumunsigned, NDBCOL::Bigint,         check_compat_lossy,
   convert_integral< Huint24, Hint64>},
  {NDBCOL::Unsigned,       NDBCOL::Bigint,         check_compat_lossy,
   convert_integral< Huint32, Hint64>},

  // integral signedness+demotion conversions
  {NDBCOL::Smallint,       NDBCOL::Tinyunsigned,   check_compat_lossy,
   convert_integral< Hint16, Huint8>},
  {NDBCOL::Mediumint,      NDBCOL::Tinyunsigned,   check_compat_lossy,
   convert_integral< Hint24, Huint8>},
  {NDBCOL::Mediumint,      NDBCOL::Smallunsigned,  check_compat_lossy,
   convert_integral< Hint24, Huint16>},
  {NDBCOL::Int,            NDBCOL::Tinyunsigned,   check_compat_lossy,
   convert_integral< Hint32, Huint8>},
  {NDBCOL::Int,            NDBCOL::Smallunsigned,  check_compat_lossy,
   convert_integral< Hint32, Huint16>},
  {NDBCOL::Int,            NDBCOL::Mediumunsigned, check_compat_lossy,
   convert_integral< Hint32, Huint24>},
  {NDBCOL::Bigint,         NDBCOL::Tinyunsigned,   check_compat_lossy,
   convert_integral< Hint64, Huint8>},
  {NDBCOL::Bigint,         NDBCOL::Smallunsigned,  check_compat_lossy,
   convert_integral< Hint64, Huint16>},
  {NDBCOL::Bigint,         NDBCOL::Mediumunsigned, check_compat_lossy,
   convert_integral< Hint64, Huint24>},
  {NDBCOL::Bigint,         NDBCOL::Unsigned,       check_compat_lossy,
   convert_integral< Hint64, Huint32>},
  {NDBCOL::Smallunsigned,  NDBCOL::Tinyint,        check_compat_lossy,
   convert_integral< Huint16, Hint8>},
  {NDBCOL::Mediumunsigned, NDBCOL::Tinyint,        check_compat_lossy,
   convert_integral< Huint24, Hint8>},
  {NDBCOL::Mediumunsigned, NDBCOL::Smallint,       check_compat_lossy,
   convert_integral< Huint24, Hint16>},
  {NDBCOL::Unsigned,       NDBCOL::Tinyint,        check_compat_lossy,
   convert_integral< Huint32, Hint8>},
  {NDBCOL::Unsigned,       NDBCOL::Smallint,       check_compat_lossy,
   convert_integral< Huint32, Hint16>},
  {NDBCOL::Unsigned,       NDBCOL::Mediumint,      check_compat_lossy,
   convert_integral< Huint32, Hint24>},
  {NDBCOL::Bigunsigned,    NDBCOL::Tinyint,        check_compat_lossy,
   convert_integral< Huint64, Hint8>},
  {NDBCOL::Bigunsigned,    NDBCOL::Smallint,       check_compat_lossy,
   convert_integral< Huint64, Hint16>},
  {NDBCOL::Bigunsigned,    NDBCOL::Mediumint,      check_compat_lossy,
   convert_integral< Huint64, Hint24>},
  {NDBCOL::Bigunsigned,    NDBCOL::Int,            check_compat_lossy,
   convert_integral< Huint64, Hint32>},

  // times with fractional seconds
  {NDBCOL::Time,           NDBCOL::Time2,          check_compat_precision,
   convert_time_time2},
  {NDBCOL::Time2,          NDBCOL::Time,           check_compat_precision,
   convert_time2_time},
  {NDBCOL::Time2,          NDBCOL::Time2,          check_compat_precision,
   convert_time2_time2},
  {NDBCOL::Datetime,       NDBCOL::Datetime2,      check_compat_precision,
   convert_datetime_datetime2},
  {NDBCOL::Datetime2,      NDBCOL::Datetime,       check_compat_precision,
   convert_datetime2_datetime},
  {NDBCOL::Datetime2,      NDBCOL::Datetime2,      check_compat_precision,
   convert_datetime2_datetime2},
  {NDBCOL::Timestamp,      NDBCOL::Timestamp2,     check_compat_precision,
   convert_timestamp_timestamp2},
  {NDBCOL::Timestamp2,     NDBCOL::Timestamp,      check_compat_precision,
   convert_timestamp2_timestamp},
  {NDBCOL::Timestamp2,     NDBCOL::Timestamp2,     check_compat_precision,
   convert_timestamp2_timestamp2},

  {NDBCOL::Undefined,      NDBCOL::Undefined,      NULL,                  NULL}
};

bool
BackupRestore::init(Uint32 tableChangesMask)
{
  release();

  if (!m_restore && !m_restore_meta && !m_restore_epoch &&
      !m_rebuild_indexes && !m_disable_indexes)
    return true;

  m_tableChangesMask = tableChangesMask;
  m_cluster_connection = new Ndb_cluster_connection(m_ndb_connectstring,
                                                    m_ndb_nodeid);
  if (m_cluster_connection == NULL)
  {
    err << "Failed to create cluster connection!!" << endl;
    return false;
  }
  m_cluster_connection->set_name(g_options.c_str());
  if(m_cluster_connection->connect(m_ndb_connect_retries - 1, m_ndb_connect_retry_delay, 1) != 0)
  {
    return false;
  }

  m_ndb = new Ndb(m_cluster_connection);

  if (m_ndb == NULL)
    return false;
  
  m_ndb->init(1024);
  if (m_ndb->waitUntilReady(30) != 0)
  {
    err << "Failed to connect to ndb!!" << endl;
    return false;
  }
  info << "Connected to ndb!!" << endl;

  m_callback = new restore_callback_t[m_parallelism];

  if (m_callback == 0)
  {
    err << "Failed to allocate callback structs" << endl;
    return false;
  }

  m_free_callback= m_callback;
  for (Uint32 i= 0; i < m_parallelism; i++) {
    m_callback[i].restore= this;
    m_callback[i].connection= 0;
    if (i > 0)
      m_callback[i-1].next= &(m_callback[i]);
  }
  m_callback[m_parallelism-1].next = 0;

  return true;
}

void BackupRestore::release()
{
  if (m_ndb)
  {
    delete m_ndb;
    m_ndb= 0;
  }

  if (m_callback)
  {
    delete [] m_callback;
    m_callback= 0;
  }

  if (m_cluster_connection)
  {
    delete m_cluster_connection;
    m_cluster_connection= 0;
  }
}

BackupRestore::~BackupRestore()
{
  release();
}

static
int 
match_blob(const char * name){
  int cnt, id1, id2;
  char buf[256];
  if((cnt = sscanf(name, "%[^/]/%[^/]/NDB$BLOB_%d_%d", buf, buf, &id1, &id2)) == 4){
    return id1;
  }
  
  return -1;
}

/**
 * Extracts the database, schema, and table name from an internal table name;
 * prints an error message and returns false in case of a format violation.
 */
static
bool
dissect_table_name(const char * qualified_table_name,
                   BaseString & db_name,
                   BaseString & schema_name,
                   BaseString & table_name) {
  Vector<BaseString> split;
  BaseString tmp(qualified_table_name);
  if (tmp.split(split, "/") != 3) {
    err << "Invalid table name format `" << qualified_table_name
        << "`" << endl;
    return false;
  }
  db_name = split[0];
  schema_name = split[1];
  table_name = split[2];
  return true;
}

/**
 * Similar method for index, only last component is relevant.
 */
static
bool
dissect_index_name(const char * qualified_index_name,
                   BaseString & db_name,
                   BaseString & schema_name,
                   BaseString & index_name) {
  Vector<BaseString> split;
  BaseString tmp(qualified_index_name);
  if (tmp.split(split, "/") != 4) {
    err << "Invalid index name format `" << qualified_index_name
        << "`" << endl;
    return false;
  }
  db_name = split[0];
  schema_name = split[1];
  index_name = split[3];
  return true;
}

/**
 * Assigns the new name for a database, if and only if to be rewritten.
 */
static
void
check_rewrite_database(BaseString & db_name) {
  const char * new_db_name;
  if (g_rewrite_databases.get(db_name.c_str(), &new_db_name))
    db_name.assign(new_db_name);
}

const NdbDictionary::Table*
BackupRestore::get_table(const TableS & tableS){
  const NdbDictionary::Table * tab = tableS.m_dictTable;
  if(m_cache.m_old_table == tab)
    return m_cache.m_new_table;
  m_cache.m_old_table = tab;

  int cnt, id1, id2;
  char db[256], schema[256];
  if (strcmp(tab->getName(), "SYSTAB_0") == 0 ||
      strcmp(tab->getName(), "sys/def/SYSTAB_0") == 0) {
    /*
      Restore SYSTAB_0 to itself
    */
    m_cache.m_new_table = tab;
  }
  else if((cnt = sscanf(tab->getName(), "%[^/]/%[^/]/NDB$BLOB_%d_%d", 
                        db, schema, &id1, &id2)) == 4){
    m_ndb->setDatabaseName(db);
    m_ndb->setSchemaName(schema);

    assert(tableS.getMainTable() != NULL);
    const TableS & mainTableS = *tableS.getMainTable();

    int mainColumnId = (int)tableS.getMainColumnId();
    assert(mainColumnId >= 0 && mainColumnId < mainTableS.getNoOfAttributes());

    const AttributeDesc & attr_desc =
      *mainTableS.getAttributeDesc(mainColumnId);
    
    BaseString::snprintf(db, sizeof(db), "NDB$BLOB_%d_%d", 
			 m_new_tables[id1]->getTableId(), attr_desc.attrId);
    
    m_cache.m_new_table = m_ndb->getDictionary()->getTable(db);
    
  } else {
    m_cache.m_new_table = m_new_tables[tab->getTableId()];
  }
  assert(m_cache.m_new_table);
  return m_cache.m_new_table;
}

// create staging table
bool
BackupRestore::prepare_staging(const TableS & tableS)
{
  NdbDictionary::Dictionary* dict = m_ndb->getDictionary();

  NdbDictionary::Table* stagingTable = tableS.m_stagingTable;
  const BaseString& stagingName = tableS.m_stagingName;

  const char* tablename = stagingName.c_str();
  BaseString db_name, schema_name, table_name;
  if (!dissect_table_name(tablename, db_name, schema_name, table_name)) {
    return false;
  }
  stagingTable->setName(table_name.c_str());

  // using defaults
  const Ndb_move_data::Opts::Tries ot;
  int createtries = 0;
  int createdelay = 0;
  while (1)
  {
    if (!(ot.maxtries == 0 || createtries < ot.maxtries))
    {
      err << "Create table " << tablename
          << ": too many temporary errors: " << createtries << endl;
      return false;
    }
    createtries++;

    m_ndb->setDatabaseName(db_name.c_str());
    m_ndb->setSchemaName(schema_name.c_str());
    if (dict->createTable(*stagingTable) != 0)
    {
      const NdbError& error = dict->getNdbError();
      if (error.status != NdbError::TemporaryError)
      {
        err << "Error: Failed to create staging source " << tablename
            << ": " << error << endl;
        return false;
      }
      err << "Temporary: Failed to create staging source " << tablename
          << ": " << error << endl;

      createdelay *= 2;
      if (createdelay < ot.mindelay)
        createdelay = ot.mindelay;
      if (createdelay > ot.maxdelay)
        createdelay = ot.maxdelay;

      info << "Sleeping " << createdelay << "ms" << endl;
      NdbSleep_MilliSleep(createdelay);
      continue;
    }
    info << "Created staging source " << tablename << endl;
    break;
  }

  const NdbDictionary::Table* tab = dict->getTable(table_name.c_str());
  if (tab == NULL)
  {
    err << "Unable to find table '" << tablename << "'"
        << " error : " << dict->getNdbError() << endl;
  }

  const NdbDictionary::Table* null = 0;
  m_new_tables.fill(tableS.m_dictTable->getTableId(), null);
  m_new_tables[tableS.m_dictTable->getTableId()] = tab;
  m_n_tables++; //??
  return true;
}

// move rows from staging to real and drop staging
bool
BackupRestore::finalize_staging(const TableS & tableS)
{
  NdbDictionary::Dictionary* dict = m_ndb->getDictionary();

  const NdbDictionary::Table* source = 0;
  const NdbDictionary::Table* target = 0;

  const char* stablename = tableS.m_stagingName.c_str();
  BaseString sdb_name, sschema_name, stable_name;
  if (!dissect_table_name(stablename, sdb_name, sschema_name, stable_name)) {
    return false;
  }
  m_ndb->setDatabaseName(sdb_name.c_str());
  m_ndb->setSchemaName(sschema_name.c_str());
  source = dict->getTable(stable_name.c_str());
  if (source == 0)
  {
    err << "Failed to find staging source " << stablename
        << ": " << dict->getNdbError() << endl;
    return false;
  }

  const char* ttablename = tableS.getTableName();
  BaseString tdb_name, tschema_name, ttable_name;
  if (!dissect_table_name(ttablename, tdb_name, tschema_name, ttable_name)) {
    return false;
  }
  m_ndb->setDatabaseName(tdb_name.c_str());
  m_ndb->setSchemaName(tschema_name.c_str());
  target = dict->getTable(ttable_name.c_str());
  if (target == 0)
  {
    err << "Failed to find staging target " << ttablename
        << ": " << dict->getNdbError() << endl;
    return false;
  }

  Ndb_move_data md;
  const Ndb_move_data::Stat& stat = md.get_stat();

  if (md.init(source, target) != 0)
  {
    const Ndb_move_data::Error& error = md.get_error();
    err << "Move data " << stablename << " to " << ttablename
        << ": " << error << endl;
    return false;
  }

  md.set_opts_flags(tableS.m_stagingFlags);

  // using defaults
  const Ndb_move_data::Opts::Tries ot;
  int tries = 0;
  int delay = 0;
  while (1)
  {
    if (!(ot.maxtries == 0 || tries < ot.maxtries))
    {
      err << "Move data " << stablename << " to " << ttablename
          << ": too many temporary errors: " << tries << endl;
      return false;
    }
    tries++;

    if (md.move_data(m_ndb) != 0)
    {
      const Ndb_move_data::Error& error = md.get_error();
      err
          << "Move data " << stablename << " to " << ttablename << " "
          << (error.is_temporary() ? "temporary error" : "permanent error")
          << " at try " << tries // default is no limit
          << " at rows moved " << stat.rows_moved
          << " total " << stat.rows_total
          << ": " << error << endl;

      if (!error.is_temporary())
        return false;

      if (stat.rows_moved == 0) // this try
        delay *= 2;
      else
        delay /= 2;
      if (delay < ot.mindelay)
        delay = ot.mindelay;
      if (delay > ot.maxdelay)
        delay = ot.maxdelay;

      info << "Sleeping " << delay << "ms" << endl;
      NdbSleep_MilliSleep(delay);
      continue;
    }

    info << "Successfully staged " << ttablename << ","
         << " moved all " << stat.rows_total << " rows" << endl;
    if ((tableS.m_stagingFlags & Ndb_move_data::Opts::MD_ATTRIBUTE_DEMOTION)
        || stat.truncated != 0) // just in case
      info << "Truncated " << stat.truncated << " attribute values" << endl;
    break;
  }

  int droptries = 0;
  int dropdelay = 0;
  while (1)
  {
    if (!(ot.maxtries == 0 || droptries < ot.maxtries))
    {
      err << "Drop table " << stablename
          << ": too many temporary errors: " << droptries << endl;
      return false;
    }
    droptries++;

    // dropTable(const Table&) is not defined ...
    m_ndb->setDatabaseName(sdb_name.c_str());
    m_ndb->setSchemaName(sschema_name.c_str());
    if (dict->dropTable(stable_name.c_str()) != 0)
    {
      const NdbError& error = dict->getNdbError();
      if (error.status != NdbError::TemporaryError)
      {
        err << "Error: Failed to drop staging source " << stablename
            << ": " << error << endl;
        return false;
      }
      err << "Temporary: Failed to drop staging source " << stablename
          << ": " << error << endl;

      dropdelay *= 2;
      if (dropdelay < ot.mindelay)
        dropdelay = ot.mindelay;
      if (dropdelay > ot.maxdelay)
        dropdelay = ot.maxdelay;

      info << "Sleeping " << dropdelay << "ms" << endl;
      NdbSleep_MilliSleep(dropdelay);
      continue;
    }
    info << "Dropped staging source " << stablename << endl;
    break;
  }
  return true;
}

bool
BackupRestore::finalize_table(const TableS & table){
  bool ret= true;
  if (!m_restore && !m_restore_meta)
    return ret;
  if (!table.have_auto_inc())
    return ret;
  // no point for staging table and below code as such would crash
  if (table.m_staging)
    return ret;

  Uint64 max_val= table.get_max_auto_val();
  do
  {
    Uint64 auto_val = ~(Uint64)0;
    int r= m_ndb->readAutoIncrementValue(get_table(table), auto_val);
    if (r == -1 && m_ndb->getNdbError().status == NdbError::TemporaryError)
    {
      NdbSleep_MilliSleep(50);
      continue; // retry
    }
    else if (r == -1 && m_ndb->getNdbError().code != 626)
    {
      ret= false;
    }
    else if ((r == -1 && m_ndb->getNdbError().code == 626) ||
             max_val+1 > auto_val || auto_val == ~(Uint64)0)
    {
      r= m_ndb->setAutoIncrementValue(get_table(table),
                                      max_val+1, false);
      if (r == -1 &&
            m_ndb->getNdbError().status == NdbError::TemporaryError)
      {
        NdbSleep_MilliSleep(50);
        continue; // retry
      }
      ret = (r == 0);
    }
    return (ret);
  } while (1);
}

bool
BackupRestore::rebuild_indexes(const TableS& table)
{
  const char *tablename = table.getTableName();

  const NdbDictionary::Table * tab = get_table(table);
  Uint32 id = tab->getObjectId();
  if (m_index_per_table.size() <= id)
    return true;

  BaseString db_name, schema_name, table_name;
  if (!dissect_table_name(tablename, db_name, schema_name, table_name)) {
    return false;
  }
  check_rewrite_database(db_name);

  m_ndb->setDatabaseName(db_name.c_str());
  m_ndb->setSchemaName(schema_name.c_str());
  NdbDictionary::Dictionary* dict = m_ndb->getDictionary();

  Vector<NdbDictionary::Index*> & indexes = m_index_per_table[id];
  for(unsigned i = 0; i<indexes.size(); i++)
  {
    const NdbDictionary::Index * const idx = indexes[i];
    const char * const idx_name = idx->getName();
    const char * const tab_name = idx->getTable();
    const NDB_TICKS start = NdbTick_getCurrentTicks();
    info << "Rebuilding index `" << idx_name << "` on table `"
      << tab_name << "` ..." << flush;
    bool done = false;
    for(int retries = 0; retries<11; retries++)
    {
      if ((dict->getIndex(idx_name, tab_name) == NULL)
          && (dict->createIndex(* idx, 1) != 0))
      {
        if(dict->getNdbError().status == NdbError::TemporaryError)
        {
          err << "retry sleep 50 ms on error " <<
                      dict->getNdbError().code << endl;
          NdbSleep_MilliSleep(50);
          continue;  // retry on temporary error
        }
        else
        {
          break;
        }
      }
      else
      {
        done = true;
        break;
      }
    }
    if(!done)
    {
      info << "FAIL!" << endl;
      err << "Rebuilding index `" << idx_name << "` on table `"
        << tab_name <<"` failed: ";
      err << dict->getNdbError() << endl;
      return false;
    }
    const NDB_TICKS stop = NdbTick_getCurrentTicks();
    const Uint64 elapsed = NdbTick_Elapsed(start,stop).seconds();
    info << "OK (" << elapsed << "s)" <<endl;
  }

  return true;
}

#ifdef NOT_USED
static bool default_nodegroups(NdbDictionary::Table *table)
{
  Uint16 *node_groups = (Uint16*)table->getFragmentData();
  Uint32 no_parts = table->getFragmentDataLen() >> 1;
  Uint32 i;

  if (node_groups[0] != 0)
    return false; 
  for (i = 1; i < no_parts; i++) 
  {
    if (node_groups[i] != NDB_UNDEF_NODEGROUP)
      return false;
  }
  return true;
}
#endif


static Uint32 get_no_fragments(Uint64 max_rows, Uint32 no_nodes)
{
  Uint32 i = 0;
  Uint32 acc_row_size = 27;
  Uint32 acc_fragment_size = 512*1024*1024;
  Uint32 no_parts= Uint32((max_rows*acc_row_size)/acc_fragment_size + 1);
  Uint32 reported_parts = no_nodes; 
  while (reported_parts < no_parts && ++i < 4 &&
         (reported_parts + no_parts) < MAX_NDB_PARTITIONS)
    reported_parts+= no_nodes;
  if (reported_parts < no_parts)
  {
    err << "Table will be restored but will not be able to handle the maximum";
    err << " amount of rows as requested" << endl;
  }
  return reported_parts;
}


static void set_default_nodegroups(NdbDictionary::Table *table)
{
  Uint32 no_parts = table->getFragmentCount();
  Uint32 node_group[MAX_NDB_PARTITIONS];
  Uint32 i;

  node_group[0] = 0;
  for (i = 1; i < no_parts; i++)
  {
    node_group[i] = NDB_UNDEF_NODEGROUP;
  }
  table->setFragmentData(node_group, no_parts);
}

Uint32 BackupRestore::map_ng(Uint32 ng)
{
  NODE_GROUP_MAP *ng_map = m_nodegroup_map;

  if (ng == NDB_UNDEF_NODEGROUP ||
      ng_map[ng].map_array[0] == NDB_UNDEF_NODEGROUP)
  {
    return ng;
  }
  else
  {
    Uint32 new_ng;
    Uint32 curr_inx = ng_map[ng].curr_index;
    Uint32 new_curr_inx = curr_inx + 1;

    assert(ng < MAX_NDB_PARTITIONS);
    assert(curr_inx < MAX_MAPS_PER_NODE_GROUP);
    assert(new_curr_inx < MAX_MAPS_PER_NODE_GROUP);

    if (new_curr_inx >= MAX_MAPS_PER_NODE_GROUP)
      new_curr_inx = 0;
    else if (ng_map[ng].map_array[new_curr_inx] == NDB_UNDEF_NODEGROUP)
      new_curr_inx = 0;
    new_ng = ng_map[ng].map_array[curr_inx];
    ng_map[ng].curr_index = new_curr_inx;
    return new_ng;
  }
}


bool BackupRestore::map_nodegroups(Uint32 *ng_array, Uint32 no_parts)
{
  Uint32 i;
  bool mapped = FALSE;
  DBUG_ENTER("map_nodegroups");

  assert(no_parts < MAX_NDB_PARTITIONS);
  for (i = 0; i < no_parts; i++)
  {
    Uint32 ng;
    ng = map_ng(ng_array[i]);
    if (ng != ng_array[i])
      mapped = TRUE;
    ng_array[i] = ng;
  }
  DBUG_RETURN(mapped);
}


static void copy_byte(const char **data, char **new_data, uint *len)
{
  **new_data = **data;
  (*data)++;
  (*new_data)++;
  (*len)++;
}


bool BackupRestore::search_replace(char *search_str, char **new_data,
                                   const char **data, const char *end_data,
                                   uint *new_data_len)
{
  uint search_str_len = (uint)strlen(search_str);
  uint inx = 0;
  bool in_delimiters = FALSE;
  bool escape_char = FALSE;
  char start_delimiter = 0;
  DBUG_ENTER("search_replace");

  do
  {
    char c = **data;
    copy_byte(data, new_data, new_data_len);
    if (escape_char)
    {
      escape_char = FALSE;
    }
    else if (in_delimiters)
    {
      if (c == start_delimiter)
        in_delimiters = FALSE;
    }
    else if (c == '\'' || c == '\"')
    {
      in_delimiters = TRUE;
      start_delimiter = c;
    }
    else if (c == '\\')
    {
      escape_char = TRUE;
    }
    else if (c == search_str[inx])
    {
      inx++;
      if (inx == search_str_len)
      {
        bool found = FALSE;
        uint number = 0;
        while (*data != end_data)
        {
          if (isdigit(**data))
          {
            found = TRUE;
            number = (10 * number) + (**data);
            if (number > MAX_NDB_NODES)
              break;
          }
          else if (found)
          {
            /*
               After long and tedious preparations we have actually found
               a node group identifier to convert. We'll use the mapping
               table created for node groups and then insert the new number
               instead of the old number.
            */
            uint temp = map_ng(number);
            int no_digits = 0;
            char digits[10];
            while (temp != 0)
            {
              digits[no_digits] = temp % 10;
              no_digits++;
              temp/=10;
            }
            for (no_digits--; no_digits >= 0; no_digits--)
            {
              **new_data = digits[no_digits];
              *new_data_len+=1;
            }
            DBUG_RETURN(FALSE); 
          }
          else
            break;
          (*data)++;
        }
        DBUG_RETURN(TRUE);
      }
    }
    else
      inx = 0;
  } while (*data < end_data);
  DBUG_RETURN(FALSE);
}

bool BackupRestore::map_in_frm(char *new_data, const char *data,
                                       uint data_len, uint *new_data_len)
{
  const char *end_data= data + data_len;
  const char *end_part_data;
  const char *part_data;
  char *extra_ptr;
  uint start_key_definition_len = uint2korr(data + 6);
  uint key_definition_len = uint4korr(data + 47);
  uint part_info_len;
  DBUG_ENTER("map_in_frm");

  if (data_len < 4096) goto error;
  extra_ptr = (char*)data + start_key_definition_len + key_definition_len;
  if ((int)data_len < ((extra_ptr - data) + 2)) goto error;
  extra_ptr = extra_ptr + 2 + uint2korr(extra_ptr);
  if ((int)data_len < ((extra_ptr - data) + 2)) goto error;
  extra_ptr = extra_ptr + 2 + uint2korr(extra_ptr);
  if ((int)data_len < ((extra_ptr - data) + 4)) goto error;
  part_info_len = uint4korr(extra_ptr);
  part_data = extra_ptr + 4;
  if ((int)data_len < ((part_data + part_info_len) - data)) goto error;
 
  do
  {
    copy_byte(&data, &new_data, new_data_len);
  } while (data < part_data);
  end_part_data = part_data + part_info_len;
  do
  {
    if (search_replace((char*)" NODEGROUP = ", &new_data, &data,
                       end_part_data, new_data_len))
      goto error;
  } while (data != end_part_data);
  do
  {
    copy_byte(&data, &new_data, new_data_len);
  } while (data < end_data);
  DBUG_RETURN(FALSE);
error:
  DBUG_RETURN(TRUE);
}


bool BackupRestore::translate_frm(NdbDictionary::Table *table)
{
  uchar *pack_data, *data, *new_pack_data;
  char *new_data;
  uint new_data_len;
  size_t data_len, new_pack_len;
  uint no_parts, extra_growth;
  DBUG_ENTER("translate_frm");

  pack_data = (uchar*) table->getFrmData();
  no_parts = table->getFragmentCount();
  /*
    Add max 4 characters per partition to handle worst case
    of mapping from single digit to 5-digit number.
    Fairly future-proof, ok up to 99999 node groups.
  */
  extra_growth = no_parts * 4;
  if (uncompress_serialized_meta_data(pack_data, table->getFrmLength(),
                                      &data, &data_len))
  {
    DBUG_RETURN(TRUE);
  }
  if ((new_data = (char*) malloc(data_len + extra_growth)))
  {
    DBUG_RETURN(TRUE);
  }
  if (map_in_frm(new_data, (const char*)data, (uint)data_len, &new_data_len))
  {
    free(new_data);
    DBUG_RETURN(TRUE);
  }
  if (compress_serialized_meta_data(reinterpret_cast<uchar *>(new_data),
                                    new_data_len, &new_pack_data,
                                    &new_pack_len))
  {
    free(new_data);
    DBUG_RETURN(TRUE);
  }
  table->setFrm(new_pack_data, (Uint32)new_pack_len);
  DBUG_RETURN(FALSE);
}

#include <signaldata/DictTabInfo.hpp>

bool
BackupRestore::object(Uint32 type, const void * ptr)
{
  if (!m_restore_meta)
    return true;
  
  NdbDictionary::Dictionary* dict = m_ndb->getDictionary();
  switch(type){
  case DictTabInfo::Tablespace:
  {
    NdbDictionary::Tablespace old(*(NdbDictionary::Tablespace*)ptr);

    Uint32 id = old.getObjectId();

    if (!m_no_restore_disk)
    {
      NdbDictionary::LogfileGroup * lg = m_logfilegroups[old.getDefaultLogfileGroupId()];
      old.setDefaultLogfileGroup(* lg);
      info << "Creating tablespace: " << old.getName() << "..." << flush;
      int ret = dict->createTablespace(old);
      if (ret)
      {
	NdbError errobj= dict->getNdbError();
	info << "FAILED" << endl;
        err << "Create tablespace failed: " << old.getName() << ": " << errobj << endl;
	return false;
      }
      info << "done" << endl;
    }
    
    NdbDictionary::Tablespace curr = dict->getTablespace(old.getName());
    NdbError errobj = dict->getNdbError();
    if ((int) errobj.classification == (int) ndberror_cl_none)
    {
      NdbDictionary::Tablespace* currptr = new NdbDictionary::Tablespace(curr);
      NdbDictionary::Tablespace * null = 0;
      m_tablespaces.set(currptr, id, null);
      debug << "Retreived tablespace: " << currptr->getName() 
	    << " oldid: " << id << " newid: " << currptr->getObjectId() 
	    << " " << (void*)currptr << endl;
      m_n_tablespace++;
      return true;
    }
    
    err << "Failed to retrieve tablespace \"" << old.getName() << "\": "
	<< errobj << endl;
    
    return false;
    break;
  }
  case DictTabInfo::LogfileGroup:
  {
    NdbDictionary::LogfileGroup old(*(NdbDictionary::LogfileGroup*)ptr);
    
    Uint32 id = old.getObjectId();
    
    if (!m_no_restore_disk)
    {
      info << "Creating logfile group: " << old.getName() << "..." << flush;
      int ret = dict->createLogfileGroup(old);
      if (ret)
      {
	NdbError errobj= dict->getNdbError();
	info << "FAILED" << endl;
        err << "Create logfile group failed: " << old.getName() << ": " << errobj << endl;
	return false;
      }
      info << "done" << endl;
    }
    
    NdbDictionary::LogfileGroup curr = dict->getLogfileGroup(old.getName());
    NdbError errobj = dict->getNdbError();
    if ((int) errobj.classification == (int) ndberror_cl_none)
    {
      NdbDictionary::LogfileGroup* currptr = 
	new NdbDictionary::LogfileGroup(curr);
      NdbDictionary::LogfileGroup * null = 0;
      m_logfilegroups.set(currptr, id, null);
      debug << "Retreived logfile group: " << currptr->getName() 
	    << " oldid: " << id << " newid: " << currptr->getObjectId() 
	    << " " << (void*)currptr << endl;
      m_n_logfilegroup++;
      return true;
    }
    
    err << "Failed to retrieve logfile group \"" << old.getName() << "\": "
	<< errobj << endl;
    
    return false;
    break;
  }
  case DictTabInfo::Datafile:
  {
    if (!m_no_restore_disk)
    {
      NdbDictionary::Datafile old(*(NdbDictionary::Datafile*)ptr);
      NdbDictionary::ObjectId objid;
      old.getTablespaceId(&objid);
      NdbDictionary::Tablespace * ts = m_tablespaces[objid.getObjectId()];
      debug << "Connecting datafile " << old.getPath() 
	    << " to tablespace: oldid: " << objid.getObjectId()
	    << " newid: " << ts->getObjectId() << endl;
      old.setTablespace(* ts);
      info << "Creating datafile \"" << old.getPath() << "\"..." << flush;
      if (dict->createDatafile(old))
      {
	NdbError errobj= dict->getNdbError();
	info << "FAILED" << endl;
        err << "Create datafile failed: " << old.getPath() << ": " << errobj << endl;
	return false;
      }
      info << "done" << endl;
      m_n_datafile++;
    }
    return true;
    break;
  }
  case DictTabInfo::Undofile:
  {
    if (!m_no_restore_disk)
    {
      NdbDictionary::Undofile old(*(NdbDictionary::Undofile*)ptr);
      NdbDictionary::ObjectId objid;
      old.getLogfileGroupId(&objid);
      NdbDictionary::LogfileGroup * lg = m_logfilegroups[objid.getObjectId()];
      debug << "Connecting undofile " << old.getPath() 
	    << " to logfile group: oldid: " << objid.getObjectId()
	    << " newid: " << lg->getObjectId() 
	    << " " << (void*)lg << endl;
      old.setLogfileGroup(* lg);
      info << "Creating undofile \"" << old.getPath() << "\"..." << flush;
      if (dict->createUndofile(old))
      {
	NdbError errobj= dict->getNdbError();
	info << "FAILED" << endl;
        err << "Create undofile failed: " << old.getPath() << ": " << errobj << endl;
	return false;
      }
      info << "done" << endl;
      m_n_undofile++;
    }
    return true;
    break;
  }
  case DictTabInfo::HashMap:
  {
    NdbDictionary::HashMap old(*(NdbDictionary::HashMap*)ptr);

    Uint32 id = old.getObjectId();

    if (m_restore_meta)
    {
      int ret = dict->createHashMap(old);
      if (ret == 0)
      {
        info << "Created hashmap: " << old.getName() << endl;
      }
      else
      {
        NdbError errobj = dict->getNdbError();
        // We ignore schema already exists, this is fine
        if (errobj.code != 721)
        {
          err << "Could not create hashmap \"" << old.getName() << "\": "
              << errobj << endl;
          return false;
        }
      }
    }

    NdbDictionary::HashMap curr;
    if (dict->getHashMap(curr, old.getName()) == 0)
    {
      NdbDictionary::HashMap* currptr =
        new NdbDictionary::HashMap(curr);
      NdbDictionary::HashMap * null = 0;
      m_hashmaps.set(currptr, id, null);
      debug << "Retreived hashmap: " << currptr->getName()
            << " oldid: " << id << " newid: " << currptr->getObjectId()
            << " " << (void*)currptr << endl;
      return true;
    }

    NdbError errobj = dict->getNdbError();
    err << "Failed to retrieve hashmap \"" << old.getName() << "\": "
	<< errobj << endl;

    return false;
  }
  case DictTabInfo::ForeignKey: // done after tables
  {
    return true;
  }
  default:
  {
    err << "Unknown object type: " << type << endl;
    break;
  }
  }
  return true;
}

bool
BackupRestore::has_temp_error(){
  return m_temp_error;
}

bool
BackupRestore::update_apply_status(const RestoreMetaData &metaData)
{
  if (!m_restore_epoch)
    return true;

  bool result= false;
  unsigned apply_table_format= 0;

  m_ndb->setDatabaseName(NDB_REP_DB);
  m_ndb->setSchemaName("def");

  NdbDictionary::Dictionary *dict= m_ndb->getDictionary();
  const NdbDictionary::Table *ndbtab= dict->getTable(NDB_APPLY_TABLE);
  if (!ndbtab)
  {
    err << NDB_APPLY_TABLE << ": "
	<< dict->getNdbError() << endl;
    return false;
  }
  if (ndbtab->getColumn(0)->getType() == NdbDictionary::Column::Unsigned &&
      ndbtab->getColumn(1)->getType() == NdbDictionary::Column::Bigunsigned)
  {
    if (ndbtab->getNoOfColumns() == 2)
    {
      apply_table_format= 1;
    }
    else if
      (ndbtab->getColumn(2)->getType() == NdbDictionary::Column::Varchar &&
       ndbtab->getColumn(3)->getType() == NdbDictionary::Column::Bigunsigned &&
       ndbtab->getColumn(4)->getType() == NdbDictionary::Column::Bigunsigned)
    {
      apply_table_format= 2;
    }
  }
  if (apply_table_format == 0)
  {
    err << NDB_APPLY_TABLE << " has wrong format\n";
    return false;
  }

  Uint32 server_id= 0;
  Uint64 epoch= Uint64(metaData.getStopGCP());
  Uint32 version= metaData.getNdbVersion();

  /**
   * Bug#XXX, stopGCP is not really stop GCP, but stopGCP - 1
   */
  epoch += 1;

  if (version >= NDBD_MICRO_GCP_63 ||
      (version >= NDBD_MICRO_GCP_62 && getMinor(version) == 2))
  {
    epoch<<= 32; // Only gci_hi is saved...

    /**
     * Backup contains all epochs with those top bits,
     * so we indicate that with max setting
     */
    epoch += (Uint64(1) << 32) - 1;
  }

  Uint64 zero= 0;
  char empty_string[1];
  empty_string[0]= 0;
  NdbTransaction * trans= m_ndb->startTransaction();
  if (!trans)
  {
    err << NDB_APPLY_TABLE << ": "
	<< m_ndb->getNdbError() << endl;
    return false;
  }
  NdbOperation * op= trans->getNdbOperation(ndbtab);
  if (!op)
  {
    err << NDB_APPLY_TABLE << ": "
	<< trans->getNdbError() << endl;
    goto err;
  }
  if (op->writeTuple() ||
      op->equal(0u, (const char *)&server_id, sizeof(server_id)) ||
      op->setValue(1u, (const char *)&epoch, sizeof(epoch)))
  {
    err << NDB_APPLY_TABLE << ": "
	<< op->getNdbError() << endl;
    goto err;
  }
  if ((apply_table_format == 2) &&
      (op->setValue(2u, (const char *)&empty_string, 1) ||
       op->setValue(3u, (const char *)&zero, sizeof(zero)) ||
       op->setValue(4u, (const char *)&zero, sizeof(zero))))
  {
    err << NDB_APPLY_TABLE << ": "
	<< op->getNdbError() << endl;
    goto err;
  }
  if (trans->execute(NdbTransaction::Commit))
  {
    err << NDB_APPLY_TABLE << ": "
	<< trans->getNdbError() << endl;
    goto err;
  }
  result= true;
err:
  m_ndb->closeTransaction(trans);
  return result;
}

bool
BackupRestore::report_started(unsigned backup_id, unsigned node_id)
{
  if (m_ndb)
  {
    Uint32 data[3];
    data[0]= NDB_LE_RestoreStarted;
    data[1]= backup_id;
    data[2]= node_id;
    Ndb_internal::send_event_report(false /* has lock */, m_ndb, data, 3);
  }
  return true;
}

bool
BackupRestore::report_meta_data(unsigned backup_id, unsigned node_id)
{
  if (m_ndb)
  {
    Uint32 data[8];
    data[0]= NDB_LE_RestoreMetaData;
    data[1]= backup_id;
    data[2]= node_id;
    data[3]= m_n_tables;
    data[4]= m_n_tablespace;
    data[5]= m_n_logfilegroup;
    data[6]= m_n_datafile;
    data[7]= m_n_undofile;
    Ndb_internal::send_event_report(false /* has lock */, m_ndb, data, 8);
  }
  return true;
}
bool
BackupRestore::report_data(unsigned backup_id, unsigned node_id)
{
  if (m_ndb)
  {
    Uint32 data[7];
    data[0]= NDB_LE_RestoreData;
    data[1]= backup_id;
    data[2]= node_id;
    data[3]= m_dataCount & 0xFFFFFFFF;
    data[4]= 0;
    data[5]= (Uint32)(m_dataBytes & 0xFFFFFFFF);
    data[6]= (Uint32)((m_dataBytes >> 32) & 0xFFFFFFFF);
    Ndb_internal::send_event_report(false /* has lock */, m_ndb, data, 7);
  }
  return true;
}

bool
BackupRestore::report_log(unsigned backup_id, unsigned node_id)
{
  if (m_ndb)
  {
    Uint32 data[7];
    data[0]= NDB_LE_RestoreLog;
    data[1]= backup_id;
    data[2]= node_id;
    data[3]= m_logCount & 0xFFFFFFFF;
    data[4]= 0;
    data[5]= (Uint32)(m_logBytes & 0xFFFFFFFF);
    data[6]= (Uint32)((m_logBytes >> 32) & 0xFFFFFFFF);
    Ndb_internal::send_event_report(false /* has lock */, m_ndb, data, 7);
  }
  return true;
}

bool
BackupRestore::report_completed(unsigned backup_id, unsigned node_id)
{
  if (m_ndb)
  {
    Uint32 data[3];
    data[0]= NDB_LE_RestoreCompleted;
    data[1]= backup_id;
    data[2]= node_id;
    Ndb_internal::send_event_report(false /* has lock */, m_ndb, data, 3);
  }
  return true;
}

bool
BackupRestore::column_compatible_check(const char* tableName, 
                                       const NDBCOL* backupCol, 
                                       const NDBCOL* dbCol)
{
  if (backupCol->equal(*dbCol))
    return true;

  /* Something is different between the columns, but some differences don't
   * matter.
   * Investigate which parts are different, and inform user
   */
  bool similarEnough = true;

  /* We check similar things to NdbColumnImpl::equal() here */
  if (strcmp(backupCol->getName(), dbCol->getName()) != 0)
  {
    info << "Column " << tableName << "." << backupCol->getName()
         << " has different name in DB (" << dbCol->getName() << ")"
         << endl;
    similarEnough = false;
  }
  
  if (backupCol->getType() != dbCol->getType())
  {
    info << "Column " << tableName << "." << backupCol->getName()
         << (" has different type in DB; promotion or lossy type conversion"
             " (demotion, signed/unsigned) may be required.") << endl;
    similarEnough = false;
  }

  if (backupCol->getPrimaryKey() != dbCol->getPrimaryKey())
  {
    info << "Column " << tableName << "." << backupCol->getName()
         << (dbCol->getPrimaryKey()?" is":" is not")
         << " a primary key in the DB." << endl;
    similarEnough = false;
  }
  else
  {
    if (backupCol->getPrimaryKey())
    {
      if (backupCol->getDistributionKey() != dbCol->getDistributionKey())
      {
        info << "Column " << tableName << "." << backupCol->getName()
             << (dbCol->getDistributionKey()?" is":" is not")
             << " a distribution key in the DB." << endl;
        /* Not a problem for restore though */
      }
    }
  }

  if (backupCol->getNullable() != dbCol->getNullable())
  {
    info << "Column " << tableName << "." << backupCol->getName()
         << (dbCol->getNullable()?" is":" is not")
         << " nullable in the DB." << endl;
    similarEnough = false;
  }

  if (backupCol->getPrecision() != dbCol->getPrecision())
  {
    info << "Column " << tableName << "." << backupCol->getName()
         << " precision is different in the DB" << endl;
    similarEnough = false;
  }

  if (backupCol->getScale() != dbCol->getScale())
  {
    info <<  "Column " << tableName << "." << backupCol->getName()
         << " scale is different in the DB" << endl;
    similarEnough = false;
  }

  if (backupCol->getLength() != dbCol->getLength())
  {
    info <<  "Column " << tableName << "." << backupCol->getName()
         << " length is different in the DB" << endl;
    similarEnough = false;
  }

  if (backupCol->getCharset() != dbCol->getCharset())
  {
    info <<  "Column " << tableName << "." << backupCol->getName()
         << " charset is different in the DB" << endl;
    similarEnough = false;
  }
  
  if (backupCol->getAutoIncrement() != dbCol->getAutoIncrement())
  {
    info << "Column " << tableName << "." << backupCol->getName()
         << (dbCol->getAutoIncrement()?" is":" is not")
         << " AutoIncrementing in the DB" << endl;
    /* TODO : Can this be ignored? */
    similarEnough = false;
  }
  
  {
    unsigned int backupDefaultLen, dbDefaultLen;
    const void *backupDefaultPtr, *dbDefaultPtr;
    backupDefaultPtr = backupCol->getDefaultValue(&backupDefaultLen);
    dbDefaultPtr = dbCol->getDefaultValue(&dbDefaultLen);
    
    if ((backupDefaultLen != dbDefaultLen) ||
        (memcmp(backupDefaultPtr, dbDefaultPtr, backupDefaultLen) != 0))
    {
      info << "Column " << tableName << "." << backupCol->getName()
           << " Default value is different in the DB" << endl;
      /* This doesn't matter */
    }
  }

  if (backupCol->getArrayType() != dbCol->getArrayType())
  {
    info << "Column " << tableName << "." << backupCol->getName()
         << " ArrayType is different in the DB" << endl;
    similarEnough = false;
  }

  if (backupCol->getStorageType() != dbCol->getStorageType())
  {
    info << "Column " << tableName << "." << backupCol->getName()
         << " Storagetype is different in the DB" << endl;
    /* This doesn't matter */
  }

  if (backupCol->getBlobVersion() != dbCol->getBlobVersion())
  {
    info << "Column " << tableName << "." << backupCol->getName()
         << " Blob version is different in the DB" << endl;
    similarEnough = false;
  }

  if (backupCol->getDynamic() != dbCol->getDynamic())
  {
    info << "Column " << tableName << "." << backupCol->getName()
         << (dbCol->getDynamic()?" is":" is not")
         << " Dynamic in the DB" << endl;
    /* This doesn't matter */
  }

  if (similarEnough)
    info << "  Difference(s) will be ignored during restore." << endl;
  else
    info << "  Difference(s) cannot be ignored.  Cannot restore this column as is." << endl;

  return similarEnough;
}

bool is_array(NDBCOL::Type type)
{
  if (type == NDBCOL::Char ||
      type == NDBCOL::Binary ||
      type == NDBCOL::Varchar ||
      type == NDBCOL::Varbinary ||
      type == NDBCOL::Longvarchar ||
      type == NDBCOL::Longvarbinary)
  {
    return true;
  }
  return false;
 
}

bool
BackupRestore::check_blobs(TableS & tableS)
{
  /**
   * For blob tables, check if there is a conversion on any PK of the main table.
   * If there is, the blob table PK needs the same conversion as the main table PK.
   * Copy the conversion to the blob table. 
   */
  if(match_blob(tableS.getTableName()) == -1)
    return true;

  int mainColumnId = tableS.getMainColumnId();
  const TableS *mainTableS = tableS.getMainTable();
  if(mainTableS->m_dictTable->getColumn(mainColumnId)->getBlobVersion() == NDB_BLOB_V1)
    return true; /* only to make old ndb_restore_compat* tests on v1 blobs pass */

  /* check all PK columns in v2 blob table */
  for(int i=0; i<tableS.m_dictTable->getNoOfColumns(); i++)
  {
    NDBCOL *col = tableS.m_dictTable->getColumn(i);
    AttributeDesc *attrDesc = tableS.getAttributeDesc(col->getAttrId());
  
    /* get corresponding pk column in main table */
    NDBCOL *mainCol = mainTableS->m_dictTable->getColumn(col->getName());
    if(!mainCol || !mainCol->getPrimaryKey()) 
      return true; /* no more PKs */

    int mainTableAttrId = mainCol->getAttrId();
    AttributeDesc *mainTableAttrDesc = mainTableS->getAttributeDesc(mainTableAttrId);
    if(mainTableAttrDesc->convertFunc)
    {
      /* copy convertFunc from main table PK to blob table PK */
      attrDesc->convertFunc = mainTableAttrDesc->convertFunc;     
      attrDesc->parameter = malloc(mainTableAttrDesc->parameterSz);
      memcpy(attrDesc->parameter, mainTableAttrDesc->parameter, mainTableAttrDesc->parameterSz);
    }
  }
  return true;
}

bool
BackupRestore::table_compatible_check(TableS & tableS)
{
  if (!m_restore)
    return true;

  const char *tablename = tableS.getTableName();

  if(tableS.m_dictTable == NULL){
    ndbout<<"Table %s has no m_dictTable " << tablename << endl;
    return false;
  }
  /**
   * Ignore blob tables
   */
  if(match_blob(tablename) >= 0)
    return true;

  const NdbTableImpl & tmptab = NdbTableImpl::getImpl(* tableS.m_dictTable);
  if ((int) tmptab.m_indexType != (int) NdbDictionary::Index::Undefined)
  {
    if((int) tmptab.m_indexType == (int) NdbDictionary::Index::UniqueHashIndex)
    {
      BaseString dummy1, dummy2, indexname;
      dissect_index_name(tablename, dummy1, dummy2, indexname);
      ndbout << "WARNING: Table " << tmptab.m_primaryTable.c_str() << " contains unique index " << indexname.c_str() << ". ";
      ndbout << "This can cause ndb_restore failures with duplicate key errors while restoring data. ";
      ndbout << "To avoid duplicate key errors, use --disable-indexes before restoring data ";
      ndbout << "and --rebuild-indexes after data is restored." << endl;
    }
    return true;
  }

  BaseString db_name, schema_name, table_name;
  if (!dissect_table_name(tablename, db_name, schema_name, table_name)) {
    return false;
  }
  check_rewrite_database(db_name);

  m_ndb->setDatabaseName(db_name.c_str());
  m_ndb->setSchemaName(schema_name.c_str());

  NdbDictionary::Dictionary* dict = m_ndb->getDictionary();
  const NdbDictionary::Table* tab = dict->getTable(table_name.c_str());
  if(tab == 0){
    err << "Unable to find table: " << table_name 
        << " error: " << dict->getNdbError().code << endl;
    return false;
  }

  /**
   * remap column(s) based on column-names
   */
  for (int i = 0; i<tableS.m_dictTable->getNoOfColumns(); i++)
  {
    AttributeDesc * attr_desc = tableS.getAttributeDesc(i);
    const NDBCOL * col_in_backup = tableS.m_dictTable->getColumn(i);
    const NDBCOL * col_in_kernel = tab->getColumn(col_in_backup->getName());

    if (col_in_kernel == 0)
    {
      if ((m_tableChangesMask & TCM_EXCLUDE_MISSING_COLUMNS) == 0)
      {
        ndbout << "Missing column("
               << tableS.m_dictTable->getName() << "."
               << col_in_backup->getName()
               << ") in DB and exclude-missing-columns not specified" << endl;
        return false;
      }

      info << "Column in backup ("
           << tableS.m_dictTable->getName() << "."
           << col_in_backup->getName()
           << ") missing in DB.  Excluding column from restore." << endl;

      attr_desc->m_exclude = true;
    }
    else
    {
      attr_desc->attrId = col_in_kernel->getColumnNo();
    }
  }

  for (int i = 0; i<tab->getNoOfColumns(); i++)
  {
    const NDBCOL * col_in_kernel = tab->getColumn(i);
    const NDBCOL * col_in_backup =
      tableS.m_dictTable->getColumn(col_in_kernel->getName());

    if (col_in_backup == 0)
    {
      if ((m_tableChangesMask & TCM_EXCLUDE_MISSING_COLUMNS) == 0)
      {
        ndbout << "Missing column("
               << tableS.m_dictTable->getName() << "."
               << col_in_kernel->getName()
               << ") in backup and exclude-missing-columns not specified"
               << endl;
        return false;
      }

      /**
       * only nullable or defaulted non primary key columns can be missing from backup
       *
       */
      if (col_in_kernel->getPrimaryKey() ||
          ((col_in_kernel->getNullable() == false) &&
           (col_in_kernel->getDefaultValue() == NULL)))
      {
        ndbout << "Missing column("
               << tableS.m_dictTable->getName() << "."
               << col_in_kernel->getName()
               << ") in backup is primary key or not nullable or defaulted in DB"
               << endl;
        return false;
      }

      info << "Column in DB ("
           << tableS.m_dictTable->getName() << "."
           << col_in_kernel->getName()
           << ") missing in Backup.  Will be set to "
           << ((col_in_kernel->getDefaultValue() == NULL)?"Null":"Default value")
           << "." << endl;
    }
  }

  AttrCheckCompatFunc attrCheckCompatFunc = NULL;
  for(int i = 0; i<tableS.m_dictTable->getNoOfColumns(); i++)
  {
    AttributeDesc * attr_desc = tableS.getAttributeDesc(i);
    attr_desc->staging = false;
    if (attr_desc->m_exclude)
      continue;

    const NDBCOL * col_in_kernel = tab->getColumn(attr_desc->attrId);
    const NDBCOL * col_in_backup = tableS.m_dictTable->getColumn(i);

    if(column_compatible_check(tablename,
                               col_in_backup, 
                               col_in_kernel))
    {
      continue;
    }

    NDBCOL::Type type_in_backup = col_in_backup->getType();
    NDBCOL::Type type_in_kernel = col_in_kernel->getType();
    attrCheckCompatFunc = get_attr_check_compatability(type_in_backup,
                                                       type_in_kernel);
    AttrConvType compat
      = (attrCheckCompatFunc == NULL ? ACT_UNSUPPORTED
         : attrCheckCompatFunc(*col_in_backup, *col_in_kernel));
    switch (compat) {
    case ACT_UNSUPPORTED:
      {
        err << "Table: "<< tablename
            << " column: " << col_in_backup->getName()
            << " incompatible with kernel's definition" << endl;
        return false;
      }
    case ACT_PRESERVING:
      if ((m_tableChangesMask & TCM_ATTRIBUTE_PROMOTION) == 0)
      {
        err << "Table: "<< tablename
            << " column: " << col_in_backup->getName()
            << " promotable to kernel's definition but option"
            << " promote-attributes not specified" << endl;
        return false;
      }
      break;
    case ACT_LOSSY:
      if ((m_tableChangesMask & TCM_ATTRIBUTE_DEMOTION) == 0)
      {
        err << "Table: "<< tablename
            << " column: " << col_in_backup->getName()
            << " convertable to kernel's definition but option"
            << " lossy-conversions not specified" << endl;
        return false;
      }
      break;
    case ACT_STAGING_PRESERVING:
      if ((m_tableChangesMask & TCM_ATTRIBUTE_PROMOTION) == 0)
      {
        err << "Table: "<< tablename
            << " column: " << col_in_backup->getName()
            << " promotable to kernel's definition via staging but option"
            << " promote-attributes not specified" << endl;
        return false;
      }
      attr_desc->staging = true;
      tableS.m_staging = true;
      tableS.m_stagingFlags |= Ndb_move_data::Opts::MD_ATTRIBUTE_PROMOTION;
      break;
    case ACT_STAGING_LOSSY:
      if ((m_tableChangesMask & TCM_ATTRIBUTE_DEMOTION) == 0)
      {
        err << "Table: "<< tablename
            << " column: " << col_in_backup->getName()
            << " convertable to kernel's definition via staging but option"
            << " lossy-conversions not specified" << endl;
        return false;
      }
      attr_desc->staging = true;
      tableS.m_staging = true;
      tableS.m_stagingFlags |= Ndb_move_data::Opts::MD_ATTRIBUTE_DEMOTION;
      break;
    default:
      err << "internal error: illegal value of compat = " << compat << endl;
      assert(false);
      return false;
    };

    attr_desc->convertFunc = get_convert_func(type_in_backup,
                                              type_in_kernel);
    Uint32 m_attrSize = NdbColumnImpl::getImpl(*col_in_kernel).m_attrSize;
    Uint32 m_arraySize = NdbColumnImpl::getImpl(*col_in_kernel).m_arraySize;

    // use a char_n_padding_struct to pass length information to convert()
    if (type_in_backup == NDBCOL::Char ||
        type_in_backup == NDBCOL::Binary ||
        type_in_backup == NDBCOL::Bit ||
        type_in_backup == NDBCOL::Varchar ||
        type_in_backup == NDBCOL::Longvarchar ||
        type_in_backup == NDBCOL::Varbinary ||
        type_in_backup == NDBCOL::Longvarbinary)
    {
      unsigned int size = sizeof(struct char_n_padding_struct) +
        m_attrSize * m_arraySize;
      struct char_n_padding_struct *s = (struct char_n_padding_struct *)
        malloc(size +2);
      if (!s)
      {
        err << "No more memory available!" << endl;
        exitHandler();
      }
      s->n_old = (attr_desc->size * attr_desc->arraySize) / 8;
      s->n_new = m_attrSize * m_arraySize;
      memset(s->new_row, 0 , m_attrSize * m_arraySize + 2);
      attr_desc->parameter = s;
      attr_desc->parameterSz = size + 2;
    }
    else if (type_in_backup == NDBCOL::Time ||
             type_in_backup == NDBCOL::Datetime ||
             type_in_backup == NDBCOL::Timestamp ||
             type_in_backup == NDBCOL::Time2 ||
             type_in_backup == NDBCOL::Datetime2 ||
             type_in_backup == NDBCOL::Timestamp2)
    {
      const unsigned int maxdata = 8;
      unsigned int size = sizeof(struct char_n_padding_struct) + maxdata;
      struct char_n_padding_struct *s = (struct char_n_padding_struct *)
        malloc(size);
      if (!s)
      {
        err << "No more memory available!" << endl;
        exitHandler();
      }
      s->n_old = col_in_backup->getPrecision();
      s->n_new = col_in_kernel->getPrecision();
      memset(s->new_row, 0 , maxdata);
      attr_desc->parameter = s;
    }
    else
    {
      unsigned int size = m_attrSize * m_arraySize;
      attr_desc->parameter = malloc(size + 2);
      if (!attr_desc->parameter)
      {
        err << "No more memory available!" << endl;
        exitHandler();
      }
      memset(attr_desc->parameter, 0, size + 2);
      attr_desc->parameterSz = size + 2;
    }

    info << "Data for column "
         << tablename << "."
         << col_in_backup->getName()
         << " will be converted from Backup type into DB type." << endl;
  }

  if (tableS.m_staging)
  {
    // fully qualified name, dissected at createTable()
    BaseString& stagingName = tableS.m_stagingName;
    stagingName.assfmt("%s%s%d", tableS.getTableName(),
                       NDB_RESTORE_STAGING_SUFFIX, m_backup_nodeid);

    NdbDictionary::Table* stagingTable = new NdbDictionary::Table;

    // handle very many rows
    stagingTable->setFragmentType(tab->getFragmentType());
    // XXX not sure about this
    if (tab->getFragmentType() == NdbDictionary::Table::HashMapPartition &&
        !tab->getDefaultNoPartitionsFlag())
    {
      stagingTable->setDefaultNoPartitionsFlag(false);
      stagingTable->setFragmentCount(tab->getFragmentCount());
      stagingTable->setFragmentData(0, 0);
    }

    // if kernel is DD, staging will be too
    bool kernel_is_dd = false;
    Uint32 ts_id = ~(Uint32)0;
    if (tab->getTablespace(&ts_id))
    {
      // must be an initialization
      NdbDictionary::Tablespace ts = dict->getTablespace(ts_id);
      const char* ts_name = ts.getName();
      // how to detect error?
      if (strlen(ts_name) == 0)
      {
        err << "Kernel table " << tablename
            << ": Failed to fetch tablespace id=" << ts_id
            << ": " << dict->getNdbError() << endl;
        return false;
      }
      info << "Kernel table " << tablename
           << " tablespace " << ts_name << endl;
      stagingTable->setTablespaceName(ts_name);
      kernel_is_dd = true;
    }

    /*
     * Staging table is the table in backup, omit excluded columns.
     * Reset column mappings and convert methods.
     */
    int j = 0;
    for (int i = 0; i < tableS.m_dictTable->getNoOfColumns(); i++)
    {
      AttributeDesc * attr_desc = tableS.getAttributeDesc(i);
      const NDBCOL * col_in_backup = tableS.m_dictTable->getColumn(i);
      if (attr_desc->m_exclude)
        continue;
      attr_desc->attrId = (uint32)(j++);
      if(attr_desc->convertFunc)
      {
        const NDBCOL * col_in_kernel = tab->getColumn(col_in_backup->getName());
       
        // Skip built-in conversions from smaller array types 
        // to larger array types so that they are handled by staging.
        // This prevents staging table from growing too large and
        // causing ndb_restore to fail with error 738: record too big.
        NDBCOL::Type type_in_backup = col_in_backup->getType();
        NDBCOL::Type type_in_kernel = col_in_kernel->getType();
        if(is_array(type_in_backup) && is_array(type_in_kernel) && 
           col_in_kernel->getLength() > col_in_backup->getLength()) 
        {
          stagingTable->addColumn(*col_in_backup);
          attr_desc->convertFunc = NULL;
        }
        else
        {
          // Add column of destination type to staging table so that
          // built-in conversion is done while loading data into
          // staging table. 
          stagingTable->addColumn(*col_in_kernel);
        }
      } 
      else 
      {
        stagingTable->addColumn(*col_in_backup);
        attr_desc->convertFunc = NULL;
      }
    }

    if (m_tableChangesMask & TCM_EXCLUDE_MISSING_COLUMNS)
      tableS.m_stagingFlags |= Ndb_move_data::Opts::MD_EXCLUDE_MISSING_COLUMNS;

    tableS.m_stagingTable = stagingTable;
  }

  return true;  
}

bool
BackupRestore::createSystable(const TableS & tables){
  if (!m_restore && !m_restore_meta && !m_restore_epoch)
    return true;
  const char *tablename = tables.getTableName();

  if( strcmp(tablename, NDB_REP_DB "/def/" NDB_APPLY_TABLE) != 0 &&
      strcmp(tablename, NDB_REP_DB "/def/" NDB_SCHEMA_TABLE) != 0 )
  {
    return true;
  }

  BaseString db_name, schema_name, table_name;
  if (!dissect_table_name(tablename, db_name, schema_name, table_name)) {
    return false;
  }
  // do not rewrite database for system tables:
  // check_rewrite_database(db_name);

  m_ndb->setDatabaseName(db_name.c_str());
  m_ndb->setSchemaName(schema_name.c_str());

  NdbDictionary::Dictionary* dict = m_ndb->getDictionary();
  if( dict->getTable(table_name.c_str()) != NULL ){
    return true;
  }
  return table(tables);
}

bool
BackupRestore::table(const TableS & table){
  if (!m_restore && !m_restore_meta && !m_rebuild_indexes && !m_disable_indexes)
    return true;

  const char * name = table.getTableName();
 
  /**
   * Ignore blob tables
   */
  if(match_blob(name) >= 0)
    return true;
  
  const NdbTableImpl & tmptab = NdbTableImpl::getImpl(* table.m_dictTable);
  if ((int) tmptab.m_indexType != (int) NdbDictionary::Index::Undefined){
    m_indexes.push_back(table.m_dictTable);
    return true;
  }
  
  BaseString db_name, schema_name, table_name;
  if (!dissect_table_name(name, db_name, schema_name, table_name)) {
    return false;
  }
  check_rewrite_database(db_name);

  m_ndb->setDatabaseName(db_name.c_str());
  m_ndb->setSchemaName(schema_name.c_str());
  
  NdbDictionary::Dictionary* dict = m_ndb->getDictionary();
  if(m_restore_meta)
  {
    NdbDictionary::Table* tab = table.m_dictTable;
    NdbDictionary::Table copy(*tab);

    copy.setName(table_name.c_str());
    Uint32 id;
    if (copy.getTablespace(&id))
    {
      debug << "Connecting " << name << " to tablespace oldid: " << id << flush;
      NdbDictionary::Tablespace* ts = m_tablespaces[id];
      debug << " newid: " << ts->getObjectId() << endl;
      copy.setTablespace(* ts);
    }

    NdbDictionary::Object::PartitionBalance part_bal;
    part_bal = copy.getPartitionBalance();
    if (part_bal == 0)
    {
      /* Pre 7.5.2 */
      if (copy.getDefaultNoPartitionsFlag())
<<<<<<< HEAD
      {
        part_bal = NdbDictionary::Object::PartitionBalance_ForRPByLDM;
      }
      else
      {
        part_bal = NdbDictionary::Object::PartitionBalance_Specific;
      }
=======
      {
        part_bal = NdbDictionary::Object::PartitionBalance_ForRPByLDM;
      }
      else
      {
        part_bal = NdbDictionary::Object::PartitionBalance_Specific;
      }
>>>>>>> d46ae293
      copy.setPartitionBalance(part_bal);
    }
    if (part_bal != NdbDictionary::Object::PartitionBalance_Specific)
    {
      /* Let the partition balance decide partition count */
      copy.setFragmentCount(0);
    }
    if (copy.getFragmentType() == NdbDictionary::Object::HashMapPartition)
    {
      /**
       * The only specific information we have in specific hash map
       * partitions is really the number of fragments. Other than
       * that we can use a new hash map. We won't be able to restore
       * in exactly the same distribution anyways. So we set the
       * hash map to be non-existing and thus it will be created
       * as part of creating the table. The fragment count is already
       * set in the copy object.
       *
       * Use the PartitionBalance to resize table for this cluster...
       *   set "null" hashmap
       */
      NdbDictionary::HashMap nullMap;
      assert(Uint32(nullMap.getObjectId()) == RNIL);
      assert(Uint32(nullMap.getObjectVersion()) == ~Uint32(0));
      copy.setHashMap(nullMap);
    }
    else if (copy.getDefaultNoPartitionsFlag())
    {
      /*
        Table was defined with default number of partitions. We can restore
        it with whatever is the default in this cluster.
        We use the max_rows parameter in calculating the default number.
      */
      Uint32 no_nodes = m_cluster_connection->no_db_nodes();
      copy.setFragmentCount(get_no_fragments(copy.getMaxRows(),
                            no_nodes));
      set_default_nodegroups(&copy);
    }
    else
    {
      /*
        Table was defined with specific number of partitions. It should be
        restored with the same number of partitions. It will either be
        restored in the same node groups as when backup was taken or by
        using a node group map supplied to the ndb_restore program.
      */
      Vector<Uint32> new_array;
      Uint16 no_parts = copy.getFragmentCount();
      new_array.assign(copy.getFragmentData(), no_parts);
      if (map_nodegroups(new_array.getBase(), no_parts))
      {
        if (translate_frm(&copy))
        {
          err << "Create table " << table.getTableName() << " failed: ";
          err << "Translate frm error" << endl;
          return false;
        }
      }
      copy.setFragmentData(new_array.getBase(), no_parts);
    }

    /**
     * Force of varpart was introduced in 5.1.18, telco 6.1.7 and 6.2.1
     * Since default from mysqld is to add force of varpart (disable with
     * ROW_FORMAT=FIXED) we force varpart onto tables when they are restored
     * from backups taken with older versions. This will be wrong if
     * ROW_FORMAT=FIXED was used on original table, however the likelyhood of
     * this is low, since ROW_FORMAT= was a NOOP in older versions.
     */

    if (table.getBackupVersion() < MAKE_VERSION(5,1,18))
      copy.setForceVarPart(true);
    else if (getMajor(table.getBackupVersion()) == 6 &&
             (table.getBackupVersion() < MAKE_VERSION(6,1,7) ||
              table.getBackupVersion() == MAKE_VERSION(6,2,0)))
      copy.setForceVarPart(true);

    /*
      update min and max rows to reflect the table, this to
      ensure that memory is allocated properly in the ndb kernel
    */
    copy.setMinRows(table.getNoOfRecords());
    if (tab->getMaxRows() != 0 &&
        table.getNoOfRecords() > copy.getMaxRows())
    {
      copy.setMaxRows(table.getNoOfRecords());
    }
    
    NdbTableImpl &tableImpl = NdbTableImpl::getImpl(copy);
    if (table.getBackupVersion() < MAKE_VERSION(5,1,0) && !m_no_upgrade){
      for(int i= 0; i < copy.getNoOfColumns(); i++)
      {
        NdbDictionary::Column::Type t = copy.getColumn(i)->getType();

        if (t == NdbDictionary::Column::Varchar ||
          t == NdbDictionary::Column::Varbinary)
          tableImpl.getColumn(i)->setArrayType(NdbDictionary::Column::ArrayTypeShortVar);
        if (t == NdbDictionary::Column::Longvarchar ||
          t == NdbDictionary::Column::Longvarbinary)
          tableImpl.getColumn(i)->setArrayType(NdbDictionary::Column::ArrayTypeMediumVar);
      }
    }

    if (dict->createTable(copy) == -1) 
    {
      err << "Create table `" << table.getTableName() << "` failed: "
          << dict->getNdbError() << endl;
      if (dict->getNdbError().code == 771)
      {
        /*
          The user on the cluster where the backup was created had specified
          specific node groups for partitions. Some of these node groups
          didn't exist on this cluster. We will warn the user of this and
          inform him of his option.
        */
        err << "The node groups defined in the table didn't exist in this";
        err << " cluster." << endl << "There is an option to use the";
        err << " the parameter ndb-nodegroup-map to define a mapping from";
        err << endl << "the old nodegroups to new nodegroups" << endl; 
      }
      return false;
    }
    info.setLevel(254);
    info << "Successfully restored table `"
         << table.getTableName() << "`" << endl;
  }  
  
  const NdbDictionary::Table* tab = dict->getTable(table_name.c_str());
  if(tab == 0){
    err << "Unable to find table: `" << table_name << "`" 
        << " error : " << dict->getNdbError().code << endl;
    return false;
  }
  if(m_restore_meta)
  {
    if (tab->getFrmData())
    {
      // a MySQL Server table is restored, thus an event should be created
      BaseString event_name("REPL$");
      event_name.append(db_name.c_str());
      event_name.append("/");
      event_name.append(table_name.c_str());

      NdbDictionary::Event my_event(event_name.c_str());
      my_event.setTable(*tab);
      my_event.addTableEvent(NdbDictionary::Event::TE_ALL);
      my_event.setReport(NdbDictionary::Event::ER_DDL);

      // add all columns to the event
      bool has_blobs = false;
      for(int a= 0; a < tab->getNoOfColumns(); a++)
      {
	my_event.addEventColumn(a);
        NdbDictionary::Column::Type t = tab->getColumn(a)->getType();
        if (t == NdbDictionary::Column::Blob ||
            t == NdbDictionary::Column::Text)
          has_blobs = true;
      }
      if (has_blobs)
        my_event.mergeEvents(true);

      while ( dict->createEvent(my_event) ) // Add event to database
      {
	if (dict->getNdbError().classification == NdbError::SchemaObjectExists)
	{
	  info << "Event for table " << table.getTableName()
	       << " already exists, removing.\n";
	  if (!dict->dropEvent(my_event.getName(), 1))
	    continue;
	}
	err << "Create table event for " << table.getTableName() << " failed: "
	    << dict->getNdbError() << endl;
	dict->dropTable(table_name.c_str());
	return false;
      }
      info.setLevel(254);
      info << "Successfully restored table event " << event_name << endl ;
    }
  }
  const NdbDictionary::Table* null = 0;
  m_new_tables.fill(table.m_dictTable->getTableId(), null);
  m_new_tables[table.m_dictTable->getTableId()] = tab;

  m_n_tables++;

  return true;
}

bool
BackupRestore::fk(Uint32 type, const void * ptr)
{
  if (!m_restore_meta && !m_rebuild_indexes && !m_disable_indexes)
    return true;

  // only record FKs, create in endOfTables()
  switch (type){
  case DictTabInfo::ForeignKey:
  {
    const NdbDictionary::ForeignKey* fk_ptr =
      (const NdbDictionary::ForeignKey*)ptr;
    const NdbDictionary::Table *child = NULL, *parent=NULL;
    BaseString db_name, dummy, table_name;
    //check if the child table is a part of the restoration
    if (!dissect_table_name(fk_ptr->getChildTable(),
                       db_name, dummy, table_name))
      return false;
    for(unsigned i = 0; i < m_new_tables.size(); i++)
    {
      if(m_new_tables[i] == NULL)
        continue;
      BaseString new_table_name(m_new_tables[i]->getMysqlName());
      //table name in format db-name/table-name
      Vector<BaseString> split;
      if (new_table_name.split(split, "/") != 2) {
        continue;
      }
      if(db_name == split[0] && table_name == split[1])
      {
        child = m_new_tables[i];
        break;
      }
    }
    if(child)
    {
      //check if parent exists
      if (!dissect_table_name(fk_ptr->getParentTable(),
                              db_name, dummy, table_name))
        return false;
      m_ndb->setDatabaseName(db_name.c_str());
      NdbDictionary::Dictionary* dict = m_ndb->getDictionary();
      parent = dict->getTable(table_name.c_str());
      if (parent == 0)
      {
        err << "Foreign key " << fk_ptr->getName() << " parent table "
            << db_name.c_str() << "." << table_name.c_str()
            << " not found: " << dict->getNdbError() << endl;
        return false;
      }
      m_fks.push_back(fk_ptr);
      info << "Save FK " << fk_ptr->getName() << endl;
    }
    return true;
    break;
  }
  default:
  {
    break;
  }
  }
  return true;
}

bool
BackupRestore::endOfTables(){
  if(!m_restore_meta && !m_rebuild_indexes && !m_disable_indexes)
    return true;

  NdbDictionary::Dictionary* dict = m_ndb->getDictionary();
  for(unsigned i = 0; i<m_indexes.size(); i++){
    NdbTableImpl & indtab = NdbTableImpl::getImpl(* m_indexes[i]);

    BaseString db_name, schema_name, table_name;
    if (!dissect_table_name(indtab.m_primaryTable.c_str(),
                            db_name, schema_name, table_name)) {
      return false;
    }
    check_rewrite_database(db_name);

    m_ndb->setDatabaseName(db_name.c_str());
    m_ndb->setSchemaName(schema_name.c_str());

    const NdbDictionary::Table * prim = dict->getTable(table_name.c_str());
    if(prim == 0){
      err << "Unable to find base table `" << table_name
	  << "` for index `"
	  << indtab.getName() << "`" << endl;
      if (ga_skip_broken_objects)
      {
        continue;
      }
      return false;
    }
    NdbTableImpl& base = NdbTableImpl::getImpl(*prim);
    NdbIndexImpl* idx;
    Vector<BaseString> split_idx;
    {
      BaseString tmp(indtab.getName());
      if (tmp.split(split_idx, "/") != 4)
      {
        err << "Invalid index name format `" << indtab.getName() << "`" << endl;
        return false;
      }
    }
    if(NdbDictInterface::create_index_obj_from_table(&idx, &indtab, &base))
    {
      err << "Failed to create index `" << split_idx[3]
	  << "` on " << table_name << endl;
	return false;
    }
    idx->setName(split_idx[3].c_str());
    if (m_restore_meta && !m_disable_indexes && !m_rebuild_indexes)
    {
      bool done = false;
      for(unsigned int retries = 0; retries < 11; retries++)
      {
        if(dict->createIndex(* idx) == 0)
        {
          done = true;  // success
          break;
        }
        else if(dict->getNdbError().status == NdbError::TemporaryError)
        {
          err << "retry sleep 50 ms on error " <<
                      dict->getNdbError().code << endl;
          NdbSleep_MilliSleep(50);
          continue;  // retry on temporary error
        }
        else
        {
          break; // error out on permanent error
        }
      }
      if(!done)
      {
        delete idx;
        err << "Failed to create index `" << split_idx[3].c_str()
            << "` on `" << table_name << "`" << endl
            << dict->getNdbError() << endl;
        return false;
      }
      info << "Successfully created index `" << split_idx[3].c_str()
          << "` on `" << table_name << "`" << endl;
    }
    else if (m_disable_indexes)
    {
      int res = dict->dropIndex(idx->getName(), prim->getName());
      if (res == 0)
      {
        info << "Dropped index `" << split_idx[3].c_str()
            << "` on `" << table_name << "`" << endl;
      }
    }
    Uint32 id = prim->getObjectId();
    if (m_index_per_table.size() <= id)
    {
      Vector<NdbDictionary::Index*> tmp;
      m_index_per_table.fill(id + 1, tmp);
    }
    Vector<NdbDictionary::Index*> & list = m_index_per_table[id];
    list.push_back(idx);
  }
  return true;
}

bool
BackupRestore::endOfTablesFK()
{
  if (!m_restore_meta && !m_rebuild_indexes && !m_disable_indexes)
    return true;

  NdbDictionary::Dictionary* dict = m_ndb->getDictionary();
  info << "Create foreign keys" << endl;
  for (unsigned i = 0; i < m_fks.size(); i++)
  {
    const NdbDictionary::ForeignKey& fkinfo = *m_fks[i];

    // full name is e.g. 10/14/fk1 where 10,14 are old table ids
    const char* fkname = 0;
    Vector<BaseString> splitname;
    BaseString tmpname(fkinfo.getName());
    int n = tmpname.split(splitname, "/");
    // may get these from ndbapi-created FKs prior to bug#18824753
    if (n == 1)
      fkname = splitname[0].c_str();
    else if (n == 3)
      fkname = splitname[2].c_str();
    else
    {
      err << "Invalid foreign key name " << tmpname.c_str() << endl;
      return false;
    }

    // retrieve fk parent and child
    const NdbDictionary::Table* pTab = 0;
    const NdbDictionary::Index* pInd = 0;
    const NdbDictionary::Table* cTab = 0;
    const NdbDictionary::Index* cInd = 0;
    // parent and child info - db.table.index
    char pInfo[512] = "?";
    char cInfo[512] = "?";
    {
      BaseString db_name, dummy2, table_name;
      if (!dissect_table_name(fkinfo.getParentTable(),
                              db_name, dummy2, table_name))
        return false;
      m_ndb->setDatabaseName(db_name.c_str());
      pTab = dict->getTable(table_name.c_str());
      if (pTab == 0)
      {
        err << "Foreign key " << fkname << " parent table "
            << db_name.c_str() << "." << table_name.c_str()
            << " not found: " << dict->getNdbError() << endl;
        return false;
      }
      if (fkinfo.getParentIndex() != 0)
      {
        BaseString dummy1, dummy2, index_name;
        if (!dissect_index_name(fkinfo.getParentIndex(),
                                dummy1, dummy2, index_name))
          return false;
        pInd = dict->getIndex(index_name.c_str(), table_name.c_str());
        if (pInd == 0)
        {
          err << "Foreign key " << fkname << " parent index "
              << db_name.c_str() << "." << table_name.c_str()
              << "." << index_name.c_str()
              << " not found: " << dict->getNdbError() << endl;
          return false;
        }
      }
      BaseString::snprintf(pInfo, sizeof(pInfo), "%s.%s.%s",
          db_name.c_str(), table_name.c_str(),
          pInd ? pInd->getName() : "PK");
    }
    {
      BaseString db_name, dummy2, table_name;
      if (!dissect_table_name(fkinfo.getChildTable(),
                              db_name, dummy2, table_name))
        return false;
      m_ndb->setDatabaseName(db_name.c_str());
      cTab = dict->getTable(table_name.c_str());
      if (cTab == 0)
      {
        err << "Foreign key " << fkname << " child table "
            << db_name.c_str() << "." << table_name.c_str()
            << " not found: " << dict->getNdbError() << endl;
        return false;
      }
      if (fkinfo.getChildIndex() != 0)
      {
        BaseString dummy1, dummy2, index_name;
        if (!dissect_index_name(fkinfo.getChildIndex(),
                                dummy1, dummy2, index_name))
          return false;
        cInd = dict->getIndex(index_name.c_str(), table_name.c_str());
        if (cInd == 0)
        {
          err << "Foreign key " << fkname << " child index "
              << db_name.c_str() << "." << table_name.c_str()
              << "." << index_name.c_str()
              << " not found: " << dict->getNdbError() << endl;
          return false;
        }
      }
      BaseString::snprintf(cInfo, sizeof(cInfo), "%s.%s.%s",
          db_name.c_str(), table_name.c_str(),
          cInd ? cInd->getName() : "PK");
    }

    // define the fk
    NdbDictionary::ForeignKey fk;
    fk.setName(fkname);
    static const int MaxAttrs = MAX_ATTRIBUTES_IN_INDEX;
    {
      const NdbDictionary::Column* cols[MaxAttrs+1]; // NULL terminated
      const int n = fkinfo.getParentColumnCount();
      int i = 0;
      while (i < n)
      {
        int j = fkinfo.getParentColumnNo(i);
        const NdbDictionary::Column* pCol = pTab->getColumn(j);
        if (pCol == 0)
        {
          err << "Foreign key " << fkname << " fk column " << i
              << " parent column " << j << " out of range" << endl;
          return false;
        }
        cols[i++] = pCol;
      }
      cols[i] = 0;
      fk.setParent(*pTab, pInd, cols);
    }
    {
      const NdbDictionary::Column* cols[MaxAttrs+1]; // NULL terminated
      const int n = fkinfo.getChildColumnCount();
      int i = 0;
      while (i < n)
      {
        int j = fkinfo.getChildColumnNo(i);
        const NdbDictionary::Column* cCol = cTab->getColumn(j);
        if (cCol == 0)
        {
          err << "Foreign key " << fkname << " fk column " << i
              << " child column " << j << " out of range" << endl;
          return false;
        }
        cols[i++] = cCol;
      }
      cols[i] = 0;
      fk.setChild(*cTab, cInd, cols);
    }
    fk.setOnUpdateAction(fkinfo.getOnUpdateAction());
    fk.setOnDeleteAction(fkinfo.getOnDeleteAction());

    // create
    if (dict->createForeignKey(fk) != 0)
    {
      err << "Failed to create foreign key " << fkname
          << " parent " << pInfo
          << " child " << cInfo
          << ": " << dict->getNdbError() << endl;
      return false;
    }
    info << "Successfully created foreign key " << fkname
         << " parent " << pInfo
         << " child " << cInfo
         << endl;
  }
  info << "Create foreign keys done" << endl;
  return true;
}

void BackupRestore::tuple(const TupleS & tup, Uint32 fragmentId)
{
  const TableS * tab = tup.getTable();

  if (!m_restore) 
    return;

  while (m_free_callback == 0)
  {
    assert(m_transactions == m_parallelism);
    // send-poll all transactions
    // close transaction is done in callback
    m_ndb->sendPollNdb(3000, 1);
  }
  
  restore_callback_t * cb = m_free_callback;
  
  if (cb == 0)
    assert(false);
  
  cb->retries = 0;
  cb->fragId = fragmentId;
  cb->tup = tup; // must do copy!

  if (tab->isSYSTAB_0())
  {
    tuple_SYSTAB_0(cb, *tab);
    return;
  }

  m_free_callback = cb->next;

  tuple_a(cb);
}

void BackupRestore::tuple_a(restore_callback_t *cb)
{
  Uint32 partition_id = cb->fragId;
  Uint32 n_bytes;
  while (cb->retries < 10) 
  {
    /**
     * start transactions
     */
    cb->connection = m_ndb->startTransaction();
    if (cb->connection == NULL) 
    {
      if (errorHandler(cb)) 
      {
	m_ndb->sendPollNdb(3000, 1);
	continue;
      }
      err << "Cannot start transaction" << endl;
      exitHandler();
    } // if
    
    const TupleS &tup = cb->tup;
    const NdbDictionary::Table * table = get_table(*tup.getTable());

    NdbOperation * op = cb->connection->getNdbOperation(table);
    
    if (op == NULL) 
    {
      if (errorHandler(cb)) 
	continue;
      err << "Cannot get operation: " << cb->connection->getNdbError() << endl;
      exitHandler();
    } // if
    
    if (op->writeTuple() == -1) 
    {
      if (errorHandler(cb))
	continue;
      err << "Error defining op: " << cb->connection->getNdbError() << endl;
      exitHandler();
    } // if

    // XXX until NdbRecord is used
    op->set_disable_fk();

    n_bytes= 0;

    if (table->getFragmentType() == NdbDictionary::Object::UserDefined)
    {
      if (table->getDefaultNoPartitionsFlag())
      {
        /*
          This can only happen for HASH partitioning with
          user defined hash function where user hasn't
          specified the number of partitions and we
          have to calculate it. We use the hash value
          stored in the record to calculate the partition
          to use.
        */
        int i = tup.getNoOfAttributes() - 1;
	const AttributeData  *attr_data = tup.getData(i);
        Uint32 hash_value =  *attr_data->u_int32_value;
        op->setPartitionId(get_part_id(table, hash_value));
      }
      else
      {
        /*
          Either RANGE or LIST (with or without subparts)
          OR HASH partitioning with user defined hash
          function but with fixed set of partitions.
        */
        op->setPartitionId(partition_id);
      }
    }
    int ret = 0;
    for (int j = 0; j < 2; j++)
    {
      for (int i = 0; i < tup.getNoOfAttributes(); i++) 
      {
	AttributeDesc * attr_desc = tup.getDesc(i);
	const AttributeData * attr_data = tup.getData(i);
	int size = attr_desc->size;
	int arraySize = attr_desc->arraySize;
	char * dataPtr = attr_data->string_value;
	Uint32 length = 0;

        if (attr_desc->m_exclude)
          continue;
       
        if (!attr_data->null)
        {
          const unsigned char * src = (const unsigned char *)dataPtr;
          switch(attr_desc->m_column->getType()){
          case NdbDictionary::Column::Varchar:
          case NdbDictionary::Column::Varbinary:
            length = src[0] + 1;
            break;
          case NdbDictionary::Column::Longvarchar:
          case NdbDictionary::Column::Longvarbinary:
            length = src[0] + (src[1] << 8) + 2;
            break;
          default:
            length = attr_data->size;
            break;
          }
        }
	if (j == 0 && tup.getTable()->have_auto_inc(i))
	  tup.getTable()->update_max_auto_val(dataPtr,size*arraySize);
	
        if (attr_desc->convertFunc)
        {
          if ((attr_desc->m_column->getPrimaryKey() && j == 0) ||
              (j == 1 && !attr_data->null))
          {
            bool truncated = true; // assume data truncation until overridden
            dataPtr = (char*)attr_desc->convertFunc(dataPtr,
                                                    attr_desc->parameter,
                                                    truncated);
            if (!dataPtr)
            {
              const char* tabname = tup.getTable()->m_dictTable->getName();
              err << "Error: Convert data failed when restoring tuples!"
                  << " Data part, table " << tabname << endl;
              exitHandler();
            }
            if (truncated)
            {
              // wl5421: option to report data truncation on tuple of desired
              //err << "======  data truncation detected for column: "
              //    << attr_desc->m_column->getName() << endl;
              attr_desc->truncation_detected = true;
            }
          }            
        }

	if (attr_desc->m_column->getPrimaryKey())
	{
	  if (j == 1) continue;
	  ret = op->equal(attr_desc->attrId, dataPtr, length);
	}
	else
	{
	  if (j == 0) continue;
	  if (attr_data->null) 
	    ret = op->setValue(attr_desc->attrId, NULL, 0);
	  else
	    ret = op->setValue(attr_desc->attrId, dataPtr, length);
	}
	if (ret < 0) {
	  ndbout_c("Column: %d type %d %d %d %d",i,
		   attr_desc->m_column->getType(),
		   size, arraySize, length);
	  break;
	}
        n_bytes+= length;
      }
      if (ret < 0)
	break;
    }
    if (ret < 0)
    {
      if (errorHandler(cb)) 
	continue;
      err << "Error defining op: " << cb->connection->getNdbError() << endl;
      exitHandler();
    }

    if (opt_no_binlog)
    {
      op->setAnyValue(NDB_ANYVALUE_FOR_NOLOGGING);
    }

    // Prepare transaction (the transaction is NOT yet sent to NDB)
    cb->n_bytes= n_bytes;
    cb->connection->executeAsynchPrepare(NdbTransaction::Commit,
					 &callback, cb);
    m_transactions++;
    return;
  }
  err << "Retried transaction " << cb->retries << " times.\nLast error"
      << m_ndb->getNdbError(cb->error_code) << endl
      << "...Unable to recover from errors. Exiting..." << endl;
  exitHandler();
}

void BackupRestore::tuple_SYSTAB_0(restore_callback_t *cb,
                                   const TableS & tab)
{
  const TupleS & tup = cb->tup;
  Uint32 syskey;
  Uint64 nextid;

  if (tab.get_auto_data(tup, &syskey, &nextid))
  {
    /*
      We found a valid auto_increment value in SYSTAB_0
      where syskey is a table_id and nextid is next auto_increment
      value.
     */
    if (restoreAutoIncrement(cb, syskey, nextid) ==  -1)
      exitHandler();
  }
}

int BackupRestore::restoreAutoIncrement(restore_callback_t *cb,
                                        Uint32 tableId, Uint64 value)
{
  /*
    Restore the auto_increment value found in SYSTAB_0 from
    backup. First map the old table id to the new table while
    also checking that it is an actual table will some auto_increment
    column. Note that the SYSTAB_0 table in the backup can contain
    stale information from dropped tables.
   */
  int result = 0;
  const NdbDictionary::Table* tab = (tableId < m_new_tables.size())? m_new_tables[tableId] : NULL;
  if (tab && tab->getNoOfAutoIncrementColumns() > 0)
  {
    /*
      Write the auto_increment value back into SYSTAB_0.
      This is done in a separate transaction and could possibly
      fail, so we retry if a temporary error is received.
     */
    while (cb->retries < 10)
    {
      if ((result = m_ndb->setAutoIncrementValue(tab, value, false) == -1))
      {
        if (errorHandler(cb)) 
        {
          continue;
        }
      }
      break;
    }
  }
  return result;
}

bool BackupRestore::isMissingTable(const TableS& table)
{
  NdbDictionary::Dictionary* dict = m_ndb->getDictionary();
  const char* tablename = table.getTableName();
  BaseString db_name, schema_name, table_name;
  Vector<BaseString> split;
  BaseString tmp(tablename);
  if (tmp.split(split, "/") != 3) {
    return false;
  }
  db_name = split[0];
  schema_name = split[1];
  table_name = split[2];
  m_ndb->setDatabaseName(db_name.c_str());
  m_ndb->setSchemaName(schema_name.c_str());

  const NdbDictionary::Table* tab = dict->getTable(table_name.c_str());

  /* 723 == NoSuchTableExisted */
  return ((tab == NULL) && (dict->getNdbError().code == 723));
}

void BackupRestore::cback(int result, restore_callback_t *cb)
{
  m_transactions--;

  if (result < 0)
  {
    /**
     * Error. temporary or permanent?
     */
    if (errorHandler(cb))
      tuple_a(cb); // retry
    else
    {
      err << "Restore: Failed to restore data due to a unrecoverable error. Exiting..." << endl;
      exitHandler();
    }
  }
  else
  {
    /**
     * OK! close transaction
     */
    m_ndb->closeTransaction(cb->connection);
    cb->connection= 0;
    cb->next= m_free_callback;
    m_free_callback= cb;
    m_dataBytes+= cb->n_bytes;
    m_dataCount++;
  }
}

/**
 * returns true if is recoverable,
 * Error handling based on hugo
 *  false if it is an  error that generates an abort.
 */
bool BackupRestore::errorHandler(restore_callback_t *cb) 
{
  NdbError error;
  if(cb->connection)
  {
    error= cb->connection->getNdbError();
    m_ndb->closeTransaction(cb->connection);
    cb->connection= 0;
  }
  else
  {
    error= m_ndb->getNdbError();
  } 

  Uint32 sleepTime = 100 + cb->retries * 300;
  
  cb->retries++;
  cb->error_code = error.code;

  switch(error.status)
  {
  case NdbError::Success:
    err << "Success error: " << error << endl;
    return false;
    // ERROR!
    
  case NdbError::TemporaryError:
    err << "Temporary error: " << error << endl;
    m_temp_error = true;
    NdbSleep_MilliSleep(sleepTime);
    return true;
    // RETRY
    
  case NdbError::UnknownResult:
    err << "Unknown: " << error << endl;
    return false;
    // ERROR!
    
  default:
  case NdbError::PermanentError:
    //ERROR
    err << "Permanent: " << error << endl;
    return false;
  }
  err << "No error status" << endl;
  return false;
}

void BackupRestore::exitHandler() 
{
  release();
  NDBT_ProgramExit(NDBT_FAILED);
  exit(NDBT_FAILED);
}


void
BackupRestore::tuple_free()
{
  if (!m_restore)
    return;

  // Poll all transactions
  while (m_transactions)
  {
    m_ndb->sendPollNdb(3000);
  }
}

void
BackupRestore::endOfTuples()
{
  tuple_free();
}

#ifdef NOT_USED
static bool use_part_id(const NdbDictionary::Table *table)
{
  if (table->getDefaultNoPartitionsFlag() &&
      (table->getFragmentType() == NdbDictionary::Object::UserDefined))
    return false;
  else
    return true;
}
#endif

static Uint32 get_part_id(const NdbDictionary::Table *table,
                          Uint32 hash_value)
{
  Uint32 no_frags = table->getFragmentCount();
  
  if (table->getLinearFlag())
  {
    Uint32 part_id;
    Uint32 mask = 1;
    while (no_frags > mask) mask <<= 1;
    mask--;
    part_id = hash_value & mask;
    if (part_id >= no_frags)
      part_id = hash_value & (mask >> 1);
    return part_id;
  }
  else
    return (hash_value % no_frags);
}

struct TransGuard
{
  NdbTransaction* pTrans;
  TransGuard(NdbTransaction* p) : pTrans(p) {}
  ~TransGuard() { if (pTrans) pTrans->close();}
};

void
BackupRestore::logEntry(const LogEntry & tup)
{
  if (!m_restore)
    return;


  Uint32 retries = 0;
  NdbError errobj;
retry:
  if (retries == 11)
  {
    err << "execute failed: " << errobj << endl;
    exitHandler();
  }
  else if (retries > 0)
  {
    NdbSleep_MilliSleep(100 + (retries - 1) * 100);
  }
  
  retries++;

  NdbTransaction * trans = m_ndb->startTransaction();
  if (trans == NULL) 
  {
    errobj = m_ndb->getNdbError();
    if (errobj.status == NdbError::TemporaryError)
    {
      goto retry;
    }
    err << "Cannot start transaction: " << errobj << endl;
    exitHandler();
  } // if
  
  TransGuard g(trans);
  const NdbDictionary::Table * table = get_table(*tup.m_table);
  NdbOperation * op = trans->getNdbOperation(table);
  if (op == NULL) 
  {
    err << "Cannot get operation: " << trans->getNdbError() << endl;
    exitHandler();
  } // if
  
  int check = 0;
  switch(tup.m_type)
  {
  case LogEntry::LE_INSERT:
    check = op->insertTuple();
    break;
  case LogEntry::LE_UPDATE:
    check = op->updateTuple();
    break;
  case LogEntry::LE_DELETE:
    check = op->deleteTuple();
    break;
  default:
    err << "Log entry has wrong operation type."
	   << " Exiting...";
    exitHandler();
  }

  if (check != 0) 
  {
    err << "Error defining op: " << trans->getNdbError() << endl;
    exitHandler();
  } // if

  op->set_disable_fk();

  if (table->getFragmentType() == NdbDictionary::Object::UserDefined)
  {
    if (table->getDefaultNoPartitionsFlag())
    {
      const AttributeS * attr = tup[tup.size()-1];
      Uint32 hash_value = *(Uint32*)attr->Data.string_value;
      op->setPartitionId(get_part_id(table, hash_value));
    }
    else
      op->setPartitionId(tup.m_frag_id);
  }

  Bitmask<4096> keys;
  Uint32 n_bytes= 0;
  for (Uint32 i= 0; i < tup.size(); i++) 
  {
    const AttributeS * attr = tup[i];
    int size = attr->Desc->size;
    int arraySize = attr->Desc->arraySize;
    const char * dataPtr = attr->Data.string_value;

    if (attr->Desc->m_exclude)
      continue;
    
    if (tup.m_table->have_auto_inc(attr->Desc->attrId))
      tup.m_table->update_max_auto_val(dataPtr,size*arraySize);

    const Uint32 length = (size / 8) * arraySize;
    n_bytes+= length;

    if (attr->Desc->convertFunc &&
        dataPtr != NULL) // NULL will not be converted
    {
      bool truncated = true; // assume data truncation until overridden
      dataPtr = (char*)attr->Desc->convertFunc(dataPtr,
                                               attr->Desc->parameter,
                                               truncated);
      if (!dataPtr)
      {
        const char* tabname = tup.m_table->m_dictTable->getName();
        err << "Error: Convert data failed when restoring tuples!"
            << " Log part, table " << tabname
            << ", entry type " << tup.m_type << endl;
        exitHandler();
      }            
      if (truncated)
      {
        // wl5421: option to report data truncation on tuple of desired
        //err << "******  data truncation detected for column: "
        //    << attr->Desc->m_column->getName() << endl;
        attr->Desc->truncation_detected = true;
      }
    } 
 
    if (attr->Desc->m_column->getPrimaryKey())
    {
      if(!keys.get(attr->Desc->attrId))
      {
	keys.set(attr->Desc->attrId);
	check= op->equal(attr->Desc->attrId, dataPtr, length);
      }
    }
    else
      check= op->setValue(attr->Desc->attrId, dataPtr, length);
    
    if (check != 0) 
    {
      err << "Error defining op: " << trans->getNdbError() << endl;
      exitHandler();
    } // if
  }
  
  if (opt_no_binlog)
  {
    op->setAnyValue(NDB_ANYVALUE_FOR_NOLOGGING);
  }
  const int ret = trans->execute(NdbTransaction::Commit);
  if (ret != 0)
  {
    // Both insert update and delete can fail during log running
    // and it's ok
    bool ok= false;
    errobj= trans->getNdbError();
    if (errobj.status == NdbError::TemporaryError)
      goto retry;

    switch(tup.m_type)
    {
    case LogEntry::LE_INSERT:
      if(errobj.status == NdbError::PermanentError &&
	 errobj.classification == NdbError::ConstraintViolation)
	ok= true;
      break;
    case LogEntry::LE_UPDATE:
    case LogEntry::LE_DELETE:
      if(errobj.status == NdbError::PermanentError &&
	 errobj.classification == NdbError::NoDataFound)
	ok= true;
      break;
    }
    if (!ok)
    {
      err << "execute failed: " << errobj << endl;
      exitHandler();
    }
  }
  
  m_logBytes+= n_bytes;
  m_logCount++;
}

void
BackupRestore::endOfLogEntrys()
{
  if (!m_restore)
    return;

  info.setLevel(254);
  info << "Restored " << m_dataCount << " tuples and "
       << m_logCount << " log entries" << endl;
}

/*
 *   callback : This is called when the transaction is polled
 *              
 *   (This function must have three arguments: 
 *   - The result of the transaction, 
 *   - The NdbTransaction object, and 
 *   - A pointer to an arbitrary object.)
 */

static void
callback(int result, NdbTransaction* trans, void* aObject)
{
  restore_callback_t *cb = (restore_callback_t *)aObject;
  (cb->restore)->cback(result, cb);
}


AttrCheckCompatFunc 
BackupRestore::get_attr_check_compatability(const NDBCOL::Type &old_type, 
                                            const NDBCOL::Type &new_type) 
{
  int i = 0;
  NDBCOL::Type first_item = m_allowed_promotion_attrs[0].old_type;
  NDBCOL::Type second_item = m_allowed_promotion_attrs[0].new_type;

  while (first_item != old_type || second_item != new_type) 
  {
    if (first_item == NDBCOL::Undefined)
      break;

    i++;
    first_item = m_allowed_promotion_attrs[i].old_type;
    second_item = m_allowed_promotion_attrs[i].new_type;
  }
  if (first_item == old_type && second_item == new_type)
    return m_allowed_promotion_attrs[i].attr_check_compatability;
  return  NULL;
}

AttrConvertFunc
BackupRestore::get_convert_func(const NDBCOL::Type &old_type, 
                                const NDBCOL::Type &new_type) 
{
  int i = 0;
  NDBCOL::Type first_item = m_allowed_promotion_attrs[0].old_type;
  NDBCOL::Type second_item = m_allowed_promotion_attrs[0].new_type;

  while (first_item != old_type || second_item != new_type)
  {
    if (first_item == NDBCOL::Undefined)
      break;
    i++;
    first_item = m_allowed_promotion_attrs[i].old_type;
    second_item = m_allowed_promotion_attrs[i].new_type;
  }
  if (first_item == old_type && second_item == new_type)
    return m_allowed_promotion_attrs[i].attr_convert;

  return  NULL;

}

AttrConvType
BackupRestore::check_compat_promotion(const NDBCOL &old_col,
                                      const NDBCOL &new_col)
{
  return ACT_PRESERVING;
}

AttrConvType
BackupRestore::check_compat_lossy(const NDBCOL &old_col,
                                  const NDBCOL &new_col)
{
  return ACT_LOSSY;
}

AttrConvType
BackupRestore::check_compat_sizes(const NDBCOL &old_col,
                                  const NDBCOL &new_col)
{
  // the size (width) of the element type
  Uint32 new_size = new_col.getSize();
  Uint32 old_size = old_col.getSize();
  // the fixed/max array length (1 for scalars)
  Uint32 new_length = new_col.getLength();
  Uint32 old_length = old_col.getLength();

  // identity conversions have been handled by column_compatible_check()
  assert(new_size != old_size
         || new_length != old_length
         || new_col.getArrayType() != old_col.getArrayType());

  // test for loss of element width or array length
  if (new_size < old_size || new_length < old_length) {
    return ACT_LOSSY;
  }

  // not tested: conversions varying in both, array length and element width
  if (new_size != old_size && new_length != old_length) {
    return ACT_UNSUPPORTED;
  }

  assert(new_size >= old_size && new_length >= old_length);
  return ACT_PRESERVING;
}

AttrConvType
BackupRestore::check_compat_precision(const NDBCOL &old_col,
                                      const NDBCOL &new_col)
{
  Uint32 new_prec = new_col.getPrecision();
  Uint32 old_prec = old_col.getPrecision();

  if (new_prec < old_prec)
    return ACT_LOSSY;
  return ACT_PRESERVING;
}

AttrConvType
BackupRestore::check_compat_char_binary(const NDBCOL &old_col,
                                           const NDBCOL &new_col)
{
  // as in check_compat_sizes
  assert(old_col.getSize() == 1 && new_col.getSize() == 1);
  Uint32 new_length = new_col.getLength();
  Uint32 old_length = old_col.getLength();

  if (new_length < old_length) {
    return ACT_LOSSY;
  }
  return ACT_PRESERVING;
}

AttrConvType
BackupRestore::check_compat_char_to_text(const NDBCOL &old_col,
                                         const NDBCOL &new_col)
{
  if (new_col.getPrimaryKey()) {
    // staging will refuse this so detect early
    info << "convert of TEXT to primary key column not supported" << endl;
    return ACT_UNSUPPORTED;
  }
  return ACT_STAGING_PRESERVING;
}

AttrConvType
BackupRestore::check_compat_text_to_char(const NDBCOL &old_col,
                                         const NDBCOL &new_col)
{
  if (old_col.getPrimaryKey()) {
    // staging will refuse this so detect early
    info << "convert of primary key column to TEXT not supported" << endl;
    return ACT_UNSUPPORTED;
  }
  return ACT_STAGING_LOSSY;
}

AttrConvType
BackupRestore::check_compat_text_to_text(const NDBCOL &old_col,
                                         const NDBCOL &new_col)
{
  if(old_col.getCharset() != new_col.getCharset()) 
  {
    info << "convert to field with different charset not supported" << endl; 
    return ACT_UNSUPPORTED;
  }
  if(old_col.getPartSize() > new_col.getPartSize()) 
  {
   // TEXT/MEDIUMTEXT/LONGTEXT to TINYTEXT conversion is potentially lossy at the 
   // Ndb level because there is a hard limit on the TINYTEXT size.
   // TEXT/MEDIUMTEXT/LONGTEXT is not lossy at the Ndb level, but can be at the 
   // MySQL level.
   // Both conversions require the lossy switch, but they are not lossy in the same way.
    return ACT_STAGING_LOSSY;
  }
  return ACT_STAGING_PRESERVING;
}


// ----------------------------------------------------------------------
// explicit template instantiations
// ----------------------------------------------------------------------

template class Vector<NdbDictionary::Table*>;
template class Vector<const NdbDictionary::Table*>;
template class Vector<NdbDictionary::Tablespace*>;
template class Vector<NdbDictionary::LogfileGroup*>;
template class Vector<NdbDictionary::HashMap*>;
template class Vector<NdbDictionary::Index*>;
template class Vector<Vector<NdbDictionary::Index*> >;

// char array promotions/demotions
template void * BackupRestore::convert_array< Hchar, Hchar >(const void *, void *, bool &);
template void * BackupRestore::convert_array< Hchar, Hvarchar >(const void *, void *, bool &);
template void * BackupRestore::convert_array< Hchar, Hlongvarchar >(const void *, void *, bool &);
template void * BackupRestore::convert_array< Hvarchar, Hchar >(const void *, void *, bool &);
template void * BackupRestore::convert_array< Hvarchar, Hvarchar >(const void *, void *, bool &);
template void * BackupRestore::convert_array< Hvarchar, Hlongvarchar >(const void *, void *, bool &);
template void * BackupRestore::convert_array< Hlongvarchar, Hchar >(const void *, void *, bool &);
template void * BackupRestore::convert_array< Hlongvarchar, Hvarchar >(const void *, void *, bool &);
template void * BackupRestore::convert_array< Hlongvarchar, Hlongvarchar >(const void *, void *, bool &);

// binary array promotions/demotions
template void * BackupRestore::convert_array< Hbinary, Hbinary >(const void *, void *, bool &);
template void * BackupRestore::convert_array< Hbinary, Hvarbinary >(const void *, void *, bool &);
template void * BackupRestore::convert_array< Hbinary, Hlongvarbinary >(const void *, void *, bool &);
template void * BackupRestore::convert_array< Hvarbinary, Hbinary >(const void *, void *, bool &);
template void * BackupRestore::convert_array< Hvarbinary, Hvarbinary >(const void *, void *, bool &);
template void * BackupRestore::convert_array< Hvarbinary, Hlongvarbinary >(const void *, void *, bool &);
template void * BackupRestore::convert_array< Hlongvarbinary, Hbinary >(const void *, void *, bool &);
template void * BackupRestore::convert_array< Hlongvarbinary, Hvarbinary >(const void *, void *, bool &);
template void * BackupRestore::convert_array< Hlongvarbinary, Hlongvarbinary >(const void *, void *, bool &);

// char to binary promotions/demotions
template void * BackupRestore::convert_array< Hchar, Hbinary >(const void *, void *, bool &);
template void * BackupRestore::convert_array< Hchar, Hvarbinary >(const void *, void *, bool &);
template void * BackupRestore::convert_array< Hchar, Hlongvarbinary >(const void *, void *, bool &);
template void * BackupRestore::convert_array< Hvarchar, Hbinary >(const void *, void *, bool &);
template void * BackupRestore::convert_array< Hvarchar, Hvarbinary >(const void *, void *, bool &);
template void * BackupRestore::convert_array< Hvarchar, Hlongvarbinary >(const void *, void *, bool &);
template void * BackupRestore::convert_array< Hlongvarchar, Hbinary >(const void *, void *, bool &);
template void * BackupRestore::convert_array< Hlongvarchar, Hvarbinary >(const void *, void *, bool &);
template void * BackupRestore::convert_array< Hlongvarchar, Hlongvarbinary >(const void *, void *, bool &);

// binary array to char array promotions/demotions
template void * BackupRestore::convert_array< Hbinary, Hchar >(const void *, void *, bool &);
template void * BackupRestore::convert_array< Hbinary, Hvarchar >(const void *, void *, bool &);
template void * BackupRestore::convert_array< Hbinary, Hlongvarchar >(const void *, void *, bool &);
template void * BackupRestore::convert_array< Hvarbinary, Hchar >(const void *, void *, bool &);
template void * BackupRestore::convert_array< Hvarbinary, Hvarchar >(const void *, void *, bool &);
template void * BackupRestore::convert_array< Hvarbinary, Hlongvarchar >(const void *, void *, bool &);
template void * BackupRestore::convert_array< Hlongvarbinary, Hchar >(const void *, void *, bool &);
template void * BackupRestore::convert_array< Hlongvarbinary, Hvarchar >(const void *, void *, bool &);
template void * BackupRestore::convert_array< Hlongvarbinary, Hlongvarchar >(const void *, void *, bool &);

// integral promotions
template void * BackupRestore::convert_integral<Hint8, Hint16>(const void *, void *, bool &);
template void * BackupRestore::convert_integral<Hint8, Hint24>(const void *, void *, bool &);
template void * BackupRestore::convert_integral<Hint8, Hint32>(const void *, void *, bool &);
template void * BackupRestore::convert_integral<Hint8, Hint64>(const void *, void *, bool &);
template void * BackupRestore::convert_integral<Hint16, Hint24>(const void *, void *, bool &);
template void * BackupRestore::convert_integral<Hint16, Hint32>(const void *, void *, bool &);
template void * BackupRestore::convert_integral<Hint16, Hint64>(const void *, void *, bool &);
template void * BackupRestore::convert_integral<Hint24, Hint32>(const void *, void *, bool &);
template void * BackupRestore::convert_integral<Hint24, Hint64>(const void *, void *, bool &);
template void * BackupRestore::convert_integral<Hint32, Hint64>(const void *, void *, bool &);
template void * BackupRestore::convert_integral<Huint8, Huint16>(const void *, void *, bool &);
template void * BackupRestore::convert_integral<Huint8, Huint24>(const void *, void *, bool &);
template void * BackupRestore::convert_integral<Huint8, Huint32>(const void *, void *, bool &);
template void * BackupRestore::convert_integral<Huint8, Huint64>(const void *, void *, bool &);
template void * BackupRestore::convert_integral<Huint16, Huint24>(const void *, void *, bool &);
template void * BackupRestore::convert_integral<Huint16, Huint32>(const void *, void *, bool &);
template void * BackupRestore::convert_integral<Huint16, Huint64>(const void *, void *, bool &);
template void * BackupRestore::convert_integral<Huint24, Huint32>(const void *, void *, bool &);
template void * BackupRestore::convert_integral<Huint24, Huint64>(const void *, void *, bool &);
template void * BackupRestore::convert_integral<Huint32, Huint64>(const void *, void *, bool &);

// integral demotions
template void * BackupRestore::convert_integral<Hint16, Hint8>(const void *, void *, bool &);
template void * BackupRestore::convert_integral<Hint24, Hint8>(const void *, void *, bool &);
template void * BackupRestore::convert_integral<Hint24, Hint16>(const void *, void *, bool &);
template void * BackupRestore::convert_integral<Hint32, Hint8>(const void *, void *, bool &);
template void * BackupRestore::convert_integral<Hint32, Hint16>(const void *, void *, bool &);
template void * BackupRestore::convert_integral<Hint32, Hint24>(const void *, void *, bool &);
template void * BackupRestore::convert_integral<Hint64, Hint8>(const void *, void *, bool &);
template void * BackupRestore::convert_integral<Hint64, Hint16>(const void *, void *, bool &);
template void * BackupRestore::convert_integral<Hint64, Hint24>(const void *, void *, bool &);
template void * BackupRestore::convert_integral<Hint64, Hint32>(const void *, void *, bool &);
template void * BackupRestore::convert_integral<Huint16, Huint8>(const void *, void *, bool &);
template void * BackupRestore::convert_integral<Huint24, Huint8>(const void *, void *, bool &);
template void * BackupRestore::convert_integral<Huint24, Huint16>(const void *, void *, bool &);
template void * BackupRestore::convert_integral<Huint32, Huint8>(const void *, void *, bool &);
template void * BackupRestore::convert_integral<Huint32, Huint16>(const void *, void *, bool &);
template void * BackupRestore::convert_integral<Huint32, Huint24>(const void *, void *, bool &);
template void * BackupRestore::convert_integral<Huint64, Huint8>(const void *, void *, bool &);
template void * BackupRestore::convert_integral<Huint64, Huint16>(const void *, void *, bool &);
template void * BackupRestore::convert_integral<Huint64, Huint24>(const void *, void *, bool &);
template void * BackupRestore::convert_integral<Huint64, Huint32>(const void *, void *, bool &);

// integral signedness BackupRestore::conversions
template void * BackupRestore::convert_integral<Hint8, Huint8>(const void *, void *, bool &);
template void * BackupRestore::convert_integral<Hint16, Huint16>(const void *, void *, bool &);
template void * BackupRestore::convert_integral<Hint24, Huint24>(const void *, void *, bool &);
template void * BackupRestore::convert_integral<Hint32, Huint32>(const void *, void *, bool &);
template void * BackupRestore::convert_integral<Hint64, Huint64>(const void *, void *, bool &);
template void * BackupRestore::convert_integral<Huint8, Hint8>(const void *, void *, bool &);
template void * BackupRestore::convert_integral<Huint16, Hint16>(const void *, void *, bool &);
template void * BackupRestore::convert_integral<Huint24, Hint24>(const void *, void *, bool &);
template void * BackupRestore::convert_integral<Huint32, Hint32>(const void *, void *, bool &);
template void * BackupRestore::convert_integral<Huint64, Hint64>(const void *, void *, bool &);

// integral signedness+promotion BackupRestore::conversions
template void * BackupRestore::convert_integral<Hint8, Huint16>(const void *, void *, bool &);
template void * BackupRestore::convert_integral<Hint8, Huint24>(const void *, void *, bool &);
template void * BackupRestore::convert_integral<Hint8, Huint32>(const void *, void *, bool &);
template void * BackupRestore::convert_integral<Hint8, Huint64>(const void *, void *, bool &);
template void * BackupRestore::convert_integral<Hint16, Huint24>(const void *, void *, bool &);
template void * BackupRestore::convert_integral<Hint16, Huint32>(const void *, void *, bool &);
template void * BackupRestore::convert_integral<Hint16, Huint64>(const void *, void *, bool &);
template void * BackupRestore::convert_integral<Hint24, Huint32>(const void *, void *, bool &);
template void * BackupRestore::convert_integral<Hint24, Huint64>(const void *, void *, bool &);
template void * BackupRestore::convert_integral<Hint32, Huint64>(const void *, void *, bool &);
template void * BackupRestore::convert_integral<Huint8, Hint16>(const void *, void *, bool &);
template void * BackupRestore::convert_integral<Huint8, Hint24>(const void *, void *, bool &);
template void * BackupRestore::convert_integral<Huint8, Hint32>(const void *, void *, bool &);
template void * BackupRestore::convert_integral<Huint8, Hint64>(const void *, void *, bool &);
template void * BackupRestore::convert_integral<Huint16, Hint24>(const void *, void *, bool &);
template void * BackupRestore::convert_integral<Huint16, Hint32>(const void *, void *, bool &);
template void * BackupRestore::convert_integral<Huint16, Hint64>(const void *, void *, bool &);
template void * BackupRestore::convert_integral<Huint24, Hint32>(const void *, void *, bool &);
template void * BackupRestore::convert_integral<Huint24, Hint64>(const void *, void *, bool &);
template void * BackupRestore::convert_integral<Huint32, Hint64>(const void *, void *, bool &);

// integral signedness+demotion BackupRestore::conversions
template void * BackupRestore::convert_integral<Hint16, Huint8>(const void *, void *, bool &);
template void * BackupRestore::convert_integral<Hint24, Huint8>(const void *, void *, bool &);
template void * BackupRestore::convert_integral<Hint24, Huint16>(const void *, void *, bool &);
template void * BackupRestore::convert_integral<Hint32, Huint8>(const void *, void *, bool &);
template void * BackupRestore::convert_integral<Hint32, Huint16>(const void *, void *, bool &);
template void * BackupRestore::convert_integral<Hint32, Huint24>(const void *, void *, bool &);
template void * BackupRestore::convert_integral<Hint64, Huint8>(const void *, void *, bool &);
template void * BackupRestore::convert_integral<Hint64, Huint16>(const void *, void *, bool &);
template void * BackupRestore::convert_integral<Hint64, Huint24>(const void *, void *, bool &);
template void * BackupRestore::convert_integral<Hint64, Huint32>(const void *, void *, bool &);
template void * BackupRestore::convert_integral<Huint16, Hint8>(const void *, void *, bool &);
template void * BackupRestore::convert_integral<Huint24, Hint8>(const void *, void *, bool &);
template void * BackupRestore::convert_integral<Huint24, Hint16>(const void *, void *, bool &);
template void * BackupRestore::convert_integral<Huint32, Hint8>(const void *, void *, bool &);
template void * BackupRestore::convert_integral<Huint32, Hint16>(const void *, void *, bool &);
template void * BackupRestore::convert_integral<Huint32, Hint24>(const void *, void *, bool &);
template void * BackupRestore::convert_integral<Huint64, Hint8>(const void *, void *, bool &);
template void * BackupRestore::convert_integral<Huint64, Hint16>(const void *, void *, bool &);
template void * BackupRestore::convert_integral<Huint64, Hint24>(const void *, void *, bool &);
template void * BackupRestore::convert_integral<Huint64, Hint32>(const void *, void *, bool &);<|MERGE_RESOLUTION|>--- conflicted
+++ resolved
@@ -2680,7 +2680,6 @@
     {
       /* Pre 7.5.2 */
       if (copy.getDefaultNoPartitionsFlag())
-<<<<<<< HEAD
       {
         part_bal = NdbDictionary::Object::PartitionBalance_ForRPByLDM;
       }
@@ -2688,15 +2687,6 @@
       {
         part_bal = NdbDictionary::Object::PartitionBalance_Specific;
       }
-=======
-      {
-        part_bal = NdbDictionary::Object::PartitionBalance_ForRPByLDM;
-      }
-      else
-      {
-        part_bal = NdbDictionary::Object::PartitionBalance_Specific;
-      }
->>>>>>> d46ae293
       copy.setPartitionBalance(part_bal);
     }
     if (part_bal != NdbDictionary::Object::PartitionBalance_Specific)
