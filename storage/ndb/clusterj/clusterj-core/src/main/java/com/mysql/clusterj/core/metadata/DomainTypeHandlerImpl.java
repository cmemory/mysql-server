/*
<<<<<<< HEAD
   Copyright (c) 2010, 2015, Oracle and/or its affiliates. All rights reserved.
=======
   Copyright (c) 2010, 2016, Oracle and/or its affiliates. All rights reserved.
>>>>>>> d46ae293

   This program is free software; you can redistribute it and/or modify
   it under the terms of the GNU General Public License as published by
   the Free Software Foundation; version 2 of the License.

   This program is distributed in the hope that it will be useful,
   but WITHOUT ANY WARRANTY; without even the implied warranty of
   MERCHANTABILITY or FITNESS FOR A PARTICULAR PURPOSE.  See the
   GNU General Public License for more details.

   You should have received a copy of the GNU General Public License
   along with this program; if not, write to the Free Software
   Foundation, Inc., 51 Franklin St, Fifth Floor, Boston, MA 02110-1301  USA
*/

package com.mysql.clusterj.core.metadata;

import com.mysql.clusterj.core.spi.DomainFieldHandler;
import com.mysql.clusterj.core.spi.SmartValueHandler;
import com.mysql.clusterj.core.spi.ValueHandlerFactory;
import com.mysql.clusterj.core.spi.ValueHandler;
import com.mysql.clusterj.ClusterJException;
import com.mysql.clusterj.ClusterJFatalInternalException;
import com.mysql.clusterj.ClusterJUserException;
import com.mysql.clusterj.DynamicObject;
import com.mysql.clusterj.ColumnMetadata;
import com.mysql.clusterj.DynamicObjectDelegate;

import com.mysql.clusterj.annotation.PersistenceCapable;
import com.mysql.clusterj.annotation.Projection;

import com.mysql.clusterj.core.CacheManager;

import com.mysql.clusterj.core.store.Column;
import com.mysql.clusterj.core.store.Db;
import com.mysql.clusterj.core.store.Index;
import com.mysql.clusterj.core.store.Dictionary;
import com.mysql.clusterj.core.store.Operation;
import com.mysql.clusterj.core.store.ResultData;

import java.lang.reflect.Constructor;
import java.lang.reflect.InvocationHandler;
import java.lang.reflect.InvocationTargetException;
import java.lang.reflect.Method;
import java.lang.reflect.Proxy;

import java.util.ArrayList;
import java.util.HashMap;
import java.util.List;
import java.util.Map;

/** This instance manages a persistence-capable type.
 * Currently, only interfaces or subclasses of DynamicObject can be persistence-capable.
 * Persistent properties consist of a pair of bean-pattern methods for which the
 * get method returns the same type as the parameter of the 
 * similarly-named set method.
 * @param T the class of the persistence-capable type
 */
public class DomainTypeHandlerImpl<T> extends AbstractDomainTypeHandlerImpl<T> {

    protected interface Finalizable {
        void finalize() throws Throwable;
    }

    /** The domain class. */
    Class<T> cls;

    /** Dynamic class indicator */
    boolean dynamic = false;

    /** The methods of the properties. */
    private Map<String, Method> unmatchedGetMethods = new HashMap<String, Method>();
    private Map<String, Method> unmatchedSetMethods = new HashMap<String, Method>();

    /** The Proxy class for the Domain Class. */
    protected Class<T> proxyClass;

    /** The constructor for the Proxy class. */
    Constructor<T> ctor;

    /** The PersistenceCapable annotation for this class. */
    PersistenceCapable persistenceCapable;

    /** The smart value handler factory */
    ValueHandlerFactory valueHandlerFactory;

    /* The column number is the entry indexed by field number */
    private int[] fieldNumberToColumnNumberMap;

    /* The number of transient (non-persistent) fields in the domain model */
    private int numberOfTransientFields;

    /* The field handlers for transient fields */
    private DomainFieldHandlerImpl[] transientFieldHandlers;

    /** Helper parameter for constructor. */
    protected static final Class<?>[] invocationHandlerClassArray = 
            new Class[]{InvocationHandler.class};

    /** Initialize DomainTypeHandler for a class.
     * 
     * @param cls the domain class (this is the only class known to the rest of the implementation)
     * @param dictionary NdbDictionary instance used for metadata access
     */
    public DomainTypeHandlerImpl(Class<T> cls, Dictionary dictionary) {
        this(cls, dictionary, null);
    }

    @SuppressWarnings( "unchecked" )
    public DomainTypeHandlerImpl(Class<T> cls, Dictionary dictionary,
            ValueHandlerFactory smartValueHandlerFactory) {
        this.valueHandlerFactory = smartValueHandlerFactory!=null?
                smartValueHandlerFactory:
                defaultInvocationHandlerFactory;
        this.cls = cls;
        this.name = cls.getName();
        if (DynamicObject.class.isAssignableFrom(cls)) {
            this.dynamic = true;
            // Dynamic object has a handler but no proxy
            this.tableName = getTableNameForDynamicObject((Class<DynamicObject>)cls);
        } else {
            // Create a proxy class for the domain class
            // Invoke the handler's finalizer method when the proxy is finalized
            proxyClass = (Class<T>)Proxy.getProxyClass(
                    cls.getClassLoader(), new Class[]{cls, Finalizable.class});
            ctor = getConstructorForInvocationHandler (proxyClass);
            persistenceCapable = cls.getAnnotation(PersistenceCapable.class);
            if (persistenceCapable == null) {
                throw new ClusterJUserException(local.message(
                        "ERR_No_Persistence_Capable_Annotation", name));
            }
            this.tableName = persistenceCapable.table();
            if (tableName.length() == 0) {
                throw new ClusterJUserException(local.message(
                        "ERR_No_TableAnnotation", name));
            }
        }
        List<String> columnNamesUsed = new ArrayList<String>();
        this.table = getTable(dictionary);
        if (table == null) {
            throw new ClusterJUserException(local.message("ERR_Get_NdbTable", name, tableName));
        }
        if (logger.isDebugEnabled()) logger.debug("Found Table for " + tableName);

        // the id field handlers will be initialized via registerPrimaryKeyColumn
        this.primaryKeyColumnNames = table.getPrimaryKeyColumnNames();
        this.numberOfIdFields  = primaryKeyColumnNames.length;
        this.idFieldHandlers = new DomainFieldHandlerImpl[numberOfIdFields];
        this.idFieldNumbers = new int[numberOfIdFields];

        // the partition key field handlers will be initialized via registerPrimaryKeyColumn
        this.partitionKeyColumnNames = table.getPartitionKeyColumnNames();
        this.numberOfPartitionKeyColumns = partitionKeyColumnNames.length;
        this.partitionKeyFieldHandlers = new DomainFieldHandlerImpl[numberOfPartitionKeyColumns];

        // Process indexes for the table. There might not be a field associated with the index.
        // The first entry in indexHandlerImpls is for the mandatory hash primary key,
        // which is not really an index but is treated as an index by query.
        Index primaryIndex = dictionary.getIndex("PRIMARY$KEY", tableName, "PRIMARY");
        IndexHandlerImpl primaryIndexHandler =
            new IndexHandlerImpl(this, dictionary, primaryIndex, primaryKeyColumnNames);
        indexHandlerImpls.add(primaryIndexHandler);
        List<DomainFieldHandler> fieldHandlerList = new ArrayList<DomainFieldHandler>();

        String[] indexNames = table.getIndexNames();
        for (String indexName: indexNames) {
            // the index alias is the name as known by the user (without the $unique suffix)
            String indexAlias = removeUniqueSuffix(indexName);
            Index index = dictionary.getIndex(indexName, tableName, indexAlias);
            String[] columnNames = index.getColumnNames();
            IndexHandlerImpl imd = new IndexHandlerImpl(this, dictionary, index, columnNames);
            indexHandlerImpls.add(imd);
        }

        if (dynamic) {
            // for each column in the database, create a field
            List<String> fieldNameList = new ArrayList<String>();
            for (String columnName: table.getColumnNames()) {
                Column storeColumn = table.getColumn(columnName);
                DomainFieldHandlerImpl domainFieldHandler = null;
                domainFieldHandler = 
                    new DomainFieldHandlerImpl(this, table, numberOfFields++, storeColumn);
                String fieldName = domainFieldHandler.getName();
                fieldNameList.add(fieldName);
                fieldNameToNumber.put(domainFieldHandler.getName(), domainFieldHandler.getFieldNumber());
                persistentFieldHandlers.add(domainFieldHandler);
                fieldHandlerList.add(domainFieldHandler);
                if (!storeColumn.isPrimaryKey()) {
                    nonPKFieldHandlers.add(domainFieldHandler);
                }
            }
            fieldNames = fieldNameList.toArray(new String[fieldNameList.size()]);
        } else {
            // Iterate the fields (names and types based on get/set methods) in the class
            List<String> fieldNameList = new ArrayList<String>();
            Method[] methods = cls.getMethods();
            for (Method method: methods) {
                // remember get methods
                String methodName = method.getName();
                String name = convertMethodName(methodName);
                Class type = getType(method);
                DomainFieldHandlerImpl domainFieldHandler = null;
                if (methodName.startsWith("get")) {
                    Method unmatched = unmatchedSetMethods.get(name);
                    if (unmatched == null) {
                        // get is first of the pair; put it into the unmatched map
                        unmatchedGetMethods.put(name, method);
                    } else {
                        // found the potential match
                        if (getType(unmatched).equals(type)) {
                            // method names and types match
                            unmatchedSetMethods.remove(name);
                            domainFieldHandler = new DomainFieldHandlerImpl(this, table,
                                    numberOfFields++, name, type, method, unmatched);
                        } else {
                            // both unmatched because of type mismatch
                            unmatchedGetMethods.put(name, method);
                        }
                    }
                } else if (methodName.startsWith("set")) {
                    Method unmatched = unmatchedGetMethods.get(name);
                    if (unmatched == null) {
                        // set is first of the pair; put it into the unmatched map
                        unmatchedSetMethods.put(name, method);
                    } else {
                        // found the potential match
                        if (getType(unmatched).equals(type)) {
                            // method names and types match
                            unmatchedGetMethods.remove(name);
                            domainFieldHandler = new DomainFieldHandlerImpl(this, table,
                                    numberOfFields++, name, type, unmatched, method);
                        } else {
                            // both unmatched because of type mismatch
                            unmatchedSetMethods.put(name, method);
                        }
                    }
                }
                if (domainFieldHandler != null) {
                    // found matching methods
                    // set up field name to number map
                    String fieldName = domainFieldHandler.getName();
                    fieldNameList.add(fieldName);
                    fieldNameToNumber.put(domainFieldHandler.getName(), domainFieldHandler.getFieldNumber());
                    // put field into either persistent or not persistent list
                    if (domainFieldHandler.isPersistent()) {
                        persistentFieldHandlers.add(domainFieldHandler);
                        if (!domainFieldHandler.isPrimaryKey()) {
                            nonPKFieldHandlers.add(domainFieldHandler);
                        }
                    }
                    if (domainFieldHandler.isPrimitive()) {
                        primitiveFieldHandlers.add(domainFieldHandler);
                    }
                    fieldHandlerList.add(domainFieldHandler);
                }
            }
            fieldNames = fieldNameList.toArray(new String[fieldNameList.size()]);
            // done with methods; if anything in unmatched we have a problem
            if ((!unmatchedGetMethods.isEmpty()) || (!unmatchedSetMethods.isEmpty())) {
                setUnsupported(
                        local.message("ERR_Unmatched_Methods", 
                        unmatchedGetMethods, unmatchedSetMethods));
            }

        }

        // Check that no errors were reported during field analysis
        String reasons = getUnsupported();
        if (reasons != null) {
            throw new ClusterJUserException(
                    local.message("ERR_Field_Construction", name, reasons.toString()));
        }

        // Check that all index columnNames have corresponding fields
        // indexes without fields will be unusable for query
        for (IndexHandlerImpl indexHandler:indexHandlerImpls) {
            indexHandler.assertAllColumnsHaveFields();
        }

        // Make sure that the PRIMARY index is usable
        // If not, this table has no primary key or there is no primary key field
        if (!indexHandlerImpls.get(0).isUsable()) {
            String reason = local.message("ERR_Primary_Field_Missing", name);
            logger.warn(reason);
            throw new ClusterJUserException(reason);
        }

        if (logger.isDebugEnabled()) {
            logger.debug(toString());
            logger.debug("DomainTypeHandlerImpl " + name + "Indices " + indexHandlerImpls);
        }

        // Compute the column for each field handler. 
        // If no column for this field, increment the transient field counter.
        // For persistent fields, column number is positive.
        // For transient fields, column number is negative (index into transient field handler).
        fieldNumberToColumnNumberMap = new int[numberOfFields];
        String[] columnNames = table.getColumnNames();
        this.fieldHandlers = fieldHandlerList.toArray(new DomainFieldHandlerImpl[numberOfFields]);

        int transientFieldNumber = 0;
        List<DomainFieldHandlerImpl> transientFieldHandlerList = new ArrayList<DomainFieldHandlerImpl>();
        for (int fieldNumber = 0; fieldNumber < numberOfFields; ++fieldNumber) {
            DomainFieldHandler fieldHandler = fieldHandlerList.get(fieldNumber);
            // find the column name for the field
            String columnName = fieldHandler.getColumnName();
            boolean found = false;
            for (int columnNumber = 0; columnNumber < columnNames.length; ++columnNumber) {
                if (columnNames[columnNumber].equals(columnName)) {
                    fieldNumberToColumnNumberMap[fieldNumber] = columnNumber;
                    found = true;
<<<<<<< HEAD
=======
                    columnNamesUsed.add(columnNames[columnNumber]);
>>>>>>> d46ae293
                    break;
                }
            }
            if (!found) {
                // no column for this field; it is a transient field
                fieldNumberToColumnNumberMap[fieldNumber] = --transientFieldNumber;
                transientFieldHandlerList.add((DomainFieldHandlerImpl) fieldHandler);
            }
        }
<<<<<<< HEAD
        numberOfTransientFields = 0 - transientFieldNumber;
        transientFieldHandlers = 
            transientFieldHandlerList.toArray(new DomainFieldHandlerImpl[transientFieldHandlerList.size()]);
    }

    /** Get the table name mapped to the domain class.
     * @param cls the domain class
     * @return the table name for the domain class
     */
    @SuppressWarnings("unchecked")
    protected static String getTableName(Class<?> cls) {
        String tableName = null;
        if (DynamicObject.class.isAssignableFrom(cls)) {
            tableName = getTableNameForDynamicObject((Class<DynamicObject>)cls);
        } else {
            PersistenceCapable persistenceCapable = cls.getAnnotation(PersistenceCapable.class);
            if (persistenceCapable != null) {
                tableName = persistenceCapable.table();            
            }
        }
        return tableName;
    }

=======
        // if projection, get list of projected fields and give them to the Table instance
        if (cls.getAnnotation(Projection.class) != null) {
            String[] projectedColumnNames = new String[columnNamesUsed.size()];
            columnNamesUsed.toArray(projectedColumnNames);
            table.setProjectedColumnNames(projectedColumnNames);
        }
        numberOfTransientFields = 0 - transientFieldNumber;
        transientFieldHandlers = 
            transientFieldHandlerList.toArray(new DomainFieldHandlerImpl[transientFieldHandlerList.size()]);
    }

    /** Get the table name mapped to the domain class.
     * @param cls the domain class
     * @return the table name for the domain class
     */
    @SuppressWarnings("unchecked")
    protected static String getTableName(Class<?> cls) {
        String tableName = null;
        if (DynamicObject.class.isAssignableFrom(cls)) {
            tableName = getTableNameForDynamicObject((Class<DynamicObject>)cls);
        } else {
            PersistenceCapable persistenceCapable = cls.getAnnotation(PersistenceCapable.class);
            if (persistenceCapable != null) {
                tableName = persistenceCapable.table();            
            }
        }
        return tableName;
    }

>>>>>>> d46ae293
    /** Get the table name for a dynamic object. The table name is available either from
     * the PersistenceCapable annotation or via the table() method.
     * @param cls the dynamic object class
     * @return the table name for the dynamic object class
     */
    protected static <O extends DynamicObject> String getTableNameForDynamicObject(Class<O> cls) {
        DynamicObject dynamicObject;
        PersistenceCapable persistenceCapable = cls.getAnnotation(PersistenceCapable.class);
        String tableName = null;
        try {
            dynamicObject = cls.newInstance();
            tableName = dynamicObject.table();
            if (tableName == null  && persistenceCapable != null) {
                tableName = persistenceCapable.table();
            }
        } catch (InstantiationException e) {
            throw new ClusterJUserException(local.message("ERR_Dynamic_Object_Instantiation", cls.getName()), e);
        } catch (IllegalAccessException e) {
            throw new ClusterJUserException(local.message("ERR_Dynamic_Object_Illegal_Access", cls.getName()), e);
        }
        if (tableName == null) {
            throw new ClusterJUserException(local.message("ERR_Dynamic_Object_Null_Table_Name",
                    cls.getName()));
        }
        return tableName;
    }

    /** Is this type supported? */
    public boolean isSupportedType() {
        // if unsupported, throw an exception
        return true;
    }

    public ValueHandler getValueHandler(Object instance)
            throws IllegalArgumentException {
        ValueHandler handler = null;
        if (instance instanceof ValueHandler) {
            handler = (ValueHandler)instance;
        } else if (instance instanceof DynamicObject) {
            DynamicObject dynamicObject = (DynamicObject)instance;
            handler = (ValueHandler)dynamicObject.delegate();
        } else {
            handler = (ValueHandler)Proxy.getInvocationHandler(instance);
<<<<<<< HEAD
        }
        // make sure the value handler has not been released
        if (handler.wasReleased()) {
            throw new ClusterJUserException(local.message("ERR_Cannot_Access_Object_After_Release"));
        }
=======
        }
        // make sure the value handler has not been released
        if (handler.wasReleased()) {
            throw new ClusterJUserException(local.message("ERR_Cannot_Access_Object_After_Release"));
        }
>>>>>>> d46ae293
        return handler;
    }

    public void objectMarkModified(ValueHandler handler, String fieldName) {
        int fieldNumber = fieldNameToNumber.get(fieldName);
        handler.markModified(fieldNumber);
    }

    public Class<T> getProxyClass() {
        return proxyClass;
    }

    public Class<T> getDomainClass() {
        return cls;
    }

    public void operationSetValues(Object instance, Operation op) {
        ValueHandler handler = getValueHandler(instance);
        for (DomainFieldHandler fmd: persistentFieldHandlers) {
            fmd.operationSetValue(handler, op);
        }
    }

    public void objectSetKeys(Object keys, Object instance) {
        ValueHandler handler = getValueHandler(instance);
        objectSetKeys(keys, handler);
    }

    public void objectSetKeys(Object keys, ValueHandler handler) {
        int size = idFieldHandlers.length;
        if (size == 1) {
            // single primary key; store value in key field
            idFieldHandlers[0].objectSetKeyValue(keys, handler);
        } else if (keys instanceof java.lang.Object[]) {
            if (logger.isDetailEnabled()) logger.detail(keys.toString());
            // composite primary key; store values in key fields
            for (int i = 0; i < idFieldHandlers.length; ++i) {
                idFieldHandlers[i].objectSetKeyValue(((Object[])keys)[i], handler);
            }
        } else {
                // composite key but parameter is not Object[]
                throw new ClusterJUserException(
                        local.message("ERR_Composite_Key_Parameter"));
        }
    }

    public void objectResetModified(ValueHandler handler) {
        handler.resetModified();
    }

    public void objectSetCacheManager(CacheManager cm, Object instance) {
        getValueHandler(instance).setCacheManager(cm);
    }

    @Override
    public T newInstance(Db db) {
        ValueHandler valueHandler = valueHandlerFactory.getValueHandler(this, db);
        return newInstance(valueHandler);
<<<<<<< HEAD
    }

    /** Create a new domain type instance from the result.
     * @param resultData the results from a database query
     * @param db the Db
     * @return the domain type instance
     */
    public T newInstance(ResultData resultData, Db db) {
        ValueHandler valueHandler = valueHandlerFactory.getValueHandler(this, db, resultData);
        T result = newInstance(valueHandler);
        return result;
    }

=======
    }

    /** Create a new domain type instance from the result.
     * @param resultData the results from a database query
     * @param db the Db
     * @return the domain type instance
     */
    public T newInstance(ResultData resultData, Db db) {
        ValueHandler valueHandler = valueHandlerFactory.getValueHandler(this, db, resultData);
        T result = newInstance(valueHandler);
        return result;
    }

>>>>>>> d46ae293
    @Override
    public T newInstance(ValueHandler valueHandler) {
        T instance;
        try {
            if (dynamic) {
                instance = cls.newInstance();
                ((DynamicObject)instance).delegate((DynamicObjectDelegate)valueHandler);
            } else {
                instance = ctor.newInstance(new Object[] {valueHandler});
                // TODO is setProxy really needed?
                valueHandler.setProxy(instance);
            }
            return instance;
        } catch (InstantiationException ex) {
            throw new ClusterJException(
                    local.message("ERR_Create_Instance", cls.getName()), ex);
        } catch (IllegalAccessException ex) {
            throw new ClusterJException(
                    local.message("ERR_Create_Instance", cls.getName()), ex);
        } catch (IllegalArgumentException ex) {
            throw new ClusterJException(
                    local.message("ERR_Create_Instance", cls.getName()), ex);
        } catch (InvocationTargetException ex) {
            throw new ClusterJException(
                    local.message("ERR_Create_Instance", cls.getName()), ex);
        } catch (SecurityException ex) {
            throw new ClusterJException(
                    local.message("ERR_Create_Instance", cls.getName()), ex);
        }
    }


    public void initializePrimitiveFields(ValueHandler handler) {
        for (DomainFieldHandler fmd:primitiveFieldHandlers) {
            ((AbstractDomainFieldHandlerImpl) fmd).objectSetDefaultValue(handler);
        }
        handler.resetModified();
    }

    /** Convert a method name to a javabeans property name.
     * This is done by removing the leading "get" or "set" and upper-casing the
     * result.
     * @param methodName the name of a get or set method
     * @return the property name
     */
    private String convertMethodName(String methodName) {
        String head = methodName.substring(3, 4).toLowerCase();
        String tail = methodName.substring(4);
        return head + tail;
    }

    @SuppressWarnings( "unchecked" )
    public T getInstance(ValueHandler valueHandler) {
        T instance = (T)valueHandler.getProxy();
        return instance;
    }

    private Class<?> getType(Method method) {
        Class<?> result = null;
        if (method.getName().startsWith("get")) {
            result = method.getReturnType();
        } else if (method.getName().startsWith("set")) {
            Class<?>[] types = method.getParameterTypes();
            if (types.length != 1) {
                throw new ClusterJUserException(
                        local.message("ERR_Set_Method_Parameters",
                        method.getName(), types.length));
            }
            result = types[0];
        } else {
            throw new ClusterJFatalInternalException(
                    local.message("ERR_Method_Name", method.getName()));
        }
        if (result == null) {
            throw new ClusterJUserException(
                    local.message("ERR_Unmatched_Method" + method.getName()));
        }
        return result;
    }

    /** TODO: Protect with doPrivileged. */
    protected Constructor<T> getConstructorForInvocationHandler(
            Class<T> cls) {
        try {
            return cls.getConstructor(invocationHandlerClassArray);
        } catch (NoSuchMethodException ex) {
            throw new ClusterJFatalInternalException(
                    local.message("ERR_Get_Constructor", cls), ex);
        } catch (SecurityException ex) {
            throw new ClusterJFatalInternalException(
                    local.message("ERR_Get_Constructor", cls), ex);
        }
    }

    /** Create a key value handler from the key(s). The keys are as given by the user.
     * For domain classes with a single key field, the key is the object wrapper for the
     * primitive key value. For domain classes with compound primary keys, the key is
     * an Object[] in which the values correspond to the order of keys in the table
     * definition.
     * The key is validated for proper types, and if a key component is part of a partition key,
     * it must not be null.
     * @param keys the key(s)
     * @param db the Db
     * @return the key value handler
     */
    public ValueHandler createKeyValueHandler(Object keys, Db db) {
        if (keys == null) {
            throw new ClusterJUserException(
                    local.message("ERR_Key_Must_Not_Be_Null", getName(), "unknown"));
        }
        // check the cardinality of the keys with the number of key fields
        if (numberOfIdFields == 1) {
            Class<?> keyType = idFieldHandlers[0].getType();
            DomainFieldHandler fmd = idFieldHandlers[0];
            checkKeyType(fmd.getName(), keyType, keys);
        } else {
            if (!(keys.getClass().isArray())) {
                throw new ClusterJUserException(
                        local.message("ERR_Key_Must_Be_An_Object_Array",
                        numberOfIdFields));
            }
            for (int i = 0; i < numberOfIdFields; ++i) {
                DomainFieldHandler fmd = idFieldHandlers[i];
                Object keyObject = ((Object[])keys)[i];
                Class<?> keyType = fmd.getType();
                checkKeyType(fmd.getName(), keyType, keyObject);
                if (keyObject == null && fmd.isPartitionKey()) {
                    // partition keys must not be null
                    throw new ClusterJUserException(local.message("ERR_Key_Must_Not_Be_Null", getName(), 
                            fieldHandlers[i].getName()));
                }
            }
        }
        return valueHandlerFactory.getKeyValueHandler(this, db, keys);
    }

    /** Check that the key value matches the key type. Keys that are part
     * of a compound key can be null as long as they are not part of the
     * partition key.
     *
     * @param name the name of the field
     * @param keyType the type of the key field
     * @param keys the value for the key field
     */
    public void checkKeyType(String name, Class<?> keyType, Object keys)
            throws ClusterJUserException {
        if (keys == null) {
            return;
        }
        Class<?> valueType = keys.getClass();
        if (keyType.isAssignableFrom(valueType) ||
                (keyType == int.class && valueType == Integer.class) ||
                (keyType == Integer.class && valueType == int.class) ||
                (keyType == Long.class && valueType == long.class) ||
                (keyType == long.class && valueType == Long.class) ||
                (keyType == short.class && valueType == Short.class) ||
                (keyType == Short.class && valueType == short.class) ||
                (keyType == byte.class && valueType == Byte.class) ||
                (keyType == Byte.class && valueType == byte.class)) {
            return;
        } else {
                throw new ClusterJUserException(
                    local.message("ERR_Incorrect_Key_Type",
                    name, valueType.getName(), keyType.getName()));
        }
    }

    /** Expand the given Object or Object[] into an Object[] containing key values
     * in the proper position. The parameter is as given by the user. 
     * For domain classes with a single key field, the key is the object wrapper for the
     * primitive key value. For domain classes with compound primary keys, the key is
     * an Object[] in which the values correspond to the order of keys in the table
     * definition.
     * 
     * @param keys an object or Object[] containing all primary keys
     * @return an Object[] of length numberOfFields in which key values are in their proper position
     */
    public Object[] expandKeyValues(Object keys) {
        Object[] keyValues;
        if (keys instanceof Object[]) {
            keyValues = (Object[])keys;
        } else {
            keyValues = new Object[] {keys};
        }
        Object[] result = new Object[numberOfFields];
        int i = 0;
        for (Integer idFieldNumber: idFieldNumbers) {
            result[idFieldNumber] = keyValues[i++];
        }
        return result;
    }

    public Class<?> getOidClass() {
        throw new ClusterJFatalInternalException(local.message("ERR_Implementation_Should_Not_Occur"));
    }

    public ColumnMetadata[] columnMetadata() {
        ColumnMetadata[] result = new ColumnMetadata[numberOfFields];
        return persistentFieldHandlers.toArray(result);
    }

    /** Factory for default InvocationHandlerImpl */
    protected ValueHandlerFactory defaultInvocationHandlerFactory = new ValueHandlerFactory()  {

        public <V> ValueHandler getValueHandler(DomainTypeHandlerImpl<V> domainTypeHandler, Db db) {
            return new InvocationHandlerImpl<V>(domainTypeHandler);
        }

        public <V> ValueHandler getKeyValueHandler(
                DomainTypeHandlerImpl<V> domainTypeHandler, Db db, Object keyValues) {
            Object[] expandedKeyValues = expandKeyValues(keyValues);
            return new KeyValueHandlerImpl(expandedKeyValues);
        }

        public <V> ValueHandler getValueHandler(
                DomainTypeHandlerImpl<V> domainTypeHandler, Db db, ResultData resultData) {
            ValueHandler result = new InvocationHandlerImpl<V>(domainTypeHandler);
            objectSetValues(resultData, result);
            return result;
        }
    };

    public int getNumberOfTransientFields() {
        return numberOfTransientFields;
    }

    public int[] getFieldNumberToColumnNumberMap() {
        return fieldNumberToColumnNumberMap;
    }

    /** Create a new object array containing default values for all transient fields.
     * 
     * @return default transient field values
     */
    public Object[] newTransientValues() {
        Object[] result = new Object[numberOfTransientFields];
        int i = 0;
        for (DomainFieldHandlerImpl transientFieldHandler: transientFieldHandlers) {
            Object value = transientFieldHandler.getDefaultValue();
            result[i++] = value;
        }
        return result;
    }

}<|MERGE_RESOLUTION|>--- conflicted
+++ resolved
@@ -1,9 +1,5 @@
 /*
-<<<<<<< HEAD
-   Copyright (c) 2010, 2015, Oracle and/or its affiliates. All rights reserved.
-=======
    Copyright (c) 2010, 2016, Oracle and/or its affiliates. All rights reserved.
->>>>>>> d46ae293
 
    This program is free software; you can redistribute it and/or modify
    it under the terms of the GNU General Public License as published by
@@ -315,10 +311,7 @@
                 if (columnNames[columnNumber].equals(columnName)) {
                     fieldNumberToColumnNumberMap[fieldNumber] = columnNumber;
                     found = true;
-<<<<<<< HEAD
-=======
                     columnNamesUsed.add(columnNames[columnNumber]);
->>>>>>> d46ae293
                     break;
                 }
             }
@@ -328,7 +321,12 @@
                 transientFieldHandlerList.add((DomainFieldHandlerImpl) fieldHandler);
             }
         }
-<<<<<<< HEAD
+        // if projection, get list of projected fields and give them to the Table instance
+        if (cls.getAnnotation(Projection.class) != null) {
+            String[] projectedColumnNames = new String[columnNamesUsed.size()];
+            columnNamesUsed.toArray(projectedColumnNames);
+            table.setProjectedColumnNames(projectedColumnNames);
+        }
         numberOfTransientFields = 0 - transientFieldNumber;
         transientFieldHandlers = 
             transientFieldHandlerList.toArray(new DomainFieldHandlerImpl[transientFieldHandlerList.size()]);
@@ -352,37 +350,6 @@
         return tableName;
     }
 
-=======
-        // if projection, get list of projected fields and give them to the Table instance
-        if (cls.getAnnotation(Projection.class) != null) {
-            String[] projectedColumnNames = new String[columnNamesUsed.size()];
-            columnNamesUsed.toArray(projectedColumnNames);
-            table.setProjectedColumnNames(projectedColumnNames);
-        }
-        numberOfTransientFields = 0 - transientFieldNumber;
-        transientFieldHandlers = 
-            transientFieldHandlerList.toArray(new DomainFieldHandlerImpl[transientFieldHandlerList.size()]);
-    }
-
-    /** Get the table name mapped to the domain class.
-     * @param cls the domain class
-     * @return the table name for the domain class
-     */
-    @SuppressWarnings("unchecked")
-    protected static String getTableName(Class<?> cls) {
-        String tableName = null;
-        if (DynamicObject.class.isAssignableFrom(cls)) {
-            tableName = getTableNameForDynamicObject((Class<DynamicObject>)cls);
-        } else {
-            PersistenceCapable persistenceCapable = cls.getAnnotation(PersistenceCapable.class);
-            if (persistenceCapable != null) {
-                tableName = persistenceCapable.table();            
-            }
-        }
-        return tableName;
-    }
-
->>>>>>> d46ae293
     /** Get the table name for a dynamic object. The table name is available either from
      * the PersistenceCapable annotation or via the table() method.
      * @param cls the dynamic object class
@@ -426,19 +393,11 @@
             handler = (ValueHandler)dynamicObject.delegate();
         } else {
             handler = (ValueHandler)Proxy.getInvocationHandler(instance);
-<<<<<<< HEAD
         }
         // make sure the value handler has not been released
         if (handler.wasReleased()) {
             throw new ClusterJUserException(local.message("ERR_Cannot_Access_Object_After_Release"));
         }
-=======
-        }
-        // make sure the value handler has not been released
-        if (handler.wasReleased()) {
-            throw new ClusterJUserException(local.message("ERR_Cannot_Access_Object_After_Release"));
-        }
->>>>>>> d46ae293
         return handler;
     }
 
@@ -497,7 +456,6 @@
     public T newInstance(Db db) {
         ValueHandler valueHandler = valueHandlerFactory.getValueHandler(this, db);
         return newInstance(valueHandler);
-<<<<<<< HEAD
     }
 
     /** Create a new domain type instance from the result.
@@ -511,21 +469,6 @@
         return result;
     }
 
-=======
-    }
-
-    /** Create a new domain type instance from the result.
-     * @param resultData the results from a database query
-     * @param db the Db
-     * @return the domain type instance
-     */
-    public T newInstance(ResultData resultData, Db db) {
-        ValueHandler valueHandler = valueHandlerFactory.getValueHandler(this, db, resultData);
-        T result = newInstance(valueHandler);
-        return result;
-    }
-
->>>>>>> d46ae293
     @Override
     public T newInstance(ValueHandler valueHandler) {
         T instance;
