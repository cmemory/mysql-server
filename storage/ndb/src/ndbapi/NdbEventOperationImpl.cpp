--- conflicted
+++ resolved
@@ -1,9 +1,5 @@
 /*
-<<<<<<< HEAD
    Copyright (c) 2003, 2013, Oracle and/or its affiliates. All rights reserved.
-=======
-   Copyright (c) 2003, 2011, 2013, Oracle and/or its affiliates. All rights reserved.
->>>>>>> 91d37cbe
 
    This program is free software; you can redistribute it and/or modify
    it under the terms of the GNU General Public License as published by
@@ -1438,8 +1434,6 @@
 
          if (!gci_ops->m_consistent)
            DBUG_RETURN_EVENT(0);
-<<<<<<< HEAD
-=======
 
 	 if (gci_ops && (gci != gci_ops->m_gci))
 	 {
@@ -1449,7 +1443,6 @@
                   << m_ndb->getNdbObjectName() << endl;
 	 }
 
->>>>>>> 91d37cbe
          assert(gci_ops && (gci == gci_ops->m_gci));
          // to return TE_NUL it should be made into data event
          if (SubTableData::getOperation(data->sdata->requestInfo) ==
@@ -1907,17 +1900,10 @@
     dealloc_mem(dummy_data, NULL);
   dummy_data->m_event_op = 0;
 
-<<<<<<< HEAD
-  EventBufData_list *dummy_event_list = new EventBufData_list;
-  dummy_event_list->append_used_data(dummy_data);
-  dummy_event_list->m_is_not_multi_list = true;
-  m_complete_data.m_data.append_list(dummy_event_list, gci);
-=======
   EventBufData_list dummy_event_list;
   dummy_event_list.append_used_data(dummy_data);
   dummy_event_list.m_is_not_multi_list = true;
   m_complete_data.m_data.append_list(&dummy_event_list, gci);
->>>>>>> 91d37cbe
   assert(m_complete_data.m_data.m_gci_ops_list_tail != NULL);
   m_complete_data.m_data.m_gci_ops_list_tail->m_consistent = false;
 }
