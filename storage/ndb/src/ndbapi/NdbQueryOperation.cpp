/*
   Copyright (C) 2009 Sun Microsystems Inc
    All rights reserved. Use is subject to license terms.

   This program is free software; you can redistribute it and/or modify
   it under the terms of the GNU General Public License as published by
   the Free Software Foundation; version 2 of the License.

   This program is distributed in the hope that it will be useful,
   but WITHOUT ANY WARRANTY; without even the implied warranty of
   MERCHANTABILITY or FITNESS FOR A PARTICULAR PURPOSE.  See the
   GNU General Public License for more details.

   You should have received a copy of the GNU General Public License
   along with this program; if not, write to the Free Software
   Foundation, Inc., 51 Franklin St, Fifth Floor, Boston, MA 02110-1301  USA
*/


#include <ndb_global.h>
#include "API.hpp"
#include <NdbQueryBuilder.hpp>
#include "NdbQueryBuilderImpl.hpp"
#include "NdbQueryOperationImpl.hpp"

#include <signaldata/TcKeyReq.hpp>
#include <signaldata/TcKeyRef.hpp>
#include <signaldata/ScanTab.hpp>
#include <signaldata/QueryTree.hpp>
#include <signaldata/DbspjErr.hpp>

#include "AttributeHeader.hpp"

#include <Bitmask.hpp>

#if 0
#define DEBUG_CRASH() assert(false)
#else
#define DEBUG_CRASH()
#endif

//#define TEST_SCANREQ

/* Various error codes that are not specific to NdbQuery. */
STATIC_CONST(Err_TupleNotFound = 626);
STATIC_CONST(Err_MemoryAlloc = 4000);
STATIC_CONST(Err_SendFailed = 4002);
STATIC_CONST(Err_UnknownColumn = 4004);
STATIC_CONST(Err_ReceiveFromNdbFailed = 4008);
STATIC_CONST(Err_NodeFailCausedAbort = 4028);
STATIC_CONST(Err_WrongFieldLength = 4209);
STATIC_CONST(Err_MixRecAttrAndRecord = 4284);
STATIC_CONST(Err_InvalidRangeNo = 4286);
STATIC_CONST(Err_DifferentTabForKeyRecAndAttrRec = 4287);
STATIC_CONST(Err_KeyIsNULL = 4316);
STATIC_CONST(Err_FinaliseNotCalled = 4519);
STATIC_CONST(Err_InterpretedCodeWrongTab = 4524);

/* A 'void' index for a tuple in internal parent / child correlation structs .*/
static const Uint16 tupleNotFound = 0xffff;

/** Set to true to trace incomming signals.*/
const bool traceSignals = false;

/**
 * A class for accessing the correlation data at the end of a tuple (for 
 * scan queries). These data have the following layout:
 *
 * Word 0: AttributeHeader
 * Word 1, upper halfword: tuple id of parent tuple.
 * Word 1, lower halfword: tuple id of this tuple.
 * Word 2: Id of receiver for root operation (where the ancestor tuple of this
 *         tuple will go).
 *
 * Both tuple identifiers are unique within this batch and root fragment.
 * With these identifiers, it is possible to relate a tuple to its parent and 
 * children. That way, results for child operations can be updated correctly
 * when the application iterates over the results of the root scan operation.
 */
class CorrelationData
{
public:
  static const Uint32 wordCount = 3;

  explicit CorrelationData(const Uint32* tupleData, Uint32 tupleLength):
    m_corrPart(tupleData + tupleLength - wordCount)
  {
    assert(tupleLength >= wordCount);
    assert(AttributeHeader(m_corrPart[0]).getAttributeId() 
           == AttributeHeader::CORR_FACTOR64);
    assert(AttributeHeader(m_corrPart[0]).getByteSize() == 2*sizeof(Uint32));
    assert(getTupleId()<tupleNotFound);
    assert(getParentTupleId()<tupleNotFound);
  }

  Uint32 getRootReceiverId() const
  { return m_corrPart[2];}

  Uint16 getTupleId() const
  { return m_corrPart[1] & 0xffff;}

  Uint16 getParentTupleId() const
  { return m_corrPart[1] >> 16;}

private:
  const Uint32* const m_corrPart;
}; // class CorrelationData
 
/**
 * If a query has a scan operation as its root, then that scan will normally 
 * read from several fragments of its target table. Each such root fragment
 * scan, along with any child lookup operations that are spawned from it,
 * runs independently, in the sense that:
 * - The API will know when it has received all data from a fragment for a 
 *   given batch and all child operations spawned from it.
 * - When one fragment is complete (for a batch) the API will make these data
 *   avaliable to the application, even if other fragments are not yet complete.
 * - The tuple identifiers that are used for matching children with parents are
 *   only guaranteed to be unique within one batch, operation, and root 
 *   operation fragment. Tuples derived from different root fragments must 
 *   thus be kept apart.
 * 
 * This class manages the state of one such read operation, from one particular
 * fragment of the target table of the root operation. If the root operation
 * is a lookup, then there will be only one instance of this class.
 */
class NdbRootFragment {
public:
  explicit NdbRootFragment();

  /**
   * Initialize object.
   * @param query Enclosing query.
   * @param fragNo This object manages state for reading from the fragNo'th 
   * fragment that the root operation accesses.
   */
  void init(NdbQueryImpl& query, Uint32 fragNo); 

  Uint32 getFragNo() const
  { return m_fragNo; }

  /**
   * Prepare for receiving another batch.
   */
  void reset();

  void incrOutstandingResults(Int32 delta)
  {
    m_outstandingResults += delta;
  }

  void clearOutstandingResults()
  {
    m_outstandingResults = 0;
  }

  void setConfReceived();

  /** 
   * The root operation will read from a number of fragments of a table.
   * This method checks if all results for the current batch has been 
   * received for a given fragment. This includes both results for the root
   * operation and any child operations. Note that child operations may access
   * other fragments; the fragment number only refers to what 
   * the root operation does.
   *
   * @return True if current batch is complete for this fragment.
   */
  bool isFragBatchComplete() const
  { 
    assert(m_fragNo!=voidFragNo);
    return m_confReceived && m_outstandingResults==0; 
  }

  /**
   * Get the result stream that handles results derived from this root 
   * fragment for a particular operation.
   * @param operationNo The id of the operation.
   * @return The result stream for this root fragment.
   */
  NdbResultStream& getResultStream(Uint32 operationNo) const
  { return m_query->getQueryOperation(operationNo).getResultStream(m_fragNo); }
  
  /**
   * @return True if there are no more batches to be received for this fragment.
   */
  bool finalBatchReceived() const;

  /**
   * @return True if there are no more results from this root fragment (for 
   * the current batch).
   */
  bool isEmpty() const;

private:
  STATIC_CONST( voidFragNo = 0xffffffff);

  /** Enclosing query.*/
  NdbQueryImpl* m_query;

  /** Number of the root operation fragment.*/
  Uint32 m_fragNo;

  /**
   * The number of outstanding TCKEYREF or TRANSID_AI 
   * messages for the fragment. This includes both messages related to the
   * root operation and any descendant operation that was instantiated as
   * a consequence of tuples found by the root operation.
   * This number may temporarily be negative if e.g. TRANSID_AI arrives before 
   * SCAN_TABCONF. 
   */
  Int32 m_outstandingResults;

  /**
   * This is an array with one element for each fragment that the root
   * operation accesses (i.e. one for a lookup, all for a table scan).
   *
   * Each element is true iff a SCAN_TABCONF (for that fragment) or 
   * TCKEYCONF message has been received */
  bool m_confReceived;
}; //NdbRootFragment


/** 
 * This class manages the subset of result data for one operation that is 
 * derived from one fragment of the root operation. Note that the result tuples
 * may come from any fragment, but they all have initial ancestors from the 
 * same fragment of the root operation.  
 * For each operation there will thus be one NdbResultStream for each fragment
 * that the root operation reads from (one in the case of lookups.)
 * This class has an NdbReceiver object for processing tuples as well as 
 * structures for correlating child and parent tuples.
 */
class NdbResultStream {
public:

  /**
   * @param operation The operation for which we will receive results.
   * @param rootFragNo 0..n-1 when the root operation reads from n fragments.
   */
  explicit NdbResultStream(NdbQueryOperationImpl& operation, Uint32 rootFragNo);

  ~NdbResultStream();

  /** 
   * Prepare for receiving first results. 
   * @return possible error code. 
   */
  int prepare();

  /** Prepare for receiving next batch of scan results. */
  void reset();
    
  /**
   * 0..n-1 if the root operation reads from n fragments. This stream holds data
   * derived from one of those fragments.
   */
  Uint32 getRootFragNo() const
  { return m_rootFragNo; }

  NdbReceiver& getReceiver()
  { return m_receiver; }

  const NdbReceiver& getReceiver() const
  { return m_receiver; }

  Uint32 getRowCount() const
  { return m_rowCount; }

  /**
   * Process an incomming tuple for this stream. Extract parent and own tuple 
   * ids and pass it on to m_receiver.
   *
   * @param ptr buffer holding tuple.
   * @param len buffer length.
   */
  void execTRANSID_AI(const Uint32 *ptr, Uint32 len);

  /** A complete batch has been received for a fragment on this NdbResultStream,
   *  Update whatever required before the appl. are allowed to navigate the result.
   */ 
  void handleBatchComplete();

  /**
   * Navigate within the current result batch to resp. first and next row.
   * For non-parent operations in the pushed query, navigation is with respect
   * to any preceding parents which results in this NdbResultStream depends on.
   * Returns either the tupleNo within TupleSet[] which we navigated to, or 
   * tupleNotFound().
   */
  Uint16 firstResult();
  Uint16 nextResult();

  /** 
   * Returns true if last row matching the current parent tuple has been 
   * consumed.
   */
  bool isEmpty() const
  { return m_iterState == Iter_finished; }

  /** This method is used for marking a result stream to tell that it (or its 
   * closest scan decendant stream) is holding the last batch of a sub scan, 
   * meaning that it is the last batch of the scan that was instantiated from 
   * the current batch of its parent operation.*/
  void setSubScanComplete(bool complete)
  { m_subScanComplete = complete; }

  /** This method returns true if this result stream (or its closest scan 
   * descendant) holds the last batch of a sub scan, meaning that it is the
   * last batch of the scan that was instantiated from the current batch
   * of its parent operation.*/
  bool isSubScanComplete() const
  { return m_subScanComplete; }

  /** Variant of isSubScanComplete() above which check that this resultstream
   * and all its descendants has consumed all batches of rows instantiated 
   * from its parent operation(s). */
  bool isAllSubScansComplete() const;

  /** For debugging.*/
  friend NdbOut& operator<<(NdbOut& out, const NdbResultStream&);

private:
  /** This stream handles results derived from the m_rootFragNo'th 
   * fragment of the root operation.*/
  const Uint32 m_rootFragNo;

  /** The receiver object that unpacks transid_AI messages.*/
  NdbReceiver m_receiver;

  /** Max #rows which this stream may recieve in its buffer structures */
  Uint32 m_maxRows;

  /** The number of transid_AI messages received.*/
  Uint32 m_rowCount;

  /** Operation to which this resultStream belong.*/
  NdbQueryOperationImpl& m_operation;

  /** This is the state of the iterator used by firstResult(), nextResult().*/
  enum
  {
    /** The first row has not been fetched yet.*/
    Iter_notStarted,
    /** Is iterating the resultset, (implies 'm_currentRow!=tupleNotFound').*/
    Iter_started,  
    /** Last row for current batch has been returned.*/
    Iter_finished
  } m_iterState;

  /** Tuple id of the current tuple, or 'tupleNotFound' if Iter_notStarted or Iter_finished. */
  Uint16 m_currentRow;
  
  /** This field is used for marking a result stream to tell that it (or its 
   * closest scan decendant stream) is holding the last batch of a sub scan, 
   * meaning that it is the last batch of the scan that was instantiated from 
   * the current batch of its parent operation.*/
  bool m_subScanComplete;

  /**
   * TupleSet contain two logically distinct set of information:
   *
   *  - Child/Parent correlation set required to correlate
   *    child tuples with its parents. Child/Tuple pairs are indexed
   *    by tuple number which is the same as the order in which tuples
   *    appear in the NdbReceiver buffers.
   *
   *  - A HashMap on 'm_parentId' used to locate tuples correlated
   *    to a parent tuple. Indexes by hashing the parentId such that:
   *     - [hash(parentId)].m_hash_head will then index the first
   *       TupleSet entry potential containing the parentId to locate.
   *     - .m_hash_next in the indexed TupleSet may index the next TupleSet 
   *       to considder.
   *       
   * Both the child/parent correlation set and the parentId HashMap has been
   * folded into the same structure on order to reduce number of objects 
   * being dynamically allocated. 
   * As an advantage this results in an autoscaling of the hash bucket size .
   *
   * Structure is only present if 'isScanQuery'
   */
  class TupleSet {
  public:
                        // Tuple ids are unique within this batch and stream
    Uint16 m_parentId;  // Id of parent tuple which this tuple is correlated with
    Uint16 m_tupleId;   // Id of this tuple

    Uint16 m_hash_head; // Index of first item in TupleSet[] matching a hashed parentId.
    Uint16 m_hash_next; // 'next' index matching 

    bool   m_skip;      // Skip this tuple in result processing for now

    /** If the n'th bit is set, then a matching tuple for the n,th child has been seen. 
     * This information is needed when generating left join tuples for those tuples
     * that had no matching children.*/
    Bitmask<NDB_SPJ_MAX_TREE_NODES> m_hasMatchingChild;

    explicit TupleSet()
    {}

  private:
    /** No copying.*/
    TupleSet(const TupleSet&);
    TupleSet& operator=(const TupleSet&);
  };

  TupleSet* m_tupleSet;

  void clearTupleSet();

  void setParentChildMap(Uint16 parentId,
                         Uint16 tupleId, 
                         Uint16 tupleNo);

  Uint16 getTupleId(Uint16 tupleNo) const
  { return (m_tupleSet) ? m_tupleSet[tupleNo].m_tupleId : 0; }

  Uint16 getCurrentTupleId() const
  { return (m_currentRow==tupleNotFound) ? tupleNotFound : getTupleId(m_currentRow); }

  Uint16 findTupleWithParentId(Uint16 parentId) const;

  Uint16 findNextTuple(Uint16 tupleNo) const;

  /** No copying.*/
  NdbResultStream(const NdbResultStream&);
  NdbResultStream& operator=(const NdbResultStream&);
}; //class NdbResultStream


//////////////////////////////////////////////
/////////  NdbResultStream methods ///////////
//////////////////////////////////////////////

NdbResultStream::NdbResultStream(NdbQueryOperationImpl& operation, Uint32 rootFragNo):
  m_rootFragNo(rootFragNo),
  m_receiver(operation.getQuery().getNdbTransaction().getNdb(), &operation),
  m_maxRows(0),
  m_rowCount(0),
  m_operation(operation),
  m_iterState(Iter_notStarted),
  m_currentRow(tupleNotFound),
  m_subScanComplete(false),
  m_tupleSet(NULL)
{};

NdbResultStream::~NdbResultStream() { 
  delete[] m_tupleSet; 
}

int  // Return 0 if ok, else errorcode
NdbResultStream::prepare()
{
  /* Parent / child correlation is only relevant for scan type queries
   * Don't create m_parentTupleId[] and m_childTupleIdx[] for lookups!
   * Neither is these structures required for operations not having respective
   * child or parent operations.
   */
  if (m_operation.getQueryDef().isScanQuery())
  {
    m_maxRows  = m_operation.getMaxBatchRows();
    m_tupleSet = new TupleSet[m_maxRows];
    if (unlikely(m_tupleSet==NULL))
      return Err_MemoryAlloc;

    clearTupleSet();
  }
  else
    m_maxRows = 1;

  return 0;
} //NdbResultStream::prepare


void
NdbResultStream::reset()
{
  assert (m_operation.getQueryDef().isScanQuery());

  // Root scan-operation need a ScanTabConf to complete
  m_rowCount = 0;
  m_iterState = Iter_notStarted;
  m_currentRow = tupleNotFound;

  clearTupleSet();
  m_receiver.prepareSend();
  /* If this stream will get new rows in the next batch, then so will
   * all of its descendants.*/
  for (Uint32 childNo = 0; childNo < m_operation.getNoOfChildOperations();
       childNo++)
  {
    NdbQueryOperationImpl& child = m_operation.getChildOperation(childNo);
    child.getResultStream(getRootFragNo()).reset();
  }
} //NdbResultStream::reset

void
NdbResultStream::clearTupleSet()
{
  assert (m_operation.getQueryDef().isScanQuery());
  for (Uint32 i=0; i<m_maxRows; i++)
  {
    m_tupleSet[i].m_parentId = tupleNotFound;
    m_tupleSet[i].m_tupleId  = tupleNotFound;
    m_tupleSet[i].m_hash_head = tupleNotFound;
    m_tupleSet[i].m_skip = false;
    m_tupleSet[i].m_hasMatchingChild.clear();
  }
}

bool
NdbResultStream::isAllSubScansComplete() const
{ 
  if (!m_subScanComplete)
    return false;

  for (Uint32 childNo = 0; childNo < m_operation.getNoOfChildOperations(); childNo++)
  {
    const NdbQueryOperationImpl& child = m_operation.getChildOperation(childNo);
    const NdbResultStream& childStream = child.getResultStream(getRootFragNo());
    if (!childStream.isAllSubScansComplete())
      return false;
  }
  return true;
} //NdbResultStream::isAllSubScansComplete


void
NdbResultStream::setParentChildMap(Uint16 parentId,
                                   Uint16 tupleId, 
                                   Uint16 tupleNo)
{
  assert (m_operation.getQueryDef().isScanQuery());
  assert (tupleNo < m_maxRows);
  assert (tupleId != tupleNotFound);

#ifndef NDEBUG
  for (Uint32 i = 0; i < tupleNo; i++)
  {
    // Check that tuple id is unique.
    assert (m_tupleSet[i].m_tupleId != tupleId); 
  }
#endif
  m_tupleSet[tupleNo].m_parentId = parentId;
  m_tupleSet[tupleNo].m_tupleId  = tupleId;

  const Uint16 hash = (parentId % m_maxRows);
  if (parentId == tupleNotFound)
  {
    /* Root stream: Insert sequentially in hash_next to make it
     * possible to use ::findTupleWithParentId() and ::findNextTuple()
     * to navigate even the root operation.
     */
    assert (m_operation.getParentOperation()==NULL);
    /* Link into m_hash_next in order to let ::findNextTuple() navigate correctly */
    if (tupleNo==0)
      m_tupleSet[hash].m_hash_head  = 0;
    else
      m_tupleSet[tupleNo-1].m_hash_next  = tupleNo;
    m_tupleSet[tupleNo].m_hash_next  = tupleNotFound;
  }
  else
  {
    /* Insert parentId in HashMap */
    m_tupleSet[tupleNo].m_hash_next = m_tupleSet[hash].m_hash_head;
    m_tupleSet[hash].m_hash_head  = tupleNo;
  }
}

/** Locate, and return 'tupleNo', of first tuple with specified parentId.
 *  parentId == tupleNotFound is use as a special value for iterating results
 *  from the root operation in the order which they was inserted by ::setParentChildMap()
 *
 *  Position of 'currentRow' is *not* updated and should be modified by callee
 *  if it want to keep the new position.
 */
Uint16
NdbResultStream::findTupleWithParentId(Uint16 parentId) const
{
  assert ((parentId==tupleNotFound) == (m_operation.getParentOperation()==NULL));

  if (likely(m_rowCount>0))
  {
    if (m_tupleSet==NULL)
    {
      assert (m_rowCount <= 1);
      return 0;
    }

    const Uint16 hash = (parentId % m_maxRows);
    Uint16 currentRow = m_tupleSet[hash].m_hash_head;
    while (currentRow != tupleNotFound)
    {
      assert(currentRow < m_maxRows);
      if (m_tupleSet[currentRow].m_skip == false &&
          m_tupleSet[currentRow].m_parentId == parentId)
      {
        return currentRow;
      }
      currentRow = m_tupleSet[currentRow].m_hash_next;
    }
  }
  return tupleNotFound;
} //NdbResultStream::findTupleWithParentId()


/** Locate, and return 'tupleNo', of next tuple with same parentId as currentRow
 *  Position of 'currentRow' is *not* updated and should be modified by callee
 *  if it want to keep the new position.
 */
Uint16
NdbResultStream::findNextTuple(Uint16 tupleNo) const
{
  if (tupleNo!=tupleNotFound && m_tupleSet!=NULL)
  {
    assert(tupleNo < m_maxRows);
    Uint16 parentId = m_tupleSet[tupleNo].m_parentId;
    Uint16 nextRow  = m_tupleSet[tupleNo].m_hash_next;

    while (nextRow != tupleNotFound)
    {
      assert(nextRow < m_maxRows);
      if (m_tupleSet[nextRow].m_skip == false &&
          m_tupleSet[nextRow].m_parentId == parentId)
      {
        return nextRow;
      }
      nextRow = m_tupleSet[nextRow].m_hash_next;
    }
  }
  return tupleNotFound;
} //NdbResultStream::findNextTuple()


Uint16
NdbResultStream::firstResult()
{
  NdbQueryOperationImpl* parent = m_operation.getParentOperation();

  Uint16 parentId = tupleNotFound;
  if (parent!=NULL)
  {
    const NdbResultStream& parentStream = parent->getResultStream(m_rootFragNo);
    parentId = parentStream.getCurrentTupleId();

    if (parentId == tupleNotFound)
    {
      m_currentRow = tupleNotFound;
      m_iterState = Iter_finished;
      return tupleNotFound;
    }
  }
    
  if ((m_currentRow=findTupleWithParentId(parentId)) != tupleNotFound)
  {
    m_iterState = Iter_started;
    m_receiver.setCurrentRow(m_currentRow);
    return m_currentRow;
  }

  m_iterState = Iter_finished;
  return tupleNotFound;
} //NdbResultStream::firstResult()


Uint16
NdbResultStream::nextResult()
{
  // Fetch next row for this stream
  if (m_currentRow != tupleNotFound &&
      (m_currentRow=findNextTuple(m_currentRow)) != tupleNotFound)
  {
    m_iterState = Iter_started;
    m_receiver.setCurrentRow(m_currentRow);
    return m_currentRow;
  }
  m_iterState = Iter_finished;
  return tupleNotFound;
} //NdbResultStream::nextResult()


void
NdbResultStream::execTRANSID_AI(const Uint32 *ptr, Uint32 len)
{
  assert(m_iterState == Iter_notStarted);
  if (m_operation.getQueryDef().isScanQuery())
  {
    const CorrelationData correlData(ptr, len);

    assert(m_operation.getRoot().getResultStream(m_rootFragNo)
           .m_receiver.getId() == correlData.getRootReceiverId());

    m_receiver.execTRANSID_AI(ptr, len - CorrelationData::wordCount);

    /**
     * Keep correlation data between parent and child tuples.
     * Since tuples may arrive in any order, we cannot match
     * parent and child until all tuples (for this batch and 
     * root fragment) have arrived.
     */
    setParentChildMap(m_operation.getParentOperation()==NULL
                      ? tupleNotFound
                      : correlData.getParentTupleId(),
                      correlData.getTupleId(),
                      m_rowCount);
  }
  else
  {
    // Lookup query.
    m_receiver.execTRANSID_AI(ptr, len);
  }
  m_rowCount++;
  /* Set correct #rows received in the NdbReceiver.
   */
  getReceiver().m_result_rows = getRowCount();
} // NdbResultStream::execTRANSID_AI()


/**
 * A fresh batch of results has arrived for this ResultStream (and all its parent / childs)
 * Filter away any result rows which should not be visible (yet) - Either due to incomplete
 * child batches, or the join being an 'inner join'.
 * Set result itterator state to 'before first' resultrow.
 */
void 
NdbResultStream::handleBatchComplete()
{
  for (Uint32 tupleNo=0; tupleNo<getRowCount(); tupleNo++)
  {
    m_tupleSet[tupleNo].m_skip = false;
  }

  for (Uint32 childNo=0; childNo < m_operation.getNoOfChildOperations(); childNo++)
  {
    const NdbQueryOperationImpl& child = m_operation.getChildOperation(childNo);
    NdbResultStream& childStream = child.getResultStream(m_rootFragNo);

    const bool isInnerJoin = child.getQueryOperationDef().getMatchType() != NdbQueryOptions::MatchAll;
    const bool allSubScansComplete = childStream.isAllSubScansComplete();

    for (Uint32 tupleNo=0; tupleNo<getRowCount(); tupleNo++)
    {
      if (!m_tupleSet[tupleNo].m_skip)
      {
        Uint16 tupleId = getTupleId(tupleNo);
        if (childStream.findTupleWithParentId(tupleId)!=tupleNotFound)
          m_tupleSet[tupleNo].m_hasMatchingChild.set(childNo);

        /////////////////////////////////
        //  No child matched for this row. Making parent row visible
        //  will cause a NULL (outer join) row to be produced.
        //  Skip NULL row production when:
        //    1) Some child batches are not complete; they may contain later matches.
        //    2) A match was found in a previous batch.
        //    3) Join type is 'inner join', skip as no child are matching.
        //
        else if (!allSubScansComplete                                 // 1)
             ||  m_tupleSet[tupleNo].m_hasMatchingChild.get(childNo)  // 2)
             ||  isInnerJoin)                                         // 3)
          m_tupleSet[tupleNo].m_skip = true;
      }
    }
  }
  m_currentRow = tupleNotFound;
  m_iterState = Iter_notStarted;
} // NdbResultStream::handleBatchComplete()


///////////////////////////////////////////
/////////  NdbRootFragment methods ///////////
///////////////////////////////////////////
NdbRootFragment::NdbRootFragment():
  m_query(NULL),
  m_fragNo(voidFragNo),
  m_outstandingResults(0),
  m_confReceived(false)
{
}

void NdbRootFragment::init(NdbQueryImpl& query, Uint32 fragNo)
{
  assert(m_fragNo==voidFragNo);
  m_query = &query;
  m_fragNo = fragNo;
}

void NdbRootFragment::reset()
{
  assert(m_fragNo!=voidFragNo);
  assert(m_outstandingResults == 0);
  assert(m_confReceived);
  m_confReceived = false;
}

void NdbRootFragment::setConfReceived()
{ 
  /* For a query with a lookup root, there may be more than one TCKEYCONF
     message. For a scan, there should only be one SCAN_TABCONF per root
     fragment. 
  */
  assert(!m_query->getQueryDef().isScanQuery() || !m_confReceived);
  m_confReceived = true; 
}

bool NdbRootFragment::finalBatchReceived() const
{
  return getResultStream(0).getReceiver().m_tcPtrI==RNIL;
}

bool  NdbRootFragment::isEmpty() const
{ 
  return getResultStream(0).isEmpty();
}


///////////////////////////////////////////
/////////  NdbQuery API methods ///////////
///////////////////////////////////////////

NdbQuery::NdbQuery(NdbQueryImpl& impl):
  m_impl(impl)
{}

NdbQuery::~NdbQuery()
{}

Uint32
NdbQuery::getNoOfOperations() const
{
  return m_impl.getNoOfOperations();
}

NdbQueryOperation*
NdbQuery::getQueryOperation(Uint32 index) const
{
  return &m_impl.getQueryOperation(index).getInterface();
}

NdbQueryOperation*
NdbQuery::getQueryOperation(const char* ident) const
{
  NdbQueryOperationImpl* op = m_impl.getQueryOperation(ident);
  return (op) ? &op->getInterface() : NULL;
}

Uint32
NdbQuery::getNoOfParameters() const
{
  return m_impl.getNoOfParameters();
}

const NdbParamOperand*
NdbQuery::getParameter(const char* name) const
{
  return m_impl.getParameter(name);
}

const NdbParamOperand*
NdbQuery::getParameter(Uint32 num) const
{
  return m_impl.getParameter(num);
}

int
NdbQuery::setBound(const NdbRecord *keyRecord,
                   const NdbIndexScanOperation::IndexBound *bound)
{
  const int error = m_impl.setBound(keyRecord,bound);
  if (unlikely(error)) {
    m_impl.setErrorCodeAbort(error);
    return -1;
  } else {
    return 0;
  }
}

NdbQuery::NextResultOutcome
NdbQuery::nextResult(bool fetchAllowed, bool forceSend)
{
  return m_impl.nextResult(fetchAllowed, forceSend);
}

void
NdbQuery::close(bool forceSend)
{
  m_impl.close(forceSend);
}

NdbTransaction*
NdbQuery::getNdbTransaction() const
{
  return &m_impl.getNdbTransaction();
}

const NdbError& 
NdbQuery::getNdbError() const {
  return m_impl.getNdbError();
};

int NdbQuery::isPrunable(bool& prunable) const
{
  return m_impl.isPrunable(prunable);
}

NdbQueryOperation::NdbQueryOperation(NdbQueryOperationImpl& impl)
  :m_impl(impl)
{}
NdbQueryOperation::~NdbQueryOperation()
{}

Uint32
NdbQueryOperation::getNoOfParentOperations() const
{
  return m_impl.getNoOfParentOperations();
}

NdbQueryOperation*
NdbQueryOperation::getParentOperation(Uint32 i) const
{
  return &m_impl.getParentOperation(i).getInterface();
}

Uint32 
NdbQueryOperation::getNoOfChildOperations() const
{
  return m_impl.getNoOfChildOperations();
}

NdbQueryOperation* 
NdbQueryOperation::getChildOperation(Uint32 i) const
{
  return &m_impl.getChildOperation(i).getInterface();
}

const NdbQueryOperationDef&
NdbQueryOperation::getQueryOperationDef() const
{
  return m_impl.getQueryOperationDef().getInterface();
}

NdbQuery& 
NdbQueryOperation::getQuery() const {
  return m_impl.getQuery().getInterface();
};

NdbRecAttr*
NdbQueryOperation::getValue(const char* anAttrName,
			    char* resultBuffer)
{
  return m_impl.getValue(anAttrName, resultBuffer);
}

NdbRecAttr*
NdbQueryOperation::getValue(Uint32 anAttrId, 
			    char* resultBuffer)
{
  return m_impl.getValue(anAttrId, resultBuffer);
}

NdbRecAttr*
NdbQueryOperation::getValue(const NdbDictionary::Column* column, 
			    char* resultBuffer)
{
  if (unlikely(column==NULL)) {
    m_impl.getQuery().setErrorCode(QRY_REQ_ARG_IS_NULL);
    return NULL;
  }
  return m_impl.getValue(NdbColumnImpl::getImpl(*column), resultBuffer);
}

int
NdbQueryOperation::setResultRowBuf (
                       const NdbRecord *rec,
                       char* resBuffer,
                       const unsigned char* result_mask)
{
  if (unlikely(rec==0 || resBuffer==0)) {
    m_impl.getQuery().setErrorCode(QRY_REQ_ARG_IS_NULL);
    return -1;
  }
  return m_impl.setResultRowBuf(rec, resBuffer, result_mask);
}

int
NdbQueryOperation::setResultRowRef (
                       const NdbRecord* rec,
                       const char* & bufRef,
                       const unsigned char* result_mask)
{
  // FIXME: Errors must be set in the NdbError object owned by this operation.
  if (unlikely(rec==0)) {
    m_impl.getQuery().setErrorCode(QRY_REQ_ARG_IS_NULL);
    return -1;
  }
  return m_impl.setResultRowRef(rec, bufRef, result_mask);
}

int
NdbQueryOperation::setOrdering(NdbQueryOptions::ScanOrdering ordering)
{
  return m_impl.setOrdering(ordering);
}

NdbQueryOptions::ScanOrdering
NdbQueryOperation::getOrdering() const
{
  return m_impl.getOrdering();
}

int NdbQueryOperation::setInterpretedCode(const NdbInterpretedCode& code) const
{
  return m_impl.setInterpretedCode(code);
}

NdbQuery::NextResultOutcome
NdbQueryOperation::firstResult()
{
  return m_impl.firstResult();
}

NdbQuery::NextResultOutcome
NdbQueryOperation::nextResult(bool fetchAllowed, bool forceSend)
{
  return m_impl.nextResult(fetchAllowed, forceSend);
}

bool
NdbQueryOperation::isRowNULL() const
{
  return m_impl.isRowNULL();
}

bool
NdbQueryOperation::isRowChanged() const
{
  return m_impl.isRowChanged();
}

/////////////////////////////////////////////////
/////////  NdbQueryParamValue methods ///////////
/////////////////////////////////////////////////

enum Type
{
  Type_NULL,
  Type_raw,        // Raw data formated according to bound Column format.
  Type_raw_shrink, // As Type_raw, except short VarChar has to be shrinked.
  Type_string,     // '\0' terminated C-type string, char/varchar data only
  Type_Uint16,
  Type_Uint32,
  Type_Uint64,
  Type_Double
};

NdbQueryParamValue::NdbQueryParamValue(Uint16 val) : m_type(Type_Uint16)
{ m_value.uint16 = val; }

NdbQueryParamValue::NdbQueryParamValue(Uint32 val) : m_type(Type_Uint32)
{ m_value.uint32 = val; }

NdbQueryParamValue::NdbQueryParamValue(Uint64 val) : m_type(Type_Uint64)
{ m_value.uint64 = val; }

NdbQueryParamValue::NdbQueryParamValue(double val) : m_type(Type_Double)
{ m_value.dbl = val; }

// C-type string, terminated by '\0'
NdbQueryParamValue::NdbQueryParamValue(const char* val) : m_type(Type_string)
{ m_value.string = val; }

// Raw data
NdbQueryParamValue::NdbQueryParamValue(const void* val, bool shrinkVarChar)
 : m_type(shrinkVarChar ? Type_raw_shrink : Type_raw)
{ m_value.raw = val; }

// NULL-value, also used as optional end marker 
NdbQueryParamValue::NdbQueryParamValue() : m_type(Type_NULL)
{}


int NdbQueryParamValue::getValue(const NdbParamOperandImpl& param,
                                 const void*& addr, Uint32& len,
                                 bool& is_null) const
{
  const NdbColumnImpl* const column  = param.getColumn();
  Uint32 maxSize = column->getSizeInBytes();
  is_null = false;

  // Fetch parameter value and length.
  // Rudimentary typecheck of paramvalue: At least length should be as expected:
  //  - Extend with more types if required
  //  - Considder to add simple type conversion, ex: Int64 -> Int32
  //  - Or 
  //     -- Represent all exact numeric as Int64 and convert to 'smaller' int
  //     -- Represent all floats as Double and convert to smaller floats
  //
  switch(m_type)
  {
    case Type_NULL:
      addr = NULL;
      len  = 0;
      is_null = true;
      return 0;
    case Type_Uint16:
      if (unlikely(column->getType() != NdbDictionary::Column::Smallint &&
                   column->getType() != NdbDictionary::Column::Smallunsigned))
        return QRY_PARAMETER_HAS_WRONG_TYPE;
      addr = &m_value;
      len = static_cast<Uint32>(sizeof(m_value.uint16));
      DBUG_ASSERT(len == maxSize);
      break;
    case Type_Uint32:
      if (unlikely(column->getType() != NdbDictionary::Column::Int &&
                   column->getType() != NdbDictionary::Column::Unsigned))
        return QRY_PARAMETER_HAS_WRONG_TYPE;
      addr = &m_value;
      len = static_cast<Uint32>(sizeof(m_value.uint32));
      DBUG_ASSERT(len == maxSize);
      break;
    case Type_Uint64:
      if (unlikely(column->getType() != NdbDictionary::Column::Bigint &&
                   column->getType() != NdbDictionary::Column::Bigunsigned))
        return QRY_PARAMETER_HAS_WRONG_TYPE;
      addr = &m_value;
      len = static_cast<Uint32>(sizeof(m_value.uint64));
      DBUG_ASSERT(len == maxSize);
      break;
    case Type_Double:
      if (unlikely(column->getType() != NdbDictionary::Column::Double))
        return QRY_PARAMETER_HAS_WRONG_TYPE;
      addr = &m_value;
      len = static_cast<Uint32>(sizeof(m_value.dbl));
      DBUG_ASSERT(len == maxSize);
      break;
    case Type_string:
      if (unlikely(column->getType() != NdbDictionary::Column::Char &&
                   column->getType() != NdbDictionary::Column::Varchar &&
                   column->getType() != NdbDictionary::Column::Longvarchar))
        return QRY_PARAMETER_HAS_WRONG_TYPE;
      addr = m_value.string;
      len  = static_cast<Uint32>(strlen(m_value.string));
      if (unlikely(len > maxSize))
        return QRY_CHAR_PARAMETER_TRUNCATED;
      break;

    case Type_raw:
      // 'Raw' data is readily formated according to the bound column 
      if (likely(column->m_arrayType == NDB_ARRAYTYPE_FIXED))
      {
        len  = maxSize;
        addr = m_value.raw;
      }
      else if (column->m_arrayType == NDB_ARRAYTYPE_SHORT_VAR)
      {
        len  = *((Uint8*)(m_value.raw));
        addr = ((Uint8*)m_value.raw)+1;

        DBUG_ASSERT(column->getType() == NdbDictionary::Column::Varchar ||
                    column->getType() == NdbDictionary::Column::Varbinary);
        if (unlikely(len > static_cast<Uint32>(column->getLength())))
          return QRY_CHAR_PARAMETER_TRUNCATED;
      }
      else if (column->m_arrayType == NDB_ARRAYTYPE_MEDIUM_VAR)
      {
        len  = uint2korr((Uint8*)m_value.raw);
        addr = ((Uint8*)m_value.raw)+2;

        DBUG_ASSERT(column->getType() == NdbDictionary::Column::Longvarchar ||
                    column->getType() == NdbDictionary::Column::Longvarbinary);
        if (unlikely(len > static_cast<Uint32>(column->getLength())))
          return QRY_CHAR_PARAMETER_TRUNCATED;
      }
      else
      {
        DBUG_ASSERT(0);
      }
      break;

    case Type_raw_shrink:
      // Only short VarChar can be shrinked
      if (unlikely(column->m_arrayType != NDB_ARRAYTYPE_SHORT_VAR))
        return QRY_PARAMETER_HAS_WRONG_TYPE;

      DBUG_ASSERT(column->getType() == NdbDictionary::Column::Varchar ||
                  column->getType() == NdbDictionary::Column::Varbinary);

      len  = uint2korr((Uint8*)m_value.raw);
      addr = ((Uint8*)m_value.raw)+2;

      if (unlikely(len > static_cast<Uint32>(column->getLength())))
        return QRY_CHAR_PARAMETER_TRUNCATED;
      break;

    default:
      assert(false);
  }
  return 0;
} // NdbQueryParamValue::getValue

///////////////////////////////////////////
/////////  NdbQueryImpl methods ///////////
///////////////////////////////////////////

NdbQueryImpl::NdbQueryImpl(NdbTransaction& trans, 
                           const NdbQueryDefImpl& queryDef):
  m_interface(*this),
  m_state(Initial),
  m_tcState(Inactive),
  m_next(NULL),
  m_queryDef(queryDef),
  m_error(),
  m_transaction(trans),
  m_scanTransaction(NULL),
  m_operations(0),
  m_countOperations(0),
  m_globalCursor(0),
  m_pendingFrags(0),
  m_rootFragCount(0),
  m_rootFrags(NULL),
  m_applFrags(),
  m_fullFrags(),
  m_finalBatchFrags(0),
  m_num_bounds(0),
  m_shortestBound(0xffffffff),
  m_attrInfo(),
  m_keyInfo(),
  m_startIndicator(false),
  m_commitIndicator(false),
  m_prunability(Prune_No),
  m_pruneHashVal(0)
{
  // Allocate memory for all m_operations[] in a single chunk
  m_countOperations = queryDef.getNoOfOperations();
  Uint32  size = m_countOperations * 
    static_cast<Uint32>(sizeof(NdbQueryOperationImpl));
  m_operations = static_cast<NdbQueryOperationImpl*> (::operator new(size));
  assert (m_operations);

  // Then; use placement new to construct each individual 
  // NdbQueryOperationImpl object in m_operations
  for (Uint32 i=0; i<m_countOperations; ++i)
  {
    const NdbQueryOperationDefImpl& def = queryDef.getQueryOperation(i);
    new(&m_operations[i]) NdbQueryOperationImpl(*this, def);
  }

  // Serialized QueryTree definition is first part of ATTRINFO.
  m_attrInfo.append(queryDef.getSerialized());
}

NdbQueryImpl::~NdbQueryImpl()
{
 
  // Do this to check that m_queryDef still exists.
  assert(getNoOfOperations() == m_queryDef.getNoOfOperations());

  // NOTE: m_operations[] was allocated as a single memory chunk with
  // placement new construction of each operation.
  // Requires explicit call to d'tor of each operation before memory is free'ed.
  if (m_operations != NULL) {
    for (int i=m_countOperations-1; i>=0; --i)
    { m_operations[i].~NdbQueryOperationImpl();
    }
    ::operator delete(m_operations);
    m_operations = NULL;
  }
  delete[] m_rootFrags;
  m_rootFrags = NULL;
  m_state = Destructed;
}

void
NdbQueryImpl::postFetchRelease()
{
  if (m_operations != NULL) {
    for (unsigned i=0; i<m_countOperations; i++)
    { m_operations[i].postFetchRelease();
    }
  }
}


//static
NdbQueryImpl*
NdbQueryImpl::buildQuery(NdbTransaction& trans, 
                         const NdbQueryDefImpl& queryDef)
{
  if (queryDef.getNoOfOperations()==0) {
    trans.setErrorCode(QRY_HAS_ZERO_OPERATIONS);
    return NULL;
  }

  NdbQueryImpl* const query = new NdbQueryImpl(trans, queryDef);
  if (query==NULL) {
    trans.setOperationErrorCodeAbort(Err_MemoryAlloc);
  }
  assert(query->m_state==Initial);
  return query;
}


/** Assign supplied parameter values to the parameter placeholders
 *  Created when the query was defined.
 *  Values are *copied* into this NdbQueryImpl object:
 *  Memory location used as source for parameter values don't have
 *  to be valid after this assignment.
 */
int
NdbQueryImpl::assignParameters(const NdbQueryParamValue paramValues[])
{
  /**
   * Immediately build the serialized parameter representation in order 
   * to avoid storing param values elsewhere until query is executed.
   * Also calculates prunable property, and possibly its hashValue.
   */
  // Build explicit key/filter/bounds for root operation, possibly refering paramValues
  const int error = getRoot().prepareKeyInfo(m_keyInfo, paramValues);
  if (unlikely(error != 0))
    return error;

  // Serialize parameter values for the other (non-root) operations
  // (No need to serialize for root (i==0) as root key is part of keyInfo above)
  for (Uint32 i=1; i<getNoOfOperations(); ++i)
  {
    if (getQueryDef().getQueryOperation(i).getNoOfParameters() > 0)
    {
      const int error = getQueryOperation(i).serializeParams(paramValues);
      if (unlikely(error != 0))
        return error;
    }
  }
  assert(m_state<Defined);
  m_state = Defined;
  return 0;
} // NdbQueryImpl::assignParameters


static int
insert_bound(Uint32Buffer& keyInfo, const NdbRecord *key_record,
                                              Uint32 column_index,
                                              const char *row,
                                              Uint32 bound_type)
{
  char buf[NdbRecord::Attr::SHRINK_VARCHAR_BUFFSIZE];
  const NdbRecord::Attr *column= &key_record->columns[column_index];

  bool is_null= column->is_null(row);
  Uint32 len= 0;
  const void *aValue= row+column->offset;

  if (!is_null)
  {
    bool len_ok;
    /* Support for special mysqld varchar format in keys. */
    if (column->flags & NdbRecord::IsMysqldShrinkVarchar)
    {
      len_ok= column->shrink_varchar(row, len, buf);
      aValue= buf;
    }
    else
    {
      len_ok= column->get_var_length(row, len);
    }
    if (!len_ok) {
      return Err_WrongFieldLength;
    }
  }

  AttributeHeader ah(column->index_attrId, len);
  keyInfo.append(bound_type);
  keyInfo.append(ah.m_value);
  keyInfo.append(aValue,len);

  return 0;
}


int
NdbQueryImpl::setBound(const NdbRecord *key_record,
                       const NdbIndexScanOperation::IndexBound *bound)
{
  m_prunability = Prune_Unknown;
  if (unlikely(bound==NULL))
    return QRY_REQ_ARG_IS_NULL;

  assert (getRoot().getQueryOperationDef().getType() 
          == NdbQueryOperationDef::OrderedIndexScan);
  int startPos = m_keyInfo.getSize();

  // We don't handle both NdbQueryIndexBound defined in ::scanIndex()
  // in combination with a later ::setBound(NdbIndexScanOperation::IndexBound)
//assert (m_bound.lowKeys==0 && m_bound.highKeys==0);

  if (unlikely(bound->range_no > NdbIndexScanOperation::MaxRangeNo))
  {
 // setErrorCodeAbort(4286);
    return Err_InvalidRangeNo;
  }
  assert (bound->range_no == m_num_bounds);
  m_num_bounds++;

  Uint32 key_count= bound->low_key_count;
  Uint32 common_key_count= key_count;
  if (key_count < bound->high_key_count)
    key_count= bound->high_key_count;
  else
    common_key_count= bound->high_key_count;

  if (m_shortestBound > common_key_count)
  {
    m_shortestBound = common_key_count;
  }
  /* Has the user supplied an open range (no bounds)? */
  const bool openRange= ((bound->low_key == NULL || bound->low_key_count == 0) && 
                         (bound->high_key == NULL || bound->high_key_count == 0));
  if (likely(!openRange))
  {
    /* If low and high key pointers are the same and key counts are
     * the same, we send as an Eq bound to save bandwidth.
     * This will not send an EQ bound if :
     *   - Different numbers of high and low keys are EQ
     *   - High and low keys are EQ, but use different ptrs
     */
    const bool isEqRange= 
      (bound->low_key == bound->high_key) &&
      (bound->low_key_count == bound->high_key_count) &&
      (bound->low_inclusive && bound->high_inclusive); // Does this matter?

    if (isEqRange)
    {
      /* Using BoundEQ will result in bound being sent only once */
      for (unsigned j= 0; j<key_count; j++)
      {
        const int error=
          insert_bound(m_keyInfo, key_record, key_record->key_indexes[j],
                                bound->low_key, NdbIndexScanOperation::BoundEQ);
        if (unlikely(error))
          return error;
      }
    }
    else
    {
      /* Distinct upper and lower bounds, must specify them independently */
      /* Note :  Protocol allows individual columns to be specified as EQ
       * or some prefix of columns.  This is not currently supported from
       * NDBAPI.
       */
      for (unsigned j= 0; j<key_count; j++)
      {
        Uint32 bound_type;
        /* If key is part of lower bound */
        if (bound->low_key && j<bound->low_key_count)
        {
          /* Inclusive if defined, or matching rows can include this value */
          bound_type= bound->low_inclusive  || j+1 < bound->low_key_count ?
            NdbIndexScanOperation::BoundLE : NdbIndexScanOperation::BoundLT;
          const int error=
            insert_bound(m_keyInfo, key_record, key_record->key_indexes[j],
                                  bound->low_key, bound_type);
          if (unlikely(error))
            return error;
        }
        /* If key is part of upper bound */
        if (bound->high_key && j<bound->high_key_count)
        {
          /* Inclusive if defined, or matching rows can include this value */
          bound_type= bound->high_inclusive  || j+1 < bound->high_key_count ?
            NdbIndexScanOperation::BoundGE : NdbIndexScanOperation::BoundGT;
          const int error=
            insert_bound(m_keyInfo, key_record, key_record->key_indexes[j],
                                  bound->high_key, bound_type);
          if (unlikely(error))
            return error;
        }
      }
    }
  }
  else
  {
    /* Open range - all rows must be returned.
     * To encode this, we'll request all rows where the first
     * key column value is >= NULL
     */
    AttributeHeader ah(key_record->columns[0].index_attrId, 0);
    m_keyInfo.append(NdbIndexScanOperation::BoundLE);
    m_keyInfo.append(ah.m_value);
  }

  Uint32 length = m_keyInfo.getSize()-startPos;
  if (unlikely(m_keyInfo.isMemoryExhausted())) {
    return Err_MemoryAlloc;
  } else if (unlikely(length > 0xFFFF)) {
    return QRY_DEFINITION_TOO_LARGE; // Query definition too large.
  } else if (likely(length > 0)) {
    m_keyInfo.put(startPos, m_keyInfo.get(startPos) | (length << 16) | (bound->range_no << 4));
  }

#ifdef TRACE_SERIALIZATION
  ndbout << "Serialized KEYINFO w/ bounds for indexScan root : ";
  for (Uint32 i = startPos; i < m_keyInfo.getSize(); i++) {
    char buf[12];
    sprintf(buf, "%.8x", m_keyInfo.get(i));
    ndbout << buf << " ";
  }
  ndbout << endl;
#endif

  assert(m_state<=Defined);
  m_state = Defined;
  return 0;
} // NdbQueryImpl::setBound()


Uint32
NdbQueryImpl::getNoOfOperations() const
{
  return m_countOperations;
}

Uint32
NdbQueryImpl::getNoOfLeafOperations() const
{
  return getQueryOperation(Uint32(0)).getNoOfLeafOperations();
}

NdbQueryOperationImpl&
NdbQueryImpl::getQueryOperation(Uint32 index) const
{
  assert(index<m_countOperations);
  return m_operations[index];
}

NdbQueryOperationImpl*
NdbQueryImpl::getQueryOperation(const char* ident) const
{
  for(Uint32 i = 0; i<m_countOperations; i++){
    if(strcmp(m_operations[i].getQueryOperationDef().getName(), ident) == 0){
      return &m_operations[i];
    }
  }
  return NULL;
}

Uint32
NdbQueryImpl::getNoOfParameters() const
{
  return 0;  // FIXME
}

const NdbParamOperand*
NdbQueryImpl::getParameter(const char* name) const
{
  return NULL; // FIXME
}

const NdbParamOperand*
NdbQueryImpl::getParameter(Uint32 num) const
{
  return NULL; // FIXME
}

/**
 * NdbQueryImpl::nextResult() - The 'global' cursor on the query results
 *
 * Will itterate and fetch results for all combinations of results from the NdbOperations
 * which this query consists of. Except for the root operations which will follow any 
 * optinal ScanOrdering, we have no control of the ordering which the results from the
 * QueryOperations appear in.
 */

NdbQuery::NextResultOutcome
NdbQueryImpl::nextResult(bool fetchAllowed, bool forceSend)
{
  if (unlikely(m_state < Executing || m_state >= Closed)) {
    assert (m_state >= Initial && m_state < Destructed);
    if (m_state == Failed)
      setErrorCode(QRY_IN_ERROR_STATE);
    else
      setErrorCode(QRY_ILLEGAL_STATE);
    DEBUG_CRASH();
    return NdbQuery::NextResult_error;
  }

  assert (m_globalCursor < getNoOfOperations());

  while (m_state != EndOfData)  // Or likely:  return when 'gotRow'
  {
    NdbQuery::NextResultOutcome res =
      getQueryOperation(m_globalCursor).nextResult(fetchAllowed,forceSend);

    if (unlikely(res == NdbQuery::NextResult_error))
      return res;

    else if (res == NdbQuery::NextResult_scanComplete)
    {
      if (m_globalCursor == 0)  // Completed reading all results from root
        break;
      m_globalCursor--;         // Get 'next' from  ancestor
    }

    else if (res == NdbQuery::NextResult_gotRow)
    {
      // Position to 'firstResult()' for all childs.
      // Update m_globalCursor to itterate from last operation with results next time
      //
      for (uint child=m_globalCursor+1; child<getNoOfOperations(); child++)
      {
        res = getQueryOperation(child).firstResult();
        if (unlikely(res == NdbQuery::NextResult_error))
          return res;
        else if (res == NdbQuery::NextResult_gotRow)
          m_globalCursor = child;
      }
      return NdbQuery::NextResult_gotRow;
    }
    else
    {
      assert (res == NdbQuery::NextResult_bufferEmpty);
      return res;
    }
  }

  assert (m_state == EndOfData);
  return NdbQuery::NextResult_scanComplete;

} //NdbQueryImpl::nextResult()


/**
 * Local cursor component which implements the special case of 'next' on the 
 * root operation of entire NdbQuery. In addition to fetch 'next' result from
 * the root operation, we should also retrieve more results from the datanodes
 * if required and allowed. 
 */
NdbQuery::NextResultOutcome
NdbQueryImpl::nextRootResult(bool fetchAllowed, bool forceSend)
{
  /* To minimize lock contention, each query has two separate root fragment 
   * conatiners (m_fullFrags and m_applFrags). m_applFrags is only
   * accessed by the application thread, so it is safe to use it without 
   * locks.
   */
  while (m_state != EndOfData)  // Or likely:  return when 'gotRow'
  {
    const NdbRootFragment* rootFrag = m_applFrags.getCurrent();
    if (unlikely(rootFrag==NULL))
    {
      /* m_applFrags is empty, so we cannot get more results without 
       * possibly blocking.
       */
      if (fetchAllowed)
      {
        /* fetchMoreResults() will either copy fragments that are already
         * complete (under mutex protection), or block until more data arrives.
         */
        const FetchResult fetchResult = awaitMoreResults(forceSend);
        switch (fetchResult) {

        case FetchResult_ok:
          break;

        case FetchResult_otherError:
          assert (m_error.code != 0);
          setErrorCode(m_error.code);
          return NdbQuery::NextResult_error;

        case FetchResult_sendFail:
          setErrorCode(Err_NodeFailCausedAbort);
          return NdbQuery::NextResult_error;

        case FetchResult_nodeFail:
          setErrorCode(Err_NodeFailCausedAbort);
          return NdbQuery::NextResult_error;

        case FetchResult_timeOut:
          setErrorCode(Err_ReceiveFromNdbFailed);
          return NdbQuery::NextResult_error;

        case FetchResult_scanComplete:
          getRoot().nullifyResult();
          return NdbQuery::NextResult_scanComplete;

        default:
          assert(false);
        }
      }
      else
      { 
        // There are no more cached records in NdbApi
        getRoot().nullifyResult();
        return NdbQuery::NextResult_bufferEmpty; 
      }
      rootFrag = m_applFrags.getCurrent();
    }
    else
    {
      assert(rootFrag->isFragBatchComplete());
      rootFrag->getResultStream(0).nextResult();   // Consume current
      m_applFrags.reorganize();
      // Reorg. may update 'current' RootFragment
      rootFrag = m_applFrags.getCurrent();

      // Ask for a new batch if we emptied one.
      NdbRootFragment* const emptyFrag = m_applFrags.getEmpty();
      if (emptyFrag != NULL)
      {
        if (sendFetchMore(*emptyFrag, forceSend) != 0)
        {
          setErrorCode(Err_NodeFailCausedAbort); // Node fail
          return NdbQuery::NextResult_error;
        }        
        assert(m_applFrags.getEmpty() == NULL);
      }
    }

    if (rootFrag!=NULL)
    {
      assert(rootFrag->isFragBatchComplete());
      getRoot().fetchRow(rootFrag->getResultStream(0));
      return NdbQuery::NextResult_gotRow;
    }
  }

  assert (m_state == EndOfData);
  return NdbQuery::NextResult_scanComplete;
} //NdbQueryImpl::nextRootResult()


NdbQueryImpl::FetchResult
NdbQueryImpl::awaitMoreResults(bool forceSend)
{
  assert(m_applFrags.getCurrent() == NULL);

  /* Check if there are any more completed fragments available.*/
  if (m_queryDef.isScanQuery())
  {
    assert (m_state==Executing);
    assert (m_scanTransaction);

    Ndb* const ndb = m_transaction.getNdb();
    Uint32 timeout = ndb->theImpl->get_waitfor_timeout();
    TransporterFacade* const facade = ndb->theImpl->m_transporter_facade;

    while (likely(m_error.code==0))
    {
      {
        /* This part needs to be done under mutex due to synchronization with 
         * receiver thread. */
        PollGuard poll_guard(facade,
                             &ndb->theImpl->theWaiter,
                             ndb->theNdbBlockNumber);
        /* m_fullFrags contains any fragments that are complete (for this batch)
         * but have not yet been moved (under mutex protection) to 
         * m_applFrags.*/
        if (m_fullFrags.size()==0) {
          if (m_pendingFrags == 0)
          {
            assert(m_finalBatchFrags == getRootFragCount());
            m_state = EndOfData;
            postFetchRelease();
            return FetchResult_scanComplete;
          }
<<<<<<< HEAD
          else
          {
            /* More results are on the way, so we wait for them.*/
            const FetchResult waitResult = static_cast<FetchResult>
              (poll_guard.wait_scan(3*facade->m_waitfor_timeout, 
                                    m_transaction.getConnectedNodeId(), 
                                    forceSend));
            if (waitResult != FetchResult_ok)
            {
              return waitResult;
            }
          }
        } // if (m_fullFrags.size()==0)
  
        NdbRootFragment* frag;
        while ((frag=m_fullFrags.pop()) != NULL)
        {
          m_applFrags.add(*frag);
=======
        } //if (isBatchComplete...

        /* More results are on the way, so we wait for them.*/
        const FetchResult waitResult = static_cast<FetchResult>
          (poll_guard.wait_scan(3*timeout, 
                                m_transaction.getConnectedNodeId(), 
                                forceSend));
        if(waitResult != FetchResult_ok){
          return waitResult;
>>>>>>> a37aa766
        }
      }

      /**
       * We may get batches that are empty but still not the final batch
       * for that fragment. If so, ask for a new batch.
       */
      NdbRootFragment* emptyFrag = m_applFrags.getEmpty();
      while (emptyFrag != NULL)
      {
        if (unlikely(sendFetchMore(*emptyFrag, forceSend) != 0))
        {
          return FetchResult_sendFail;
        }        
        emptyFrag = m_applFrags.getEmpty();
      }

      if (m_applFrags.getCurrent() != NULL)
      {
        return FetchResult_ok;
      }

      /* Getting here is not an error. PollGuard::wait_scan() will return
       * when a complete batch (for a fragment) is available for *any* active 
       * scan in this transaction. So we must wait again for the next arriving 
       * batch.
       */
    } // while(likely(m_error.code==0))

    // 'while' terminated by m_error.code
    assert (m_error.code);
    return FetchResult_otherError;

  } else { // is a Lookup query
    /* The root operation is a lookup. Lookups are guaranteed to be complete
     * before NdbTransaction::execute() returns. Therefore we do not set
     * the lock, because we know that the signal receiver thread will not
     * be accessing m_fullFrags at this time.
     */
    NdbRootFragment* frag = m_fullFrags.pop();
    if (frag==NULL)
    {
      /* Getting here means that either:
       *  - No results was returned (TCKEYREF)
       *  - There was no matching row for an inner join.
       *  - or, the application called nextResult() twice for a lookup query.
       */
      m_state = EndOfData;
      postFetchRelease();
      return FetchResult_scanComplete;
    }
    else
    {
      /* Move fragment from receiver thread's container to application 
       *  thread's container.*/
      assert(!frag->isEmpty());
      m_applFrags.add(*frag);
      assert(m_fullFrags.pop()==NULL); // Only one stream for lookups.
      return FetchResult_ok;
    }
  } // if(m_queryDef.isScanQuery())
} //NdbQueryImpl::fetchMoreResults

void 
NdbQueryImpl::handleBatchComplete(Uint32 fragNo)
{
  assert(m_rootFrags[fragNo].isFragBatchComplete());
  getRoot().handleBatchComplete(fragNo);

  // Position at the first (sorted?) row available from this fragments.
  getRoot().m_resultStreams[fragNo]->firstResult();
}

void 
NdbQueryImpl::closeSingletonScans()
{
  assert(!getQueryDef().isScanQuery());
  for(Uint32 i = 0; i<getNoOfOperations(); i++){
    NdbQueryOperationImpl& operation = getQueryOperation(i);
    NdbResultStream& resultStream = *operation.m_resultStreams[0];
    /** Now we have received all tuples for all operations. We can thus call
     *  execSCANOPCONF() with the right row count.
     */
    resultStream.getReceiver()
      .execSCANOPCONF(RNIL, 0, resultStream.getRowCount());
  }
  /* nextResult() will later move it from m_fullFrags to m_applFrags
   * under mutex protection.
   */
  if (getRoot().m_resultStreams[0]->firstResult() != tupleNotFound) {
    m_fullFrags.push(m_rootFrags[0]);
  }
} //NdbQueryImpl::closeSingletonScans

int
NdbQueryImpl::close(bool forceSend)
{
  int res = 0;

  assert (m_state >= Initial && m_state < Destructed);
  Ndb* const ndb = m_transaction.getNdb();

  if (m_tcState != Inactive)
  {
    /* We have started a scan, but we have not yet received the last batch
     * for all root fragments. We must therefore close the scan to release 
     * the scan context at TC.*/
    res = closeTcCursor(forceSend);
  }

  // Throw any pending results
  m_fullFrags.clear();
  m_applFrags.clear();

  if (m_scanTransaction != NULL)
  {
    assert (m_state != Closed);
    assert (m_scanTransaction->m_scanningQuery == this);
    m_scanTransaction->m_scanningQuery = NULL;
    ndb->closeTransaction(m_scanTransaction);
    ndb->theRemainingStartTransactions--;  // Compensate; m_scanTransaction was not a real Txn
    m_scanTransaction = NULL;
  }

  postFetchRelease();
  m_state = Closed;  // Even if it was previously 'Failed' it is closed now!
  return res;
} //NdbQueryImpl::close


void
NdbQueryImpl::release()
{ 
  assert (m_state >= Initial && m_state < Destructed);
  if (m_state != Closed) {
    close(true);  // Ignore any errors, explicit ::close() first if errors are of interest
  }

  delete this;
}

void
NdbQueryImpl::setErrorCode(int aErrorCode)
{
  assert (aErrorCode!=0);
  m_error.code = aErrorCode;
  m_transaction.theErrorLine = 0;
  m_transaction.theErrorOperation = NULL;
  //if (m_abortOption != AO_IgnoreError)
  m_transaction.setOperationErrorCode(aErrorCode);
  m_state = Failed;
}

void
NdbQueryImpl::setErrorCodeAbort(int aErrorCode)
{
  assert (aErrorCode!=0);
  m_error.code = aErrorCode;
  m_transaction.theErrorLine = 0;
  m_transaction.theErrorOperation = NULL;
  m_transaction.setOperationErrorCodeAbort(aErrorCode);
  m_state = Failed;
}


bool 
NdbQueryImpl::execTCKEYCONF()
{
  if (traceSignals) {
    ndbout << "NdbQueryImpl::execTCKEYCONF()" << endl;
  }
  assert(!getQueryDef().isScanQuery());

  // We will get 1 + #leaf-nodes TCKEYCONF for a lookup...
  m_rootFrags[0].setConfReceived();
  m_rootFrags[0].incrOutstandingResults(-1);

  bool ret = false;
  if (m_rootFrags[0].isFragBatchComplete()) { 
    /* If this root fragment is complete, verify that the query is also 
     * complete for this batch.
     */
    ret = incrementPendingFrags(-1);
    assert(ret);
  }

  if (traceSignals) {
    ndbout << "NdbQueryImpl::execTCKEYCONF(): returns:" << ret
           << ", m_pendingFrags=" << m_pendingFrags
           << ", *getRoot().m_resultStreams[0]=" 
           << *getRoot().m_resultStreams[0]
           << endl;
  }
  return ret;
}

void 
NdbQueryImpl::execCLOSE_SCAN_REP(bool needClose)
{
  if (traceSignals)
  {
    ndbout << "NdbQueryImpl::execCLOSE_SCAN_REP()" << endl;
  }
  assert(m_finalBatchFrags < getRootFragCount());
  m_pendingFrags = 0;
  if(!needClose)
  {
    m_finalBatchFrags = getRootFragCount();
  }
}


bool 
NdbQueryImpl::incrementPendingFrags(int increment)
{
  m_pendingFrags += increment;
  assert(m_pendingFrags < 1<<15); // Check against underflow.
  if (traceSignals) {
    ndbout << "NdbQueryImpl::incrementPendingFrags(" << increment << "): "
           << ", pendingFrags=" << m_pendingFrags <<  endl;
  }

  if (m_pendingFrags==0) {
    if (!getQueryDef().isScanQuery()) {
      closeSingletonScans();
    }
    return true;
  } else {
    return false;
  }
}

int
NdbQueryImpl::prepareSend()
{
  if (unlikely(m_state != Defined)) {
    assert (m_state >= Initial && m_state < Destructed);
    if (m_state == Failed) 
      setErrorCodeAbort(QRY_IN_ERROR_STATE);
    else
      setErrorCodeAbort(QRY_ILLEGAL_STATE);
    DEBUG_CRASH();
    return -1;
  }

  assert (m_pendingFrags==0);

  // Determine execution parameters 'batch size'.
  // May be user specified (TODO), and/or,  limited/specified by config values
  //
  if (getQueryDef().isScanQuery())
  {
    /* For the first batch, we read from all fragments for both ordered 
     * and unordered scans.*/
    m_pendingFrags = m_rootFragCount 
      = getRoot().getQueryOperationDef().getTable().getFragmentCount();
    
    Ndb* const ndb = m_transaction.getNdb();
<<<<<<< HEAD
=======
    TransporterFacade *tp = ndb->theImpl->m_transporter_facade;

    Uint32 batchRows = m_maxBatchRows; // >0: User specified prefered value, ==0: Use default CFG values

#ifdef TEST_SCANREQ
    batchRows = 1;  // To force usage of SCAN_NEXTREQ even for small scans resultsets
#endif

    // Calculate batchsize for query as minimum batchRows for all m_operations[].
    // Ignore calculated 'batchByteSize' and 'firstBatchRows' here - Recalculated
    // when building signal after max-batchRows has been determined.
    for (Uint32 i = 0; i < m_countOperations; i++) {
      Uint32 batchByteSize, firstBatchRows;
      NdbReceiver::calculate_batch_size(* ndb->theImpl,
                                    m_operations[i].m_ndbRecord,
                                    m_operations[i].m_firstRecAttr,
                                    0, // Key size.
                                    m_pendingFrags,
                                    batchRows,
                                    batchByteSize,
                                    firstBatchRows);
      assert (batchRows>0);
      assert (firstBatchRows==batchRows);
    }
    m_maxBatchRows = batchRows;
    /**
     * Tuples are indentified with 16 bit unsigned integers, and tupleNotFound
     * (=0xffff) is used for representing unknown tuples.
     */
    assert(batchRows < tupleNotFound);
>>>>>>> a37aa766

    /** Scan operations need a own sub-transaction object associated with each 
     *  query.
     */
    ndb->theRemainingStartTransactions++; // Compensate; does not start a real Txn
    NdbTransaction *scanTxn = ndb->hupp(&m_transaction);
    if (scanTxn==NULL) {
      ndb->theRemainingStartTransactions--;
      m_transaction.setOperationErrorCodeAbort(ndb->getNdbError().code);
      return -1;
    }
    scanTxn->theMagicNumber = 0x37412619;
    scanTxn->m_scanningQuery = this;
    this->m_scanTransaction = scanTxn;
  }
  else  // Lookup query
  {
    m_pendingFrags = m_rootFragCount = 1;
  }

  // Some preparation for later batchsize calculations pr. (sub) scan
  getRoot().calculateBatchedRows();
  getRoot().setBatchedRows(1);

  // 1. Build receiver structures for each QueryOperation.
  // 2. Fill in parameters (into ATTRINFO) for QueryTree.
  //    (Has to complete *after* ::prepareReceiver() as QueryTree params
  //     refer receiver id's.)
  //
  for (Uint32 i = 0; i < m_countOperations; i++) {
    int error;
    if (unlikely((error = m_operations[i].prepareReceiver()) != 0)
              || (error = m_operations[i].prepareAttrInfo(m_attrInfo)) != 0) {
      setErrorCodeAbort(error);
      return -1;
    }
  }

  if (unlikely(m_attrInfo.isMemoryExhausted() || m_keyInfo.isMemoryExhausted())) {
    setErrorCodeAbort(Err_MemoryAlloc);
    return -1;
  }

  if (unlikely(m_attrInfo.getSize() > ScanTabReq::MaxTotalAttrInfo  ||
               m_keyInfo.getSize()  > ScanTabReq::MaxTotalAttrInfo)) {
    setErrorCodeAbort(4257); // TODO: find a more suitable errorcode, 
    return -1;
  }

  // Setup m_applStreams and m_fullStreams for receiving results
  const NdbRecord* keyRec = NULL;
  if(getRoot().getQueryOperationDef().getIndex()!=NULL)
  {
    /* keyRec is needed for comparing records when doing ordered index scans.*/
    keyRec = getRoot().getQueryOperationDef().getIndex()->getDefaultRecord();
    assert(keyRec!=NULL);
  }
  int error;
  if (unlikely((error = m_applFrags.prepare(getRoot().getOrdering(),
                                              m_pendingFrags, 
                                              keyRec,
                                              getRoot().m_ndbRecord)) != 0)
            || (error = m_fullFrags.prepare(m_pendingFrags)) != 0) {
    setErrorCodeAbort(error);
    return -1;
  }

  /**
   * Allocate and initialize fragment state variables.
   */
  m_rootFrags = new NdbRootFragment[m_rootFragCount];
  if(m_rootFrags == NULL)
  {
    setErrorCodeAbort(Err_MemoryAlloc);
    return -1;
  }
  else
  {
    for(Uint32 i = 0; i<m_rootFragCount; i++)
    {
      m_rootFrags[i].init(*this, i); // Set fragment number.
    }
  }

#ifdef TRACE_SERIALIZATION
  ndbout << "Serialized ATTRINFO : ";
  for(Uint32 i = 0; i < m_attrInfo.getSize(); i++){
    char buf[12];
    sprintf(buf, "%.8x", m_attrInfo.get(i));
    ndbout << buf << " ";
  }
  ndbout << endl;
#endif

  m_state = Prepared;
  return 0;
} // NdbQueryImpl::prepareSend



/** This iterator is used for inserting a sequence of receiver ids 
 * for the initial batch of a scan into a section via a GenericSectionPtr.*/
class InitialReceiverIdIterator: public GenericSectionIterator
{
public:
  
  InitialReceiverIdIterator(const NdbQueryImpl& query)
    :m_query(query),
     m_currFragNo(0)
  {}
  
  virtual ~InitialReceiverIdIterator() {};
  
  /**
   * Get next batch of receiver ids. 
   * @param sz This will be set to the number of receiver ids that have been
   * put in the buffer (0 if end has been reached.)
   * @return Array of receiver ids (or NULL if end reached.
   */
  virtual const Uint32* getNextWords(Uint32& sz);

  virtual void reset()
  { m_currFragNo = 0;};
  
private:
  /** 
   * Size of internal receiver id buffer. This value is arbitrary, but 
   * a larger buffer would mean fewer calls to getNextWords(), possibly
   * improving efficiency.
   */
  static const Uint32 bufSize = 16;
  /** The query with the scan root operation that we list receiver ids for.*/
  const NdbQueryImpl& m_query;
  /** The next fragment numnber to be processed. (Range for 0 to no of 
   * fragments.)*/
  Uint32 m_currFragNo;
  /** Buffer for storing one batch of receiver ids.*/
  Uint32 m_receiverIds[bufSize];
};

const Uint32* InitialReceiverIdIterator::getNextWords(Uint32& sz)
{
  sz = 0;
  /**
   * For the initial batch, we want to retrieve one batch for each fragment
   * whether it is a sorted scan or not.
   */
  if (m_currFragNo >= m_query.getRootFragCount())
  {
    return NULL;
  }
  else
  {
    const NdbQueryOperationImpl& root = m_query.getQueryOperation(0U);
    while (sz < bufSize && 
           m_currFragNo < m_query.getRootFragCount())
    {
      m_receiverIds[sz] = root.getReceiver(m_currFragNo).getId();
      sz++;
      m_currFragNo++;
    }
    return m_receiverIds;
  }
}
  

/******************************************************************************
int doSend()

Return Value:   Return >0 : send was succesful, returns number of signals sent
                Return -1: In all other case.   
Parameters:     nodeId: Receiving processor node
Remark:         Send a TCKEYREQ or SCAN_TABREQ (long) signal depending of 
                the query being either a lookup or scan type. 
                KEYINFO and ATTRINFO are included as part of the long signal
******************************************************************************/
int
NdbQueryImpl::doSend(int nodeId, bool lastFlag)
{
  if (unlikely(m_state != Prepared)) {
    assert (m_state >= Initial && m_state < Destructed);
    if (m_state == Failed) 
      setErrorCodeAbort(QRY_IN_ERROR_STATE);
    else
      setErrorCodeAbort(QRY_ILLEGAL_STATE);
    DEBUG_CRASH();
    return -1;
  }

  Ndb& ndb = *m_transaction.getNdb();
  TransporterFacade *tp = ndb.theImpl->m_transporter_facade;

  const NdbQueryOperationImpl& root = getRoot();
  const NdbQueryOperationDefImpl& rootDef = root.getQueryOperationDef();
  const NdbTableImpl* const rootTable = rootDef.getIndex()
    ? rootDef.getIndex()->getIndexTable()
    : &rootDef.getTable();

  Uint32 tTableId = rootTable->m_id;
  Uint32 tSchemaVersion = rootTable->m_version;

  if (rootDef.isScanOperation())
  {
    Uint32 scan_flags = 0;  // TODO: Specify with ScanOptions::SO_SCANFLAGS

    bool tupScan = (scan_flags & NdbScanOperation::SF_TupScan);
    bool rangeScan = false;

    bool dummy;
    const int error = isPrunable(dummy);
    if (unlikely(error != 0))
      return error;

    /* Handle IndexScan specifics */
    if ( (int) rootTable->m_indexType ==
         (int) NdbDictionary::Index::OrderedIndex )
    {
      rangeScan = true;
      tupScan = false;
    }
    const Uint32 descending = 
      root.getOrdering()==NdbQueryOptions::ScanOrdering_descending ? 1 : 0;
    assert(descending==0 || (int) rootTable->m_indexType ==
           (int) NdbDictionary::Index::OrderedIndex);

    assert (root.getMaxBatchRows() > 0);

    NdbApiSignal tSignal(&ndb);
    tSignal.setSignal(GSN_SCAN_TABREQ);

    ScanTabReq * const scanTabReq = CAST_PTR(ScanTabReq, tSignal.getDataPtrSend());
    Uint32 reqInfo = 0;

    const Uint64 transId = m_scanTransaction->getTransactionId();

    scanTabReq->apiConnectPtr = m_scanTransaction->theTCConPtr;
    scanTabReq->buddyConPtr = m_scanTransaction->theBuddyConPtr; // 'buddy' refers 'real-transaction'->theTCConPtr
    scanTabReq->spare = 0;  // Unused in later protocoll versions
    scanTabReq->tableId = tTableId;
    scanTabReq->tableSchemaVersion = tSchemaVersion;
    scanTabReq->storedProcId = 0xFFFF;
    scanTabReq->transId1 = (Uint32) transId;
    scanTabReq->transId2 = (Uint32) (transId >> 32);

    Uint32 batchRows = root.getMaxBatchRows();
    Uint32 batchByteSize, firstBatchRows;
    NdbReceiver::calculate_batch_size(* ndb.theImpl,
                                      root.m_ndbRecord,
                                      root.m_firstRecAttr,
                                      0, // Key size.
                                      getRootFragCount(),
                                      batchRows,
                                      batchByteSize,
                                      firstBatchRows);
    assert (batchRows==root.getMaxBatchRows());
    ScanTabReq::setScanBatch(reqInfo, batchRows);
    scanTabReq->batch_byte_size = batchByteSize;
    scanTabReq->first_batch_size = firstBatchRows;

    ScanTabReq::setViaSPJFlag(reqInfo, 1);
    ScanTabReq::setParallelism(reqInfo, getRootFragCount());
    ScanTabReq::setRangeScanFlag(reqInfo, rangeScan);
    ScanTabReq::setDescendingFlag(reqInfo, descending);
    ScanTabReq::setTupScanFlag(reqInfo, tupScan);
    ScanTabReq::setNoDiskFlag(reqInfo, !root.diskInUserProjection());

    // Assume LockMode LM_ReadCommited, set related lock flags
    ScanTabReq::setLockMode(reqInfo, false);  // not exclusive
    ScanTabReq::setHoldLockFlag(reqInfo, false);
    ScanTabReq::setReadCommittedFlag(reqInfo, true);

//  m_keyInfo = (scan_flags & NdbScanOperation::SF_KeyInfo) ? 1 : 0;

    // If scan is pruned, use optional 'distributionKey' to hold hashvalue
    if (m_prunability == Prune_Yes)
    {
//    printf("Build pruned SCANREQ, w/ hashValue:%d\n", hashValue);
      ScanTabReq::setDistributionKeyFlag(reqInfo, 1);
      scanTabReq->distributionKey= m_pruneHashVal;
      tSignal.setLength(ScanTabReq::StaticLength + 1);
    } else {
      tSignal.setLength(ScanTabReq::StaticLength);
    }
    scanTabReq->requestInfo = reqInfo;

    /**
     * Then send the signal:
     *
     * SCANTABREQ always has 2 mandatory sections and an optional
     * third section
     * Section 0 : List of receiver Ids NDBAPI has allocated 
     *             for the scan
     * Section 1 : ATTRINFO section
     * Section 2 : Optional KEYINFO section
     */
    GenericSectionPtr secs[3];
    InitialReceiverIdIterator receiverIdIter(*this);
    LinearSectionIterator attrInfoIter(m_attrInfo.addr(), m_attrInfo.getSize());
    LinearSectionIterator keyInfoIter(m_keyInfo.addr(), m_keyInfo.getSize());
 
    secs[0].sectionIter= &receiverIdIter;
    secs[0].sz= getRootFragCount();

    secs[1].sectionIter= &attrInfoIter;
    secs[1].sz= m_attrInfo.getSize();

    Uint32 numSections= 2;
    if (m_keyInfo.getSize() > 0)
    {
      secs[2].sectionIter= &keyInfoIter;
      secs[2].sz= m_keyInfo.getSize();
      numSections= 3;
    }

    /* Send Fragmented as SCAN_TABREQ can be large */
    const int res = tp->sendFragmentedSignal(&tSignal, nodeId, secs, numSections);
    if (unlikely(res == -1))
    {
      setErrorCodeAbort(Err_SendFailed);  // Error: 'Send to NDB failed'
      return FetchResult_sendFail;
    }
    m_tcState = Active;

  } else {  // Lookup query

    NdbApiSignal tSignal(&ndb);
    tSignal.setSignal(GSN_TCKEYREQ);

    TcKeyReq * const tcKeyReq = CAST_PTR(TcKeyReq, tSignal.getDataPtrSend());

    const Uint64 transId = m_transaction.getTransactionId();
    tcKeyReq->apiConnectPtr   = m_transaction.theTCConPtr;
    tcKeyReq->apiOperationPtr = root.getIdOfReceiver();
    tcKeyReq->tableId = tTableId;
    tcKeyReq->tableSchemaVersion = tSchemaVersion;
    tcKeyReq->transId1 = (Uint32) transId;
    tcKeyReq->transId2 = (Uint32) (transId >> 32);

    Uint32 attrLen = 0;
    tcKeyReq->setAttrinfoLen(attrLen, 0); // Not required for long signals.
    tcKeyReq->setAPIVersion(attrLen, NDB_VERSION);
    tcKeyReq->attrLen = attrLen;

    Uint32 reqInfo = 0;
    Uint32 interpretedFlag= root.hasInterpretedCode() && 
                            rootDef.getType() == NdbQueryOperationDef::PrimaryKeyAccess;

    TcKeyReq::setOperationType(reqInfo, NdbOperation::ReadRequest);
    TcKeyReq::setViaSPJFlag(reqInfo, true);
    TcKeyReq::setKeyLength(reqInfo, 0);            // This is a long signal
    TcKeyReq::setAIInTcKeyReq(reqInfo, 0);         // Not needed
    TcKeyReq::setInterpretedFlag(reqInfo, interpretedFlag);
    TcKeyReq::setStartFlag(reqInfo, m_startIndicator);
    TcKeyReq::setExecuteFlag(reqInfo, lastFlag);
    TcKeyReq::setNoDiskFlag(reqInfo, !root.diskInUserProjection());
    TcKeyReq::setAbortOption(reqInfo, NdbOperation::AO_IgnoreError);

    TcKeyReq::setDirtyFlag(reqInfo, true);
    TcKeyReq::setSimpleFlag(reqInfo, true);
    TcKeyReq::setCommitFlag(reqInfo, m_commitIndicator);
    tcKeyReq->requestInfo = reqInfo;

    tSignal.setLength(TcKeyReq::StaticLength);

/****
    // Unused optional part located after TcKeyReq::StaticLength
    tcKeyReq->scanInfo = 0;
    tcKeyReq->distrGroupHashValue = 0;
    tcKeyReq->distributionKeySize = 0;
    tcKeyReq->storedProcId = 0xFFFF;
***/

/**** TODO ... maybe - from NdbOperation::prepareSendNdbRecord(AbortOption ao)
    Uint8 abortOption= (ao == DefaultAbortOption) ?
      (Uint8) m_abortOption : (Uint8) ao;
  
    m_abortOption= theSimpleIndicator && theOperationType==ReadRequest ?
      (Uint8) AO_IgnoreError : (Uint8) abortOption;

    TcKeyReq::setAbortOption(reqInfo, m_abortOption);
    TcKeyReq::setCommitFlag(tcKeyReq->requestInfo, theCommitIndicator);
*****/

    LinearSectionPtr secs[2];
    secs[TcKeyReq::KeyInfoSectionNum].p= m_keyInfo.addr();
    secs[TcKeyReq::KeyInfoSectionNum].sz= m_keyInfo.getSize();
    Uint32 numSections= 1;

    if (m_attrInfo.getSize() > 0)
    {
      secs[TcKeyReq::AttrInfoSectionNum].p= m_attrInfo.addr();
      secs[TcKeyReq::AttrInfoSectionNum].sz= m_attrInfo.getSize();
      numSections= 2;
    }

    const int res = tp->sendSignal(&tSignal, nodeId, secs, numSections);
    if (unlikely(res == -1))
    {
      setErrorCodeAbort(Err_SendFailed);  // Error: 'Send to NDB failed'
      return FetchResult_sendFail;
    }
    m_transaction.OpSent();
    m_rootFrags[0].incrOutstandingResults(1 + getNoOfOperations() +
                                          getNoOfLeafOperations());
  } // if

  // Shrink memory footprint by removing structures not required after ::execute()
  m_keyInfo.releaseExtend();
  m_attrInfo.releaseExtend();

  // TODO: Release m_interpretedCode now?

  /* Todo : Consider calling NdbOperation::postExecuteRelease()
   * Ideally it should be called outside TP mutex, so not added
   * here yet
   */

  m_state = Executing;
  return 1;
} // NdbQueryImpl::doSend()


/******************************************************************************
int sendFetchMore() - Fetch another scan batch, optionaly closing the scan
                
                Request another batch of rows to be retrieved from the scan.
                Transporter mutex is locked before this method is called. 

Return Value:   0 if send succeeded, -1 otherwise.
Parameters:     emptyFrag: Root frgament for which to ask for another batch.
Remark:
******************************************************************************/
int
NdbQueryImpl::sendFetchMore(NdbRootFragment& emptyFrag, bool forceSend)
{
  assert(getRoot().m_resultStreams!=NULL);
  assert(!emptyFrag.finalBatchReceived());
  assert(m_queryDef.isScanQuery());

  m_pendingFrags++;
  assert(m_pendingFrags <= getRootFragCount());

  emptyFrag.reset();

  for (unsigned opNo=0; opNo<m_countOperations; opNo++) 
  {
    const NdbQueryOperationImpl& op = getQueryOperation(opNo);
    // Check if this is a leaf scan.
    if (!op.getQueryOperationDef().hasScanDescendant() &&
        op.getQueryOperationDef().isScanOperation())
    {
      // Find first ancestor that is not finished.
      const NdbQueryOperationImpl* ancestor = &op;
      while (ancestor!=NULL && 
             ancestor->getResultStream(emptyFrag.getFragNo())
             .isSubScanComplete())
      {
        ancestor = ancestor->getParentOperation();
      }
      if (ancestor!=NULL)
      {
        /* Reset ancestor and all its descendants, since all these
         * streams will get a new set of rows in the next batch. */ 
        ancestor->getResultStream(emptyFrag.getFragNo()).reset();
      }
    }
  }

  Ndb& ndb = *getNdbTransaction().getNdb();
  NdbApiSignal tSignal(&ndb);
  tSignal.setSignal(GSN_SCAN_NEXTREQ);
  ScanNextReq * const scanNextReq = 
    CAST_PTR(ScanNextReq, tSignal.getDataPtrSend());
  
  assert (m_scanTransaction);
  const Uint64 transId = m_scanTransaction->getTransactionId();
  
  scanNextReq->apiConnectPtr = m_scanTransaction->theTCConPtr;
  scanNextReq->stopScan = 0;
  scanNextReq->transId1 = (Uint32) transId;
  scanNextReq->transId2 = (Uint32) (transId >> 32);
  tSignal.setLength(ScanNextReq::SignalLength);

  const uint32 receiverId = 
    emptyFrag.getResultStream(0).getReceiver().m_tcPtrI;
  LinearSectionIterator receiverIdIter(&receiverId ,1);

  GenericSectionPtr secs[1];
  secs[ScanNextReq::ReceiverIdsSectionNum].sectionIter = &receiverIdIter;
  secs[ScanNextReq::ReceiverIdsSectionNum].sz = 1;
  
  TransporterFacade* const facade = ndb.theImpl->m_transporter_facade;

  /* This part needs to be done under mutex due to synchronization with 
   * receiver thread. */
  PollGuard poll_guard(facade,
                       &ndb.theImpl->theWaiter,
                       ndb.theNdbBlockNumber);
  const int res = 
    facade->sendSignal(&tSignal, 
                       getNdbTransaction().getConnectedNodeId(), 
                       secs, 
                       1);
  if (unlikely(res == -1)) 
  {
    // Error: 'Send to NDB failed'
    return -1;
  }

  if (forceSend)
  {
    // Flush signals to TC.
    facade->forceSend(ndb.theNdbBlockNumber);
  }
  else
  {
    facade->checkForceSend(ndb.theNdbBlockNumber);
  }

  return 0;
} // NdbQueryImpl::sendFetchMore()

int
NdbQueryImpl::closeTcCursor(bool forceSend)
{
  assert (m_queryDef.isScanQuery());

  Ndb* const ndb = m_transaction.getNdb();
  Uint32 timeout = ndb->theImpl->get_waitfor_timeout();
  TransporterFacade* const facade = ndb->theImpl->m_transporter_facade;

  /* This part needs to be done under mutex due to synchronization with 
   * receiver thread.
   */
  PollGuard poll_guard(facade,
                       &ndb->theImpl->theWaiter,
                       ndb->theNdbBlockNumber);

  /* Wait for outstanding scan results from current batch fetch */
  while (m_error.code==0 && !isBatchComplete())
  {
    const FetchResult waitResult = static_cast<FetchResult>
          (poll_guard.wait_scan(3*timeout, 
                                m_transaction.getConnectedNodeId(), 
                                forceSend));
    switch (waitResult) {
    case FetchResult_ok:
      break;
    case FetchResult_nodeFail:
      setErrorCode(Err_NodeFailCausedAbort);  // Node fail
      return -1;
    case FetchResult_timeOut:
      setErrorCode(Err_ReceiveFromNdbFailed); // Timeout
      return -1;
    default:
      assert(false);
    }
  } // while

  assert(m_pendingFrags==0 || m_error.code != 0);
  m_error.code = 0;  // Ignore possible errorcode caused by previous fetching

  /* Discard pending result in order to not confuse later counting of m_finalBatchFrags */
  m_fullFrags.clear();

  if (m_finalBatchFrags<getRootFragCount())  // TC has an open scan cursor.
  {
    /* Send SCANREQ(close) */
    const int error = sendClose(m_transaction.getConnectedNodeId());
    if (unlikely(error))
      return error;

    /* Wait for close to be confirmed: */
    while (m_pendingFrags > 0)
    {
      const FetchResult waitResult = static_cast<FetchResult>
            (poll_guard.wait_scan(3*timeout, 
                                  m_transaction.getConnectedNodeId(), 
                                  forceSend));
      switch (waitResult) {
      case FetchResult_ok:
        if (unlikely(m_error.code))   // Close request itself failed, keep error
        {
          setErrorCode(m_error.code);
          return -1;
        }
        NdbRootFragment* frag;
        while ((frag=m_fullFrags.pop()) != NULL)
        {
          if (frag->finalBatchReceived())
          {
            // This was the final batch for that root fragment.
            m_finalBatchFrags++;
          }
        }
        break;
      case FetchResult_nodeFail:
        setErrorCode(Err_NodeFailCausedAbort);  // Node fail
        return -1;
      case FetchResult_timeOut:
        setErrorCode(Err_ReceiveFromNdbFailed); // Timeout
        return -1;
      default:
        assert(false);
      }
    } // while
  } // if
  assert(m_finalBatchFrags == getRootFragCount());

  return 0;
} //NdbQueryImpl::closeTcCursor

int
NdbQueryImpl::sendClose(int nodeId)
{
  assert(m_finalBatchFrags < getRootFragCount());

  m_pendingFrags = getRootFragCount() - m_finalBatchFrags;
  assert(m_pendingFrags > 0);
  assert(m_pendingFrags < 1<<15); // Check against underflow.

  Ndb& ndb = *m_transaction.getNdb();
  NdbApiSignal tSignal(&ndb);
  tSignal.setSignal(GSN_SCAN_NEXTREQ);
  ScanNextReq * const scanNextReq = CAST_PTR(ScanNextReq, tSignal.getDataPtrSend());

  assert (m_scanTransaction);
  const Uint64 transId = m_scanTransaction->getTransactionId();

  scanNextReq->apiConnectPtr = m_scanTransaction->theTCConPtr;
  scanNextReq->stopScan = true;
  scanNextReq->transId1 = (Uint32) transId;
  scanNextReq->transId2 = (Uint32) (transId >> 32);
  tSignal.setLength(ScanNextReq::SignalLength);

  TransporterFacade* tp = ndb.theImpl->m_transporter_facade;
  return tp->sendSignal(&tSignal, nodeId);

} // NdbQueryImpl::sendClose()


bool 
NdbQueryImpl::isBatchComplete() const {
#ifndef NDEBUG
  if (!m_error.code)
  {
    Uint32 count = 0;
    for(Uint32 i = 0; i < getRootFragCount(); i++){
      if(!m_rootFrags[i].isFragBatchComplete()){
        count++;
      }
    }
    assert(count == m_pendingFrags);
  }
#endif
  return m_pendingFrags == 0;
}


int NdbQueryImpl::isPrunable(bool& prunable)
{
  if (m_prunability == Prune_Unknown)
  {
    const int error = getRoot().getQueryOperationDef()
      .checkPrunable(m_keyInfo, m_shortestBound, prunable, m_pruneHashVal);
    if (unlikely(error != 0))
    {
      prunable = false;
      setErrorCodeAbort(error);
      return -1;
    }
    m_prunability = prunable ? Prune_Yes : Prune_No;
  }
  prunable = (m_prunability == Prune_Yes);
  return 0;
}


/****************
 * NdbQueryImpl::FragStack methods.
 ***************/

NdbQueryImpl::FragStack::FragStack():
  m_capacity(0),
  m_current(-1),
  m_array(NULL){
}

int
NdbQueryImpl::FragStack::prepare(int capacity)
{
  assert(m_array==NULL);
  assert(m_capacity==0);
  if (capacity > 0) 
  { m_capacity = capacity;
    m_array = new NdbRootFragment*[capacity];
    if (unlikely(m_array==NULL))
      return Err_MemoryAlloc;
  }
  return 0;
}

void
NdbQueryImpl::FragStack::push(NdbRootFragment& frag){
  m_current++;
  assert(m_current<m_capacity);
  m_array[m_current] = &frag; 
}

/****************
 * NdbQueryImpl::OrderedFragSet methods.
 ***************/

NdbQueryImpl::OrderedFragSet::OrderedFragSet():
  m_capacity(0),
  m_activeFragCount(0),
  m_emptiedFragCount(0),
  m_finalFragCount(0),
  m_ordering(NdbQueryOptions::ScanOrdering_void),
  m_keyRecord(NULL),
  m_resultRecord(NULL),
  m_activeFrags(NULL),
  m_emptiedFrags(NULL)
{
}

NdbQueryImpl::OrderedFragSet::~OrderedFragSet() 
{ 
  delete[] m_activeFrags;
  m_activeFrags = NULL;
  delete[] m_emptiedFrags;
  m_emptiedFrags= NULL;
}


int
NdbQueryImpl::OrderedFragSet::prepare(NdbQueryOptions::ScanOrdering ordering, 
                                      int capacity,                
                                      const NdbRecord* keyRecord,
                                      const NdbRecord* resultRecord)
{
  assert(m_activeFrags==NULL);
  assert(m_capacity==0);
  assert(ordering!=NdbQueryOptions::ScanOrdering_void);
  
  if (capacity > 0) 
  { 
    m_capacity = capacity;
    m_activeFrags = new NdbRootFragment*[capacity];
    if (unlikely(m_activeFrags==NULL))
      return Err_MemoryAlloc;
    bzero(m_activeFrags, capacity * sizeof(NdbRootFragment*));
    m_emptiedFrags = new NdbRootFragment*[capacity];
    if (unlikely(m_emptiedFrags==NULL))
      return Err_MemoryAlloc;
    bzero(m_emptiedFrags, capacity * sizeof(NdbRootFragment*));
  }
  m_ordering = ordering;
  m_keyRecord = keyRecord;
  m_resultRecord = resultRecord;
  return 0;
}


/**
 *  Get current RootFragment which to return results from.
 *  Logic relies on that ::reorganize() is called whenever the current 
 *  RootFragment is advanced to next result. This will eliminate
 *  empty RootFragments from the OrderedFragSet object
 *
 */
NdbRootFragment* 
NdbQueryImpl::OrderedFragSet::getCurrent() const
{ 
  if (m_ordering!=NdbQueryOptions::ScanOrdering_unordered)
  {
    // Results should be ordered.
    assert(verifySortOrder());
    /** 
     * Must have tuples for each (non-completed) fragment when doing ordered
     * scan.
     */
    if (unlikely(m_activeFragCount+m_finalFragCount < m_capacity))
    {
      return NULL;
    }
  }
  
  if (unlikely(m_activeFragCount==0))
  {
    return NULL;
  }
  else
  {
    assert(!m_activeFrags[m_activeFragCount-1]->isEmpty());
    return m_activeFrags[m_activeFragCount-1];
  }
}


/**
 *  Keep the FragSet ordered, both with respect to specified ScanOrdering, and
 *  such that RootFragments which becomes empty are removed from 
 *  m_activeFrags[].
 *  Thus,  ::getCurrent() should be as lightweight as possible and only has
 *  to return the 'next' available from array wo/ doing any housekeeping.
 */
void
NdbQueryImpl::OrderedFragSet::reorganize()
{
  // Remove the current fragment if the batch has been emptied.
  if (m_activeFragCount>0 && m_activeFrags[m_activeFragCount-1]->isEmpty())
  {
    if (m_activeFrags[m_activeFragCount-1]->finalBatchReceived())
    {
      m_finalFragCount++;
    }
    else
    {
      m_emptiedFrags[m_emptiedFragCount++] = m_activeFrags[m_activeFragCount-1];
    }
    m_activeFragCount--;
    assert(m_activeFragCount==0 || 
           !m_activeFrags[m_activeFragCount-1]->isEmpty());
    assert(m_activeFragCount + m_emptiedFragCount + m_finalFragCount 
           <= m_capacity);
  }

  // Reorder fragments if this is a sorted scan.
  if (m_ordering!=NdbQueryOptions::ScanOrdering_unordered && 
      m_activeFragCount+m_finalFragCount == m_capacity)
  {
    /** 
     * This is a sorted scan. There are more data to be read from 
     * m_activeFrags[m_activeFragCount-1]. Move it to its proper place.
     */
    int first = 0;
    int last = m_activeFragCount-1;
    /* Use binary search to find the largest record that is smaller than or
     * equal to m_activeFrags[m_activeFragCount-1] */
    int middle = (first+last)/2;
    while(first<last)
    {
      assert(middle<m_activeFragCount);
      switch(compare(*m_activeFrags[m_activeFragCount-1], 
                     *m_activeFrags[middle]))
      {
      case -1:
        first = middle + 1;
        break;
      case 0:
        last = first = middle;
        break;
      case 1:
        last = middle;
        break;
      }
      middle = (first+last)/2;
    }

    assert(m_activeFragCount == 0 ||
           compare(*m_activeFrags[m_activeFragCount-1], 
                   *m_activeFrags[middle]) >= 0);

    if(middle < m_activeFragCount-1)
    {
      NdbRootFragment* const oldTop = m_activeFrags[m_activeFragCount-1];
      memmove(m_activeFrags+middle+1, 
              m_activeFrags+middle, 
              (m_activeFragCount - middle - 1) * sizeof(NdbRootFragment*));
      m_activeFrags[middle] = oldTop;
    }
    assert(verifySortOrder());
  }
}

void 
NdbQueryImpl::OrderedFragSet::add(NdbRootFragment& frag)
{
  assert(&frag!=NULL);

  if (frag.isEmpty())
  {
    if (frag.finalBatchReceived())
    {
      m_finalFragCount++;
    }
    else
    {
      m_emptiedFrags[m_emptiedFragCount++] = &frag;
    }
  }
  else
  {
    assert(m_activeFragCount+m_finalFragCount < m_capacity);
    if(m_ordering==NdbQueryOptions::ScanOrdering_unordered)
    {
      m_activeFrags[m_activeFragCount++] = &frag;
    }
    else
    {
      int current = 0;
      // Insert the new frag such that the array remains sorted.
      while(current<m_activeFragCount && 
            compare(frag, *m_activeFrags[current])==-1)
      {
        current++;
      }
      memmove(m_activeFrags+current+1,
              m_activeFrags+current,
              (m_activeFragCount - current) * sizeof(NdbRootFragment*));
      m_activeFrags[current] = &frag;
      m_activeFragCount++;
      assert(verifySortOrder());
    }
  }
  assert(m_activeFragCount==0 || 
         !m_activeFrags[m_activeFragCount-1]->isEmpty());
  assert(m_activeFragCount + m_emptiedFragCount + m_finalFragCount 
         <= m_capacity);
}

void NdbQueryImpl::OrderedFragSet::clear() 
{ 
  m_activeFragCount = 0;
  m_emptiedFragCount = 0; 
  m_finalFragCount = 0;
}

NdbRootFragment* 
NdbQueryImpl::OrderedFragSet::getEmpty()
{
  if (m_emptiedFragCount > 0)
  {
    assert(m_emptiedFrags[m_emptiedFragCount-1]->isEmpty());
    return m_emptiedFrags[--m_emptiedFragCount];
  }
  else
  {
    return NULL;
  }
}

bool 
NdbQueryImpl::OrderedFragSet::verifySortOrder() const
{
  for(int i = 0; i<m_activeFragCount-2; i++)
  {
    if(compare(*m_activeFrags[i], *m_activeFrags[i+1])==-1)
    {
      assert(false);
      return false;
    }
  }
  return true;
}


/**
 * Compare frags such that f1<f2 if f1 is empty but f2 is not.
 * - Othewise compare record contents.
 * @return -1 if frag1<frag2, 0 if frag1 == frag2, otherwise 1.
*/
int
NdbQueryImpl::OrderedFragSet::compare(const NdbRootFragment& frag1,
                                      const NdbRootFragment& frag2) const
{
  assert(m_ordering!=NdbQueryOptions::ScanOrdering_unordered);

  /* f1<f2 if f1 is empty but f2 is not.*/  
  if(frag1.isEmpty())
  {
    if(!frag2.isEmpty())
    {
      return -1;
    }
    else
    {
      return 0;
    }
  }
  
  /* Neither stream is empty so we must compare records.*/
  return compare_ndbrecord(&frag1.getResultStream(0).getReceiver(), 
                           &frag2.getResultStream(0).getReceiver(),
                           m_keyRecord,
                           m_resultRecord,
                           m_ordering 
                           == NdbQueryOptions::ScanOrdering_descending,
                           false);
}



////////////////////////////////////////////////////
/////////  NdbQueryOperationImpl methods ///////////
////////////////////////////////////////////////////

NdbQueryOperationImpl::NdbQueryOperationImpl(
           NdbQueryImpl& queryImpl,
           const NdbQueryOperationDefImpl& def):
  m_interface(*this),
  m_magic(MAGIC),
  m_queryImpl(queryImpl),
  m_operationDef(def),
  m_parent(NULL),
  m_children(def.getNoOfChildOperations()),
  m_maxBatchRows(0),   // >0: User specified prefered value, ==0: Use default CFG values
  m_resultStreams(NULL),
  m_params(),
  m_bufferSize(0),
  m_batchBuffer(NULL),
  m_resultBuffer(NULL),
  m_resultRef(NULL),
  m_isRowNull(true),
  m_ndbRecord(NULL),
  m_read_mask(NULL),
  m_firstRecAttr(NULL),
  m_lastRecAttr(NULL),
  m_ordering(NdbQueryOptions::ScanOrdering_unordered),
  m_interpretedCode(NULL),
  m_diskInUserProjection(false)
{ 
  // Fill in operations parent refs, and append it as child of its parent
  const NdbQueryOperationDefImpl* parent = def.getParentOperation();
  if (parent != NULL)
  { 
    const Uint32 ix = parent->getQueryOperationIx();
    assert (ix < m_queryImpl.getNoOfOperations());
    m_parent = &m_queryImpl.getQueryOperation(ix);
    m_parent->m_children.push_back(this);
  }
  if (def.getType()==NdbQueryOperationDef::OrderedIndexScan)
  {  
    const NdbQueryOptions::ScanOrdering defOrdering = 
      static_cast<const NdbQueryIndexScanOperationDefImpl&>(def).getOrdering();
    if (defOrdering != NdbQueryOptions::ScanOrdering_void)
    {
      // Use value from definition, if one was set.
      m_ordering = defOrdering;
    }
  }
}

NdbQueryOperationImpl::~NdbQueryOperationImpl()
{
  // We expect ::postFetchRelease to have deleted fetch related structures when fetch completed.
  // Either by fetching through last row, or calling ::close() which forcefully terminates fetch
  assert (m_batchBuffer == NULL);
  assert (m_resultStreams == NULL);
  assert (m_firstRecAttr == NULL);
  assert (m_interpretedCode == NULL);
} //NdbQueryOperationImpl::~NdbQueryOperationImpl()

/**
 * Release what we want need anymore after last available row has been 
 * returned from datanodes.
 */ 
void
NdbQueryOperationImpl::postFetchRelease()
{
  if (m_batchBuffer) {
#ifndef NDEBUG // Buffer overrun check activated.
    { const Uint32 bufLen = m_bufferSize*m_queryImpl.getRootFragCount();
      assert(m_batchBuffer[bufLen+0] == 'a' &&
             m_batchBuffer[bufLen+1] == 'b' &&
             m_batchBuffer[bufLen+2] == 'c' &&
             m_batchBuffer[bufLen+3] == 'd');
    }
#endif
    delete[] m_batchBuffer;
    m_batchBuffer = NULL;
  }

  if (m_resultStreams) {
    for(Uint32 i = 0; i<getQuery().getRootFragCount(); i ++){
      delete m_resultStreams[i];
    }
    delete[] m_resultStreams;
    m_resultStreams = NULL;
  }

  Ndb* const ndb = m_queryImpl.getNdbTransaction().getNdb();
  NdbRecAttr* recAttr = m_firstRecAttr;
  while (recAttr != NULL) {
    NdbRecAttr* saveRecAttr = recAttr;
    recAttr = recAttr->next();
    ndb->releaseRecAttr(saveRecAttr);
  }
  m_firstRecAttr = NULL;

  // Set API exposed info to indicate NULL-row
  m_isRowNull = true;
  if (m_resultRef!=NULL) {
    *m_resultRef = NULL;
  }

  // TODO: Consider if interpretedCode can be deleted imm. after ::doSend
  delete m_interpretedCode;
  m_interpretedCode = NULL;
} //NdbQueryOperationImpl::postFetchRelease()


Uint32
NdbQueryOperationImpl::getNoOfParentOperations() const
{
  return (m_parent) ? 1 : 0;
}

NdbQueryOperationImpl&
NdbQueryOperationImpl::getParentOperation(Uint32 i) const
{
  assert(i==0 && m_parent!=NULL);
  return *m_parent;
}
NdbQueryOperationImpl*
NdbQueryOperationImpl::getParentOperation() const
{
  return m_parent;
}

Uint32 
NdbQueryOperationImpl::getNoOfChildOperations() const
{
  return m_children.size();
}

NdbQueryOperationImpl&
NdbQueryOperationImpl::getChildOperation(Uint32 i) const
{
  return *m_children[i];
}

Int32 NdbQueryOperationImpl::getNoOfDescendantOperations() const
{
  Int32 children = 0;

  for (unsigned i = 0; i < getNoOfChildOperations(); i++)
    children += 1 + getChildOperation(i).getNoOfDescendantOperations();

  return children;
}

Uint32
NdbQueryOperationImpl::getNoOfLeafOperations() const
{
  if (getNoOfChildOperations() == 0)
  {
    return 1;
  }
  else
  {
    Uint32 sum = 0;
    for (unsigned i = 0; i < getNoOfChildOperations(); i++)
      sum += getChildOperation(i).getNoOfLeafOperations();

    return sum;
  }
}

NdbRecAttr*
NdbQueryOperationImpl::getValue(
                            const char* anAttrName,
                            char* resultBuffer)
{
  const NdbColumnImpl* const column 
    = m_operationDef.getTable().getColumn(anAttrName);
  if(unlikely(column==NULL)){
    getQuery().setErrorCodeAbort(Err_UnknownColumn);
    return NULL;
  } else {
    return getValue(*column, resultBuffer);
  }
}

NdbRecAttr*
NdbQueryOperationImpl::getValue(
                            Uint32 anAttrId, 
                            char* resultBuffer)
{
  const NdbColumnImpl* const column 
    = m_operationDef.getTable().getColumn(anAttrId);
  if(unlikely(column==NULL)){
    getQuery().setErrorCodeAbort(Err_UnknownColumn);
    return NULL;
  } else {
    return getValue(*column, resultBuffer);
  }
}

NdbRecAttr*
NdbQueryOperationImpl::getValue(
                            const NdbColumnImpl& column, 
                            char* resultBuffer)
{
  if (unlikely(getQuery().m_state != NdbQueryImpl::Defined)) {
    int state = getQuery().m_state;
    assert (state >= NdbQueryImpl::Initial && state < NdbQueryImpl::Destructed);

    if (state == NdbQueryImpl::Failed) 
      getQuery().setErrorCode(QRY_IN_ERROR_STATE);
    else
      getQuery().setErrorCode(QRY_ILLEGAL_STATE);
    DEBUG_CRASH();
    return NULL;
  }
  Ndb* const ndb = getQuery().getNdbTransaction().getNdb();
  NdbRecAttr* const recAttr = ndb->getRecAttr();
  if(unlikely(recAttr == NULL)) {
    getQuery().setErrorCodeAbort(Err_MemoryAlloc);
    return NULL;
  }
  if(unlikely(recAttr->setup(&column, resultBuffer))) {
    ndb->releaseRecAttr(recAttr);
    getQuery().setErrorCodeAbort(Err_MemoryAlloc);
    return NULL;
  }
  // Append to tail of list.
  if(m_firstRecAttr == NULL){
    m_firstRecAttr = recAttr;
  }else{
    m_lastRecAttr->next(recAttr);
  }
  m_lastRecAttr = recAttr;
  assert(recAttr->next()==NULL);
  return recAttr;
}

int
NdbQueryOperationImpl::setResultRowBuf (
                       const NdbRecord *rec,
                       char* resBuffer,
                       const unsigned char* result_mask)
{
  if (unlikely(getQuery().m_state != NdbQueryImpl::Defined)) {
    int state = getQuery().m_state;
    assert (state >= NdbQueryImpl::Initial && state < NdbQueryImpl::Destructed);

    if (state == NdbQueryImpl::Failed) 
      getQuery().setErrorCode(QRY_IN_ERROR_STATE);
    else
      getQuery().setErrorCode(QRY_ILLEGAL_STATE);
    DEBUG_CRASH();
    return -1;
  }
  if (rec->tableId != 
      static_cast<Uint32>(m_operationDef.getTable().getTableId())){
    /* The key_record and attribute_record in primary key operation do not 
       belong to the same table.*/
    getQuery().setErrorCode(Err_DifferentTabForKeyRecAndAttrRec);
    return -1;
  }
  if (unlikely(m_ndbRecord != NULL)) {
    getQuery().setErrorCode(QRY_RESULT_ROW_ALREADY_DEFINED);
    return -1;
  }
  m_ndbRecord = rec;
  m_read_mask = result_mask;
  m_resultBuffer = resBuffer;
  assert(m_batchBuffer==NULL);
  return 0;
}

int
NdbQueryOperationImpl::setResultRowRef (
                       const NdbRecord* rec,
                       const char* & bufRef,
                       const unsigned char* result_mask)
{
  m_resultRef = &bufRef;
  *m_resultRef = NULL; // No result row yet
  return setResultRowBuf(rec, NULL, result_mask);
}

NdbQuery::NextResultOutcome
NdbQueryOperationImpl::firstResult()
{
  if (unlikely(getQuery().m_state < NdbQueryImpl::Executing || 
               getQuery().m_state >= NdbQueryImpl::Closed)) {
    int state = getQuery().m_state;
    assert (state >= NdbQueryImpl::Initial && state < NdbQueryImpl::Destructed);
    if (state == NdbQueryImpl::Failed) 
      getQuery().setErrorCode(QRY_IN_ERROR_STATE);
    else
      getQuery().setErrorCode(QRY_ILLEGAL_STATE);
    DEBUG_CRASH();
    return NdbQuery::NextResult_error;
  }

  const NdbRootFragment* rootFrag;

#if 0  // TODO ::firstResult() on root operation is unused, incomplete & untested
  if (unlikely(getParentOperation()==NULL))
  {
    // Reset *all* ResultStreams, optionaly order them, and find new current among them
    for( Uint32 i = 0; i<m_queryImpl.getRootFragCount(); i++)
    {
      m_resultStreams[i]->firstResult();
    }
    rootFrag = m_queryImpl.m_applFrags.reorganize();
    assert(rootFrag==NULL || rootFrag==m_queryImpl.m_applFrags.getCurrent());
  }
  else
#endif

  {
    assert(getParentOperation()!=NULL);  // TODO, See above
    rootFrag = m_queryImpl.m_applFrags.getCurrent();
  }

  if (rootFrag != NULL)
  {
    NdbResultStream& resultStream = *m_resultStreams[rootFrag->getFragNo()];
    if (resultStream.firstResult() != tupleNotFound)
    {
      fetchRow(resultStream);
      return NdbQuery::NextResult_gotRow;
    }
  }
  nullifyResult();
  return NdbQuery::NextResult_scanComplete;
} //NdbQueryOperationImpl::firstResult()


NdbQuery::NextResultOutcome
NdbQueryOperationImpl::nextResult(bool fetchAllowed, bool forceSend)
{
  if (unlikely(getQuery().m_state < NdbQueryImpl::Executing || 
               getQuery().m_state >= NdbQueryImpl::Closed)) {
    int state = getQuery().m_state;
    assert (state >= NdbQueryImpl::Initial && state < NdbQueryImpl::Destructed);
    if (state == NdbQueryImpl::Failed) 
      getQuery().setErrorCode(QRY_IN_ERROR_STATE);
    else
      getQuery().setErrorCode(QRY_ILLEGAL_STATE);
    DEBUG_CRASH();
    return NdbQuery::NextResult_error;
  }

  if (this == &getRoot())
  {
    return m_queryImpl.nextRootResult(fetchAllowed,forceSend);
  }
  /**
   * 'next' will never be able to return anything for a lookup operation.
   *  NOTE: This is a pure optimization shortcut! 
   */
  else if (m_operationDef.isScanOperation())
  {
    const NdbRootFragment* rootFrag = m_queryImpl.m_applFrags.getCurrent();
    if (rootFrag!=NULL)
    {
      NdbResultStream& resultStream = *m_resultStreams[rootFrag->getFragNo()];
      if (resultStream.nextResult() != tupleNotFound)
      {
        fetchRow(resultStream);
        return NdbQuery::NextResult_gotRow;
      }
    }
  }
  nullifyResult();
  return NdbQuery::NextResult_scanComplete;
} //NdbQueryOperationImpl::nextResult()


/** 
 * A batch of result rows has been completely received.
 * Update / reset required operation and resultstream status 
 * before we can start navigating and presenting the result rows
 * the the application interface.
 */
void 
NdbQueryOperationImpl::handleBatchComplete(Uint32 fragNo)
{
  for (Uint32 i = 0; i<getNoOfChildOperations(); i++)
  {
    NdbQueryOperationImpl& child = getChildOperation(i);
    child.handleBatchComplete(fragNo);
  }

  m_resultStreams[fragNo]->handleBatchComplete();
}
  

void 
NdbQueryOperationImpl::fetchRow(const NdbResultStream& resultStream)
{
  const char* buff = resultStream.getReceiver().peek_row();
  assert(buff!=NULL || (m_firstRecAttr==NULL && m_ndbRecord==NULL));

  m_isRowNull = false;
  if (m_firstRecAttr != NULL)
  {
    NdbRecAttr* recAttr = m_firstRecAttr;
    Uint32 posInRow = 0;
    while (recAttr != NULL)
    {
      const char *attrData = NULL;
      Uint32 attrSize = 0;
      const int retVal1 = resultStream.getReceiver()
        .getScanAttrData(attrData, attrSize, posInRow);
      assert(retVal1==0);
      assert(attrData!=NULL);
      const bool retVal2 = recAttr
        ->receive_data(reinterpret_cast<const Uint32*>(attrData), attrSize);
      assert(retVal2);
      recAttr = recAttr->next();
    }
  }
  if (m_ndbRecord != NULL)
  {
    if (m_resultRef!=NULL)
    {
      // Set application pointer to point into internal buffer.
      *m_resultRef = buff;
    }
    else
    {
      assert(m_resultBuffer!=NULL);
      // Copy result to buffer supplied by application.
      memcpy(m_resultBuffer, buff, 
             resultStream.getReceiver().m_record.m_ndb_record->m_row_size);
    }
  }
} // NdbQueryOperationImpl::fetchRow


void 
NdbQueryOperationImpl::nullifyResult()
{
  if (!m_isRowNull)
  {
    /* This operation gave no result for the current row.*/ 
    m_isRowNull = true;
    if (m_resultRef!=NULL)
    {
      // Set the pointer supplied by the application to NULL.
      *m_resultRef = NULL;
    }
    /* We should not give any results for the descendants either.*/
    for (Uint32 i = 0; i<getNoOfChildOperations(); i++)
    {
      getChildOperation(i).nullifyResult();
   }
  }
} // NdbQueryOperationImpl::nullifyResult

bool
NdbQueryOperationImpl::isRowNULL() const
{
  return m_isRowNull;
}

bool
NdbQueryOperationImpl::isRowChanged() const
{
  // FIXME: Need to be implemented as scan linked with scan is now implemented.
  return true;
}

static bool isSetInMask(const unsigned char* mask, int bitNo)
{
  return mask[bitNo>>3] & 1<<(bitNo&7);
}

int
NdbQueryOperationImpl::serializeProject(Uint32Buffer& attrInfo)
{
  Uint32 startPos = attrInfo.getSize();
  attrInfo.append(0U);  // Temp write firste 'length' word, update later

  /**
   * If the columns in the projections are specified as 
   * in NdbRecord format, attrId are assumed to be ordered ascending.
   * In this form the projection spec. can be packed as
   * a single bitmap.
   */
  if (m_ndbRecord != NULL) {
    Bitmask<MAXNROFATTRIBUTESINWORDS> readMask;
    Uint32 requestedCols= 0;
    Uint32 maxAttrId= 0;

    for (Uint32 i= 0; i<m_ndbRecord->noOfColumns; i++)
    {
      const NdbRecord::Attr* const col= &m_ndbRecord->columns[i];
      Uint32 attrId= col->attrId;

      if (m_read_mask == NULL || isSetInMask(m_read_mask, i))
      { if (attrId > maxAttrId)
          maxAttrId= attrId;

        readMask.set(attrId);
        requestedCols++;

        const NdbColumnImpl* const column = getQueryOperationDef().getTable()
          .getColumn(col->column_no);
        if (column->getStorageType() == NDB_STORAGETYPE_DISK)
        {
          m_diskInUserProjection = true;
        }
      }
    }

    // Test for special case, get all columns:
    if (requestedCols == (unsigned)m_operationDef.getTable().getNoOfColumns()) {
      Uint32 ah;
      AttributeHeader::init(&ah, AttributeHeader::READ_ALL, requestedCols);
      attrInfo.append(ah);
    } else if (requestedCols > 0) {
      /* Serialize projection as a bitmap.*/
      const Uint32 wordCount = 1+maxAttrId/32; // Size of mask.
      Uint32* dst = attrInfo.alloc(wordCount+1);
      AttributeHeader::init(dst, 
                            AttributeHeader::READ_PACKED, 4*wordCount);
      memcpy(dst+1, &readMask, 4*wordCount);
    }
  } // if (m_ndbRecord...)

  /** Projection is specified in RecAttr format.
   *  This may also be combined with the NdbRecord format.
   */
  const NdbRecAttr* recAttr = m_firstRecAttr;
  /* Serialize projection as a list of Attribute id's.*/
  while (recAttr) {
    Uint32 ah;
    AttributeHeader::init(&ah,
                          recAttr->attrId(),
                          0);
    attrInfo.append(ah);
    if (recAttr->getColumn()->getStorageType() == NDB_STORAGETYPE_DISK)
    {
      m_diskInUserProjection = true;
    }
    recAttr = recAttr->next();
  }

  bool withCorrelation = getRoot().getQueryDef().isScanQuery();
  if (withCorrelation) {
    Uint32 ah;
    AttributeHeader::init(&ah, AttributeHeader::CORR_FACTOR64, 0);
    attrInfo.append(ah);
  }

  // Size of projection in words.
  Uint32 length = attrInfo.getSize() - startPos - 1 ;
  attrInfo.put(startPos, length);
  return 0;
} // NdbQueryOperationImpl::serializeProject


int NdbQueryOperationImpl::serializeParams(const NdbQueryParamValue* paramValues)
{
  if (unlikely(paramValues == NULL))
  {
    return QRY_NEED_PARAMETER;
  }

  const NdbQueryOperationDefImpl& def = getQueryOperationDef();
  for (Uint32 i=0; i<def.getNoOfParameters(); i++)
  {
    const NdbParamOperandImpl& paramDef = def.getParameter(i);
    const NdbQueryParamValue& paramValue = paramValues[paramDef.getParamIx()];

    /**
     *  Add parameter value to serialized data.
     *  Each value has a Uint32 length field (in bytes), followed by
     *  the actuall value. Allocation is in Uint32 units with unused bytes
     *  zero padded.
     **/
    const void* addr;
    Uint32 len;
    bool null;
    const int error = paramValue.getValue(paramDef,addr,len,null);
    if (unlikely(error))
      return error;
    if (unlikely(null))
      return QRY_NEED_PARAMETER;

    m_params.append(len);          // paramValue length in #bytes
    m_params.append(addr,len);

    if(unlikely(m_params.isMemoryExhausted())){
      return Err_MemoryAlloc;
    }
  }
  return 0;
} // NdbQueryOperationImpl::serializeParams

int
NdbQueryOperationImpl::calculateBatchedRows(NdbQueryOperationImpl* scanParent)
{
  if (m_operationDef.isScanOperation())
    scanParent = this;

  for (Uint32 i = 0; i < m_children.size(); i++)
    m_children[i]->calculateBatchedRows(scanParent);

#ifdef TEST_SCANREQ
    m_maxBatchRows = 4;  // To force usage of SCAN_NEXTREQ even for small scans resultsets
#endif

  if (scanParent!=NULL)
  {
    Ndb& ndb = *getQuery().getNdbTransaction().getNdb();
    TransporterFacade *tp = ndb.theImpl->m_transporter_facade;

    // Calculate batchsize for query as minimum batchRows for all m_operations[].
    // Ignore calculated 'batchByteSize' and 'firstBatchRows' here - Recalculated
    // when building signal after max-batchRows has been determined.
    Uint32 batchByteSize, firstBatchRows;
    NdbReceiver::calculate_batch_size(tp,
                                      m_ndbRecord,
                                      m_firstRecAttr,
                                      0, // Key size.
                                      getQuery().getRootFragCount(),  // scanParent->getFragCount()
                                      scanParent->m_maxBatchRows,
                                      batchByteSize,
                                      firstBatchRows);
    assert (scanParent->m_maxBatchRows>0);
    assert (firstBatchRows==scanParent->m_maxBatchRows);
    m_maxBatchRows = firstBatchRows; // First guess, ::setBatchedRows() updates later  
  }
  else
    m_maxBatchRows = 1;

  return 0;
} // NdbQueryOperationImpl::calculateBatchedRows


void
NdbQueryOperationImpl::setBatchedRows(Uint32 batchedRows)
{
  if (m_operationDef.isScanOperation())
    batchedRows = this->m_maxBatchRows;

  for (Uint32 i = 0; i < m_children.size(); i++)
    m_children[i]->setBatchedRows(batchedRows);

  m_maxBatchRows = batchedRows;
}


int 
NdbQueryOperationImpl::prepareReceiver()
{
  const Uint32 rowSize = 
    NdbReceiver::ndbrecord_rowsize(m_ndbRecord, m_firstRecAttr,0,false);
  m_bufferSize = rowSize * getMaxBatchRows();
//ndbout "m_bufferSize=" << m_bufferSize << endl;

  if (m_bufferSize > 0) { // 0 bytes in batch if no result requested
    Uint32 bufLen = m_bufferSize*m_queryImpl.getRootFragCount();
#ifdef NDEBUG
    m_batchBuffer = new char[bufLen];
    if (unlikely(m_batchBuffer == NULL)) {
      return Err_MemoryAlloc;
    }
#else
    /* To be able to check for buffer overrun.*/
    m_batchBuffer = new char[bufLen+4];
    if (unlikely(m_batchBuffer == NULL)) {
      return Err_MemoryAlloc;
    }
    m_batchBuffer[bufLen+0] = 'a';
    m_batchBuffer[bufLen+1] = 'b';
    m_batchBuffer[bufLen+2] = 'c';
    m_batchBuffer[bufLen+3] = 'd';
#endif
  }

  // Construct receiver streams and prepare them for receiving scan result
  assert(m_resultStreams==NULL);
  assert(m_queryImpl.getRootFragCount() > 0);
  m_resultStreams = new NdbResultStream*[m_queryImpl.getRootFragCount()];
  if (unlikely(m_resultStreams == NULL)) {
    return Err_MemoryAlloc;
  }
  for(Uint32 i = 0; i<m_queryImpl.getRootFragCount(); i++) {
    m_resultStreams[i] = NULL;  // Init to legal contents for d'tor
  }
  for(Uint32 i = 0; i<m_queryImpl.getRootFragCount(); i++) {
    m_resultStreams[i] = new NdbResultStream(*this, i);
    if (unlikely(m_resultStreams[i] == NULL)) {
      return Err_MemoryAlloc;
    }
    const int error = m_resultStreams[i]->prepare();
    if (unlikely(error)) {
      return error;
    }

    m_resultStreams[i]->getReceiver().init(NdbReceiver::NDB_QUERY_OPERATION, 
                                        false, this);
    m_resultStreams[i]->getReceiver()
      .do_setup_ndbrecord(m_ndbRecord,
                          getMaxBatchRows(), 
                          0 /*key_size*/, 
                          0 /*read_range_no*/, 
                          rowSize,
                          &m_batchBuffer[m_bufferSize*i],
                          0);
    m_resultStreams[i]->getReceiver().prepareSend();
  }

  return 0;
}//NdbQueryOperationImpl::prepareReceiver

int 
NdbQueryOperationImpl::prepareAttrInfo(Uint32Buffer& attrInfo)
{
  // ::prepareReceiver() need to complete first:
  assert (m_resultStreams != NULL);

  const NdbQueryOperationDefImpl& def = getQueryOperationDef();

  /**
   * Serialize parameters refered by this NdbQueryOperation.
   * Params for the complete NdbQuery is collected in a single
   * serializedParams chunk. Each operations params are 
   * proceeded by 'length' for this operation.
   */
  if (def.getType() == NdbQueryOperationDef::UniqueIndexAccess)
  {
    // Reserve memory for LookupParameters, fill in contents later when
    // 'length' and 'requestInfo' has been calculated.
    Uint32 startPos = attrInfo.getSize();
    attrInfo.alloc(QN_LookupParameters::NodeSize);
    Uint32 requestInfo = 0;

    if (m_params.getSize() > 0)
    {
      // parameter values has been serialized as part of NdbTransaction::createQuery()
      // Only need to append it to rest of the serialized arguments
      requestInfo |= DABits::PI_KEY_PARAMS;
      attrInfo.append(m_params);
    }

    QN_LookupParameters* param = reinterpret_cast<QN_LookupParameters*>(attrInfo.addr(startPos));
    if (unlikely(param==NULL))
       return Err_MemoryAlloc;

    param->requestInfo = requestInfo;
    param->resultData = getIdOfReceiver();
    Uint32 length = attrInfo.getSize() - startPos;
    if (unlikely(length > 0xFFFF)) {
      return QRY_DEFINITION_TOO_LARGE; //Query definition too large.
    }
    QueryNodeParameters::setOpLen(param->len,
                                  QueryNodeParameters::QN_LOOKUP,
                                  length);

#ifdef __TRACE_SERIALIZATION
    ndbout << "Serialized params for index node " 
           << m_operationDef.getQueryOperationId()-1 << " : ";
    for(Uint32 i = startPos; i < attrInfo.getSize(); i++){
      char buf[12];
      sprintf(buf, "%.8x", attrInfo.get(i));
      ndbout << buf << " ";
    }
    ndbout << endl;
#endif
  } // if (UniqueIndexAccess ...

  // Reserve memory for LookupParameters, fill in contents later when
  // 'length' and 'requestInfo' has been calculated.
  Uint32 startPos = attrInfo.getSize();
  Uint32 requestInfo = 0;
  bool isRoot = (def.getQueryOperationIx()==0);

  QueryNodeParameters::OpType paramType =
       !def.isScanOperation() ? QueryNodeParameters::QN_LOOKUP
           : (isRoot) ? QueryNodeParameters::QN_SCAN_FRAG 
                      : QueryNodeParameters::QN_SCAN_INDEX;

  if (paramType == QueryNodeParameters::QN_SCAN_INDEX)
    attrInfo.alloc(QN_ScanIndexParameters::NodeSize);
  else if (paramType == QueryNodeParameters::QN_SCAN_FRAG)
    attrInfo.alloc(QN_ScanFragParameters::NodeSize);
  else
    attrInfo.alloc(QN_LookupParameters::NodeSize);

  // SPJ block assume PARAMS to be supplied before ATTR_LIST
  if (m_params.getSize() > 0 &&
      def.getType() != NdbQueryOperationDef::UniqueIndexAccess)
  {
    // parameter values has been serialized as part of NdbTransaction::createQuery()
    // Only need to append it to rest of the serialized arguments
    requestInfo |= DABits::PI_KEY_PARAMS;
    attrInfo.append(m_params);    
  }

  if (hasInterpretedCode())
  {
    requestInfo |= DABits::PI_ATTR_INTERPRET;
    const int error= prepareInterpretedCode(attrInfo);
    if (unlikely(error)) 
    {
      return error;
    }
  }

  if (m_ndbRecord!=NULL || m_firstRecAttr!=NULL)
  {
    requestInfo |= DABits::PI_ATTR_LIST;
    const int error = serializeProject(attrInfo);
    if (unlikely(error)) {
      return error;
    }
  }

  if (diskInUserProjection())
  {
    requestInfo |= DABits::PI_DISK_ATTR;
  }

  Uint32 length = attrInfo.getSize() - startPos;
  if (unlikely(length > 0xFFFF)) {
    return QRY_DEFINITION_TOO_LARGE; //Query definition too large.
  }

  if (paramType == QueryNodeParameters::QN_SCAN_INDEX)
  {
    QN_ScanIndexParameters* param = reinterpret_cast<QN_ScanIndexParameters*>(attrInfo.addr(startPos)); 
    if (unlikely(param==NULL))
      return Err_MemoryAlloc;

    Ndb& ndb = *m_queryImpl.getNdbTransaction().getNdb();
    TransporterFacade *tp = ndb.theImpl->m_transporter_facade;

    Uint32 batchRows = getMaxBatchRows();
    Uint32 batchByteSize, firstBatchRows;
    NdbReceiver::calculate_batch_size(tp,
                                      m_ndbRecord,
                                      m_firstRecAttr,
                                      0, // Key size.
                                      m_queryImpl.getRootFragCount(),
                                      batchRows,
                                      batchByteSize,
                                      firstBatchRows);
    assert (batchRows==getMaxBatchRows());

    requestInfo |= QN_ScanIndexParameters::SIP_PARALLEL; // FIXME: SPJ always assume. SIP_PARALLEL
    param->requestInfo = requestInfo; 
    param->batchSize = ((Uint16)batchByteSize << 16) | (Uint16)firstBatchRows;
    param->resultData = getIdOfReceiver();
    QueryNodeParameters::setOpLen(param->len, paramType, length);
  }
  else if (paramType == QueryNodeParameters::QN_SCAN_FRAG)
  {
    QN_ScanFragParameters* param = reinterpret_cast<QN_ScanFragParameters*>(attrInfo.addr(startPos)); 
    if (unlikely(param==NULL))
      return Err_MemoryAlloc;

    param->requestInfo = requestInfo;
    param->resultData = getIdOfReceiver();
    QueryNodeParameters::setOpLen(param->len, paramType, length);
  }
  else
  {
    assert(paramType == QueryNodeParameters::QN_LOOKUP);
    QN_LookupParameters* param = reinterpret_cast<QN_LookupParameters*>(attrInfo.addr(startPos)); 
    if (unlikely(param==NULL))
      return Err_MemoryAlloc;

    param->requestInfo = requestInfo;
    param->resultData = getIdOfReceiver();
    QueryNodeParameters::setOpLen(param->len, paramType, length);
  }

#ifdef __TRACE_SERIALIZATION
  ndbout << "Serialized params for node " 
         << m_operationDef.getQueryOperationId() << " : ";
  for(Uint32 i = startPos; i < attrInfo.getSize(); i++){
    char buf[12];
    sprintf(buf, "%.8x", attrInfo.get(i));
    ndbout << buf << " ";
  }
  ndbout << endl;
#endif

  // Parameter values was appended to AttrInfo, shrink param buffer
  // to reduce memory footprint.
  m_params.releaseExtend();

  return 0;
} // NdbQueryOperationImpl::prepareAttrInfo


int 
NdbQueryOperationImpl::prepareKeyInfo(
                     Uint32Buffer& keyInfo,
                     const NdbQueryParamValue* actualParam)
{
  assert(this == &getRoot()); // Should only be called for root operation.
#ifdef TRACE_SERIALIZATION
  int startPos = keyInfo.getSize();
#endif

  const NdbQueryOperationDefImpl::IndexBound* bounds = m_operationDef.getBounds();
  if (bounds)
  {
    const int error = prepareIndexKeyInfo(keyInfo, bounds, actualParam);
    if (unlikely(error))
      return error;
  }

  const NdbQueryOperandImpl* const* keys = m_operationDef.getKeyOperands();
  if (keys)
  {
    const int error = prepareLookupKeyInfo(keyInfo, keys, actualParam);
    if (unlikely(error))
      return error;
  }

  if (unlikely(keyInfo.isMemoryExhausted())) {
    return Err_MemoryAlloc;
  }

#ifdef TRACE_SERIALIZATION
  ndbout << "Serialized KEYINFO for NdbQuery root : ";
  for (Uint32 i = startPos; i < keyInfo.getSize(); i++) {
    char buf[12];
    sprintf(buf, "%.8x", keyInfo.get(i));
    ndbout << buf << " ";
  }
  ndbout << endl;
#endif

  return 0;
} // NdbQueryOperationImpl::prepareKeyInfo


static int
formatAttr(const NdbColumnImpl* column,
           const void* &value, Uint32& len,
           char* buffer, Uint32 buflen)
{
  // Check that column->shrink_varchar() not specified, only used by mySQL
  // assert (!(column->flags & NdbDictionary::RecMysqldShrinkVarchar));

  switch (column->getArrayType()) {
    case NdbDictionary::Column::ArrayTypeFixed:
      break;
    case NdbDictionary::Column::ArrayTypeShortVar:
      if (unlikely(len > 0xFF || len+1 > buflen))
        return QRY_CHAR_OPERAND_TRUNCATED;
      buffer[0] = (unsigned char)len;
      memcpy(buffer+1, value, len);
      len+=1;
      value = buffer;
      break;
    case NdbDictionary::Column::ArrayTypeMediumVar:
      if (unlikely(len > 0xFFFF || len+2 > buflen))
        return QRY_CHAR_OPERAND_TRUNCATED;
      buffer[0] = (unsigned char)(len & 0xFF);
      buffer[1] = (unsigned char)(len >> 8);
      memcpy(buffer+2, value, len);
      len+=2;
      value = buffer;
      break;
    default:
      assert(false);
  }
  return 0;
} // static formatAttr


static int
appendBound(Uint32Buffer& keyInfo,
            NdbIndexScanOperation::BoundType type, const NdbQueryOperandImpl* bound,
            const NdbQueryParamValue* actualParam) 
{
  Uint32 len = 0;
  const void* boundValue = NULL;

  assert (bound);
  switch(bound->getKind()){
  case NdbQueryOperandImpl::Const:
  {
    const NdbConstOperandImpl* constOp = static_cast<const NdbConstOperandImpl*>(bound);
    boundValue = constOp->getAddr();
    len = constOp->getSizeInBytes();
    break;
  }
  case NdbQueryOperandImpl::Param:
  {
    const NdbParamOperandImpl* const paramOp 
      = static_cast<const NdbParamOperandImpl*>(bound);
    int paramNo = paramOp->getParamIx();
    assert(actualParam != NULL);

    bool null;
    const int error = actualParam[paramNo].getValue(*paramOp,boundValue,len,null);
    if (unlikely(error))
      return error;
    if (unlikely(null))
      return Err_KeyIsNULL;
    break;
  }
  case NdbQueryOperandImpl::Linked:    // Root operation cannot have linked operands.
  default:
    assert(false);
  }
    
  char tmp[NDB_MAX_KEY_SIZE];
  const NdbColumnImpl* column = bound->getColumn();

  int error = 
    formatAttr(column, boundValue, len, tmp, static_cast<Uint32>(sizeof(tmp)));
  if (unlikely(error))
    return error;

  AttributeHeader ah(column->m_attrId, len);

  keyInfo.append(type);
  keyInfo.append(ah.m_value);
  keyInfo.append(boundValue,len);

  return 0;
} // static appendBound()


int
NdbQueryOperationImpl::prepareIndexKeyInfo(
                     Uint32Buffer& keyInfo,
                     const NdbQueryOperationDefImpl::IndexBound* bounds,
                     const NdbQueryParamValue* actualParam)
{
  int startPos = keyInfo.getSize();
  if (bounds->lowKeys==0 && bounds->highKeys==0)  // No Bounds defined
    return 0;

  const unsigned key_count = 
     (bounds->lowKeys >= bounds->highKeys) ? bounds->lowKeys : bounds->highKeys;

  for (unsigned keyNo = 0; keyNo < key_count; keyNo++)
  {
    NdbIndexScanOperation::BoundType bound_type;

    /* If upper and lower limit is equal, a single BoundEQ is sufficient */
    if (keyNo < bounds->lowKeys  &&
        keyNo < bounds->highKeys &&
        bounds->low[keyNo] == bounds->high[keyNo])
    {
      /* Inclusive if defined, or matching rows can include this value */
      bound_type= NdbIndexScanOperation::BoundEQ;
      int error = appendBound(keyInfo, bound_type, bounds->low[keyNo], actualParam);
      if (unlikely(error))
        return error;

    } else {

      /* If key is part of lower bound */
      if (keyNo < bounds->lowKeys)
      {
        /* Inclusive if defined, or matching rows can include this value */
        bound_type= bounds->lowIncl  || keyNo+1 < bounds->lowKeys ?
            NdbIndexScanOperation::BoundLE : NdbIndexScanOperation::BoundLT;

        int error = appendBound(keyInfo, bound_type, bounds->low[keyNo], actualParam);
        if (unlikely(error))
          return error;
      }

      /* If key is part of upper bound */
      if (keyNo < bounds->highKeys)
      {
        /* Inclusive if defined, or matching rows can include this value */
        bound_type= bounds->highIncl  || keyNo+1 < bounds->highKeys ?
            NdbIndexScanOperation::BoundGE : NdbIndexScanOperation::BoundGT;

        int error = appendBound(keyInfo, bound_type, bounds->high[keyNo], actualParam);
        if (unlikely(error))
          return error;
      }
    }
  }

  Uint32 length = keyInfo.getSize()-startPos;
  if (unlikely(keyInfo.isMemoryExhausted())) {
    return Err_MemoryAlloc;
  } else if (unlikely(length > 0xFFFF)) {
    return QRY_DEFINITION_TOO_LARGE; // Query definition too large.
  } else if (likely(length > 0)) {
    keyInfo.put(startPos, keyInfo.get(startPos) | (length << 16));
  }

  m_queryImpl.m_shortestBound =(bounds->lowKeys <= bounds->highKeys) ? bounds->lowKeys : bounds->highKeys;
  return 0;
} // NdbQueryOperationImpl::prepareIndexKeyInfo


int
NdbQueryOperationImpl::prepareLookupKeyInfo(
                     Uint32Buffer& keyInfo,
                     const NdbQueryOperandImpl* const keys[],
                     const NdbQueryParamValue* actualParam)
{
  const int keyCount = m_operationDef.getIndex()!=NULL ? 
    static_cast<int>(m_operationDef.getIndex()->getNoOfColumns()) :
    m_operationDef.getTable().getNoOfPrimaryKeys();

  for (int keyNo = 0; keyNo<keyCount; keyNo++)
  {
    Uint32 len = 0;
    const void* boundValue = NULL;

    switch(keys[keyNo]->getKind()){
    case NdbQueryOperandImpl::Const:
    {
      const NdbConstOperandImpl* const constOp 
        = static_cast<const NdbConstOperandImpl*>(keys[keyNo]);
      boundValue = constOp->getAddr();
      len = constOp->getSizeInBytes();
      break;
    }
    case NdbQueryOperandImpl::Param:
    {
      const NdbParamOperandImpl* const paramOp 
        = static_cast<const NdbParamOperandImpl*>(keys[keyNo]);
      int paramNo = paramOp->getParamIx();
      assert(actualParam != NULL);

      bool null;
      const int error = actualParam[paramNo].getValue(*paramOp,boundValue,len,null);
      if (unlikely(error))
        return error;
      if (unlikely(null))
        return Err_KeyIsNULL;
      break;
    }
    case NdbQueryOperandImpl::Linked:    // Root operation cannot have linked operands.
    default:
      assert(false);
    }

    char tmp[NDB_MAX_KEY_SIZE];
    const NdbColumnImpl* column = keys[keyNo]->getColumn();

    int error = 
      formatAttr(column, boundValue, len, tmp, static_cast<Uint32>(sizeof(tmp)));
    if (unlikely(error))
      return error;

    keyInfo.append(boundValue,len);
  }

  if (unlikely(keyInfo.isMemoryExhausted())) {
    return Err_MemoryAlloc;
  }

  return 0;
} // NdbQueryOperationImpl::prepareLookupKeyInfo


bool 
NdbQueryOperationImpl::execTRANSID_AI(const Uint32* ptr, Uint32 len){
  if (traceSignals) {
    ndbout << "NdbQueryOperationImpl::execTRANSID_AI()" 
           << " operation no: " 
           << getQueryOperationDef().getQueryOperationIx() << endl;
  }
  bool ret = false;
  NdbRootFragment* rootFrag = NULL;

  if(getQueryDef().isScanQuery()){
    const Uint32 receiverId = CorrelationData(ptr, len).getRootReceiverId();
    
    /** receiverId holds the Id of the receiver of the corresponding stream
     * of the root operation. We can thus find the correct root fragment 
     * number.
     */
    Uint32 rootFragNo;
    for(rootFragNo = 0; 
        rootFragNo<getQuery().getRootFragCount() && 
          getRoot().m_resultStreams[rootFragNo]->getReceiver().getId() 
          != receiverId; 
        rootFragNo++);
    assert(rootFragNo<getQuery().getRootFragCount());

    if (traceSignals) {
      ndbout << "NdbQueryOperationImpl::execTRANSID_AI()" 
             << " fragment no: " << rootFragNo
             << endl;
    }

    // Process result values.
    m_resultStreams[rootFragNo]->execTRANSID_AI(ptr, len);

    rootFrag = &getQuery().m_rootFrags[rootFragNo];
    rootFrag->incrOutstandingResults(-1);

    if (rootFrag->isFragBatchComplete()) {
      m_queryImpl.incrementPendingFrags(-1);
      m_queryImpl.handleBatchComplete(rootFragNo);

      /* nextResult() will later move it from m_fullFrags to m_applFrags
       * under mutex protection.*/
      m_queryImpl.m_fullFrags.push(*rootFrag);
      // Wake up appl thread when we have data, or entire query batch completed.
      ret = true;
    }
  } else { // Lookup query
    // The root operation is a lookup.
    m_resultStreams[0]->execTRANSID_AI(ptr, len);

    rootFrag = &getQuery().m_rootFrags[0];
    rootFrag->incrOutstandingResults(-1);

    if (rootFrag->isFragBatchComplete()) {
      ret = m_queryImpl.incrementPendingFrags(-1);
      assert(ret); // The query should be complete now.
    }
  } // end lookup

  if (traceSignals) {
    ndbout << "NdbQueryOperationImpl::execTRANSID_AI(): returns:" << ret
           << ", *this=" << *this <<  endl;
  }
  return ret;
} //NdbQueryOperationImpl::execTRANSID_AI


bool 
NdbQueryOperationImpl::execTCKEYREF(const NdbApiSignal* aSignal){
  if (traceSignals) {
    ndbout << "NdbQueryOperationImpl::execTCKEYREF()" <<  endl;
  }

  /* The SPJ block does not forward TCKEYREFs for trees with scan roots.*/
  assert(!getQueryDef().isScanQuery());

  const TcKeyRef* ref = CAST_CONSTPTR(TcKeyRef, aSignal->getDataPtr());
  if (!getQuery().m_transaction.checkState_TransId(ref->transId))
  {
#ifdef NDB_NO_DROPPED_SIGNAL
    abort();
#endif
    return false;
  }

  // Suppress 'TupleNotFound' status for child operations.
  if (&getRoot() == this || ref->errorCode != Err_TupleNotFound)
  {
    getQuery().setErrorCode(ref->errorCode);
    if (aSignal->getLength() == TcKeyRef::SignalLength)
    {
      // Signal may contain additional error data
      getQuery().m_error.details = (char *)ref->errorData;
    }
  }

  if (ref->errorCode != DbspjErr::NodeFailure)
  {
    // Compensate for children results not produced.
    // (doSend() assumed all child results to be materialized)
    Uint32 cnt = 0;
    cnt += 1; // self
    cnt += getNoOfDescendantOperations();
    if (getNoOfChildOperations() > 0)
    {
      cnt += getNoOfLeafOperations();
    }
    getQuery().m_rootFrags[0].incrOutstandingResults(- Int32(cnt));
  }
  else
  {
    // consider frag-batch complete
    getQuery().m_rootFrags[0].clearOutstandingResults();
  }

  bool ret = false;
  if (getQuery().m_rootFrags[0].isFragBatchComplete()) { 
    ret = m_queryImpl.incrementPendingFrags(-1);
    assert(ret); // The query should be complete now.
  } 

  if (traceSignals) {
    ndbout << "NdbQueryOperationImpl::execTCKEYREF(): returns:" << ret
           << ", *getRoot().m_resultStreams[0] {" 
           << *getRoot().m_resultStreams[0] << "}"
           << ", *this=" << *this <<  endl;
  }
  return ret;
} //NdbQueryOperationImpl::execTCKEYREF

bool
NdbQueryOperationImpl::execSCAN_TABCONF(Uint32 tcPtrI, 
                                        Uint32 rowCount,
                                        Uint32 nodeMask,
                                        NdbReceiver* receiver)
{
  if (traceSignals) {
    ndbout << "NdbQueryOperationImpl::execSCAN_TABCONF(rows: " << rowCount
           << " nodeMask: H'" << hex << nodeMask << ")" << endl;
  }
  assert(checkMagicNumber());
  // For now, only the root operation may be a scan.
  assert(&getRoot() == this);
  assert(m_operationDef.isScanOperation());
  Uint32 fragNo;
  // Find root fragment number.
  for(fragNo = 0; 
      fragNo<getQuery().getRootFragCount() && 
        &getRoot().m_resultStreams[fragNo]
        ->getReceiver() != receiver; 
      fragNo++);
  assert(fragNo<getQuery().getRootFragCount());

  NdbRootFragment& rootFrag = getQuery().m_rootFrags[fragNo];
  rootFrag.setConfReceived();
  rootFrag.incrOutstandingResults(rowCount);

  // Handle for SCAN_NEXTREQ, RNIL -> EOF
  NdbResultStream& resultStream = *m_resultStreams[fragNo];
  resultStream.getReceiver().m_tcPtrI = tcPtrI;  

  if (rootFrag.finalBatchReceived())
  {
    m_queryImpl.m_finalBatchFrags++;
  }
  if(traceSignals){
    ndbout << "  resultStream(root) {" << resultStream << "} fragNo=" 
           << fragNo << endl;
  }

  const NdbQueryDefImpl& queryDef = m_queryImpl.getQueryDef();
  /* Mark each scan node to indicate if the current batch is the last in the
   * current sub-scan or not.
   */
  for (Uint32 opNo = 0; opNo < queryDef.getNoOfOperations(); opNo++)
  {
    /* Find the node number seen by the SPJ block. Since a unique index
     * operation will have two distincts nodes in the tree used by the
     * SPJ block, this number may be different from 'opNo'.*/
    const Uint32 internalOpNo = 
      queryDef.getQueryOperation(opNo).getQueryOperationId();
    assert(internalOpNo >= opNo);
    if (((nodeMask >> internalOpNo) & 1) == 1)
    {
      NdbQueryOperationImpl* ancestor = &m_queryImpl.getQueryOperation(opNo);
      assert(ancestor->getQueryOperationDef().isScanOperation());
      do
      {
        // Mark this scan and its lookup ancestors as not complete.
        assert(ancestor->getQueryOperationDef().getQueryOperationIx() <= opNo);
        ancestor->getResultStream(rootFrag.getFragNo()).setSubScanComplete(false);
        ancestor = ancestor->getParentOperation();
      } while (ancestor != NULL && 
               !ancestor->getQueryOperationDef().isScanOperation());
    }
    else
    {
      rootFrag.getResultStream(opNo).setSubScanComplete(true);
    }
  }
#ifndef NDEBUG
  const NdbQueryOperationDefImpl& finalOpDef = 
    queryDef.getQueryOperation(queryDef.getNoOfOperations() - 1);
  // Check that nodeMask does not have more bits than we have operations. 
  assert(nodeMask >> (1+finalOpDef.getQueryOperationId()) == 0);
#endif
  bool ret = false;
  if (rootFrag.isFragBatchComplete()) {
    /* This fragment is now complete*/
    m_queryImpl.incrementPendingFrags(-1);
    m_queryImpl.handleBatchComplete(fragNo);

    /* nextResult() will later move it from m_fullFrags to m_applFrags
     * under mutex protection.*/
    m_queryImpl.m_fullFrags.push(rootFrag);
    // Wake up now.
    ret = true;
  }
  if (traceSignals) {
    ndbout << "NdbQueryOperationImpl::execSCAN_TABCONF():, returns:" << ret
           << ", tcPtrI=" << tcPtrI << " rowCount=" << rowCount 
           << " *this=" << *this << endl;
  }
  return ret;
} //NdbQueryOperationImpl::execSCAN_TABCONF

int
NdbQueryOperationImpl::setOrdering(NdbQueryOptions::ScanOrdering ordering)
{
  if (getQueryOperationDef().getType() != NdbQueryOperationDef::OrderedIndexScan)
  {
    getQuery().setErrorCode(QRY_WRONG_OPERATION_TYPE);
    return -1;
  }

  if(static_cast<const NdbQueryIndexScanOperationDefImpl&>
       (getQueryOperationDef())
     .getOrdering() != NdbQueryOptions::ScanOrdering_void)
  {
    getQuery().setErrorCode(QRY_SCAN_ORDER_ALREADY_SET);
    return -1;
  }
  
  /* Check if query is sorted and has multiple scan operations. This 
   * combination is not implemented.
   */
  if (ordering != NdbQueryOptions::ScanOrdering_unordered)
  {
    for (Uint32 i = 1; i < getQuery().getNoOfOperations(); i++)
    {
      if (getQuery().getQueryOperation(i).getQueryOperationDef()
          .isScanOperation())
      {
        getQuery().setErrorCode(QRY_MULTIPLE_SCAN_SORTED);
        return -1;
      }
    }
  }
  
  m_ordering = ordering;
  return 0;
} // NdbQueryOperationImpl::setOrdering()

int NdbQueryOperationImpl::setInterpretedCode(const NdbInterpretedCode& code)
{
  if (code.m_instructions_length == 0)
  {
    return 0;
  }

  const NdbTableImpl& table = getQueryOperationDef().getTable();
  // Check if operation and interpreter code use the same table
  if (unlikely(table.getTableId() != code.getTable()->getTableId()
               || table_version_major(table.getObjectVersion()) != 
               table_version_major(code.getTable()->getObjectVersion())))
  {
    getQuery().setErrorCodeAbort(Err_InterpretedCodeWrongTab);
    return -1;
  }

  // Allocate an interpreted code object if we do not have one already.
  if (likely(m_interpretedCode == NULL))
  {
    m_interpretedCode = new NdbInterpretedCode();

    if (unlikely(m_interpretedCode==NULL))
    {
      getQuery().setErrorCodeAbort(Err_MemoryAlloc);
      return -1;
    }
  }

  /* 
   * Make a deep copy, such that 'code' can be destroyed when this method 
   * returns.
   */
  const int error = m_interpretedCode->copy(code);
  if (unlikely(error))
  {
    getQuery().setErrorCodeAbort(error);
    return -1;
  }
  return 0;
} // NdbQueryOperationImpl::setInterpretedCode()


NdbResultStream& 
NdbQueryOperationImpl::getResultStream(Uint32 rootFragNo) const
{
  assert(rootFragNo < getQuery().getRootFragCount());
  return *m_resultStreams[rootFragNo];
}

bool
NdbQueryOperationImpl::hasInterpretedCode() const
{
  return m_interpretedCode && m_interpretedCode->m_instructions_length > 0;
} // NdbQueryOperationImpl::hasInterpretedCode

int
NdbQueryOperationImpl::prepareInterpretedCode(Uint32Buffer& attrInfo) const
{
  // There should be no subroutines in a filter.
  assert(m_interpretedCode->m_first_sub_instruction_pos==0);

  if (unlikely((m_interpretedCode->m_flags & NdbInterpretedCode::Finalised) 
               == 0))
  {
    //  NdbInterpretedCode::finalise() not called.
    return Err_FinaliseNotCalled;
  }

  assert(m_interpretedCode->m_instructions_length > 0);
  assert(m_interpretedCode->m_instructions_length <= 0xffff);

  // Allocate space for program and length field.
  Uint32* const buffer = 
    attrInfo.alloc(1+m_interpretedCode->m_instructions_length);
  if(unlikely(buffer==NULL))
  {
    return Err_MemoryAlloc;
  }

  buffer[0] = m_interpretedCode->m_instructions_length;
  memcpy(buffer+1, 
         m_interpretedCode->m_buffer, 
         m_interpretedCode->m_instructions_length * sizeof(Uint32));
  return 0;
} // NdbQueryOperationImpl::prepareInterpretedCode


Uint32 
NdbQueryOperationImpl::getIdOfReceiver() const {
  return m_resultStreams[0]->getReceiver().getId();
}


const NdbReceiver& 
NdbQueryOperationImpl::getReceiver(Uint32 recNo) const {
  assert(recNo<getQuery().getRootFragCount());
  assert(m_resultStreams!=NULL);
  return m_resultStreams[recNo]->getReceiver();
}


/** For debugging.*/
NdbOut& operator<<(NdbOut& out, const NdbQueryOperationImpl& op){
  out << "[ this: " << &op
      << "  m_magic: " << op.m_magic;
  if (op.getParentOperation()){
    out << "  m_parent: " << op.getParentOperation(); 
  }
  for(unsigned int i = 0; i<op.getNoOfChildOperations(); i++){
    out << "  m_children[" << i << "]: " << &op.getChildOperation(i); 
  }
  out << "  m_queryImpl: " << &op.m_queryImpl;
  out << "  m_operationDef: " << &op.m_operationDef;
  for(Uint32 i = 0; i<op.m_queryImpl.getRootFragCount(); i++){
    out << "  m_resultStream[" << i << "]{" << *op.m_resultStreams[i] << "}";
  }
  out << " m_isRowNull " << op.m_isRowNull;
  out << " ]";
  return out;
}

NdbOut& operator<<(NdbOut& out, const NdbResultStream& stream){
  out << " m_rowCount: " << stream.m_rowCount;
  return out;
}

 
// Compiler settings require explicit instantiation.
template class Vector<NdbQueryOperationImpl*>;<|MERGE_RESOLUTION|>--- conflicted
+++ resolved
@@ -1760,12 +1760,11 @@
             postFetchRelease();
             return FetchResult_scanComplete;
           }
-<<<<<<< HEAD
           else
           {
             /* More results are on the way, so we wait for them.*/
             const FetchResult waitResult = static_cast<FetchResult>
-              (poll_guard.wait_scan(3*facade->m_waitfor_timeout, 
+              (poll_guard.wait_scan(3*timeout, 
                                     m_transaction.getConnectedNodeId(), 
                                     forceSend));
             if (waitResult != FetchResult_ok)
@@ -1779,17 +1778,6 @@
         while ((frag=m_fullFrags.pop()) != NULL)
         {
           m_applFrags.add(*frag);
-=======
-        } //if (isBatchComplete...
-
-        /* More results are on the way, so we wait for them.*/
-        const FetchResult waitResult = static_cast<FetchResult>
-          (poll_guard.wait_scan(3*timeout, 
-                                m_transaction.getConnectedNodeId(), 
-                                forceSend));
-        if(waitResult != FetchResult_ok){
-          return waitResult;
->>>>>>> a37aa766
         }
       }
 
@@ -2048,39 +2036,6 @@
       = getRoot().getQueryOperationDef().getTable().getFragmentCount();
     
     Ndb* const ndb = m_transaction.getNdb();
-<<<<<<< HEAD
-=======
-    TransporterFacade *tp = ndb->theImpl->m_transporter_facade;
-
-    Uint32 batchRows = m_maxBatchRows; // >0: User specified prefered value, ==0: Use default CFG values
-
-#ifdef TEST_SCANREQ
-    batchRows = 1;  // To force usage of SCAN_NEXTREQ even for small scans resultsets
-#endif
-
-    // Calculate batchsize for query as minimum batchRows for all m_operations[].
-    // Ignore calculated 'batchByteSize' and 'firstBatchRows' here - Recalculated
-    // when building signal after max-batchRows has been determined.
-    for (Uint32 i = 0; i < m_countOperations; i++) {
-      Uint32 batchByteSize, firstBatchRows;
-      NdbReceiver::calculate_batch_size(* ndb->theImpl,
-                                    m_operations[i].m_ndbRecord,
-                                    m_operations[i].m_firstRecAttr,
-                                    0, // Key size.
-                                    m_pendingFrags,
-                                    batchRows,
-                                    batchByteSize,
-                                    firstBatchRows);
-      assert (batchRows>0);
-      assert (firstBatchRows==batchRows);
-    }
-    m_maxBatchRows = batchRows;
-    /**
-     * Tuples are indentified with 16 bit unsigned integers, and tupleNotFound
-     * (=0xffff) is used for representing unknown tuples.
-     */
-    assert(batchRows < tupleNotFound);
->>>>>>> a37aa766
 
     /** Scan operations need a own sub-transaction object associated with each 
      *  query.
@@ -3685,13 +3640,12 @@
   if (scanParent!=NULL)
   {
     Ndb& ndb = *getQuery().getNdbTransaction().getNdb();
-    TransporterFacade *tp = ndb.theImpl->m_transporter_facade;
 
     // Calculate batchsize for query as minimum batchRows for all m_operations[].
     // Ignore calculated 'batchByteSize' and 'firstBatchRows' here - Recalculated
     // when building signal after max-batchRows has been determined.
     Uint32 batchByteSize, firstBatchRows;
-    NdbReceiver::calculate_batch_size(tp,
+    NdbReceiver::calculate_batch_size(* ndb.theImpl,
                                       m_ndbRecord,
                                       m_firstRecAttr,
                                       0, // Key size.
@@ -3907,11 +3861,10 @@
       return Err_MemoryAlloc;
 
     Ndb& ndb = *m_queryImpl.getNdbTransaction().getNdb();
-    TransporterFacade *tp = ndb.theImpl->m_transporter_facade;
 
     Uint32 batchRows = getMaxBatchRows();
     Uint32 batchByteSize, firstBatchRows;
-    NdbReceiver::calculate_batch_size(tp,
+    NdbReceiver::calculate_batch_size(* ndb.theImpl,
                                       m_ndbRecord,
                                       m_firstRecAttr,
                                       0, // Key size.
