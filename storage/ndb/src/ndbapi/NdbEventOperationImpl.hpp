--- conflicted
+++ resolved
@@ -754,17 +754,10 @@
   bool isConsistent(Uint64& gci);
   bool isConsistentGCI(Uint64 gci);
 
-<<<<<<< HEAD
-  NdbEventOperationImpl* getGCIEventOperations(Uint32* iter,
-                                               Uint32* event_types);
-  void deleteUsedEventOperations(MonotonicEpoch last_consumed_gci);
-=======
   NdbEventOperationImpl* getEpochEventOperations(Uint32* iter,
                                                  Uint32* event_types,
                                                  Uint32* cumulative_any_value);
-
-  void deleteUsedEventOperations(Uint64 last_consumed_gci);
->>>>>>> c16fd2fe
+  void deleteUsedEventOperations(MonotonicEpoch last_consumed_gci);
 
   EventBufData *move_data();
 
