--- conflicted
+++ resolved
@@ -2569,7 +2569,6 @@
   
   int checkSingleUserMode(Uint32 senderRef);
 
-<<<<<<< HEAD
   /**
    * Dict lock queue does currently uniformly handle
    *
@@ -2599,10 +2598,9 @@
   
   LockQueue::Pool m_dict_lock_pool;
   LockQueue m_dict_lock;
-=======
+
   void sendOLD_LIST_TABLES_CONF(Signal *signal, ListTablesReq*);
   void sendLIST_TABLES_CONF(Signal *signal, ListTablesReq*);
->>>>>>> cfc2b70f
 
   Uint32 c_outstanding_sub_startstop;
   NdbNodeBitmask c_sub_startstop_lock;
