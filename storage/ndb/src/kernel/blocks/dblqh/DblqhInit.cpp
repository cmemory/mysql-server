/* Copyright (C) 2003 MySQL AB

   This program is free software; you can redistribute it and/or modify
   it under the terms of the GNU General Public License as published by
   the Free Software Foundation; version 2 of the License.

   This program is distributed in the hope that it will be useful,
   but WITHOUT ANY WARRANTY; without even the implied warranty of
   MERCHANTABILITY or FITNESS FOR A PARTICULAR PURPOSE.  See the
   GNU General Public License for more details.

   You should have received a copy of the GNU General Public License
   along with this program; if not, write to the Free Software
   Foundation, Inc., 59 Temple Place, Suite 330, Boston, MA  02111-1307  USA */


#include <pc.hpp>
#define DBLQH_C
#include "Dblqh.hpp"
#include <ndb_limits.h>
#include "DblqhCommon.hpp"

#define DEBUG(x) { ndbout << "LQH::" << x << endl; }

void Dblqh::initData() 
{
  caddfragrecFileSize = ZADDFRAGREC_FILE_SIZE;
  cgcprecFileSize = ZGCPREC_FILE_SIZE;
  chostFileSize = MAX_NDB_NODES;
  clcpFileSize = ZNO_CONCURRENT_LCP;
  clfoFileSize = 0;
  clogFileFileSize = 0;

  NdbLogPartInfo lpinfo(instance());
  clogPartFileSize = lpinfo.partCount;

  cpageRefFileSize = ZPAGE_REF_FILE_SIZE;
  cscanrecFileSize = 0;
  ctabrecFileSize = 0;
  ctcConnectrecFileSize = 0;
  ctcNodeFailrecFileSize = MAX_NDB_NODES;

  addFragRecord = 0;
  gcpRecord = 0;
  hostRecord = 0;
  lcpRecord = 0;
  logPartRecord = 0;
  logFileRecord = 0;
  logFileOperationRecord = 0;
  logPageRecord = 0;
  logPageRecordUnaligned= 0;
  pageRefRecord = 0;
  tablerec = 0;
  tcConnectionrec = 0;
  tcNodeFailRecord = 0;
  
  // Records with constant sizes

  cLqhTimeOutCount = 0;
  cLqhTimeOutCheckCount = 0;
  cbookedAccOps = 0;
  cpackedListIndex = 0;
  m_backup_ptr = RNIL;
  clogFileSize = 16;
  cmaxLogFilesInPageZero = 40;

<<<<<<< HEAD
   totalLogFiles = 0;
   logFileInitDone = 0;
   totallogMBytes = 0;
   logMBytesInitDone = 0;
   m_startup_report_frequency = 0;

  c_active_add_frag_ptr_i = RNIL;
=======
  for (Uint32 i = 0; i < 1024; i++) {
    ctransidHash[i] = RNIL;
  }//for
>>>>>>> 4a7c2954
}//Dblqh::initData()

void Dblqh::initRecords() 
{
  // Records with dynamic sizes
  addFragRecord = (AddFragRecord*)allocRecord("AddFragRecord",
					      sizeof(AddFragRecord), 
					      caddfragrecFileSize);

  gcpRecord = (GcpRecord*)allocRecord("GcpRecord",
				      sizeof(GcpRecord), 
				      cgcprecFileSize);

  hostRecord = (HostRecord*)allocRecord("HostRecord",
					sizeof(HostRecord), 
					chostFileSize);

  lcpRecord = (LcpRecord*)allocRecord("LcpRecord",
				      sizeof(LcpRecord), 
				      clcpFileSize);

  for(Uint32 i = 0; i<clcpFileSize; i++){
    new (&lcpRecord[i])LcpRecord();
  }

  logPartRecord = (LogPartRecord*)allocRecord("LogPartRecord",
					      sizeof(LogPartRecord), 
					      clogPartFileSize);

  logFileRecord = (LogFileRecord*)allocRecord("LogFileRecord",
					      sizeof(LogFileRecord),
					      clogFileFileSize);

  logFileOperationRecord = (LogFileOperationRecord*)
    allocRecord("LogFileOperationRecord", 
		sizeof(LogFileOperationRecord), 
		clfoFileSize);

  logPageRecord =
    (LogPageRecord*)allocRecordAligned("LogPageRecord",
                                       sizeof(LogPageRecord),
                                       clogPageFileSize,
                                       &logPageRecordUnaligned,
                                       NDB_O_DIRECT_WRITE_ALIGNMENT,
                                       false);

  pageRefRecord = (PageRefRecord*)allocRecord("PageRefRecord",
					      sizeof(PageRefRecord),
					      cpageRefFileSize);

  cscanNoFreeRec = cscanrecFileSize;
  c_scanRecordPool.setSize(cscanrecFileSize);
  c_scanTakeOverHash.setSize(64);

  tablerec = (Tablerec*)allocRecord("Tablerec",
				    sizeof(Tablerec), 
				    ctabrecFileSize);

  tcConnectionrec = (TcConnectionrec*)allocRecord("TcConnectionrec",
						  sizeof(TcConnectionrec),
						  ctcConnectrecFileSize);
  
  m_commitAckMarkerPool.setSize(ctcConnectrecFileSize);
  m_commitAckMarkerHash.setSize(1024);
  
  tcNodeFailRecord = (TcNodeFailRecord*)allocRecord("TcNodeFailRecord",
						    sizeof(TcNodeFailRecord),
						    ctcNodeFailrecFileSize);
  
  /*
  ndbout << "FRAGREC SIZE = " << sizeof(Fragrecord) << endl;
  ndbout << "TAB SIZE = " << sizeof(Tablerec) << endl;
  ndbout << "GCP SIZE = " << sizeof(GcpRecord) << endl;
  ndbout << "LCP SIZE = " << sizeof(LcpRecord) << endl;
  ndbout << "LCPLOC SIZE = " << sizeof(LcpLocRecord) << endl;
  ndbout << "LOGPART SIZE = " << sizeof(LogPartRecord) << endl;
  ndbout << "LOGFILE SIZE = " << sizeof(LogFileRecord) << endl;
  ndbout << "TC SIZE = " << sizeof(TcConnectionrec) << endl;
  ndbout << "HOST SIZE = " << sizeof(HostRecord) << endl;
  ndbout << "LFO SIZE = " << sizeof(LogFileOperationRecord) << endl;
  ndbout << "PR SIZE = " << sizeof(PageRefRecord) << endl;
  ndbout << "SCAN SIZE = " << sizeof(ScanRecord) << endl;
*/

  // Initialize BAT for interface to file system
  NewVARIABLE* bat = allocateBat(2);
  bat[1].WA = &logPageRecord->logPageWord[0];
  bat[1].nrr = clogPageFileSize;
  bat[1].ClusterSize = sizeof(LogPageRecord);
  bat[1].bits.q = ZTWOLOG_PAGE_SIZE;
  bat[1].bits.v = 5;
}//Dblqh::initRecords()

bool
Dblqh::getParam(const char* name, Uint32* count)
{
  if (name != NULL && count != NULL)
  {
    /* FragmentInfoPool
     * We increase the size of the fragment info pool
     * to handle fragmented SCANFRAGREQ signals from 
     * TC
     */
    if (strcmp(name, "FragmentInfoPool") == 0)
    {
      /* Worst case is every TC block sending
       * a single fragmented request concurrently
       * This could change in future if TCs can
       * interleave fragments from different 
       * requests
       */
      const Uint32 TC_BLOCKS_PER_NODE = 1;
      *count= ((MAX_NDB_NODES -1) * TC_BLOCKS_PER_NODE) + 10;
      return true;
    }
  }
  return false;
}

Dblqh::Dblqh(Block_context& ctx, Uint32 instanceNumber):
  SimulatedBlock(DBLQH, ctx, instanceNumber),
  c_lcp_waiting_fragments(c_fragment_pool),
  c_lcp_restoring_fragments(c_fragment_pool),
  c_lcp_complete_fragments(c_fragment_pool),
  m_commitAckMarkerHash(m_commitAckMarkerPool),
  c_scanTakeOverHash(c_scanRecordPool)
{
  BLOCK_CONSTRUCTOR(Dblqh);

  addRecSignal(GSN_PACKED_SIGNAL, &Dblqh::execPACKED_SIGNAL);
  addRecSignal(GSN_DEBUG_SIG, &Dblqh::execDEBUG_SIG);
  addRecSignal(GSN_ATTRINFO, &Dblqh::execATTRINFO);
  addRecSignal(GSN_KEYINFO, &Dblqh::execKEYINFO);
  addRecSignal(GSN_LQHKEYREQ, &Dblqh::execLQHKEYREQ);
  addRecSignal(GSN_LQHKEYREF, &Dblqh::execLQHKEYREF);
  addRecSignal(GSN_COMMIT, &Dblqh::execCOMMIT);
  addRecSignal(GSN_COMPLETE, &Dblqh::execCOMPLETE);
  addRecSignal(GSN_LQHKEYCONF, &Dblqh::execLQHKEYCONF);
#ifdef VM_TRACE
  addRecSignal(GSN_TESTSIG, &Dblqh::execTESTSIG);
#endif
  addRecSignal(GSN_CONTINUEB, &Dblqh::execCONTINUEB);
  addRecSignal(GSN_START_RECREQ, &Dblqh::execSTART_RECREQ);
  addRecSignal(GSN_START_RECCONF, &Dblqh::execSTART_RECCONF);
  addRecSignal(GSN_EXEC_FRAGREQ, &Dblqh::execEXEC_FRAGREQ);
  addRecSignal(GSN_EXEC_FRAGCONF, &Dblqh::execEXEC_FRAGCONF);
  addRecSignal(GSN_EXEC_FRAGREF, &Dblqh::execEXEC_FRAGREF);
  addRecSignal(GSN_START_EXEC_SR, &Dblqh::execSTART_EXEC_SR);
  addRecSignal(GSN_EXEC_SRREQ, &Dblqh::execEXEC_SRREQ);
  addRecSignal(GSN_EXEC_SRCONF, &Dblqh::execEXEC_SRCONF);
  addRecSignal(GSN_SCAN_HBREP, &Dblqh::execSCAN_HBREP);

  addRecSignal(GSN_ALTER_TAB_REQ, &Dblqh::execALTER_TAB_REQ);

  addRecSignal(GSN_SIGNAL_DROPPED_REP, &Dblqh::execSIGNAL_DROPPED_REP, true);

  // Trigger signals, transit to from TUP
  addRecSignal(GSN_CREATE_TRIG_IMPL_REQ, &Dblqh::execCREATE_TRIG_IMPL_REQ);
  addRecSignal(GSN_CREATE_TRIG_IMPL_CONF, &Dblqh::execCREATE_TRIG_IMPL_CONF);
  addRecSignal(GSN_CREATE_TRIG_IMPL_REF, &Dblqh::execCREATE_TRIG_IMPL_REF);

  addRecSignal(GSN_DROP_TRIG_IMPL_REQ, &Dblqh::execDROP_TRIG_IMPL_REQ);
  addRecSignal(GSN_DROP_TRIG_IMPL_CONF, &Dblqh::execDROP_TRIG_IMPL_CONF);
  addRecSignal(GSN_DROP_TRIG_IMPL_REF, &Dblqh::execDROP_TRIG_IMPL_REF);

  addRecSignal(GSN_DUMP_STATE_ORD, &Dblqh::execDUMP_STATE_ORD);
  addRecSignal(GSN_NODE_FAILREP, &Dblqh::execNODE_FAILREP);
  addRecSignal(GSN_CHECK_LCP_STOP, &Dblqh::execCHECK_LCP_STOP);
  addRecSignal(GSN_SEND_PACKED, &Dblqh::execSEND_PACKED, true);
  addRecSignal(GSN_TUP_ATTRINFO, &Dblqh::execTUP_ATTRINFO);
  addRecSignal(GSN_READ_CONFIG_REQ, &Dblqh::execREAD_CONFIG_REQ, true);
  addRecSignal(GSN_LQHFRAGREQ, &Dblqh::execLQHFRAGREQ);
  addRecSignal(GSN_LQHADDATTREQ, &Dblqh::execLQHADDATTREQ);
  addRecSignal(GSN_TUP_ADD_ATTCONF, &Dblqh::execTUP_ADD_ATTCONF);
  addRecSignal(GSN_TUP_ADD_ATTRREF, &Dblqh::execTUP_ADD_ATTRREF);
  addRecSignal(GSN_ACCFRAGCONF, &Dblqh::execACCFRAGCONF);
  addRecSignal(GSN_ACCFRAGREF, &Dblqh::execACCFRAGREF);
  addRecSignal(GSN_TUPFRAGCONF, &Dblqh::execTUPFRAGCONF);
  addRecSignal(GSN_TUPFRAGREF, &Dblqh::execTUPFRAGREF);
  addRecSignal(GSN_TAB_COMMITREQ, &Dblqh::execTAB_COMMITREQ);
  addRecSignal(GSN_ACCSEIZECONF, &Dblqh::execACCSEIZECONF);
  addRecSignal(GSN_ACCSEIZEREF, &Dblqh::execACCSEIZEREF);
  addRecSignal(GSN_READ_NODESCONF, &Dblqh::execREAD_NODESCONF);
  addRecSignal(GSN_READ_NODESREF, &Dblqh::execREAD_NODESREF);
  addRecSignal(GSN_STTOR, &Dblqh::execSTTOR);
  addRecSignal(GSN_NDB_STTOR, &Dblqh::execNDB_STTOR);
  addRecSignal(GSN_TUPSEIZECONF, &Dblqh::execTUPSEIZECONF);
  addRecSignal(GSN_TUPSEIZEREF, &Dblqh::execTUPSEIZEREF);
  addRecSignal(GSN_ACCKEYCONF, &Dblqh::execACCKEYCONF);
  addRecSignal(GSN_ACCKEYREF, &Dblqh::execACCKEYREF);
  addRecSignal(GSN_TUPKEYCONF, &Dblqh::execTUPKEYCONF);
  addRecSignal(GSN_TUPKEYREF, &Dblqh::execTUPKEYREF);
  addRecSignal(GSN_ABORT, &Dblqh::execABORT);
  addRecSignal(GSN_ABORTREQ, &Dblqh::execABORTREQ);
  addRecSignal(GSN_COMMITREQ, &Dblqh::execCOMMITREQ);
  addRecSignal(GSN_COMPLETEREQ, &Dblqh::execCOMPLETEREQ);
#ifdef VM_TRACE
  addRecSignal(GSN_MEMCHECKREQ, &Dblqh::execMEMCHECKREQ);
#endif
  addRecSignal(GSN_SCAN_FRAGREQ, &Dblqh::execSCAN_FRAGREQ);
  addRecSignal(GSN_SCAN_NEXTREQ, &Dblqh::execSCAN_NEXTREQ);
  addRecSignal(GSN_ACC_SCANCONF, &Dblqh::execACC_SCANCONF);
  addRecSignal(GSN_ACC_SCANREF, &Dblqh::execACC_SCANREF);
  addRecSignal(GSN_NEXT_SCANCONF, &Dblqh::execNEXT_SCANCONF);
  addRecSignal(GSN_NEXT_SCANREF, &Dblqh::execNEXT_SCANREF);
  addRecSignal(GSN_STORED_PROCCONF, &Dblqh::execSTORED_PROCCONF);
  addRecSignal(GSN_STORED_PROCREF, &Dblqh::execSTORED_PROCREF);
  addRecSignal(GSN_COPY_FRAGREQ, &Dblqh::execCOPY_FRAGREQ);
  addRecSignal(GSN_COPY_ACTIVEREQ, &Dblqh::execCOPY_ACTIVEREQ);
  addRecSignal(GSN_COPY_STATEREQ, &Dblqh::execCOPY_STATEREQ);
  addRecSignal(GSN_LQH_TRANSREQ, &Dblqh::execLQH_TRANSREQ);
  addRecSignal(GSN_TRANSID_AI, &Dblqh::execTRANSID_AI);
  addRecSignal(GSN_INCL_NODEREQ, &Dblqh::execINCL_NODEREQ);
  addRecSignal(GSN_LCP_PREPARE_REF, &Dblqh::execLCP_PREPARE_REF);
  addRecSignal(GSN_LCP_PREPARE_CONF, &Dblqh::execLCP_PREPARE_CONF);
  addRecSignal(GSN_END_LCPCONF, &Dblqh::execEND_LCPCONF);

  addRecSignal(GSN_EMPTY_LCP_REQ, &Dblqh::execEMPTY_LCP_REQ);
  addRecSignal(GSN_LCP_FRAG_ORD, &Dblqh::execLCP_FRAG_ORD);
  
  addRecSignal(GSN_START_FRAGREQ, &Dblqh::execSTART_FRAGREQ);
  addRecSignal(GSN_START_RECREF, &Dblqh::execSTART_RECREF);
  addRecSignal(GSN_GCP_SAVEREQ, &Dblqh::execGCP_SAVEREQ);
  addRecSignal(GSN_FSOPENREF, &Dblqh::execFSOPENREF, true);
  addRecSignal(GSN_FSOPENCONF, &Dblqh::execFSOPENCONF);
  addRecSignal(GSN_FSCLOSECONF, &Dblqh::execFSCLOSECONF);
  addRecSignal(GSN_FSWRITECONF, &Dblqh::execFSWRITECONF);
  addRecSignal(GSN_FSWRITEREF, &Dblqh::execFSWRITEREF, true);
  addRecSignal(GSN_FSREADCONF, &Dblqh::execFSREADCONF);
  addRecSignal(GSN_FSREADREF, &Dblqh::execFSREADREF, true);
  addRecSignal(GSN_ACC_ABORTCONF, &Dblqh::execACC_ABORTCONF);
  addRecSignal(GSN_TIME_SIGNAL,  &Dblqh::execTIME_SIGNAL);
  addRecSignal(GSN_FSSYNCCONF,  &Dblqh::execFSSYNCCONF);
  addRecSignal(GSN_REMOVE_MARKER_ORD, &Dblqh::execREMOVE_MARKER_ORD);

  addRecSignal(GSN_CREATE_TAB_REQ, &Dblqh::execCREATE_TAB_REQ);
  addRecSignal(GSN_CREATE_TAB_REF, &Dblqh::execCREATE_TAB_REF);
  addRecSignal(GSN_CREATE_TAB_CONF, &Dblqh::execCREATE_TAB_CONF);

  addRecSignal(GSN_PREP_DROP_TAB_REQ, &Dblqh::execPREP_DROP_TAB_REQ);
  addRecSignal(GSN_DROP_TAB_REQ, &Dblqh::execDROP_TAB_REQ);

  addRecSignal(GSN_LQH_ALLOCREQ, &Dblqh::execLQH_ALLOCREQ);
  addRecSignal(GSN_LQH_WRITELOG_REQ, &Dblqh::execLQH_WRITELOG_REQ);
  addRecSignal(GSN_TUP_DEALLOCREQ, &Dblqh::execTUP_DEALLOCREQ);

  // TUX
  addRecSignal(GSN_TUXFRAGCONF, &Dblqh::execTUXFRAGCONF);
  addRecSignal(GSN_TUXFRAGREF, &Dblqh::execTUXFRAGREF);
  addRecSignal(GSN_TUX_ADD_ATTRCONF, &Dblqh::execTUX_ADD_ATTRCONF);
  addRecSignal(GSN_TUX_ADD_ATTRREF, &Dblqh::execTUX_ADD_ATTRREF);

  addRecSignal(GSN_READ_PSEUDO_REQ, &Dblqh::execREAD_PSEUDO_REQ);

  addRecSignal(GSN_DEFINE_BACKUP_REF, &Dblqh::execDEFINE_BACKUP_REF);
  addRecSignal(GSN_DEFINE_BACKUP_CONF, &Dblqh::execDEFINE_BACKUP_CONF);

  addRecSignal(GSN_BACKUP_FRAGMENT_REF, &Dblqh::execBACKUP_FRAGMENT_REF);
  addRecSignal(GSN_BACKUP_FRAGMENT_CONF, &Dblqh::execBACKUP_FRAGMENT_CONF);

  addRecSignal(GSN_RESTORE_LCP_REF, &Dblqh::execRESTORE_LCP_REF);
  addRecSignal(GSN_RESTORE_LCP_CONF, &Dblqh::execRESTORE_LCP_CONF);

  addRecSignal(GSN_UPDATE_FRAG_DIST_KEY_ORD, 
	       &Dblqh::execUPDATE_FRAG_DIST_KEY_ORD);
  
  addRecSignal(GSN_PREPARE_COPY_FRAG_REQ,
	       &Dblqh::execPREPARE_COPY_FRAG_REQ);
  
  addRecSignal(GSN_DROP_FRAG_REQ, &Dblqh::execDROP_FRAG_REQ);
  addRecSignal(GSN_DROP_FRAG_REF, &Dblqh::execDROP_FRAG_REF);
  addRecSignal(GSN_DROP_FRAG_CONF, &Dblqh::execDROP_FRAG_CONF);

  addRecSignal(GSN_SUB_GCP_COMPLETE_REP, &Dblqh::execSUB_GCP_COMPLETE_REP);
  addRecSignal(GSN_FSWRITEREQ,
               &Dblqh::execFSWRITEREQ);

  initData();

#ifdef VM_TRACE
  {
    void* tmp[] = { 
      &addfragptr,
      &fragptr,
      &gcpPtr,
      &lcpPtr,
      &logPartPtr,
      &logFilePtr,
      &lfoPtr,
      &logPagePtr,
      &pageRefPtr,
      &scanptr,
      &tabptr,
      &tcConnectptr,
      &tcNodeFailptr,
    }; 
    init_globals_list(tmp, sizeof(tmp)/sizeof(tmp[0]));
  }
#endif
  
}//Dblqh::Dblqh()

Dblqh::~Dblqh() 
{
  // Records with dynamic sizes
  deallocRecord((void **)&addFragRecord, "AddFragRecord",
		sizeof(AddFragRecord), 
		caddfragrecFileSize);

  deallocRecord((void**)&gcpRecord,
		"GcpRecord",
		sizeof(GcpRecord), 
		cgcprecFileSize);
  
  deallocRecord((void**)&hostRecord,
		"HostRecord",
		sizeof(HostRecord), 
		chostFileSize);
  
  deallocRecord((void**)&lcpRecord,
		"LcpRecord",
		sizeof(LcpRecord), 
		clcpFileSize);

  deallocRecord((void**)&logPartRecord,
		"LogPartRecord",
		sizeof(LogPartRecord), 
		clogPartFileSize);
  
  deallocRecord((void**)&logFileRecord,
		"LogFileRecord",
		sizeof(LogFileRecord),
		clogFileFileSize);

  deallocRecord((void**)&logFileOperationRecord,
		"LogFileOperationRecord", 
		sizeof(LogFileOperationRecord), 
		clfoFileSize);
  
  deallocRecord((void**)&logPageRecordUnaligned,
		"LogPageRecord",
		sizeof(LogPageRecord),
		clogPageFileSize);

  deallocRecord((void**)&pageRefRecord,
		"PageRefRecord",
		sizeof(PageRefRecord),
		cpageRefFileSize);
  

  deallocRecord((void**)&tablerec,
		"Tablerec",
		sizeof(Tablerec), 
		ctabrecFileSize);
  
  deallocRecord((void**)&tcConnectionrec,
		"TcConnectionrec",
		sizeof(TcConnectionrec),
		ctcConnectrecFileSize);
  
  deallocRecord((void**)&tcNodeFailRecord,
		"TcNodeFailRecord",
		sizeof(TcNodeFailRecord),
		ctcNodeFailrecFileSize);
}//Dblqh::~Dblqh()

BLOCK_FUNCTIONS(Dblqh)
<|MERGE_RESOLUTION|>--- conflicted
+++ resolved
@@ -64,7 +64,6 @@
   clogFileSize = 16;
   cmaxLogFilesInPageZero = 40;
 
-<<<<<<< HEAD
    totalLogFiles = 0;
    logFileInitDone = 0;
    totallogMBytes = 0;
@@ -72,11 +71,9 @@
    m_startup_report_frequency = 0;
 
   c_active_add_frag_ptr_i = RNIL;
-=======
   for (Uint32 i = 0; i < 1024; i++) {
     ctransidHash[i] = RNIL;
   }//for
->>>>>>> 4a7c2954
 }//Dblqh::initData()
 
 void Dblqh::initRecords() 
