--- conflicted
+++ resolved
@@ -916,12 +916,7 @@
     /**
      * The list of fired triggers
      */  
-<<<<<<< HEAD
     TcFiredTriggerData_fifo theFiredTriggers;
-    
-    
-=======
-    DLFifoList<TcFiredTriggerData> theFiredTriggers;
 
     // Count the outstanding FIRE_TRIG_REQs of a transaction.
     // Limit it in order to avoid job buffer overload
@@ -934,7 +929,6 @@
     UintR m_lastTcConnectPtrI_FT;
 
 
->>>>>>> fef85f8a
     // Index data
     
     UintR noIndexOp;     // No outstanding index ops
