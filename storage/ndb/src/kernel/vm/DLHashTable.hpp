/*
<<<<<<< HEAD
   Copyright (c) 2003-2006, 2008, 2013, Oracle and/or its affiliates. All 
=======
   Copyright (c) 2003, 2013, Oracle and/or its affiliates. All rights reserved. 
>>>>>>> a9800d0d
   rights reserved.

   This program is free software; you can redistribute it and/or modify
   it under the terms of the GNU General Public License as published by
   the Free Software Foundation; version 2 of the License.

   This program is distributed in the hope that it will be useful,
   but WITHOUT ANY WARRANTY; without even the implied warranty of
   MERCHANTABILITY or FITNESS FOR A PARTICULAR PURPOSE.  See the
   GNU General Public License for more details.

   You should have received a copy of the GNU General Public License
   along with this program; if not, write to the Free Software
   Foundation, Inc., 51 Franklin St, Fifth Floor, Boston, MA 02110-1301  USA
*/

#ifndef DL_HASHTABLE_HPP
#define DL_HASHTABLE_HPP

#include <ndb_global.h>
#include "ArrayPool.hpp"

#define JAM_FILE_ID 313


/**
 * DLMHashTable implements a hashtable using chaining
 *   (with a double linked list)
 *
 * The entries in the (uninstansiated) meta class passed to the
 * hashtable must have the following methods:
 *
 *  -# nextHash(T&) returning a reference to the next link
 *  -# prevHash(T&) returning a reference to the prev link
 *  -# bool equal(T const&,T const&) returning equality of the objects keys
 *  -# hashValue(T) calculating the hash value
 */

template <typename T, typename U = T> struct DLHashTableDefaultMethods {
static Uint32& nextHash(U& t) { return t.nextHash; }
static Uint32& prevHash(U& t) { return t.prevHash; }
static Uint32 hashValue(T const& t) { return t.hashValue(); }
static bool equal(T const& lhs, T const& rhs) { return lhs.equal(rhs); }
};

template <typename P, typename T, typename M = DLHashTableDefaultMethods<T> >
class DLMHashTable
{
public:
  explicit DLMHashTable(P & thePool);
  ~DLMHashTable();
private:
  DLMHashTable(const DLMHashTable&);
  DLMHashTable&  operator=(const DLMHashTable&);

public:
  /**
   * Set the no of bucket in the hashtable
   *
   * Note, can currently only be called once
   */
  bool setSize(Uint32 noOfElements);

  /**
   * Seize element from pool - return i
   *
   * Note *must* be added using <b>add</b> (even before hash.release)
   *             or be released using pool
   */
  bool seize(Ptr<T> &);

  /**
   * Add an object to the hashtable
   */
  void add(Ptr<T> &);

  /**
   * Find element key in hashtable update Ptr (i & p)
   *   (using key.equal(...))
   * @return true if found and false otherwise
   */
  bool find(Ptr<T> &, const T & key) const;

  /**
   * Update i & p value according to <b>i</b>
   */
  void getPtr(Ptr<T> &, Uint32 i) const;

  /**
   * Get element using ptr.i (update ptr.p)
   */
  void getPtr(Ptr<T> &) const;

  /**
   * Get P value for i
   */
  T * getPtr(Uint32 i) const;

  /**
   * Remove element (and set Ptr to removed element)
   * Note does not return to pool
   */
  void remove(Ptr<T> &, const T & key);

  /**
   * Remove element
   * Note does not return to pool
   */
  void remove(Uint32 i);

  /**
   * Remove element
   * Note does not return to pool
   */
  void remove(Ptr<T> &);

  /**
   * Remove all elements, but dont return them to pool
   */
  void removeAll();

  /**
   * Remove element and return to pool
   */
  void release(Uint32 i);

  /**
   * Remove element and return to pool
   */
  void release(Ptr<T> &);

  class Iterator {
  public:
    Ptr<T> curr;
    Uint32 bucket;
    inline bool isNull() const { return curr.isNull();}
    inline void setNull() { curr.setNull(); }
  };

  /**
   * Sets curr.p according to curr.i
   */
  void getPtr(Iterator & iter) const ;

  /**
   * First element in bucket
   */
  bool first(Iterator & iter) const;

  /**
   * Next Element
   *
   * param iter - A "fully set" iterator
   */
  bool next(Iterator & iter) const;

  /**
   * Get next element starting from bucket
   *
   * @param bucket - Which bucket to start from
   * @param iter - An "uninitialized" iterator
   */
  bool next(Uint32 bucket, Iterator & iter) const;

private:
  Uint32 mask;
  Uint32 * hashValues;
  P & thePool;
};

template <typename P, typename T, typename M>
inline
DLMHashTable<P, T, M>::DLMHashTable(P & _pool)
  : thePool(_pool)
{
  // Require user defined constructor on T since we fiddle
  // with T's members
  ASSERT_TYPE_HAS_CONSTRUCTOR(T);

  mask = 0;
  hashValues = 0;
}

template <typename P, typename T, typename M>
inline
DLMHashTable<P, T, M>::~DLMHashTable()
{
  if (hashValues != 0)
    delete [] hashValues;
}

template <typename P, typename T, typename M>
inline
bool
DLMHashTable<P, T, M>::setSize(Uint32 size)
{
  Uint32 i = 1;
  while (i < size) i *= 2;

  if (mask == (i - 1))
  {
    /**
     * The size is already set to <b>size</b>
     */
    return true;
  }

  if (mask != 0)
  {
    /**
     * The mask is already set
     */
    return false;
  }

  mask = (i - 1);
  hashValues = new Uint32[i];
  for (Uint32 j = 0; j<i; j++)
    hashValues[j] = RNIL;

  return true;
}

template <typename P, typename T, typename M>
inline
void
DLMHashTable<P, T, M>::add(Ptr<T> & obj)
{
  const Uint32 hv = M::hashValue(*obj.p) & mask;
  const Uint32 i  = hashValues[hv];

  if (i == RNIL)
  {
    hashValues[hv] = obj.i;
    M::nextHash(*obj.p) = RNIL;
    M::prevHash(*obj.p) = RNIL;
  }
  else
  {
    T * tmp = thePool.getPtr(i);
    M::prevHash(*tmp) = obj.i;
    M::nextHash(*obj.p) = i;
    M::prevHash(*obj.p) = RNIL;

    hashValues[hv] = obj.i;
  }
}

/**
 * First element
 */
template <typename P, typename T, typename M>
inline
bool
DLMHashTable<P, T, M>::first(Iterator & iter) const
{
  Uint32 i = 0;
  while (i <= mask && hashValues[i] == RNIL) i++;
  if (i <= mask)
  {
    iter.bucket = i;
    iter.curr.i = hashValues[i];
    iter.curr.p = thePool.getPtr(iter.curr.i);
    return true;
  }
  else
  {
    iter.curr.i = RNIL;
  }
  return false;
}

template <typename P, typename T, typename M>
inline
bool
DLMHashTable<P, T, M>::next(Iterator & iter) const
{
  if (M::nextHash(*iter.curr.p) == RNIL)
  {
    Uint32 i = iter.bucket + 1;
    while (i <= mask && hashValues[i] == RNIL) i++;
    if (i <= mask)
    {
      iter.bucket = i;
      iter.curr.i = hashValues[i];
      iter.curr.p = thePool.getPtr(iter.curr.i);
      return true;
    }
    else
    {
      iter.curr.i = RNIL;
      return false;
    }
  }

  iter.curr.i = M::nextHash(*iter.curr.p);
  iter.curr.p = thePool.getPtr(iter.curr.i);
  return true;
}

template <typename P, typename T, typename M>
inline
void
DLMHashTable<P, T, M>::remove(Ptr<T> & ptr, const T & key)
{
  const Uint32 hv = M::hashValue(key) & mask;

  Uint32 i;
  T * p;
  Ptr<T> prev;
  LINT_INIT(prev.p);
  prev.i = RNIL;

  i = hashValues[hv];
  while (i != RNIL)
  {
    p = thePool.getPtr(i);
    if (M::equal(key, * p))
    {
      const Uint32 next = M::nextHash(*p);
      if (prev.i == RNIL)
      {
        hashValues[hv] = next;
      }
      else
      {
        M::nextHash(*prev.p) = next;
      }

      if (next != RNIL)
      {
        T * nextP = thePool.getPtr(next);
        M::prevHash(*nextP) = prev.i;
      }

      ptr.i = i;
      ptr.p = p;
      return;
    }
    prev.p = p;
    prev.i = i;
    i = M::nextHash(*p);
  }
  ptr.i = RNIL;
}

template <typename P, typename T, typename M>
inline
void
DLMHashTable<P, T, M>::remove(Uint32 i)
{
  Ptr<T> tmp;
  tmp.i = i;
  tmp.p = thePool.getPtr(i);
  remove(tmp);
}

template <typename P, typename T, typename M>
inline
void
DLMHashTable<P, T, M>::release(Uint32 i)
{
  Ptr<T> tmp;
  tmp.i = i;
  tmp.p = thePool.getPtr(i);
  release(tmp);
}

template <typename P, typename T, typename M>
inline
void
DLMHashTable<P, T, M>::remove(Ptr<T> & ptr)
{
  const Uint32 next = M::nextHash(*ptr.p);
  const Uint32 prev = M::prevHash(*ptr.p);

  if (prev != RNIL)
  {
    T * prevP = thePool.getPtr(prev);
    M::nextHash(*prevP) = next;
  }
  else
  {
    const Uint32 hv = M::hashValue(*ptr.p) & mask;
    if (hashValues[hv] == ptr.i)
    {
      hashValues[hv] = next;
    }
    else
    {
      // Will add assert in 5.1
      assert(false);
    }
  }

  if (next != RNIL)
  {
    T * nextP = thePool.getPtr(next);
    M::prevHash(*nextP) = prev;
  }
}

template <typename P, typename T, typename M>
inline
void
DLMHashTable<P, T, M>::release(Ptr<T> & ptr)
{
  const Uint32 next = M::nextHash(*ptr.p);
  const Uint32 prev = M::prevHash(*ptr.p);

  if (prev != RNIL)
  {
    T * prevP = thePool.getPtr(prev);
    M::nextHash(*prevP) = next;
  }
  else
  {
    const Uint32 hv = M::hashValue(*ptr.p) & mask;
    if (hashValues[hv] == ptr.i)
    {
      hashValues[hv] = next;
    }
    else
    {
      assert(false);
      // Will add assert in 5.1
    }
  }

  if (next != RNIL)
  {
    T * nextP = thePool.getPtr(next);
    M::prevHash(*nextP) = prev;
  }

  thePool.release(ptr);
}

template <typename P, typename T, typename M>
inline
void
DLMHashTable<P, T, M>::removeAll()
{
  for (Uint32 i = 0; i<=mask; i++)
    hashValues[i] = RNIL;
}

template <typename P, typename T, typename M>
inline
bool
DLMHashTable<P, T, M>::next(Uint32 bucket, Iterator & iter) const
{
  while (bucket <= mask && hashValues[bucket] == RNIL)
    bucket++;

  if (bucket > mask)
  {
    iter.bucket = bucket;
    iter.curr.i = RNIL;
    return false;
  }

  iter.bucket = bucket;
  iter.curr.i = hashValues[bucket];
  iter.curr.p = thePool.getPtr(iter.curr.i);
  return true;
}

template <typename P, typename T, typename M>
inline
bool
DLMHashTable<P, T, M>::seize(Ptr<T> & ptr)
{
  if (thePool.seize(ptr)){
    M::nextHash(*ptr.p) = M::prevHash(*ptr.p) = RNIL;
    return true;
  }
  return false;
}

template <typename P, typename T, typename M>
inline
void
DLMHashTable<P, T, M>::getPtr(Ptr<T> & ptr, Uint32 i) const
{
  ptr.i = i;
  ptr.p = thePool.getPtr(i);
}

template <typename P, typename T, typename M>
inline
void
DLMHashTable<P, T, M>::getPtr(Ptr<T> & ptr) const
{
  thePool.getPtr(ptr);
}

template <typename P, typename T, typename M>
inline
T *
DLMHashTable<P, T, M>::getPtr(Uint32 i) const
{
  return thePool.getPtr(i);
}

template <typename P, typename T, typename M>
inline
bool
DLMHashTable<P, T, M>::find(Ptr<T> & ptr, const T & key) const
{
  const Uint32 hv = M::hashValue(key) & mask;

  Uint32 i;
  T * p;

  i = hashValues[hv];
  while (i != RNIL)
  {
    p = thePool.getPtr(i);
    if (M::equal(key, * p))
    {
      ptr.i = i;
      ptr.p = p;
      return true;
    }
    i = M::nextHash(*p);
  }
  ptr.i = RNIL;
  ptr.p = NULL;
  return false;
}

// Specializations

template <typename P, typename T, typename U = T >
class DLHashTableImpl: public DLMHashTable<P, T, DLHashTableDefaultMethods<T, U> >
{
public:
  explicit DLHashTableImpl(P & p): DLMHashTable<P, T, DLHashTableDefaultMethods<T, U> >(p) { }
private:
  DLHashTableImpl(const DLHashTableImpl&);
  DLHashTableImpl&  operator=(const DLHashTableImpl&);
};

template <typename T, typename U = T, typename P = ArrayPool<T> >
class DLHashTable: public DLMHashTable<P, T, DLHashTableDefaultMethods<T, U> >
{
public:
  explicit DLHashTable(P & p): DLMHashTable<P, T, DLHashTableDefaultMethods<T, U> >(p) { }
private:
  DLHashTable(const DLHashTable&);
  DLHashTable&  operator=(const DLHashTable&);
};


#undef JAM_FILE_ID

#endif<|MERGE_RESOLUTION|>--- conflicted
+++ resolved
@@ -1,9 +1,5 @@
 /*
-<<<<<<< HEAD
-   Copyright (c) 2003-2006, 2008, 2013, Oracle and/or its affiliates. All 
-=======
    Copyright (c) 2003, 2013, Oracle and/or its affiliates. All rights reserved. 
->>>>>>> a9800d0d
    rights reserved.
 
    This program is free software; you can redistribute it and/or modify
