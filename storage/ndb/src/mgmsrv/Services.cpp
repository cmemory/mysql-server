--- conflicted
+++ resolved
@@ -336,16 +336,10 @@
 
   struct sockaddr_in addr;
   SOCKET_SIZE_TYPE addrlen= sizeof(addr);
-<<<<<<< HEAD
-  my_getpeername(sock, (struct sockaddr*)&addr, &addrlen);
-  m_name.assfmt("%s:%d", inet_ntoa(addr.sin_addr), ntohs(addr.sin_port));
-  DBUG_PRINT("info", ("new connection from: %s", m_name.c_str()));
-=======
   if (my_getpeername(sock, (struct sockaddr*)&addr, &addrlen) == 0)
     m_name.assfmt("%s:%d", inet_ntoa(addr.sin_addr), ntohs(addr.sin_port));
   DBUG_PRINT("info", ("new connection from: %s", m_name.c_str()));
 
->>>>>>> bf07e637
   DBUG_VOID_RETURN;
 }
 
@@ -1729,13 +1723,7 @@
     my_socket_invalidate(&m_socket);   // so nobody closes it
   }
 
-<<<<<<< HEAD
-  m_stop= true;
-  m_stopped= true; // force a stop (no closing socket)
-  my_socket_invalidate(&m_socket);   // so nobody closes it
-=======
   m_stop= true; // Stop the session
->>>>>>> bf07e637
 }
 
 void
@@ -2115,10 +2103,7 @@
 
 }
 
-<<<<<<< HEAD
-=======
-
->>>>>>> bf07e637
+
 template class MutexVector<int>;
 template class Vector<ParserRow<MgmApiSession> const*>;
 template class Vector<NDB_SOCKET_TYPE>;