--- conflicted
+++ resolved
@@ -1454,15 +1454,9 @@
 	/* Setup the lock attributes */
 
 	lock->type_mode = LOCK_REC | (mode & ~LOCK_TYPE_MASK);
-<<<<<<< HEAD
 
 	lock_rec_t&	rec_lock = lock->un_member.rec_lock;
 
-=======
-
-	lock_rec_t&	rec_lock = lock->un_member.rec_lock;
-
->>>>>>> 8a079f26
 	/* Predicate lock always on INFIMUM (0) */
 
 	if (is_predicate_lock(mode)) {
@@ -1485,7 +1479,6 @@
 	/* Set the bit corresponding to rec */
 
 	lock_rec_set_nth_bit(lock, rec_id.m_heap_no);
-<<<<<<< HEAD
 
 	MONITOR_INC(MONITOR_NUM_RECLOCK);
 
@@ -1494,16 +1487,6 @@
 	return(lock);
 }
 
-=======
-
-	MONITOR_INC(MONITOR_NUM_RECLOCK);
-
-	MONITOR_INC(MONITOR_RECLOCK_CREATED);
-
-	return(lock);
-}
-
->>>>>>> 8a079f26
 /**
 Add the lock to the record lock hash and the transaction's lock list
 @param[in,out] lock	Newly created record lock to add to the rec hash
@@ -2275,7 +2258,6 @@
 		err = DB_SUCCESS;
 
 	} else {
-<<<<<<< HEAD
 
 		const lock_t* wait_for = lock_rec_other_has_conflicting(
 			mode, block, heap_no, trx);
@@ -2293,25 +2275,6 @@
 
 		} else if (!impl) {
 
-=======
-
-		const lock_t* wait_for = lock_rec_other_has_conflicting(
-			mode, block, heap_no, trx);
-
-		if (wait_for != NULL) {
-
-			/* If another transaction has a non-gap conflicting
-			request in the queue, as this transaction does not
-			have a lock strong enough already granted on the
-			record, we may have to wait. */
-
-			RecLock	rec_lock(thr, index, block, heap_no, mode);
-
-			err = rec_lock.add_to_waitq(wait_for);
-
-		} else if (!impl) {
-
->>>>>>> 8a079f26
 			/* Set the requested lock on the record, note that
 			we already own the transaction mutex. */
 
