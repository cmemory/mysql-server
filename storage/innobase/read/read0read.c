/*****************************************************************************

Copyright (c) 1997, 2009, Innobase Oy. All Rights Reserved.

This program is free software; you can redistribute it and/or modify it under
the terms of the GNU General Public License as published by the Free Software
Foundation; version 2 of the License.

This program is distributed in the hope that it will be useful, but WITHOUT
ANY WARRANTY; without even the implied warranty of MERCHANTABILITY or FITNESS
FOR A PARTICULAR PURPOSE. See the GNU General Public License for more details.

You should have received a copy of the GNU General Public License along with
this program; if not, write to the Free Software Foundation, Inc., 59 Temple
Place, Suite 330, Boston, MA 02111-1307 USA

*****************************************************************************/

/**************************************************//**
@file read/read0read.c
Cursor read

Created 2/16/1997 Heikki Tuuri
*******************************************************/

#include "read0read.h"

#ifdef UNIV_NONINL
#include "read0read.ic"
#endif

#include "srv0srv.h"
#include "trx0sys.h"

/*
-------------------------------------------------------------------------------
FACT A: Cursor read view on a secondary index sees only committed versions
-------
of the records in the secondary index or those versions of rows created
by transaction which created a cursor before cursor was created even
if transaction which created the cursor has changed that clustered index page.

PROOF: We must show that read goes always to the clustered index record
to see that record is visible in the cursor read view. Consider e.g.
following table and SQL-clauses:

create table t1(a int not null, b int, primary key(a), index(b));
insert into t1 values (1,1),(2,2);
commit;

Now consider that we have a cursor for a query

select b from t1 where b >= 1;

This query will use secondary key on the table t1. Now after the first fetch
on this cursor if we do a update:

update t1 set b = 5 where b = 2;

Now second fetch of the cursor should not see record (2,5) instead it should
see record (2,2).

We also should show that if we have delete t1 where b = 5; we still
can see record (2,2).

When we access a secondary key record maximum transaction id is fetched
from this record and this trx_id is compared to up_limit_id in the view.
If trx_id in the record is greater or equal than up_limit_id in the view
cluster record is accessed.  Because trx_id of the creating
transaction is stored when this view was created to the list of
trx_ids not seen by this read view previous version of the
record is requested to be built. This is build using clustered record.
If the secondary key record is delete  marked it's corresponding
clustered record can be already be purged only if records
trx_id < low_limit_no. Purge can't remove any record deleted by a
transaction which was active when cursor was created. But, we still
may have a deleted secondary key record but no clustered record. But,
this is not a problem because this case is handled in
row_sel_get_clust_rec() function which is called
whenever we note that this read view does not see trx_id in the
record. Thus, we see correct version. Q. E. D.

-------------------------------------------------------------------------------
FACT B: Cursor read view on a clustered index sees only committed versions
-------
of the records in the clustered index or those versions of rows created
by transaction which created a cursor before cursor was created even
if transaction which created the cursor has changed that clustered index page.

PROOF:  Consider e.g.following table and SQL-clauses:

create table t1(a int not null, b int, primary key(a));
insert into t1 values (1),(2);
commit;

Now consider that we have a cursor for a query

select a from t1 where a >= 1;

This query will use clustered key on the table t1. Now after the first fetch
on this cursor if we do a update:

update t1 set a = 5 where a = 2;

Now second fetch of the cursor should not see record (5) instead it should
see record (2).

We also should show that if we have execute delete t1 where a = 5; after
the cursor is opened we still can see record (2).

When accessing clustered record we always check if this read view sees
trx_id stored to clustered record. By default we don't see any changes
if record trx_id >= low_limit_id i.e. change was made transaction
which started after transaction which created the cursor. If row
was changed by the future transaction a previous version of the
clustered record is created. Thus we see only committed version in
this case. We see all changes made by committed transactions i.e.
record trx_id < up_limit_id. In this case we don't need to do anything,
we already see correct version of the record. We don't see any changes
made by active transaction except creating transaction. We have stored
trx_id of creating transaction to list of trx_ids when this view was
created. Thus we can easily see if this record was changed by the
creating transaction. Because we already have clustered record we can
access roll_ptr. Using this roll_ptr we can fetch undo record.
We can now check that undo_no of the undo record is less than undo_no of the
trancaction which created a view when cursor was created. We see this
clustered record only in case when record undo_no is less than undo_no
in the view. If this is not true we build based on undo_rec previous
version of the record. This record is found because purge can't remove
records accessed by active transaction. Thus we see correct version. Q. E. D.
-------------------------------------------------------------------------------
FACT C: Purge does not remove any delete marked row that is visible
-------
to cursor view.

TODO: proof this

*/

/*********************************************************************//**
Creates a read view object.
@return	own: read view struct */
UNIV_INLINE
read_view_t*
read_view_create_low(
/*=================*/
	ulint		n,	/*!< in: number of cells in the trx_ids array */
	mem_heap_t*	heap)	/*!< in: memory heap from which allocated */
{
	read_view_t*	view;

	view = mem_heap_alloc(heap, sizeof(read_view_t));

	view->n_trx_ids = n;
	view->trx_ids = mem_heap_alloc(heap, n * sizeof(*view->trx_ids));

	return(view);
}

/*********************************************************************//**
Makes a copy of the oldest existing read view, with the exception that also
the creating trx of the oldest view is set as not visible in the 'copied'
view. Opens a new view if no views currently exist. The view must be closed
with ..._close. This is used in purge.
@return	own: read view struct */
UNIV_INTERN
read_view_t*
read_view_oldest_copy_or_open_new(
/*==============================*/
	trx_id_t	cr_trx_id,	/*!< in: trx_id of creating
					transaction, or 0 used in purge */
	mem_heap_t*	heap)		/*!< in: memory heap from which
					allocated */
{
	read_view_t*	old_view;
	read_view_t*	view_copy;
	ibool		needs_insert	= TRUE;
	ulint		insert_done	= 0;
	ulint		n;
	ulint		i;
	ib_int64_t	trx_id;

	ut_ad(mutex_own(&kernel_mutex));

	old_view = UT_LIST_GET_LAST(trx_sys->view_list);

	if (old_view == NULL) {

		return(read_view_open_now(cr_trx_id, heap));
	}

	trx_id = ut_conv_dulint_to_longlong(old_view->creator_trx_id);

	n = old_view->n_trx_ids;

<<<<<<< HEAD
	if (trx_id != 0) {
=======
	if (old_view->creator_trx_id) {
>>>>>>> 3d2c88ad
		n++;
	} else {
		needs_insert = FALSE;
	}

	view_copy = read_view_create_low(n, heap);

	/* Insert the id of the creator in the right place of the descending
	array of ids, if needs_insert is TRUE: */

	i = 0;
	while (i < n) {
		if (needs_insert
		    && (i >= old_view->n_trx_ids
<<<<<<< HEAD
			|| trx_id > read_view_get_nth_trx_id(old_view, i))) {
=======
			|| old_view->creator_trx_id
			> read_view_get_nth_trx_id(old_view, i))) {
>>>>>>> 3d2c88ad

			read_view_set_nth_trx_id(view_copy, i, trx_id);
			needs_insert = FALSE;
			insert_done = 1;
		} else {
			read_view_set_nth_trx_id(view_copy, i,
						 read_view_get_nth_trx_id(
							 old_view,
							 i - insert_done));
		}

		i++;
	}

	view_copy->creator_trx_id = cr_trx_id;

	view_copy->low_limit_no = old_view->low_limit_no;
	view_copy->low_limit_id = old_view->low_limit_id;


	if (n > 0) {
		/* The last active transaction has the smallest id: */
		view_copy->up_limit_id = ut_conv_longlong_to_dulint(
			read_view_get_nth_trx_id(view_copy, n - 1));
	} else {
		view_copy->up_limit_id = old_view->up_limit_id;
	}

	UT_LIST_ADD_LAST(view_list, trx_sys->view_list, view_copy);

	return(view_copy);
}

/*********************************************************************//**
Opens a read view where exactly the transactions serialized before this
point in time are seen in the view.
@return	own: read view struct */
UNIV_INTERN
read_view_t*
read_view_open_now(
/*===============*/
	trx_id_t	cr_trx_id,	/*!< in: trx_id of creating
					transaction, or 0 used in purge */
	mem_heap_t*	heap)		/*!< in: memory heap from which
					allocated */
{
	read_view_t*	view;
	trx_t*		trx;
	ulint		n;

	ut_ad(mutex_own(&kernel_mutex));

	view = read_view_create_low(UT_LIST_GET_LEN(trx_sys->trx_list), heap);

	view->creator_trx_id = cr_trx_id;
	view->type = VIEW_NORMAL;
	view->undo_no = 0;

	/* No future transactions should be visible in the view */

	view->low_limit_no = trx_sys->max_trx_id;
	view->low_limit_id = view->low_limit_no;

	n = 0;
	trx = UT_LIST_GET_FIRST(trx_sys->trx_list);

	/* No active transaction should be visible, except cr_trx */

	while (trx) {
		if (trx->id != cr_trx_id
		    && (trx->conc_state == TRX_ACTIVE
			|| trx->conc_state == TRX_PREPARED)) {

			read_view_set_nth_trx_id(
				view, n,
				ut_conv_dulint_to_longlong(trx->id));

			n++;

			/* NOTE that a transaction whose trx number is <
			trx_sys->max_trx_id can still be active, if it is
			in the middle of its commit! Note that when a
			transaction starts, we initialize trx->no to
			IB_ULONGLONG_MAX. */

			if (view->low_limit_no > trx->no) {

				view->low_limit_no = trx->no;
			}
		}

		trx = UT_LIST_GET_NEXT(trx_list, trx);
	}

	view->n_trx_ids = n;

	if (n > 0) {
		/* The last active transaction has the smallest id: */
		view->up_limit_id = ut_conv_longlong_to_dulint(
			read_view_get_nth_trx_id(view, n - 1));
	} else {
		view->up_limit_id = view->low_limit_id;
	}


	UT_LIST_ADD_FIRST(view_list, trx_sys->view_list, view);

	return(view);
}

/*********************************************************************//**
Closes a read view. */
UNIV_INTERN
void
read_view_close(
/*============*/
	read_view_t*	view)	/*!< in: read view */
{
	ut_ad(mutex_own(&kernel_mutex));

	UT_LIST_REMOVE(view_list, trx_sys->view_list, view);
}

/*********************************************************************//**
Closes a consistent read view for MySQL. This function is called at an SQL
statement end if the trx isolation level is <= TRX_ISO_READ_COMMITTED. */
UNIV_INTERN
void
read_view_close_for_mysql(
/*======================*/
	trx_t*	trx)	/*!< in: trx which has a read view */
{
	ut_a(trx->global_read_view);

	mutex_enter(&kernel_mutex);

	read_view_close(trx->global_read_view);

	mem_heap_empty(trx->global_read_view_heap);

	trx->read_view = NULL;
	trx->global_read_view = NULL;

	mutex_exit(&kernel_mutex);
}

/*********************************************************************//**
Prints a read view to stderr. */
UNIV_INTERN
void
read_view_print(
/*============*/
	const read_view_t*	view)	/*!< in: read view */
{
	ulint	n_ids;
	ulint	i;

	if (view->type == VIEW_HIGH_GRANULARITY) {
		fprintf(stderr,
			"High-granularity read view undo_n:o %llu\n",
			(ullint) view->undo_no);
	} else {
		fprintf(stderr, "Normal read view\n");
	}

	fprintf(stderr, "Read view low limit trx n:o " TRX_ID_FMT "\n",
		(ullint) view->low_limit_no);

	fprintf(stderr, "Read view up limit trx id " TRX_ID_FMT "\n",
		(ullint) view->up_limit_id);

	fprintf(stderr, "Read view low limit trx id " TRX_ID_FMT "\n",
		(ullint) view->low_limit_id);

	fprintf(stderr, "Read view individually stored trx ids:\n");

	n_ids = view->n_trx_ids;

	for (i = 0; i < n_ids; i++) {
		fprintf(stderr, "Read view trx id " TRX_ID_FMT "\n",
<<<<<<< HEAD
				read_view_get_nth_trx_id(view, i));
=======
			(ullint) read_view_get_nth_trx_id(view, i));
>>>>>>> 3d2c88ad
	}
}

/*********************************************************************//**
Create a high-granularity consistent cursor view for mysql to be used
in cursors. In this consistent read view modifications done by the
creating transaction after the cursor is created or future transactions
are not visible. */
UNIV_INTERN
cursor_view_t*
read_cursor_view_create_for_mysql(
/*==============================*/
	trx_t*		cr_trx)	/*!< in: trx where cursor view is created */
{
	cursor_view_t*	curview;
	read_view_t*	view;
	mem_heap_t*	heap;
	trx_t*		trx;
	ulint		n;

	ut_a(cr_trx);

	/* Use larger heap than in trx_create when creating a read_view
	because cursors are quite long. */

	heap = mem_heap_create(512);

	curview = (cursor_view_t*) mem_heap_alloc(heap, sizeof(cursor_view_t));
	curview->heap = heap;

	/* Drop cursor tables from consideration when evaluating the need of
	auto-commit */
	curview->n_mysql_tables_in_use = cr_trx->n_mysql_tables_in_use;
	cr_trx->n_mysql_tables_in_use = 0;

	mutex_enter(&kernel_mutex);

	curview->read_view = read_view_create_low(
		UT_LIST_GET_LEN(trx_sys->trx_list), curview->heap);

	view = curview->read_view;
	view->creator_trx_id = cr_trx->id;
	view->type = VIEW_HIGH_GRANULARITY;
	view->undo_no = cr_trx->undo_no;

	/* No future transactions should be visible in the view */

	view->low_limit_no = trx_sys->max_trx_id;
	view->low_limit_id = view->low_limit_no;

	n = 0;
	trx = UT_LIST_GET_FIRST(trx_sys->trx_list);

	/* No active transaction should be visible */

	while (trx) {

		if (trx->conc_state == TRX_ACTIVE
		    || trx->conc_state == TRX_PREPARED) {

			read_view_set_nth_trx_id(
				view, n,
				ut_conv_dulint_to_longlong(trx->id));

			n++;

			/* NOTE that a transaction whose trx number is <
			trx_sys->max_trx_id can still be active, if it is
			in the middle of its commit! Note that when a
			transaction starts, we initialize trx->no to
			IB_ULONGLONG_MAX. */

			if (view->low_limit_no > trx->no) {

				view->low_limit_no = trx->no;
			}
		}

		trx = UT_LIST_GET_NEXT(trx_list, trx);
	}

	view->n_trx_ids = n;

	if (n > 0) {
		/* The last active transaction has the smallest id: */
		view->up_limit_id = ut_conv_longlong_to_dulint(
			read_view_get_nth_trx_id(view, n - 1));
	} else {
		view->up_limit_id = view->low_limit_id;
	}

	UT_LIST_ADD_FIRST(view_list, trx_sys->view_list, view);

	mutex_exit(&kernel_mutex);

	return(curview);
}

/*********************************************************************//**
Close a given consistent cursor view for mysql and restore global read view
back to a transaction read view. */
UNIV_INTERN
void
read_cursor_view_close_for_mysql(
/*=============================*/
	trx_t*		trx,	/*!< in: trx */
	cursor_view_t*	curview)/*!< in: cursor view to be closed */
{
	ut_a(curview);
	ut_a(curview->read_view);
	ut_a(curview->heap);

	/* Add cursor's tables to the global count of active tables that
	belong to this transaction */
	trx->n_mysql_tables_in_use += curview->n_mysql_tables_in_use;

	mutex_enter(&kernel_mutex);

	read_view_close(curview->read_view);
	trx->read_view = trx->global_read_view;

	mutex_exit(&kernel_mutex);

	mem_heap_free(curview->heap);
}

/*********************************************************************//**
This function sets a given consistent cursor view to a transaction
read view if given consistent cursor view is not NULL. Otherwise, function
restores a global read view to a transaction read view. */
UNIV_INTERN
void
read_cursor_set_for_mysql(
/*======================*/
	trx_t*		trx,	/*!< in: transaction where cursor is set */
	cursor_view_t*	curview)/*!< in: consistent cursor view to be set */
{
	ut_a(trx);

	mutex_enter(&kernel_mutex);

	if (UNIV_LIKELY(curview != NULL)) {
		trx->read_view = curview->read_view;
	} else {
		trx->read_view = trx->global_read_view;
	}

	mutex_exit(&kernel_mutex);
}<|MERGE_RESOLUTION|>--- conflicted
+++ resolved
@@ -178,7 +178,6 @@
 	ulint		insert_done	= 0;
 	ulint		n;
 	ulint		i;
-	ib_int64_t	trx_id;
 
 	ut_ad(mutex_own(&kernel_mutex));
 
@@ -189,15 +188,9 @@
 		return(read_view_open_now(cr_trx_id, heap));
 	}
 
-	trx_id = ut_conv_dulint_to_longlong(old_view->creator_trx_id);
-
 	n = old_view->n_trx_ids;
 
-<<<<<<< HEAD
-	if (trx_id != 0) {
-=======
 	if (old_view->creator_trx_id) {
->>>>>>> 3d2c88ad
 		n++;
 	} else {
 		needs_insert = FALSE;
@@ -212,14 +205,11 @@
 	while (i < n) {
 		if (needs_insert
 		    && (i >= old_view->n_trx_ids
-<<<<<<< HEAD
-			|| trx_id > read_view_get_nth_trx_id(old_view, i))) {
-=======
 			|| old_view->creator_trx_id
 			> read_view_get_nth_trx_id(old_view, i))) {
->>>>>>> 3d2c88ad
-
-			read_view_set_nth_trx_id(view_copy, i, trx_id);
+
+			read_view_set_nth_trx_id(view_copy, i,
+						 old_view->creator_trx_id);
 			needs_insert = FALSE;
 			insert_done = 1;
 		} else {
@@ -240,8 +230,8 @@
 
 	if (n > 0) {
 		/* The last active transaction has the smallest id: */
-		view_copy->up_limit_id = ut_conv_longlong_to_dulint(
-			read_view_get_nth_trx_id(view_copy, n - 1));
+		view_copy->up_limit_id = read_view_get_nth_trx_id(
+			view_copy, n - 1);
 	} else {
 		view_copy->up_limit_id = old_view->up_limit_id;
 	}
@@ -292,8 +282,7 @@
 			|| trx->conc_state == TRX_PREPARED)) {
 
 			read_view_set_nth_trx_id(
-				view, n,
-				ut_conv_dulint_to_longlong(trx->id));
+				view, n, trx->id);
 
 			n++;
 
@@ -316,8 +305,7 @@
 
 	if (n > 0) {
 		/* The last active transaction has the smallest id: */
-		view->up_limit_id = ut_conv_longlong_to_dulint(
-			read_view_get_nth_trx_id(view, n - 1));
+		view->up_limit_id = read_view_get_nth_trx_id(view, n - 1);
 	} else {
 		view->up_limit_id = view->low_limit_id;
 	}
@@ -398,11 +386,7 @@
 
 	for (i = 0; i < n_ids; i++) {
 		fprintf(stderr, "Read view trx id " TRX_ID_FMT "\n",
-<<<<<<< HEAD
-				read_view_get_nth_trx_id(view, i));
-=======
 			(ullint) read_view_get_nth_trx_id(view, i));
->>>>>>> 3d2c88ad
 	}
 }
 
@@ -463,9 +447,7 @@
 		if (trx->conc_state == TRX_ACTIVE
 		    || trx->conc_state == TRX_PREPARED) {
 
-			read_view_set_nth_trx_id(
-				view, n,
-				ut_conv_dulint_to_longlong(trx->id));
+			read_view_set_nth_trx_id(view, n, trx->id);
 
 			n++;
 
@@ -488,8 +470,7 @@
 
 	if (n > 0) {
 		/* The last active transaction has the smallest id: */
-		view->up_limit_id = ut_conv_longlong_to_dulint(
-			read_view_get_nth_trx_id(view, n - 1));
+		view->up_limit_id = read_view_get_nth_trx_id(view, n - 1);
 	} else {
 		view->up_limit_id = view->low_limit_id;
 	}
