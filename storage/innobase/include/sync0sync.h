--- conflicted
+++ resolved
@@ -1,6 +1,6 @@
 /*****************************************************************************
 
-Copyright (c) 1995, 2011, Innobase Oy. All Rights Reserved.
+Copyright (c) 1995, 2011, Oracle and/or its affiliates. All Rights Reserved.
 Copyright (c) 2008, Google Inc.
 
 Portions of this file contain modifications contributed and copyrighted by
@@ -399,25 +399,17 @@
 void
 sync_thread_add_level(
 /*==================*/
-<<<<<<< HEAD
 	void*	latch,	/*!< in: pointer to a mutex or an rw-lock */
-	ulint	level);	/*!< in: level in the latching order; if
+	ulint	level,	/*!< in: level in the latching order; if
 			SYNC_LEVEL_VARYING, nothing is done */
+	ibool	relock)	/*!< in: TRUE if re-entering an x-lock */
+	__attribute__((nonnull));
 /******************************************************************//**
 Removes a latch from the thread level array if it is found there.
 @return TRUE if found in the array; it is no error if the latch is
 not found, as we presently are not able to determine the level for
 every latch reservation the program does */
 UNIV_INTERN
-=======
-	void*	latch,	/* in: pointer to a mutex or an rw-lock */
-	ulint	level,	/* in: level in the latching order; if
-			SYNC_LEVEL_VARYING, nothing is done */
-	ibool	relock);/* in: TRUE if re-entering an x-lock */
-/**********************************************************************
-Removes a latch from the thread level array if it is found there. */
-
->>>>>>> f842fd50
 ibool
 sync_thread_reset_level(
 /*====================*/
