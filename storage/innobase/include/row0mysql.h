--- conflicted
+++ resolved
@@ -486,8 +486,6 @@
 	__attribute__((nonnull, warn_unused_result));
 
 /*********************************************************************//**
-<<<<<<< HEAD
-=======
 Truncates a table for MySQL.
 @return error code or DB_SUCCESS */
 
@@ -498,7 +496,6 @@
 	trx_t*		trx)	/*!< in: transaction handle */
 	__attribute__((nonnull, warn_unused_result));
 /*********************************************************************//**
->>>>>>> a1f79bba
 Drops a table for MySQL.  If the name of the dropped table ends in
 one of "innodb_monitor", "innodb_lock_monitor", "innodb_tablespace_monitor",
 "innodb_table_monitor", then this will also stop the printing of monitor
