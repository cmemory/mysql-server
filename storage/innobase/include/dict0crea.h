--- conflicted
+++ resolved
@@ -100,9 +100,6 @@
 	dict_index_t*		index,	/*!< in/out: index */
 	trx_t*			trx);	/*!< in/out: InnoDB transaction
 					handle */
-<<<<<<< HEAD
-
-=======
 /***************************************************************//**
 Creates an index tree for the index if it is not a member of a cluster.
 Don't update SYSTEM TABLES.
@@ -113,7 +110,7 @@
 /*===================*/
 	dict_index_t*	index,	/*!< in/out: index */
 	const trx_t*	trx);	/*!< in: InnoDB transaction handle */
->>>>>>> 0fe4370b
+
 /*******************************************************************//**
 Recreate the index tree associated with a row in SYS_INDEXES table.
 @return	new root page number, or FIL_NULL on failure */
@@ -132,10 +129,9 @@
 					committed and restarted in this call. */
 
 /*******************************************************************//**
-<<<<<<< HEAD
 Drops the index tree associated with a row in SYS_INDEXES table.
 @return index root page number of FIL_NULL if it was already freed. */
-UNIV_INTERN
+
 ulint
 dict_drop_index_tree(
 /*=================*/
@@ -154,7 +150,7 @@
 Creates an index tree for the index if it is not a member of a cluster.
 Don't update SYSTEM TABLES.
 @return	DB_SUCCESS or DB_OUT_OF_FILE_SPACE */
-UNIV_INTERN
+
 dberr_t
 dict_create_index_tree_in_mem(
 /*==========================*/
@@ -164,33 +160,12 @@
 /*******************************************************************//**
 Truncates the index tree but don't update SYSTEM TABLES.
 @return DB_SUCCESS or error */
-UNIV_INTERN
+
 dberr_t
 dict_truncate_index_tree_in_mem(
 /*============================*/
 	dict_index_t*	index);		/*!< in/out: index */
 
-=======
-Truncates the index tree but don't update SYSTEM TABLES.
-@return	new root page number, or FIL_NULL on failure */
-
-void
-dict_truncate_index_tree(
-/*=====================*/
-	dict_index_t*	index,	/*!< in/out: index */
-	bool		truncate_tablespace_objects);
-				/* !< in: if true: truncate tablespace
-				objects */
-/*******************************************************************//**
-Drops the index tree associated with a row in SYS_INDEXES table. */
-
-void
-dict_drop_index_tree_step(
-/*======================*/
-	rec_t*	rec,	/*!< in/out: record in the clustered index
-			of SYS_INDEXES table */
-	mtr_t*	mtr);	/*!< in: mtr having the latch on the record page */
->>>>>>> 0fe4370b
 /*******************************************************************//**
 Drops the index tree but don't update SYS_INDEXES table. */
 
