--- conflicted
+++ resolved
@@ -186,14 +186,13 @@
 		/** specifies which operations should be logged; default
 		value MTR_LOG_ALL */
 		mtr_log_t	m_log_mode;
-<<<<<<< HEAD
-
-=======
 #ifdef UNIV_DEBUG
->>>>>>> c0c72692
 		/** Persistent user tablespace associated with the
 		mini-transaction, or 0 (TRX_SYS_SPACE) if none yet */
 		ulint		m_user_space_id;
+		/** Undo tablespace associated with the
+		mini-transaction, or 0 (TRX_SYS_SPACE) if none yet */
+		ulint		m_undo_space_id;
 #endif /* UNIV_DEBUG */
 		/** User tablespace that is being modified by the
 		mini-transaction */
@@ -205,10 +204,6 @@
 		mini-transaction */
 		fil_space_t*	m_sys_space;
 
-		/** Undo tablespace associated with the
-		mini-transaction, or 0 (TRX_SYS_SPACE) if none yet */
-		ulint		m_undo_space;
-
 		/** Set if this mini-transaction modifies the system
 		tablespace. */
 		bool		m_modifies_sys_space;
@@ -301,21 +296,15 @@
 	inline mtr_log_t set_log_mode(mtr_log_t mode);
 
 	/** Note that the mini-transaction is modifying the system tablespace
-<<<<<<< HEAD
-	(for example, for the change buffer or for undo logs) */
-	void set_sys_modified()
-	{
-		m_impl.m_modifies_sys_space = true;
-=======
 	(for example, for the change buffer or for undo logs)
 	@return the system tablespace */
 	fil_space_t* set_sys_modified()
 	{
+		m_impl.m_modifies_sys_space = true;
 		if (!m_impl.m_sys_space) {
 			lookup_sys_space();
 		}
 		return(m_impl.m_sys_space);
->>>>>>> c0c72692
 	}
 
 	/** Copy the tablespaces associated with the mini-transaction
@@ -324,25 +313,19 @@
 	the same set of tablespaces as this one */
 	void set_spaces(const mtr_t& mtr)
 	{
-<<<<<<< HEAD
 		ut_ad(!m_impl.m_modifies_sys_space);
-		ut_ad(m_impl.m_named_space == TRX_SYS_SPACE);
-		ut_ad(m_impl.m_undo_space == TRX_SYS_SPACE);
-
-		m_impl.m_modifies_sys_space = mtr.m_impl.m_modifies_sys_space;
-		m_impl.m_named_space = mtr.m_impl.m_named_space;
-		m_impl.m_undo_space = mtr.m_impl.m_undo_space;
-=======
 		ut_ad(m_impl.m_user_space_id == TRX_SYS_SPACE);
+		ut_ad(m_impl.m_undo_space_id == TRX_SYS_SPACE);
 		ut_ad(!m_impl.m_user_space);
 		ut_ad(!m_impl.m_undo_space);
 		ut_ad(!m_impl.m_sys_space);
 
+		m_impl.m_modifies_sys_space = mtr.m_impl.m_modifies_sys_space;
 		ut_d(m_impl.m_user_space_id = mtr.m_impl.m_user_space_id);
+		ut_d(m_impl.m_undo_space_id = mtr.m_impl.m_undo_space_id);
 		m_impl.m_user_space = mtr.m_impl.m_user_space;
 		m_impl.m_undo_space = mtr.m_impl.m_undo_space;
 		m_impl.m_sys_space = mtr.m_impl.m_sys_space;
->>>>>>> c0c72692
 	}
 
 	/** Set the tablespace associated with the mini-transaction
@@ -351,24 +334,6 @@
 	@return	the tablespace */
 	fil_space_t* set_named_space(ulint space_id)
 	{
-<<<<<<< HEAD
-		ut_ad(m_impl.m_named_space == TRX_SYS_SPACE);
-		m_impl.m_named_space = space;
-		if (space == TRX_SYS_SPACE) {
-			set_sys_modified();
-		}
-	}
-
-	/** Set the undo tablespace associated with the mini-transaction
-	(needed for generating a MLOG_FILE_NAME record)
-	@param[in]	space	undo tablespace */
-	void set_undo_space(ulint space)
-	{
-		ut_ad(m_impl.m_undo_space == TRX_SYS_SPACE);
-		m_impl.m_undo_space = space;
-		if (space == TRX_SYS_SPACE) {
-			set_sys_modified();
-=======
 		ut_ad(m_impl.m_user_space_id == TRX_SYS_SPACE);
 		ut_d(m_impl.m_user_space_id = space_id);
 		if (space_id == TRX_SYS_SPACE) {
@@ -376,7 +341,22 @@
 		} else {
 			lookup_user_space(space_id);
 			return(m_impl.m_user_space);
->>>>>>> c0c72692
+		}
+	}
+
+	/** Set the undo tablespace associated with the mini-transaction
+	(needed for generating a MLOG_FILE_NAME record)
+	@param[in]	space_id	undo tablespace id
+	@return the undo tablespace */
+	fil_space_t* set_undo_space(ulint space_id)
+	{
+		ut_ad(m_impl.m_undo_space_id == TRX_SYS_SPACE);
+		ut_d(m_impl.m_undo_space_id = space_id);
+		if (space_id == TRX_SYS_SPACE) {
+			return(set_sys_modified());
+		} else {
+			lookup_undo_space(space_id);
+			return(m_impl.m_undo_space);
 		}
 	}
 
@@ -602,7 +582,10 @@
 private:
 	/** Look up the system tablespace. */
 	void lookup_sys_space();
-	/** Look up the user tablespace.
+	/** Look up an undo tablespace.
+	@param[in]	space_id	tablespace ID  */
+	void lookup_undo_space(ulint space_id);
+	/** Look up a user tablespace.
 	@param[in]	space_id	tablespace ID  */
 	void lookup_user_space(ulint space_id);
 
