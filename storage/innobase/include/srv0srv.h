/*****************************************************************************

Copyright (c) 1995, 2017, Oracle and/or its affiliates. All rights reserved.
Copyright (c) 2008, 2009, Google Inc.
Copyright (c) 2009, Percona Inc.

Portions of this file contain modifications contributed and copyrighted by
Google, Inc. Those modifications are gratefully acknowledged and are described
briefly in the InnoDB documentation. The contributions by Google are
incorporated with their permission, and subject to the conditions contained in
the file COPYING.Google.

Portions of this file contain modifications contributed and copyrighted
by Percona Inc.. Those modifications are
gratefully acknowledged and are described briefly in the InnoDB
documentation. The contributions by Percona Inc. are incorporated with
their permission, and subject to the conditions contained in the file
COPYING.Percona.

This program is free software; you can redistribute it and/or modify it under
the terms of the GNU General Public License as published by the Free Software
Foundation; version 2 of the License.

This program is distributed in the hope that it will be useful, but WITHOUT
ANY WARRANTY; without even the implied warranty of MERCHANTABILITY or FITNESS
FOR A PARTICULAR PURPOSE. See the GNU General Public License for more details.

You should have received a copy of the GNU General Public License along with
this program; if not, write to the Free Software Foundation, Inc.,
51 Franklin Street, Suite 500, Boston, MA 02110-1335 USA

*****************************************************************************/

/**************************************************//**
@file include/srv0srv.h
The server main program

Created 10/10/1995 Heikki Tuuri
*******************************************************/

#ifndef srv0srv_h
#define srv0srv_h

#include "my_global.h"

#include "mysql/psi/mysql_stage.h"
#include "mysql/psi/psi.h"

#include "univ.i"
#ifndef UNIV_HOTBACKUP
#include "log0log.h"
#include "os0event.h"
#include "que0types.h"
#include "trx0types.h"
#include "srv0conc.h"
#include "buf0checksum.h"
#include "ut0counter.h"
#include "fil0fil.h"

struct fil_space_t;

/* Global counters used inside InnoDB. */
struct srv_stats_t {
	typedef ib_counter_t<ulint, 64> ulint_ctr_64_t;
	typedef ib_counter_t<lsn_t, 1, single_indexer_t> lsn_ctr_1_t;
	typedef ib_counter_t<ulint, 1, single_indexer_t> ulint_ctr_1_t;
	typedef ib_counter_t<lint, 1, single_indexer_t> lint_ctr_1_t;
	typedef ib_counter_t<int64_t, 1, single_indexer_t> int64_ctr_1_t;

	/** Count the amount of data written in total (in bytes) */
	ulint_ctr_1_t		data_written;

	/** Number of the log write requests done */
	ulint_ctr_1_t		log_write_requests;

	/** Number of physical writes to the log performed */
	ulint_ctr_1_t		log_writes;

	/** Amount of data padded for log write ahead */
	ulint_ctr_1_t		log_padded;

	/** Amount of data written to the log files in bytes */
	lsn_ctr_1_t		os_log_written;

	/** Number of writes being done to the log files */
	lint_ctr_1_t		os_log_pending_writes;

	/** We increase this counter, when we don't have enough
	space in the log buffer and have to flush it */
	ulint_ctr_1_t		log_waits;

	/** Count the number of times the doublewrite buffer was flushed */
	ulint_ctr_1_t		dblwr_writes;

	/** Store the number of pages that have been flushed to the
	doublewrite buffer */
	ulint_ctr_1_t		dblwr_pages_written;

	/** Store the number of write requests issued */
	ulint_ctr_1_t		buf_pool_write_requests;

	/** Store the number of times when we had to wait for a free page
	in the buffer pool. It happens when the buffer pool is full and we
	need to make a flush, in order to be able to read or create a page. */
	ulint_ctr_1_t		buf_pool_wait_free;

	/** Count the number of pages that were written from buffer
	pool to the disk */
	ulint_ctr_1_t		buf_pool_flushed;

	/** Number of buffer pool reads that led to the reading of
	a disk page */
	ulint_ctr_1_t		buf_pool_reads;

	/** Number of data read in total (in bytes) */
	ulint_ctr_1_t		data_read;

	/** Wait time of database locks */
	int64_ctr_1_t		n_lock_wait_time;

	/** Number of database lock waits */
	ulint_ctr_1_t		n_lock_wait_count;

	/** Number of threads currently waiting on database locks */
	lint_ctr_1_t		n_lock_wait_current_count;

	/** Number of rows read. */
	ulint_ctr_64_t		n_rows_read;

	/** Number of rows updated */
	ulint_ctr_64_t		n_rows_updated;

	/** Number of rows deleted */
	ulint_ctr_64_t		n_rows_deleted;

	/** Number of rows inserted */
	ulint_ctr_64_t		n_rows_inserted;
};

extern const char*	srv_main_thread_op_info;

/** Prefix used by MySQL to indicate pre-5.1 table name encoding */
extern const char	srv_mysql50_table_name_prefix[10];

/* The monitor thread waits on this event. */
extern os_event_t	srv_monitor_event;

/* The error monitor thread waits on this event. */
extern os_event_t	srv_error_event;

/** The buffer pool dump/load thread waits on this event. */
extern os_event_t	srv_buf_dump_event;

/** The buffer pool resize thread waits on this event. */
extern os_event_t	srv_buf_resize_event;

/** The buffer pool dump/load file name */
#define SRV_BUF_DUMP_FILENAME_DEFAULT	"ib_buffer_pool"
extern char*		srv_buf_dump_filename;

/** Boolean config knobs that tell InnoDB to dump the buffer pool at shutdown
and/or load it during startup. */
extern char		srv_buffer_pool_dump_at_shutdown;
extern char		srv_buffer_pool_load_at_startup;

/* Whether to disable file system cache if it is defined */
extern char		srv_disable_sort_file_cache;

/* If the last data file is auto-extended, we add this many pages to it
at a time */
#define SRV_AUTO_EXTEND_INCREMENT (srv_sys_space.get_autoextend_increment())

/** Mutex protecting page_zip_stat_per_index */
extern ib_mutex_t	page_zip_stat_per_index_mutex;
/* Mutex for locking srv_monitor_file. Not created if srv_read_only_mode */
extern ib_mutex_t	srv_monitor_file_mutex;
/* Temporary file for innodb monitor output */
extern FILE*	srv_monitor_file;
/* Mutex for locking srv_dict_tmpfile. Only created if !srv_read_only_mode.
This mutex has a very high rank; threads reserving it should not
be holding any InnoDB latches. */
extern ib_mutex_t	srv_dict_tmpfile_mutex;
/* Temporary file for output from the data dictionary */
extern FILE*	srv_dict_tmpfile;
/* Mutex for locking srv_misc_tmpfile. Only created if !srv_read_only_mode.
This mutex has a very low rank; threads reserving it should not
acquire any further latches or sleep before releasing this one. */
extern ib_mutex_t	srv_misc_tmpfile_mutex;
/* Temporary file for miscellanous diagnostic output */
extern FILE*	srv_misc_tmpfile;

/* Server parameters which are read from the initfile */

extern char*	srv_data_home;

/** Set if InnoDB must operate in read-only mode. We don't do any
recovery and open all tables in RO mode instead of RW mode. We don't
sync the max trx id to disk either. */
extern my_bool	srv_read_only_mode;
/** Set if InnoDB operates in read-only mode or innodb-force-recovery
is greater than SRV_FORCE_NO_TRX_UNDO. */
extern my_bool	high_level_read_only;
/** store to its own file each table created by an user; data
dictionary tables are in the system tablespace 0 */
extern my_bool	srv_file_per_table;
/** Sleep delay for threads waiting to enter InnoDB. In micro-seconds. */
extern	ulong	srv_thread_sleep_delay;
/** Maximum sleep delay (in micro-seconds), value of 0 disables it.*/
extern	ulong	srv_adaptive_max_sleep_delay;

/** The file format to use on new *.ibd files. */
extern ulint	srv_file_format;
/** Whether to check file format during startup.  A value of
UNIV_FORMAT_MAX + 1 means no checking ie. FALSE.  The default is to
set it to the highest format we support. */
extern ulint	srv_max_file_format_at_startup;
/** Place locks to records only i.e. do not use next-key locking except
on duplicate key checking and foreign key checking */
extern ibool	srv_locks_unsafe_for_binlog;

/** Sort buffer size in index creation */
extern ulong	srv_sort_buf_size;
/** Maximum modification log file size for online index creation */
extern unsigned long long	srv_online_max_size;

/* If this flag is TRUE, then we will use the native aio of the
OS (provided we compiled Innobase with it in), otherwise we will
use simulated aio we build below with threads.
Currently we support native aio on windows and linux */
extern my_bool	srv_use_native_aio;
extern my_bool	srv_numa_interleave;
#endif /* !UNIV_HOTBACKUP */

/** Server undo tablespaces directory, can be absolute path. */
extern char*	srv_undo_dir;

/** Number of undo tablespaces to use. */
extern ulong	srv_undo_tablespaces;

/** The number of UNDO tablespaces that are open and ready to use. */
extern ulint	srv_undo_tablespaces_open;

/** The number of UNDO tablespaces that are active (hosting some rollback
segment). It is quite possible that some of the tablespaces doesn't host
any of the rollback-segment based on configuration used. */
extern ulint	srv_undo_tablespaces_active;

/** The number of undo segments to use */
extern ulong	srv_undo_logs;

/** Maximum size of undo tablespace. */
extern unsigned long long	srv_max_undo_log_size;

/** Rate at which UNDO records should be purged. */
extern ulong	srv_purge_rseg_truncate_frequency;

/** Enable or Disable Truncate of UNDO tablespace. */
extern my_bool	srv_undo_log_truncate;

/** UNDO logs not redo logged, these logs reside in the temp tablespace.*/
extern const ulong	srv_tmp_undo_logs;

/** Default size of UNDO tablespace while it is created new. */
extern const ulint	SRV_UNDO_TABLESPACE_SIZE_IN_PAGES;

extern char*	srv_log_group_home_dir;

#ifndef UNIV_HOTBACKUP
/** Maximum number of srv_n_log_files, or innodb_log_files_in_group */
#define SRV_N_LOG_FILES_MAX 100
extern ulong	srv_n_log_files;
/** At startup, this is the current redo log file size.
During startup, if this is different from srv_log_file_size_requested
(innodb_log_file_size), the redo log will be rebuilt and this size
will be initialized to srv_log_file_size_requested.
When upgrading from a previous redo log format, this will be set to 0,
and writing to the redo log is not allowed.

During startup, this is in bytes, and later converted to pages. */
extern ib_uint64_t	srv_log_file_size;
/** The value of the startup parameter innodb_log_file_size */
extern ib_uint64_t	srv_log_file_size_requested;
extern ulint	srv_log_buffer_size;
extern ulong	srv_flush_log_at_trx_commit;
extern uint	srv_flush_log_at_timeout;
extern ulong	srv_log_write_ahead_size;
extern char	srv_adaptive_flushing;
extern my_bool	srv_flush_sync;

/* If this flag is TRUE, then we will load the indexes' (and tables') metadata
even if they are marked as "corrupted". Mostly it is for DBA to process
corrupted index and table */
extern my_bool	srv_load_corrupted;

/** Requested size in bytes */
extern ulint		srv_buf_pool_size;
/** Minimum pool size in bytes */
extern const ulint	srv_buf_pool_min_size;
/** Default pool size in bytes */
extern const ulint	srv_buf_pool_def_size;
/** Requested buffer pool chunk size. Each buffer pool instance consists
of one or more chunks. */
extern ulong		srv_buf_pool_chunk_unit;
/** Requested number of buffer pool instances */
extern ulong		srv_buf_pool_instances;
/** Default number of buffer pool instances */
extern const ulong	srv_buf_pool_instances_default;
/** Number of locks to protect buf_pool->page_hash */
extern ulong	srv_n_page_hash_locks;
/** Scan depth for LRU flush batch i.e.: number of blocks scanned*/
extern ulong	srv_LRU_scan_depth;
/** Whether or not to flush neighbors of a block */
extern ulong	srv_flush_neighbors;
/** Previously requested size */
extern ulint	srv_buf_pool_old_size;
/** Current size as scaling factor for the other components */
extern ulint	srv_buf_pool_base_size;
/** Current size in bytes */
extern ulint	srv_buf_pool_curr_size;
/** Dump this % of each buffer pool during BP dump */
extern ulong	srv_buf_pool_dump_pct;
/** Lock table size in bytes */
extern ulint	srv_lock_table_size;

extern ulint	srv_n_file_io_threads;
extern my_bool	srv_random_read_ahead;
extern ulong	srv_read_ahead_threshold;
extern ulint	srv_n_read_io_threads;
extern ulint	srv_n_write_io_threads;

extern uint	srv_change_buffer_max_size;

/* Number of IO operations per second the server can do */
extern ulong    srv_io_capacity;

/* We use this dummy default value at startup for max_io_capacity.
The real value is set based on the value of io_capacity. */
#define SRV_MAX_IO_CAPACITY_DUMMY_DEFAULT	(~0UL)
#define SRV_MAX_IO_CAPACITY_LIMIT		(~0UL)
extern ulong    srv_max_io_capacity;
/* Returns the number of IO operations that is X percent of the
capacity. PCT_IO(5) -> returns the number of IO operations that
is 5% of the max where max is srv_io_capacity.  */
#define PCT_IO(p) ((ulong) (srv_io_capacity * ((double) (p) / 100.0)))

/* The "innodb_stats_method" setting, decides how InnoDB is going
to treat NULL value when collecting statistics. It is not defined
as enum type because the configure option takes unsigned integer type. */
extern ulong	srv_innodb_stats_method;

extern char*	srv_file_flush_method_str;

extern ulint	srv_max_n_open_files;

extern ulong	srv_n_page_cleaners;

extern double	srv_max_dirty_pages_pct;
extern double	srv_max_dirty_pages_pct_lwm;

extern ulong	srv_adaptive_flushing_lwm;
extern ulong	srv_flushing_avg_loops;

extern ulong	srv_force_recovery;
#ifndef DBUG_OFF
extern ulong	srv_force_recovery_crash;
#endif /* !DBUG_OFF */

extern ulint	srv_fast_shutdown;	/*!< If this is 1, do not do a
					purge and index buffer merge.
					If this 2, do not even flush the
					buffer pool to data files at the
					shutdown: we effectively 'crash'
					InnoDB (but lose no committed
					transactions). */
extern ibool	srv_innodb_status;

extern unsigned long long	srv_stats_transient_sample_pages;
extern my_bool			srv_stats_persistent;
extern unsigned long long	srv_stats_persistent_sample_pages;
extern my_bool			srv_stats_auto_recalc;
extern my_bool			srv_stats_include_delete_marked;

extern ibool	srv_use_doublewrite_buf;
extern ulong	srv_doublewrite_batch_size;
extern ulong	srv_checksum_algorithm;

extern double	srv_max_buf_pool_modified_pct;
extern ulong	srv_max_purge_lag;
extern ulong	srv_max_purge_lag_delay;

extern ulong	srv_replication_delay;
/*-------------------------------------------*/

extern my_bool	srv_print_innodb_monitor;
extern my_bool	srv_print_innodb_lock_monitor;
extern ibool	srv_print_verbose_log;

extern ibool	srv_monitor_active;
extern ibool	srv_error_monitor_active;

/* TRUE during the lifetime of the buffer pool dump/load thread */
extern ibool	srv_buf_dump_thread_active;

/* true during the lifetime of the buffer pool resize thread */
extern bool	srv_buf_resize_thread_active;

/* TRUE during the lifetime of the stats thread */
extern ibool	srv_dict_stats_thread_active;

extern ulong	srv_n_spin_wait_rounds;
extern ulong	srv_n_free_tickets_to_enter;
extern ulong	srv_thread_sleep_delay;
extern ulong	srv_spin_wait_delay;
extern ibool	srv_priority_boost;

extern ulint	srv_truncated_status_writes;
extern ulint	srv_available_undo_logs;

#if defined UNIV_DEBUG || defined UNIV_IBUF_DEBUG
extern my_bool	srv_ibuf_disable_background_merge;
#endif /* UNIV_DEBUG || UNIV_IBUF_DEBUG */

#ifdef UNIV_DEBUG
extern my_bool	srv_sync_debug;
extern my_bool	srv_purge_view_update_only_debug;

/** Value of MySQL global used to disable master thread. */
extern my_bool	srv_master_thread_disabled_debug;
#endif /* UNIV_DEBUG */

extern ulint	srv_fatal_semaphore_wait_threshold;
#define SRV_SEMAPHORE_WAIT_EXTENSION	7200
extern ulint	srv_dml_needed_delay;

#define SRV_MAX_N_IO_THREADS	130

/* Array of English strings describing the current state of an
i/o handler thread */
extern const char* srv_io_thread_op_info[];
extern const char* srv_io_thread_function[];

/* the number of purge threads to use from the worker pool (currently 0 or 1) */
extern ulong srv_n_purge_threads;

/* the number of pages to purge in one batch */
extern ulong srv_purge_batch_size;

/* the number of sync wait arrays */
extern ulong srv_sync_array_size;

/* print all user-level transactions deadlocks to mysqld stderr */
extern my_bool srv_print_all_deadlocks;

extern my_bool	srv_cmp_per_index_enabled;

/** Status variables to be passed to MySQL */
extern struct export_var_t export_vars;

/** Global counters */
extern srv_stats_t	srv_stats;

# ifdef UNIV_PFS_THREAD
/* Keys to register InnoDB threads with performance schema */
extern mysql_pfs_key_t	buf_dump_thread_key;
extern mysql_pfs_key_t	dict_stats_thread_key;
extern mysql_pfs_key_t	io_handler_thread_key;
extern mysql_pfs_key_t	io_ibuf_thread_key;
extern mysql_pfs_key_t	io_log_thread_key;
extern mysql_pfs_key_t	io_read_thread_key;
extern mysql_pfs_key_t	io_write_thread_key;
extern mysql_pfs_key_t	page_cleaner_thread_key;
extern mysql_pfs_key_t	recv_writer_thread_key;
extern mysql_pfs_key_t	srv_error_monitor_thread_key;
extern mysql_pfs_key_t	srv_lock_timeout_thread_key;
extern mysql_pfs_key_t	srv_master_thread_key;
extern mysql_pfs_key_t	srv_monitor_thread_key;
extern mysql_pfs_key_t	srv_purge_thread_key;
extern mysql_pfs_key_t	srv_worker_thread_key;
extern mysql_pfs_key_t	trx_rollback_clean_thread_key;

/* This macro register the current thread and its key with performance
schema */
#  define pfs_register_thread(key)			\
do {								\
<<<<<<< HEAD
	struct PSI_thread* psi = PSI_THREAD_CALL(new_thread)(key, NULL, 0);\
=======
	struct PSI_thread* psi = PSI_THREAD_CALL(new_thread)(key.m_value, NULL, 0);\
>>>>>>> 33fa37f4
	PSI_THREAD_CALL(set_thread_os_id)(psi);			\
	PSI_THREAD_CALL(set_thread)(psi);			\
} while (0)

/* This macro delist the current thread from performance schema */
#  define pfs_delete_thread()				\
do {								\
	PSI_THREAD_CALL(delete_current_thread)();		\
} while (0)
# endif /* UNIV_PFS_THREAD */

#ifdef HAVE_PSI_STAGE_INTERFACE
/** Performance schema stage event for monitoring ALTER TABLE progress
everything after flush log_make_checkpoint_at(). */
extern PSI_stage_info	srv_stage_alter_table_end;

/** Performance schema stage event for monitoring ALTER TABLE progress
log_make_checkpoint_at(). */
extern PSI_stage_info	srv_stage_alter_table_flush;

/** Performance schema stage event for monitoring ALTER TABLE progress
row_merge_insert_index_tuples(). */
extern PSI_stage_info	srv_stage_alter_table_insert;

/** Performance schema stage event for monitoring ALTER TABLE progress
row_log_apply(). */
extern PSI_stage_info	srv_stage_alter_table_log_index;

/** Performance schema stage event for monitoring ALTER TABLE progress
row_log_table_apply(). */
extern PSI_stage_info	srv_stage_alter_table_log_table;

/** Performance schema stage event for monitoring ALTER TABLE progress
row_merge_sort(). */
extern PSI_stage_info	srv_stage_alter_table_merge_sort;

/** Performance schema stage event for monitoring ALTER TABLE progress
row_merge_read_clustered_index(). */
extern PSI_stage_info	srv_stage_alter_table_read_pk_internal_sort;

/** Performance schema stage event for monitoring buffer pool load progress. */
extern PSI_stage_info	srv_stage_buffer_pool_load;
#endif /* HAVE_PSI_STAGE_INTERFACE */

#endif /* !UNIV_HOTBACKUP */

#ifndef _WIN32
/** Alternatives for the file flush option in Unix; see the InnoDB manual
about what these mean */
enum srv_unix_flush_t {
	SRV_UNIX_FSYNC = 1,	/*!< fsync, the default */
	SRV_UNIX_O_DSYNC,	/*!< open log files in O_SYNC mode */
	SRV_UNIX_LITTLESYNC,	/*!< do not call os_file_flush()
				when writing data files, but do flush
				after writing to log files */
	SRV_UNIX_NOSYNC,	/*!< do not flush after writing */
	SRV_UNIX_O_DIRECT,	/*!< invoke os_file_set_nocache() on
				data files. This implies using
				non-buffered IO but still using fsync,
				the reason for which is that some FS
				do not flush meta-data when
				unbuffered IO happens */
	SRV_UNIX_O_DIRECT_NO_FSYNC
				/*!< do not use fsync() when using
				direct IO i.e.: it can be set to avoid
				the fsync() call that we make when
				using SRV_UNIX_O_DIRECT. However, in
				this case user/DBA should be sure about
				the integrity of the meta-data */
};
extern enum srv_unix_flush_t	srv_unix_file_flush_method;
#else
/** Alternatives for file i/o in Windows */
enum srv_win_flush_t {
	SRV_WIN_IO_NORMAL = 1,	/*!< buffered I/O */
	SRV_WIN_IO_UNBUFFERED	/*!< unbuffered I/O; this is the default */
};
extern enum srv_win_flush_t	srv_win_file_flush_method;
#endif /* _WIN32 */

/** Alternatives for srv_force_recovery. Non-zero values are intended
to help the user get a damaged database up so that he can dump intact
tables and rows with SELECT INTO OUTFILE. The database must not otherwise
be used with these options! A bigger number below means that all precautions
of lower numbers are included. */
enum {
	SRV_FORCE_IGNORE_CORRUPT = 1,	/*!< let the server run even if it
					detects a corrupt page */
	SRV_FORCE_NO_BACKGROUND	= 2,	/*!< prevent the main thread from
					running: if a crash would occur
					in purge, this prevents it */
	SRV_FORCE_NO_TRX_UNDO = 3,	/*!< do not run trx rollback after
					recovery */
	SRV_FORCE_NO_IBUF_MERGE = 4,	/*!< prevent also ibuf operations:
					if they would cause a crash, better
					not do them */
	SRV_FORCE_NO_UNDO_LOG_SCAN = 5,	/*!< do not look at undo logs when
					starting the database: InnoDB will
					treat even incomplete transactions
					as committed */
	SRV_FORCE_NO_LOG_REDO = 6	/*!< do not do the log roll-forward
					in connection with recovery */
};

/* Alternatives for srv_innodb_stats_method, which could be changed by
setting innodb_stats_method */
enum srv_stats_method_name_enum {
	SRV_STATS_NULLS_EQUAL,		/* All NULL values are treated as
					equal. This is the default setting
					for innodb_stats_method */
	SRV_STATS_NULLS_UNEQUAL,	/* All NULL values are treated as
					NOT equal. */
	SRV_STATS_NULLS_IGNORED		/* NULL values are ignored */
};

typedef enum srv_stats_method_name_enum		srv_stats_method_name_t;

#ifdef UNIV_DEBUG
/** Force all user tables to use page compression. */
extern ulong	srv_debug_compress;
#endif /* UNIV_DEBUG */

#ifndef UNIV_HOTBACKUP
/** Types of threads existing in the system. */
enum srv_thread_type {
	SRV_NONE,			/*!< None */
	SRV_WORKER,			/*!< threads serving parallelized
					queries and queries released from
					lock wait */
	SRV_PURGE,			/*!< Purge coordinator thread */
	SRV_MASTER			/*!< the master thread, (whose type
					number must be biggest) */
};

/*********************************************************************//**
Boots Innobase server. */
void
srv_boot(void);
/*==========*/
/*********************************************************************//**
Initializes the server. */
void
srv_init(void);
/*==========*/
/*********************************************************************//**
Frees the data structures created in srv_init(). */
void
srv_free(void);
/*==========*/
/*********************************************************************//**
Initializes the synchronization primitives, memory system, and the thread
local storage. */
void
srv_general_init(void);
/*==================*/
/*********************************************************************//**
Sets the info describing an i/o thread current state. */
void
srv_set_io_thread_op_info(
/*======================*/
	ulint		i,	/*!< in: the 'segment' of the i/o thread */
	const char*	str);	/*!< in: constant char string describing the
				state */
/*********************************************************************//**
Resets the info describing an i/o thread current state. */
void
srv_reset_io_thread_op_info();
/*=========================*/
/*******************************************************************//**
Tells the purge thread that there has been activity in the database
and wakes up the purge thread if it is suspended (not sleeping).  Note
that there is a small chance that the purge thread stays suspended
(we do not protect our operation with the srv_sys_t:mutex, for
performance reasons). */
void
srv_wake_purge_thread_if_not_active(void);
/*=====================================*/
/*******************************************************************//**
Tells the Innobase server that there has been activity in the database
and wakes up the master thread if it is suspended (not sleeping). Used
in the MySQL interface. Note that there is a small chance that the master
thread stays suspended (we do not protect our operation with the kernel
mutex, for performace reasons). */
void
srv_active_wake_master_thread_low(void);
/*===================================*/
#define srv_active_wake_master_thread()					\
	do {								\
		if (!srv_read_only_mode) {				\
			srv_active_wake_master_thread_low();		\
		}							\
	} while (0)
/*******************************************************************//**
Wakes up the master thread if it is suspended or being suspended. */
void
srv_wake_master_thread(void);
/*========================*/
/******************************************************************//**
Outputs to a file the output of the InnoDB Monitor.
@return FALSE if not all information printed
due to failure to obtain necessary mutex */
ibool
srv_printf_innodb_monitor(
/*======================*/
	FILE*	file,		/*!< in: output stream */
	ibool	nowait,		/*!< in: whether to wait for the
				lock_sys_t::mutex */
	ulint*	trx_start,	/*!< out: file position of the start of
				the list of active transactions */
	ulint*	trx_end);	/*!< out: file position of the end of
				the list of active transactions */

/******************************************************************//**
Function to pass InnoDB status variables to MySQL */
void
srv_export_innodb_status(void);
/*==========================*/
/*******************************************************************//**
Get current server activity count. We don't hold srv_sys::mutex while
reading this value as it is only used in heuristics.
@return activity count. */
ulint
srv_get_activity_count(void);
/*========================*/
/*******************************************************************//**
Check if there has been any activity.
@return FALSE if no change in activity counter. */
ibool
srv_check_activity(
/*===============*/
	ulint		old_activity_count);	/*!< old activity count */
/******************************************************************//**
Increment the server activity counter. */
void
srv_inc_activity_count(void);
/*=========================*/

/**********************************************************************//**
Enqueues a task to server task queue and releases a worker thread, if there
is a suspended one. */
void
srv_que_task_enqueue_low(
/*=====================*/
	que_thr_t*	thr);	/*!< in: query thread */

/**********************************************************************//**
Check whether any background thread is active. If so, return the thread
type.
@return SRV_NONE if all are are suspended or have exited, thread
type if any are still active. */
enum srv_thread_type
srv_get_active_thread_type(void);
/*============================*/

extern "C" {

/*********************************************************************//**
A thread which prints the info output by various InnoDB monitors.
@return a dummy parameter */
os_thread_ret_t
DECLARE_THREAD(srv_monitor_thread)(
/*===============================*/
	void*	arg);	/*!< in: a dummy parameter required by
			os_thread_create */

/*********************************************************************//**
The master thread controlling the server.
@return a dummy parameter */
os_thread_ret_t
DECLARE_THREAD(srv_master_thread)(
/*==============================*/
	void*	arg);	/*!< in: a dummy parameter required by
			os_thread_create */

/*************************************************************************
A thread which prints warnings about semaphore waits which have lasted
too long. These can be used to track bugs which cause hangs.
@return a dummy parameter */
os_thread_ret_t
DECLARE_THREAD(srv_error_monitor_thread)(
/*=====================================*/
	void*	arg);	/*!< in: a dummy parameter required by
			os_thread_create */

/*********************************************************************//**
Purge coordinator thread that schedules the purge tasks.
@return a dummy parameter */
os_thread_ret_t
DECLARE_THREAD(srv_purge_coordinator_thread)(
/*=========================================*/
	void*	arg MY_ATTRIBUTE((unused)));	/*!< in: a dummy parameter
						required by os_thread_create */

/*********************************************************************//**
Worker thread that reads tasks from the work queue and executes them.
@return a dummy parameter */
os_thread_ret_t
DECLARE_THREAD(srv_worker_thread)(
/*==============================*/
	void*	arg MY_ATTRIBUTE((unused)));	/*!< in: a dummy parameter
						required by os_thread_create */
} /* extern "C" */

/**********************************************************************//**
Get count of tasks in the queue.
@return number of tasks in queue */
ulint
srv_get_task_queue_length(void);
/*===========================*/

/*********************************************************************//**
Releases threads of the type given from suspension in the thread table.
NOTE! The server mutex has to be reserved by the caller!
@return number of threads released: this may be less than n if not
enough threads were suspended at the moment */
ulint
srv_release_threads(
/*================*/
	enum srv_thread_type	type,	/*!< in: thread type */
	ulint			n);	/*!< in: number of threads to release */

/**********************************************************************//**
Check whether any background thread are active. If so print which thread
is active. Send the threads wakeup signal.
@return name of thread that is active or NULL */
const char*
srv_any_background_threads_are_active(void);
/*=======================================*/

/**********************************************************************//**
Wakeup the purge threads. */
void
srv_purge_wakeup(void);
/*==================*/

/** Call exit(3) */
void
srv_fatal_error();

/** Check if tablespace is being truncated.
(Ignore system-tablespace as we don't re-create the tablespace
and so some of the action that are suppressed by this function
for independent tablespace are not applicable to system-tablespace).
@param	space_id	space_id to check for truncate action
@return true		if being truncated, false if not being
			truncated or tablespace is system-tablespace. */
bool
srv_is_tablespace_truncated(ulint space_id);

/** Check if tablespace was truncated.
@param[in]	space	space object to check for truncate action
@return true if tablespace was truncated and we still have an active
MLOG_TRUNCATE REDO log record. */
bool
srv_was_tablespace_truncated(const fil_space_t* space);

<<<<<<< HEAD
=======
/** Check whether given space id is undo tablespace id
@param[in]	space_id	space id to check
@return true if it is undo tablespace else false. */
bool
srv_is_undo_tablespace(
	ulint	space_id);

>>>>>>> 33fa37f4
#ifdef UNIV_DEBUG
/** Disables master thread. It's used by:
	SET GLOBAL innodb_master_thread_disabled_debug = 1 (0).
@param[in]	thd		thread handle
@param[in]	var		pointer to system variable
@param[out]	var_ptr		where the formal string goes
@param[in]	save		immediate result from check function */
void
srv_master_thread_disabled_debug_update(
	THD*				thd,
	struct st_mysql_sys_var*	var,
	void*				var_ptr,
	const void*			save);
#endif /* UNIV_DEBUG */

/** Status variables to be passed to MySQL */
struct export_var_t{
	ulint innodb_data_pending_reads;	/*!< Pending reads */
	ulint innodb_data_pending_writes;	/*!< Pending writes */
	ulint innodb_data_pending_fsyncs;	/*!< Pending fsyncs */
	ulint innodb_data_fsyncs;		/*!< Number of fsyncs so far */
	ulint innodb_data_read;			/*!< Data bytes read */
	ulint innodb_data_writes;		/*!< I/O write requests */
	ulint innodb_data_written;		/*!< Data bytes written */
	ulint innodb_data_reads;		/*!< I/O read requests */
	char  innodb_buffer_pool_dump_status[OS_FILE_MAX_PATH + 128];/*!< Buf pool dump status */
	char  innodb_buffer_pool_load_status[OS_FILE_MAX_PATH + 128];/*!< Buf pool load status */
	char  innodb_buffer_pool_resize_status[512];/*!< Buf pool resize status */
	ulint innodb_buffer_pool_pages_total;	/*!< Buffer pool size */
	ulint innodb_buffer_pool_pages_data;	/*!< Data pages */
	ulint innodb_buffer_pool_bytes_data;	/*!< File bytes used */
	ulint innodb_buffer_pool_pages_dirty;	/*!< Dirty data pages */
	ulint innodb_buffer_pool_bytes_dirty;	/*!< File bytes modified */
	ulint innodb_buffer_pool_pages_misc;	/*!< Miscellanous pages */
	ulint innodb_buffer_pool_pages_free;	/*!< Free pages */
#ifdef UNIV_DEBUG
	ulint innodb_buffer_pool_pages_latched;	/*!< Latched pages */
#endif /* UNIV_DEBUG */
	ulint innodb_buffer_pool_read_requests;	/*!< buf_pool->stat.n_page_gets */
	ulint innodb_buffer_pool_reads;		/*!< srv_buf_pool_reads */
	ulint innodb_buffer_pool_wait_free;	/*!< srv_buf_pool_wait_free */
	ulint innodb_buffer_pool_pages_flushed;	/*!< srv_buf_pool_flushed */
	ulint innodb_buffer_pool_write_requests;/*!< srv_buf_pool_write_requests */
	ulint innodb_buffer_pool_read_ahead_rnd;/*!< srv_read_ahead_rnd */
	ulint innodb_buffer_pool_read_ahead;	/*!< srv_read_ahead */
	ulint innodb_buffer_pool_read_ahead_evicted;/*!< srv_read_ahead evicted*/
	ulint innodb_dblwr_pages_written;	/*!< srv_dblwr_pages_written */
	ulint innodb_dblwr_writes;		/*!< srv_dblwr_writes */
	ulint innodb_log_waits;			/*!< srv_log_waits */
	ulint innodb_log_write_requests;	/*!< srv_log_write_requests */
	ulint innodb_log_writes;		/*!< srv_log_writes */
	lsn_t innodb_os_log_written;		/*!< srv_os_log_written */
	ulint innodb_os_log_fsyncs;		/*!< fil_n_log_flushes */
	ulint innodb_os_log_pending_writes;	/*!< srv_os_log_pending_writes */
	ulint innodb_os_log_pending_fsyncs;	/*!< fil_n_pending_log_flushes */
	ulint innodb_page_size;			/*!< UNIV_PAGE_SIZE */
	ulint innodb_pages_created;		/*!< buf_pool->stat.n_pages_created */
	ulint innodb_pages_read;		/*!< buf_pool->stat.n_pages_read */
	ulint innodb_pages_written;		/*!< buf_pool->stat.n_pages_written */
	ulint innodb_row_lock_waits;		/*!< srv_n_lock_wait_count */
	ulint innodb_row_lock_current_waits;	/*!< srv_n_lock_wait_current_count */
	int64_t innodb_row_lock_time;		/*!< srv_n_lock_wait_time
						/ 1000 */
	ulint innodb_row_lock_time_avg;		/*!< srv_n_lock_wait_time
						/ 1000
						/ srv_n_lock_wait_count */
	ulint innodb_row_lock_time_max;		/*!< srv_n_lock_max_wait_time
						/ 1000 */
	ulint innodb_rows_read;			/*!< srv_n_rows_read */
	ulint innodb_rows_inserted;		/*!< srv_n_rows_inserted */
	ulint innodb_rows_updated;		/*!< srv_n_rows_updated */
	ulint innodb_rows_deleted;		/*!< srv_n_rows_deleted */
	ulint innodb_num_open_files;		/*!< fil_n_file_opened */
	ulint innodb_truncated_status_writes;	/*!< srv_truncated_status_writes */
	ulint innodb_available_undo_logs;       /*!< srv_available_undo_logs */
#ifdef UNIV_DEBUG
	ulint innodb_purge_trx_id_age;		/*!< rw_max_trx_id - purged trx_id */
	ulint innodb_purge_view_trx_id_age;	/*!< rw_max_trx_id
						- purged view's min trx_id */
	ulint innodb_ahi_drop_lookups;		/*!< number of adaptive hash
						index lookups when freeing
						file pages */
#endif /* UNIV_DEBUG */
};

/** Thread slot in the thread table.  */
struct srv_slot_t{
	srv_thread_type type;			/*!< thread type: user,
						utility etc. */
	ibool		in_use;			/*!< TRUE if this slot
						is in use */
	ibool		suspended;		/*!< TRUE if the thread is
						waiting for the event of this
						slot */
	ib_time_t	suspend_time;		/*!< time when the thread was
						suspended. Initialized by
						lock_wait_table_reserve_slot()
						for lock wait */
	ulong		wait_timeout;		/*!< wait time that if exceeded
						the thread will be timed out.
						Initialized by
						lock_wait_table_reserve_slot()
						for lock wait */
	os_event_t	event;			/*!< event used in suspending
						the thread when it has nothing
						to do */
	que_thr_t*	thr;			/*!< suspended query thread
						(only used for user threads) */
};

#else /* !UNIV_HOTBACKUP */
# define srv_use_adaptive_hash_indexes		FALSE
# define srv_use_native_aio			FALSE
# define srv_numa_interleave			FALSE
# define srv_force_recovery			0UL
# define srv_set_io_thread_op_info(t,info)	((void) 0)
# define srv_reset_io_thread_op_info()		((void) 0)
# define srv_is_being_started			0
# define srv_win_file_flush_method		SRV_WIN_IO_UNBUFFERED
# define srv_unix_file_flush_method		SRV_UNIX_O_DSYNC
# define srv_start_raw_disk_in_use		0
# define srv_file_per_table			1
#endif /* !UNIV_HOTBACKUP */

#endif<|MERGE_RESOLUTION|>--- conflicted
+++ resolved
@@ -482,11 +482,7 @@
 schema */
 #  define pfs_register_thread(key)			\
 do {								\
-<<<<<<< HEAD
-	struct PSI_thread* psi = PSI_THREAD_CALL(new_thread)(key, NULL, 0);\
-=======
 	struct PSI_thread* psi = PSI_THREAD_CALL(new_thread)(key.m_value, NULL, 0);\
->>>>>>> 33fa37f4
 	PSI_THREAD_CALL(set_thread_os_id)(psi);			\
 	PSI_THREAD_CALL(set_thread)(psi);			\
 } while (0)
@@ -843,8 +839,6 @@
 bool
 srv_was_tablespace_truncated(const fil_space_t* space);
 
-<<<<<<< HEAD
-=======
 /** Check whether given space id is undo tablespace id
 @param[in]	space_id	space id to check
 @return true if it is undo tablespace else false. */
@@ -852,7 +846,6 @@
 srv_is_undo_tablespace(
 	ulint	space_id);
 
->>>>>>> 33fa37f4
 #ifdef UNIV_DEBUG
 /** Disables master thread. It's used by:
 	SET GLOBAL innodb_master_thread_disabled_debug = 1 (0).
