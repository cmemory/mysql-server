/*****************************************************************************

Copyright (c) 1996, 2009, Innobase Oy. All Rights Reserved.

This program is free software; you can redistribute it and/or modify it under
the terms of the GNU General Public License as published by the Free Software
Foundation; version 2 of the License.

This program is distributed in the hope that it will be useful, but WITHOUT
ANY WARRANTY; without even the implied warranty of MERCHANTABILITY or FITNESS
FOR A PARTICULAR PURPOSE. See the GNU General Public License for more details.

You should have received a copy of the GNU General Public License along with
this program; if not, write to the Free Software Foundation, Inc., 59 Temple
Place, Suite 330, Boston, MA 02111-1307 USA

*****************************************************************************/

/**************************************************//**
@file include/dict0dict.h
Data dictionary system

Created 1/8/1996 Heikki Tuuri
*******************************************************/

#ifndef dict0dict_h
#define dict0dict_h

#include "univ.i"
#include "db0err.h"
#include "dict0types.h"
#include "dict0mem.h"
#include "data0type.h"
#include "data0data.h"
#include "mem0mem.h"
#include "rem0types.h"
#include "ut0mem.h"
#include "ut0lst.h"
#include "hash0hash.h"
#include "ut0rnd.h"
#include "ut0byte.h"
#include "trx0types.h"

#ifndef UNIV_HOTBACKUP
# include "sync0sync.h"
# include "sync0rw.h"
/******************************************************************//**
Makes all characters in a NUL-terminated UTF-8 string lower case. */
UNIV_INTERN
void
dict_casedn_str(
/*============*/
	char*	a);	/*!< in/out: string to put in lower case */
/********************************************************************//**
Get the database name length in a table name.
@return	database name length */
UNIV_INTERN
ulint
dict_get_db_name_len(
/*=================*/
	const char*	name);	/*!< in: table name in the form
				dbname '/' tablename */
/********************************************************************//**
Return the end of table name where we have removed dbname and '/'.
@return	table name */

const char*
dict_remove_db_name(
/*================*/
	const char*	name);	/*!< in: table name in the form
				dbname '/' tablename */
/**********************************************************************//**
Returns a table object based on table id.
@return	table, NULL if does not exist */
UNIV_INTERN
dict_table_t*
dict_table_open_on_id(
/*==================*/
	table_id_t	table_id,	/*!< in: table id */
	ibool		dict_locked);	/*!< in: TRUE=data dictionary locked */
/********************************************************************//**
Decrements the count of open handles to a table. */
UNIV_INTERN
void
dict_table_close(
/*=============*/
	dict_table_t*	table,		/*!< in/out: table */
	ibool		dict_locked);	/*!< in: TRUE=data dictionary locked */
/**********************************************************************//**
Inits the data dictionary module. */
UNIV_INTERN
void
dict_init(void);
/*===========*/
/********************************************************************//**
Gets the space id of every table of the data dictionary and makes a linear
list and a hash table of them to the data dictionary cache. This function
can be called at database startup if we did not need to do a crash recovery.
In crash recovery we must scan the space id's from the .ibd files in MySQL
database directories. */
UNIV_INTERN
void
dict_load_space_id_list(void);
/*=========================*/
/*********************************************************************//**
Gets the minimum number of bytes per character.
@return minimum multi-byte char size, in bytes */
UNIV_INLINE
ulint
dict_col_get_mbminlen(
/*==================*/
	const dict_col_t*	col);	/*!< in: column */
/*********************************************************************//**
Gets the maximum number of bytes per character.
@return maximum multi-byte char size, in bytes */
UNIV_INLINE
ulint
dict_col_get_mbmaxlen(
/*==================*/
	const dict_col_t*	col);	/*!< in: column */
/*********************************************************************//**
Sets the minimum and maximum number of bytes per character. */
UNIV_INLINE
void
dict_col_set_mbminmaxlen(
/*=====================*/
	dict_col_t*	col,		/*!< in/out: column */
	ulint		mbminlen,	/*!< in: minimum multi-byte
					character size, in bytes */
	ulint		mbmaxlen);	/*!< in: minimum multi-byte
					character size, in bytes */
/*********************************************************************//**
Gets the column data type. */
UNIV_INLINE
void
dict_col_copy_type(
/*===============*/
	const dict_col_t*	col,	/*!< in: column */
	dtype_t*		type);	/*!< out: data type */
#endif /* !UNIV_HOTBACKUP */
#ifdef UNIV_DEBUG
/*********************************************************************//**
Assert that a column and a data type match.
@return	TRUE */
UNIV_INLINE
ibool
dict_col_type_assert_equal(
/*=======================*/
	const dict_col_t*	col,	/*!< in: column */
	const dtype_t*		type);	/*!< in: data type */
#endif /* UNIV_DEBUG */
#ifndef UNIV_HOTBACKUP
/***********************************************************************//**
Returns the minimum size of the column.
@return	minimum size */
UNIV_INLINE
ulint
dict_col_get_min_size(
/*==================*/
	const dict_col_t*	col);	/*!< in: column */
/***********************************************************************//**
Returns the maximum size of the column.
@return	maximum size */
UNIV_INLINE
ulint
dict_col_get_max_size(
/*==================*/
	const dict_col_t*	col);	/*!< in: column */
/***********************************************************************//**
Returns the size of a fixed size column, 0 if not a fixed size column.
@return	fixed size, or 0 */
UNIV_INLINE
ulint
dict_col_get_fixed_size(
/*====================*/
	const dict_col_t*	col,	/*!< in: column */
	ulint			comp);	/*!< in: nonzero=ROW_FORMAT=COMPACT  */
/***********************************************************************//**
Returns the ROW_FORMAT=REDUNDANT stored SQL NULL size of a column.
For fixed length types it is the fixed length of the type, otherwise 0.
@return	SQL null storage size in ROW_FORMAT=REDUNDANT */
UNIV_INLINE
ulint
dict_col_get_sql_null_size(
/*=======================*/
	const dict_col_t*	col,	/*!< in: column */
	ulint			comp);	/*!< in: nonzero=ROW_FORMAT=COMPACT  */

/*********************************************************************//**
Gets the column number.
@return	col->ind, table column position (starting from 0) */
UNIV_INLINE
ulint
dict_col_get_no(
/*============*/
	const dict_col_t*	col);	/*!< in: column */
/*********************************************************************//**
Gets the column position in the clustered index. */
UNIV_INLINE
ulint
dict_col_get_clust_pos(
/*===================*/
	const dict_col_t*	col,		/*!< in: table column */
	const dict_index_t*	clust_index);	/*!< in: clustered index */
/****************************************************************//**
If the given column name is reserved for InnoDB system columns, return
TRUE.
@return	TRUE if name is reserved */
UNIV_INTERN
ibool
dict_col_name_is_reserved(
/*======================*/
	const char*	name);	/*!< in: column name */
/********************************************************************//**
Acquire the autoinc lock. */
UNIV_INTERN
void
dict_table_autoinc_lock(
/*====================*/
	dict_table_t*	table);	/*!< in/out: table */
/********************************************************************//**
Unconditionally set the autoinc counter. */
UNIV_INTERN
void
dict_table_autoinc_initialize(
/*==========================*/
	dict_table_t*	table,	/*!< in/out: table */
	ib_uint64_t	value);	/*!< in: next value to assign to a row */
/********************************************************************//**
Reads the next autoinc value (== autoinc counter value), 0 if not yet
initialized.
@return	value for a new row, or 0 */
UNIV_INTERN
ib_uint64_t
dict_table_autoinc_read(
/*====================*/
	const dict_table_t*	table);	/*!< in: table */
/********************************************************************//**
Updates the autoinc counter if the value supplied is greater than the
current value. */
UNIV_INTERN
void
dict_table_autoinc_update_if_greater(
/*=================================*/

	dict_table_t*	table,	/*!< in/out: table */
	ib_uint64_t	value);	/*!< in: value which was assigned to a row */
/********************************************************************//**
Release the autoinc lock. */
UNIV_INTERN
void
dict_table_autoinc_unlock(
/*======================*/
	dict_table_t*	table);	/*!< in/out: table */
#endif /* !UNIV_HOTBACKUP */
/**********************************************************************//**
Adds system columns to a table object. */
UNIV_INTERN
void
dict_table_add_system_columns(
/*==========================*/
	dict_table_t*	table,	/*!< in/out: table */
	mem_heap_t*	heap);	/*!< in: temporary heap */
#ifndef UNIV_HOTBACKUP
/**********************************************************************//**
Adds a table object to the dictionary cache. */
UNIV_INTERN
void
dict_table_add_to_cache(
/*====================*/
	dict_table_t*	table,		/*!< in: table */
	ibool		can_be_evicted,	/*!< in: TRUE if can be evicted*/
	mem_heap_t*	heap);		/*!< in: temporary heap */
/**********************************************************************//**
Removes a table object from the dictionary cache. */
UNIV_INTERN
void
dict_table_remove_from_cache(
/*=========================*/
	dict_table_t*	table);	/*!< in, own: table */
/**********************************************************************//**
Renames a table object.
@return	TRUE if success */
UNIV_INTERN
ibool
dict_table_rename_in_cache(
/*=======================*/
	dict_table_t*	table,		/*!< in/out: table */
	const char*	new_name,	/*!< in: new name */
	ibool		rename_also_foreigns);/*!< in: in ALTER TABLE we want
					to preserve the original table name
					in constraints which reference it */
/**********************************************************************//**
Removes an index from the dictionary cache. */
UNIV_INTERN
void
dict_index_remove_from_cache(
/*=========================*/
	dict_table_t*	table,	/*!< in/out: table */
	dict_index_t*	index);	/*!< in, own: index */
/**********************************************************************//**
Change the id of a table object in the dictionary cache. This is used in
DISCARD TABLESPACE. */
UNIV_INTERN
void
dict_table_change_id_in_cache(
/*==========================*/
	dict_table_t*	table,	/*!< in/out: table object already in cache */
	table_id_t	new_id);/*!< in: new id to set */
/**********************************************************************//**
Adds a foreign key constraint object to the dictionary cache. May free
the object if there already is an object with the same identifier in.
At least one of foreign table or referenced table must already be in
the dictionary cache!
@return	DB_SUCCESS or error code */
UNIV_INTERN
ulint
dict_foreign_add_to_cache(
/*======================*/
	dict_foreign_t*	foreign,	/*!< in, own: foreign key constraint */
	ibool		check_charsets);/*!< in: TRUE=check charset
					compatibility */
/*********************************************************************//**
Check if the index is referenced by a foreign key, if TRUE return the
matching instance NULL otherwise.
@return pointer to foreign key struct if index is defined for foreign
key, otherwise NULL */
UNIV_INTERN
dict_foreign_t*
dict_table_get_referenced_constraint(
/*=================================*/
	dict_table_t*	table,	/*!< in: InnoDB table */
	dict_index_t*	index);	/*!< in: InnoDB index */
/*********************************************************************//**
Checks if a table is referenced by foreign keys.
@return	TRUE if table is referenced by a foreign key */
UNIV_INTERN
ibool
dict_table_is_referenced_by_foreign_key(
/*====================================*/
	const dict_table_t*	table);	/*!< in: InnoDB table */
/**********************************************************************//**
Replace the index in the foreign key list that matches this index's
definition with an equivalent index. */
UNIV_INTERN
void
dict_table_replace_index_in_foreign_list(
/*=====================================*/
	dict_table_t*	table,  /*!< in/out: table */
	dict_index_t*	index);	/*!< in: index to be replaced */
/*********************************************************************//**
Checks if a index is defined for a foreign key constraint. Index is a part
of a foreign key constraint if the index is referenced by foreign key
or index is a foreign key index
@return pointer to foreign key struct if index is defined for foreign
key, otherwise NULL */
UNIV_INTERN
dict_foreign_t*
dict_table_get_foreign_constraint(
/*==============================*/
	dict_table_t*	table,	/*!< in: InnoDB table */
	dict_index_t*	index);	/*!< in: InnoDB index */
/*********************************************************************//**
Scans a table create SQL string and adds to the data dictionary
the foreign key constraints declared in the string. This function
should be called after the indexes for a table have been created.
Each foreign key constraint must be accompanied with indexes in
bot participating tables. The indexes are allowed to contain more
fields than mentioned in the constraint.
@return	error code or DB_SUCCESS */
UNIV_INTERN
ulint
dict_create_foreign_constraints(
/*============================*/
	trx_t*		trx,		/*!< in: transaction */
	const char*	sql_string,	/*!< in: table create statement where
					foreign keys are declared like:
					FOREIGN KEY (a, b) REFERENCES
					table2(c, d), table2 can be written
					also with the database
					name before it: test.table2; the
					default database id the database of
					parameter name */
	size_t		sql_length,	/*!< in: length of sql_string */
	const char*	name,		/*!< in: table full name in the
					normalized form
					database_name/table_name */
	ibool		reject_fks);	/*!< in: if TRUE, fail with error
					code DB_CANNOT_ADD_CONSTRAINT if
					any foreign keys are found. */
/**********************************************************************//**
Parses the CONSTRAINT id's to be dropped in an ALTER TABLE statement.
@return DB_SUCCESS or DB_CANNOT_DROP_CONSTRAINT if syntax error or the
constraint id does not match */
UNIV_INTERN
ulint
dict_foreign_parse_drop_constraints(
/*================================*/
	mem_heap_t*	heap,			/*!< in: heap from which we can
						allocate memory */
	trx_t*		trx,			/*!< in: transaction */
	dict_table_t*	table,			/*!< in: table */
	ulint*		n,			/*!< out: number of constraints
						to drop */
	const char***	constraints_to_drop);	/*!< out: id's of the
						constraints to drop */
/**********************************************************************//**
Returns a table object and increments its open handle count.
NOTE! This is a high-level function to be used mainly from outside the
'dict' directory. Inside this directory dict_table_get_low
is usually the appropriate function.
@return	table, NULL if does not exist */
UNIV_INTERN
dict_table_t*
dict_table_open_on_name(
/*====================*/
	const char*	table_name,	/*!< in: table name */
	ibool		dict_locked);	/*!< in: TRUE=data dictionary locked */
/**********************************************************************//**
Returns a table object and increment its open handle count. Table
statistics will not be updated if they are not initialized.
Call this function when dropping a table.
@return	table, NULL if does not exist */
UNIV_INTERN
dict_table_t*
dict_table_open_on_name_no_stats(
/*=============================*/
	const char*	table_name,	/*!< in: table name */
	ibool		dict_locked);	/*!< in: TRUE=data dictionary locked */
/**********************************************************************//**
Find an index that is equivalent to the one passed in and is not marked
for deletion.
@return	index equivalent to foreign->foreign_index, or NULL */
UNIV_INTERN
dict_index_t*
dict_foreign_find_equiv_index(
/*==========================*/
	dict_foreign_t*	foreign);/*!< in: foreign key */
/**********************************************************************//**
Returns an index object by matching on the name and column names and
if more than one index matches return the index with the max id
@return	matching index, NULL if not found */
UNIV_INTERN
dict_index_t*
dict_table_get_index_by_max_id(
/*===========================*/
	dict_table_t*	table,	/*!< in: table */
	const char*	name,	/*!< in: the index name to find */
	const char**	columns,/*!< in: array of column names */
	ulint		n_cols);/*!< in: number of columns */
/**********************************************************************//**
Returns a column's name.
@return column name. NOTE: not guaranteed to stay valid if table is
modified in any way (columns added, etc.). */
UNIV_INTERN
const char*
dict_table_get_col_name(
/*====================*/
	const dict_table_t*	table,	/*!< in: table */
	ulint			col_nr);/*!< in: column number */

/**********************************************************************//**
Prints a table definition. */
UNIV_INTERN
void
dict_table_print(
/*=============*/
	dict_table_t*	table);	/*!< in: table */
/**********************************************************************//**
Prints a table data. */
UNIV_INTERN
void
dict_table_print_low(
/*=================*/
	dict_table_t*	table);	/*!< in: table */
/**********************************************************************//**
Prints a table data when we know the table name. */
UNIV_INTERN
void
dict_table_print_by_name(
/*=====================*/
	const char*	name);	/*!< in: table name */
/**********************************************************************//**
Outputs info on foreign keys of a table. */
UNIV_INTERN
void
dict_print_info_on_foreign_keys(
/*============================*/
	ibool		create_table_format, /*!< in: if TRUE then print in
				a format suitable to be inserted into
				a CREATE TABLE, otherwise in the format
				of SHOW TABLE STATUS */
	FILE*		file,	/*!< in: file where to print */
	trx_t*		trx,	/*!< in: transaction */
	dict_table_t*	table);	/*!< in: table */
/**********************************************************************//**
Outputs info on a foreign key of a table in a format suitable for
CREATE TABLE. */
UNIV_INTERN
void
dict_print_info_on_foreign_key_in_create_format(
/*============================================*/
	FILE*		file,		/*!< in: file where to print */
	trx_t*		trx,		/*!< in: transaction */
	dict_foreign_t*	foreign,	/*!< in: foreign key constraint */
	ibool		add_newline);	/*!< in: whether to add a newline */
/********************************************************************//**
Displays the names of the index and the table. */
UNIV_INTERN
void
dict_index_name_print(
/*==================*/
	FILE*			file,	/*!< in: output stream */
	trx_t*			trx,	/*!< in: transaction */
	const dict_index_t*	index);	/*!< in: index to print */
#ifdef UNIV_DEBUG
/********************************************************************//**
Gets the first index on the table (the clustered index).
@return	index, NULL if none exists */
UNIV_INLINE
dict_index_t*
dict_table_get_first_index(
/*=======================*/
	const dict_table_t*	table);	/*!< in: table */
/********************************************************************//**
Gets the next index on the table.
@return	index, NULL if none left */
UNIV_INLINE
dict_index_t*
dict_table_get_next_index(
/*======================*/
	const dict_index_t*	index);	/*!< in: index */
#else /* UNIV_DEBUG */
# define dict_table_get_first_index(table) UT_LIST_GET_FIRST((table)->indexes)
# define dict_table_get_next_index(index) UT_LIST_GET_NEXT(indexes, index)
#endif /* UNIV_DEBUG */
#endif /* !UNIV_HOTBACKUP */
/********************************************************************//**
Check whether the index is the clustered index.
@return	nonzero for clustered index, zero for other indexes */
UNIV_INLINE
ulint
dict_index_is_clust(
/*================*/
	const dict_index_t*	index)	/*!< in: index */
	__attribute__((pure));
/********************************************************************//**
Check whether the index is unique.
@return	nonzero for unique index, zero for other indexes */
UNIV_INLINE
ulint
dict_index_is_unique(
/*=================*/
	const dict_index_t*	index)	/*!< in: index */
	__attribute__((pure));
/********************************************************************//**
Check whether the index is the insert buffer tree.
@return	nonzero for insert buffer, zero for other indexes */
UNIV_INLINE
ulint
dict_index_is_ibuf(
/*===============*/
	const dict_index_t*	index)	/*!< in: index */
	__attribute__((pure));
/********************************************************************//**
Check whether the index is a secondary index or the insert buffer tree.
@return	nonzero for insert buffer, zero for other indexes */
UNIV_INLINE
ulint
dict_index_is_sec_or_ibuf(
/*======================*/
	const dict_index_t*	index)	/*!< in: index */
	__attribute__((pure));

/********************************************************************//**
Gets the number of user-defined columns in a table in the dictionary
cache.
@return	number of user-defined (e.g., not ROW_ID) columns of a table */
UNIV_INLINE
ulint
dict_table_get_n_user_cols(
/*=======================*/
	const dict_table_t*	table);	/*!< in: table */
/********************************************************************//**
Gets the number of system columns in a table in the dictionary cache.
@return	number of system (e.g., ROW_ID) columns of a table */
UNIV_INLINE
ulint
dict_table_get_n_sys_cols(
/*======================*/
	const dict_table_t*	table);	/*!< in: table */
/********************************************************************//**
Gets the number of all columns (also system) in a table in the dictionary
cache.
@return	number of columns of a table */
UNIV_INLINE
ulint
dict_table_get_n_cols(
/*==================*/
	const dict_table_t*	table);	/*!< in: table */
#ifdef UNIV_DEBUG
/********************************************************************//**
Gets the nth column of a table.
@return	pointer to column object */
UNIV_INLINE
dict_col_t*
dict_table_get_nth_col(
/*===================*/
	const dict_table_t*	table,	/*!< in: table */
	ulint			pos);	/*!< in: position of column */
/********************************************************************//**
Gets the given system column of a table.
@return	pointer to column object */
UNIV_INLINE
dict_col_t*
dict_table_get_sys_col(
/*===================*/
	const dict_table_t*	table,	/*!< in: table */
	ulint			sys);	/*!< in: DATA_ROW_ID, ... */
#else /* UNIV_DEBUG */
#define dict_table_get_nth_col(table, pos) \
((table)->cols + (pos))
#define dict_table_get_sys_col(table, sys) \
((table)->cols + (table)->n_cols + (sys) - DATA_N_SYS_COLS)
#endif /* UNIV_DEBUG */
/********************************************************************//**
Gets the given system column number of a table.
@return	column number */
UNIV_INLINE
ulint
dict_table_get_sys_col_no(
/*======================*/
	const dict_table_t*	table,	/*!< in: table */
	ulint			sys);	/*!< in: DATA_ROW_ID, ... */
#ifndef UNIV_HOTBACKUP
/********************************************************************//**
Returns the minimum data size of an index record.
@return	minimum data size in bytes */
UNIV_INLINE
ulint
dict_index_get_min_size(
/*====================*/
	const dict_index_t*	index);	/*!< in: index */
#endif /* !UNIV_HOTBACKUP */
/********************************************************************//**
Check whether the table uses the compact page format.
@return	TRUE if table uses the compact page format */
UNIV_INLINE
ibool
dict_table_is_comp(
/*===============*/
	const dict_table_t*	table);	/*!< in: table */
/********************************************************************//**
Determine the file format of a table.
@return	file format version */
UNIV_INLINE
ulint
dict_table_get_format(
/*==================*/
	const dict_table_t*	table);	/*!< in: table */
/********************************************************************//**
Set the file format of a table. */
UNIV_INLINE
void
dict_table_set_format(
/*==================*/
	dict_table_t*	table,	/*!< in/out: table */
	ulint		format);/*!< in: file format version */
/********************************************************************//**
Extract the compressed page size from table flags.
@return	compressed page size, or 0 if not compressed */
UNIV_INLINE
ulint
dict_table_flags_to_zip_size(
/*=========================*/
	ulint	flags)	/*!< in: flags */
	__attribute__((const));
/********************************************************************//**
Check whether the table uses the compressed compact page format.
@return	compressed page size, or 0 if not compressed */
UNIV_INLINE
ulint
dict_table_zip_size(
/*================*/
	const dict_table_t*	table);	/*!< in: table */
/*********************************************************************//**
Obtain exclusive locks on all index trees of the table. This is to prevent
accessing index trees while InnoDB is updating internal metadata for
operations such as truncate tables. */
UNIV_INLINE
void
dict_table_x_lock_indexes(
/*======================*/
	dict_table_t*	table);	/*!< in: table */
/*********************************************************************//**
Release the exclusive locks on all index tree. */
UNIV_INLINE
void
dict_table_x_unlock_indexes(
/*========================*/
	dict_table_t*	table);	/*!< in: table */
/********************************************************************//**
Checks if a column is in the ordering columns of the clustered index of a
table. Column prefixes are treated like whole columns.
@return	TRUE if the column, or its prefix, is in the clustered key */
UNIV_INTERN
ibool
dict_table_col_in_clustered_key(
/*============================*/
	const dict_table_t*	table,	/*!< in: table */
	ulint			n);	/*!< in: column number */
#ifndef UNIV_HOTBACKUP
/*******************************************************************//**
Copies types of columns contained in table to tuple and sets all
fields of the tuple to the SQL NULL value.  This function should
be called right after dtuple_create(). */
UNIV_INTERN
void
dict_table_copy_types(
/*==================*/
	dtuple_t*		tuple,	/*!< in/out: data tuple */
	const dict_table_t*	table);	/*!< in: table */
/**********************************************************************//**
Looks for an index with the given id. NOTE that we do not reserve
the dictionary mutex: this function is for emergency purposes like
printing info of a corrupt database page!
@return	index or NULL if not found from cache */
UNIV_INTERN
dict_index_t*
dict_index_find_on_id_low(
/*======================*/
	index_id_t	id);	/*!< in: index id */
/**********************************************************************//**
Make room in the table cache by evicting an unused table. The unused table
should not be part of FK relationship and currently not used in any user
transaction. There is no guarantee that it will remove a table.
@return number of tables evicted. */
UNIV_INTERN
ulint
dict_make_room_in_cache(
/*====================*/
	ulint		max_tables,	/*!< in: max tables allowed in cache */
	ulint		pct_check);	/*!< in: max percent to check */
/**********************************************************************//**
Adds an index to the dictionary cache.
@return	DB_SUCCESS, DB_TOO_BIG_RECORD, or DB_CORRUPTION */
UNIV_INTERN
ulint
dict_index_add_to_cache(
/*====================*/
	dict_table_t*	table,	/*!< in: table on which the index is */
	dict_index_t*	index,	/*!< in, own: index; NOTE! The index memory
				object is freed in this function! */
	ulint		page_no,/*!< in: root page number of the index */
	ibool		strict);/*!< in: TRUE=refuse to create the index
				if records could be too big to fit in
				an B-tree page */
/**********************************************************************//**
Removes an index from the dictionary cache. */
UNIV_INTERN
void
dict_index_remove_from_cache(
/*=========================*/
	dict_table_t*	table,	/*!< in/out: table */
	dict_index_t*	index);	/*!< in, own: index */
#endif /* !UNIV_HOTBACKUP */
/********************************************************************//**
Gets the number of fields in the internal representation of an index,
including fields added by the dictionary system.
@return	number of fields */
UNIV_INLINE
ulint
dict_index_get_n_fields(
/*====================*/
	const dict_index_t*	index);	/*!< in: an internal
					representation of index (in
					the dictionary cache) */
/********************************************************************//**
Gets the number of fields in the internal representation of an index
that uniquely determine the position of an index entry in the index, if
we do not take multiversioning into account: in the B-tree use the value
returned by dict_index_get_n_unique_in_tree.
@return	number of fields */
UNIV_INLINE
ulint
dict_index_get_n_unique(
/*====================*/
	const dict_index_t*	index);	/*!< in: an internal representation
					of index (in the dictionary cache) */
/********************************************************************//**
Gets the number of fields in the internal representation of an index
which uniquely determine the position of an index entry in the index, if
we also take multiversioning into account.
@return	number of fields */
UNIV_INLINE
ulint
dict_index_get_n_unique_in_tree(
/*============================*/
	const dict_index_t*	index);	/*!< in: an internal representation
					of index (in the dictionary cache) */
/********************************************************************//**
Gets the number of user-defined ordering fields in the index. In the internal
representation we add the row id to the ordering fields to make all indexes
unique, but this function returns the number of fields the user defined
in the index as ordering fields.
@return	number of fields */
UNIV_INLINE
ulint
dict_index_get_n_ordering_defined_by_user(
/*======================================*/
	const dict_index_t*	index);	/*!< in: an internal representation
					of index (in the dictionary cache) */
#ifdef UNIV_DEBUG
/********************************************************************//**
Gets the nth field of an index.
@return	pointer to field object */
UNIV_INLINE
dict_field_t*
dict_index_get_nth_field(
/*=====================*/
	const dict_index_t*	index,	/*!< in: index */
	ulint			pos);	/*!< in: position of field */
#else /* UNIV_DEBUG */
# define dict_index_get_nth_field(index, pos) ((index)->fields + (pos))
#endif /* UNIV_DEBUG */
/********************************************************************//**
Gets pointer to the nth column in an index.
@return	column */
UNIV_INLINE
const dict_col_t*
dict_index_get_nth_col(
/*===================*/
	const dict_index_t*	index,	/*!< in: index */
	ulint			pos);	/*!< in: position of the field */
/********************************************************************//**
Gets the column number of the nth field in an index.
@return	column number */
UNIV_INLINE
ulint
dict_index_get_nth_col_no(
/*======================*/
	const dict_index_t*	index,	/*!< in: index */
	ulint			pos);	/*!< in: position of the field */
/********************************************************************//**
Looks for column n in an index.
@return position in internal representation of the index;
ULINT_UNDEFINED if not contained */
UNIV_INLINE
ulint
dict_index_get_nth_col_pos(
/*=======================*/
	const dict_index_t*	index,	/*!< in: index */
	ulint			n);	/*!< in: column number */
/********************************************************************//**
Looks for column n in an index.
@return position in internal representation of the index;
ULINT_UNDEFINED if not contained */
UNIV_INTERN
ulint
dict_index_get_nth_col_or_prefix_pos(
/*=================================*/
	const dict_index_t*	index,		/*!< in: index */
	ulint			n,		/*!< in: column number */
	ibool			inc_prefix);	/*!< in: TRUE=consider
						column prefixes too */
/********************************************************************//**
Returns TRUE if the index contains a column or a prefix of that column.
@return	TRUE if contains the column or its prefix */
UNIV_INTERN
ibool
dict_index_contains_col_or_prefix(
/*==============================*/
	const dict_index_t*	index,	/*!< in: index */
	ulint			n);	/*!< in: column number */
/********************************************************************//**
Looks for a matching field in an index. The column has to be the same. The
column in index must be complete, or must contain a prefix longer than the
column in index2. That is, we must be able to construct the prefix in index2
from the prefix in index.
@return position in internal representation of the index;
ULINT_UNDEFINED if not contained */
UNIV_INTERN
ulint
dict_index_get_nth_field_pos(
/*=========================*/
	const dict_index_t*	index,	/*!< in: index from which to search */
	const dict_index_t*	index2,	/*!< in: index */
	ulint			n);	/*!< in: field number in index2 */
/********************************************************************//**
Looks for column n position in the clustered index.
@return	position in internal representation of the clustered index */
UNIV_INTERN
ulint
dict_table_get_nth_col_pos(
/*=======================*/
	const dict_table_t*	table,	/*!< in: table */
	ulint			n);	/*!< in: column number */
/********************************************************************//**
Returns the position of a system column in an index.
@return	position, ULINT_UNDEFINED if not contained */
UNIV_INLINE
ulint
dict_index_get_sys_col_pos(
/*=======================*/
	const dict_index_t*	index,	/*!< in: index */
	ulint			type);	/*!< in: DATA_ROW_ID, ... */
/*******************************************************************//**
Adds a column to index. */
UNIV_INTERN
void
dict_index_add_col(
/*===============*/
	dict_index_t*		index,		/*!< in/out: index */
	const dict_table_t*	table,		/*!< in: table */
	dict_col_t*		col,		/*!< in: column */
	ulint			prefix_len);	/*!< in: column prefix length */
#ifndef UNIV_HOTBACKUP
/*******************************************************************//**
Copies types of fields contained in index to tuple. */
UNIV_INTERN
void
dict_index_copy_types(
/*==================*/
	dtuple_t*		tuple,		/*!< in/out: data tuple */
	const dict_index_t*	index,		/*!< in: index */
	ulint			n_fields);	/*!< in: number of
						field types to copy */
#endif /* !UNIV_HOTBACKUP */
/*********************************************************************//**
Gets the field column.
@return	field->col, pointer to the table column */
UNIV_INLINE
const dict_col_t*
dict_field_get_col(
/*===============*/
	const dict_field_t*	field);	/*!< in: index field */
#ifndef UNIV_HOTBACKUP
/**********************************************************************//**
Returns an index object if it is found in the dictionary cache.
Assumes that dict_sys->mutex is already being held.
@return	index, NULL if not found */
UNIV_INTERN
dict_index_t*
dict_index_get_if_in_cache_low(
/*===========================*/
	index_id_t	index_id);	/*!< in: index id */
#if defined UNIV_DEBUG || defined UNIV_BUF_DEBUG
/**********************************************************************//**
Returns an index object if it is found in the dictionary cache.
@return	index, NULL if not found */
UNIV_INTERN
dict_index_t*
dict_index_get_if_in_cache(
/*=======================*/
	index_id_t	index_id);	/*!< in: index id */
#endif /* UNIV_DEBUG || UNIV_BUF_DEBUG */
#ifdef UNIV_DEBUG
/**********************************************************************//**
Checks that a tuple has n_fields_cmp value in a sensible range, so that
no comparison can occur with the page number field in a node pointer.
@return	TRUE if ok */
UNIV_INTERN
ibool
dict_index_check_search_tuple(
/*==========================*/
	const dict_index_t*	index,	/*!< in: index tree */
	const dtuple_t*		tuple);	/*!< in: tuple used in a search */
/**********************************************************************//**
Check for duplicate index entries in a table [using the index name] */
UNIV_INTERN
void
dict_table_check_for_dup_indexes(
/*=============================*/
	const dict_table_t*	table,	/*!< in: Check for dup indexes
					in this table */
	ibool			tmp_ok);/*!< in: TRUE=allow temporary
					index names */
#endif /* UNIV_DEBUG */
/**********************************************************************//**
Builds a node pointer out of a physical record and a page number.
@return	own: node pointer */
UNIV_INTERN
dtuple_t*
dict_index_build_node_ptr(
/*======================*/
	const dict_index_t*	index,	/*!< in: index */
	const rec_t*		rec,	/*!< in: record for which to build node
					pointer */
	ulint			page_no,/*!< in: page number to put in node
					pointer */
	mem_heap_t*		heap,	/*!< in: memory heap where pointer
					created */
	ulint			level);	/*!< in: level of rec in tree:
					0 means leaf level */
/**********************************************************************//**
Copies an initial segment of a physical record, long enough to specify an
index entry uniquely.
@return	pointer to the prefix record */
UNIV_INTERN
rec_t*
dict_index_copy_rec_order_prefix(
/*=============================*/
	const dict_index_t*	index,	/*!< in: index */
	const rec_t*		rec,	/*!< in: record for which to
					copy prefix */
	ulint*			n_fields,/*!< out: number of fields copied */
	byte**			buf,	/*!< in/out: memory buffer for the
					copied prefix, or NULL */
	ulint*			buf_size);/*!< in/out: buffer size */
/**********************************************************************//**
Builds a typed data tuple out of a physical record.
@return	own: data tuple */
UNIV_INTERN
dtuple_t*
dict_index_build_data_tuple(
/*========================*/
	dict_index_t*	index,	/*!< in: index */
	rec_t*		rec,	/*!< in: record for which to build data tuple */
	ulint		n_fields,/*!< in: number of data fields */
	mem_heap_t*	heap);	/*!< in: memory heap where tuple created */
/*********************************************************************//**
Gets the space id of the root of the index tree.
@return	space id */
UNIV_INLINE
ulint
dict_index_get_space(
/*=================*/
	const dict_index_t*	index);	/*!< in: index */
/*********************************************************************//**
Sets the space id of the root of the index tree. */
UNIV_INLINE
void
dict_index_set_space(
/*=================*/
	dict_index_t*	index,	/*!< in/out: index */
	ulint		space);	/*!< in: space id */
/*********************************************************************//**
Gets the page number of the root of the index tree.
@return	page number */
UNIV_INLINE
ulint
dict_index_get_page(
/*================*/
	const dict_index_t*	tree);	/*!< in: index */
/*********************************************************************//**
Sets the page number of the root of index tree. */
UNIV_INLINE
void
dict_index_set_page(
/*================*/
	dict_index_t*	index,	/*!< in/out: index */
	ulint		page);	/*!< in: page number */
/*********************************************************************//**
Gets the read-write lock of the index tree.
@return	read-write lock */
UNIV_INLINE
rw_lock_t*
dict_index_get_lock(
/*================*/
	dict_index_t*	index);	/*!< in: index */
/********************************************************************//**
Returns free space reserved for future updates of records. This is
relevant only in the case of many consecutive inserts, as updates
which make the records bigger might fragment the index.
@return	number of free bytes on page, reserved for updates */
UNIV_INLINE
ulint
dict_index_get_space_reserve(void);
/*==============================*/
/*********************************************************************//**
Calculates the minimum record length in an index. */
UNIV_INTERN
ulint
dict_index_calc_min_rec_len(
/*========================*/
	const dict_index_t*	index);	/*!< in: index */
<<<<<<< HEAD
=======
/*********************************************************************//**
Calculates new estimates for table and index statistics. The statistics
are used in query optimization. */
UNIV_INTERN
void
dict_update_statistics_low(
/*=======================*/
	dict_table_t*	table,		/*!< in/out: table */
	ibool		only_calc_if_missing_stats,/*!< in: only
					update/recalc the stats if they have
					not been initialized yet, otherwise
					do nothing */
	ibool		has_dict_mutex);/*!< in: TRUE if the caller has the
					dictionary mutex */
/*********************************************************************//**
Calculates new estimates for table and index statistics. The statistics
are used in query optimization. */
UNIV_INTERN
void
dict_update_statistics(
/*===================*/
	dict_table_t*	table,	/*!< in/out: table */
	ibool		only_calc_if_missing_stats);/*!< in: only
					update/recalc the stats if they have
					not been initialized yet, otherwise
					do nothing */
>>>>>>> 3e0df5ec
/********************************************************************//**
Reserves the dictionary system mutex for MySQL. */
UNIV_INTERN
void
dict_mutex_enter_for_mysql(void);
/*============================*/
/********************************************************************//**
Releases the dictionary system mutex for MySQL. */
UNIV_INTERN
void
dict_mutex_exit_for_mysql(void);
/*===========================*/
/**********************************************************************//**
Lock the appropriate latch to protect a given table's statistics.
table->id is used to pick the corresponding latch from a global array of
latches. */
UNIV_INTERN
void
dict_table_stats_lock(
/*==================*/
	const dict_table_t*	table,		/*!< in: table */
	ulint			latch_mode);	/*!< in: RW_S_LATCH or
						RW_X_LATCH */
/**********************************************************************//**
Unlock the latch that has been locked by dict_table_stats_lock() */
UNIV_INTERN
void
dict_table_stats_unlock(
/*====================*/
	const dict_table_t*	table,		/*!< in: table */
	ulint			latch_mode);	/*!< in: RW_S_LATCH or
						RW_X_LATCH */
/********************************************************************//**
Checks if the database name in two table names is the same.
@return	TRUE if same db name */
UNIV_INTERN
ibool
dict_tables_have_same_db(
/*=====================*/
	const char*	name1,	/*!< in: table name in the form
				dbname '/' tablename */
	const char*	name2);	/*!< in: table name in the form
				dbname '/' tablename */
/*********************************************************************//**
Removes an index from the cache */
UNIV_INTERN
void
dict_index_remove_from_cache(
/*=========================*/
	dict_table_t*	table,	/*!< in/out: table */
	dict_index_t*	index);	/*!< in, own: index */
/**********************************************************************//**
Get index by name
@return	index, NULL if does not exist */
UNIV_INTERN
dict_index_t*
dict_table_get_index_on_name(
/*=========================*/
	dict_table_t*	table,	/*!< in: table */
	const char*	name);	/*!< in: name of the index to find */
/**********************************************************************//**
In case there is more than one index with the same name return the index
with the min(id).
@return	index, NULL if does not exist */
UNIV_INTERN
dict_index_t*
dict_table_get_index_on_name_and_min_id(
/*====================================*/
	dict_table_t*	table,	/*!< in: table */
	const char*	name);	/*!< in: name of the index to find */
/**********************************************************************//**
Move a table to the non LRU end of the LRU list. */
UNIV_INTERN
void
dict_table_move_from_lru_to_non_lru(
/*================================*/
	dict_table_t*	table);	/*!< in: table to move from LRU to non-LRU */
/**********************************************************************//**
Move a table to the LRU list from the non-LRU list. */
UNIV_INTERN
void
dict_table_move_from_non_lru_to_lru(
/*================================*/
	dict_table_t*	table);	/*!< in: table to move from non-LRU to LRU */
/**********************************************************************//**
Move to the most recently used segment of the LRU list. */
UNIV_INTERN
void
dict_move_to_mru(
/*=============*/
	dict_table_t*	table);	/*!< in: table to move to MRU */
/* Buffers for storing detailed information about the latest foreign key
and unique key errors */
extern FILE*	dict_foreign_err_file;
extern mutex_t	dict_foreign_err_mutex; /* mutex protecting the buffers */

/** the dictionary system */
extern dict_sys_t*	dict_sys;
/** the data dictionary rw-latch protecting dict_sys */
extern rw_lock_t	dict_operation_lock;

/* Dictionary system struct */
struct dict_sys_struct{
	mutex_t		mutex;		/*!< mutex protecting the data
					dictionary; protects also the
					disk-based dictionary system tables;
					this mutex serializes CREATE TABLE
					and DROP TABLE, as well as reading
					the dictionary data for a table from
					system tables */
	row_id_t	row_id;		/*!< the next row id to assign;
					NOTE that at a checkpoint this
					must be written to the dict system
					header and flushed to a file; in
					recovery this must be derived from
					the log records */
	hash_table_t*	table_hash;	/*!< hash table of the tables, based
					on name */
	hash_table_t*	table_id_hash;	/*!< hash table of the tables, based
					on id */
	ulint		size;		/*!< varying space in bytes occupied
					by the data dictionary table and
					index objects */
	dict_table_t*	sys_tables;	/*!< SYS_TABLES table */
	dict_table_t*	sys_columns;	/*!< SYS_COLUMNS table */
	dict_table_t*	sys_indexes;	/*!< SYS_INDEXES table */
	dict_table_t*	sys_fields;	/*!< SYS_FIELDS table */

	/*=============================*/
	UT_LIST_BASE_NODE_T(dict_table_t)
			table_LRU;	/*!< List of tables that can be evicted
					from the cache */
	UT_LIST_BASE_NODE_T(dict_table_t)
			table_non_LRU;	/*!< List of tables that can't be
					evicted from the cache */
};
#endif /* !UNIV_HOTBACKUP */

/** dummy index for ROW_FORMAT=REDUNDANT supremum and infimum records */
extern dict_index_t*	dict_ind_redundant;
/** dummy index for ROW_FORMAT=COMPACT supremum and infimum records */
extern dict_index_t*	dict_ind_compact;

/**********************************************************************//**
Inits dict_ind_redundant and dict_ind_compact. */
UNIV_INTERN
void
dict_ind_init(void);
/*===============*/

/* Auxiliary structs for checking a table definition @{ */

/* This struct is used to specify the name and type that a column must
have when checking a table's schema. */
struct dict_col_meta_struct {
	const char*	name;		/* column name */
	ulint		mtype;		/* required column main type */
	ulint		prtype_mask;	/* required column precise type mask;
					if this is non-zero then all the
					bits it has set must also be set
					in the column's prtype */
	ulint		len;		/* required column length */
};
typedef struct dict_col_meta_struct dict_col_meta_t;

/* This struct is used for checking whether a given table exists and
whether it has a predefined schema (number of columns and columns names
and types) */
struct dict_table_schema_struct {
	const char*		table_name;	/* the name of the table whose
						structure we are checking */
	ulint			n_cols;		/* the number of columns the
						table must have */
	dict_col_meta_t*	columns;	/* metadata for the columns;
						this array has n_cols
						elements */
};
typedef struct dict_table_schema_struct dict_table_schema_t;
/* @} */

/*********************************************************************//**
Checks whether a table exists and whether it has the given structure.
The table must have the same number of columns with the same names and
types. The order of the columns does not matter.
The caller must own the dictionary mutex.
dict_table_schema_check() @{
@return DB_SUCCESS if the table exists and contains the necessary columns */
UNIV_INTERN
enum db_err
dict_table_schema_check(
/*====================*/
	dict_table_schema_t*	req_schema,	/*!< in/out: required table
						schema */
	char*			errstr,		/*!< out: human readable error
						message if != DB_SUCCESS and
						!= DB_TABLE_NOT_FOUND is
						returned */
	size_t			errstr_sz);	/*!< in: errstr size */
/* @} */

/**********************************************************************//**
Closes the data dictionary module. */
UNIV_INTERN
void
dict_close(void);
/*============*/

#ifndef UNIV_NONINL
#include "dict0dict.ic"
#endif

#endif<|MERGE_RESOLUTION|>--- conflicted
+++ resolved
@@ -1074,35 +1074,6 @@
 dict_index_calc_min_rec_len(
 /*========================*/
 	const dict_index_t*	index);	/*!< in: index */
-<<<<<<< HEAD
-=======
-/*********************************************************************//**
-Calculates new estimates for table and index statistics. The statistics
-are used in query optimization. */
-UNIV_INTERN
-void
-dict_update_statistics_low(
-/*=======================*/
-	dict_table_t*	table,		/*!< in/out: table */
-	ibool		only_calc_if_missing_stats,/*!< in: only
-					update/recalc the stats if they have
-					not been initialized yet, otherwise
-					do nothing */
-	ibool		has_dict_mutex);/*!< in: TRUE if the caller has the
-					dictionary mutex */
-/*********************************************************************//**
-Calculates new estimates for table and index statistics. The statistics
-are used in query optimization. */
-UNIV_INTERN
-void
-dict_update_statistics(
-/*===================*/
-	dict_table_t*	table,	/*!< in/out: table */
-	ibool		only_calc_if_missing_stats);/*!< in: only
-					update/recalc the stats if they have
-					not been initialized yet, otherwise
-					do nothing */
->>>>>>> 3e0df5ec
 /********************************************************************//**
 Reserves the dictionary system mutex for MySQL. */
 UNIV_INTERN
