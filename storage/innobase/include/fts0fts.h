/*****************************************************************************

Copyright (c) 2011, 2017, Oracle and/or its affiliates. All Rights Reserved.

This program is free software; you can redistribute it and/or modify it under
the terms of the GNU General Public License as published by the Free Software
Foundation; version 2 of the License.

This program is distributed in the hope that it will be useful, but WITHOUT
ANY WARRANTY; without even the implied warranty of MERCHANTABILITY or FITNESS
FOR A PARTICULAR PURPOSE. See the GNU General Public License for more details.

You should have received a copy of the GNU General Public License along with
this program; if not, write to the Free Software Foundation, Inc.,
51 Franklin Street, Suite 500, Boston, MA 02110-1335 USA

*****************************************************************************/

/******************************************************************//**
@file include/fts0fts.h
Full text search header file

Created 2011/09/02 Sunny Bains
***********************************************************************/

#ifndef fts0fts_h
#define fts0fts_h

#include "ha_prototypes.h"

#include "data0type.h"
#include "data0types.h"
#include "dict0types.h"
#include "hash0hash.h"
#include "mem0mem.h"
#include "rem0types.h"
#include "row0types.h"
#include "trx0types.h"
#include "ut0vec.h"
#include "ut0rbt.h"
#include "ut0wqueue.h"
#include "que0types.h"
#include "ft_global.h"
#include "mysql/plugin_ftparser.h"

/** "NULL" value of a document id. */
#define FTS_NULL_DOC_ID			0

/** FTS hidden column that is used to map to and from the row */
#define FTS_DOC_ID_COL_NAME		"FTS_DOC_ID"

/** The name of the index created by FTS */
#define FTS_DOC_ID_INDEX_NAME		"FTS_DOC_ID_INDEX"

#define FTS_DOC_ID_INDEX_NAME_LEN	16

/** Doc ID is a 8 byte value */
#define FTS_DOC_ID_LEN			8

/** The number of fields to sort when we build FT index with
FIC. Three fields are sort: (word, doc_id, position) */
#define FTS_NUM_FIELDS_SORT		3

/** Maximum number of rows in a table, smaller than which, we will
optimize using a 4 byte Doc ID for FIC merge sort to reduce sort size */
#define MAX_DOC_ID_OPT_VAL		1073741824

/** Document id type. */
typedef ib_uint64_t doc_id_t;

/** doc_id_t printf format */
#define FTS_DOC_ID_FORMAT	IB_ID_FMT

/** Convert document id to the InnoDB (BIG ENDIAN) storage format. */
#define fts_write_doc_id(d, s)	mach_write_to_8(d, s)

/** Read a document id to internal format. */
#define fts_read_doc_id(s)	mach_read_from_8(s)

/** Bind the doc id to a variable */
#define fts_bind_doc_id(i, n, v) pars_info_bind_int8_literal(i, n, v)

/** Defines for FTS query mode, they have the same values as
those defined in mysql file ft_global.h */
#define FTS_NL		0
#define FTS_BOOL	1
#define FTS_SORTED	2
#define FTS_EXPAND	4
#define FTS_NO_RANKING	8
#define FTS_PROXIMITY	16
#define FTS_PHRASE	32
#define FTS_OPT_RANKING	64

#define FTS_INDEX_TABLE_IND_NAME	"FTS_INDEX_TABLE_IND"
#define FTS_COMMON_TABLE_IND_NAME	"FTS_COMMON_TABLE_IND"

/** The number of FTS index partitions for a fulltext idnex */
#define FTS_NUM_AUX_INDEX		6

/** The number of FTS AUX common table for a fulltext idnex */
#define FTS_NUM_AUX_COMMON		5

/** Threshold where our optimize thread automatically kicks in */
#define FTS_OPTIMIZE_THRESHOLD		10000000

/** Threshold to avoid exhausting of doc ids. Consecutive doc id difference
should not exceed FTS_DOC_ID_MAX_STEP */
#define FTS_DOC_ID_MAX_STEP		65535

/** Maximum possible Fulltext word length */
#define FTS_MAX_WORD_LEN		HA_FT_MAXBYTELEN

/** Maximum possible Fulltext word length (in characters) */
#define FTS_MAX_WORD_LEN_IN_CHAR	HA_FT_MAXCHARLEN

/** Number of columns in FTS AUX Tables */
#define FTS_DELETED_TABLE_NUM_COLS	1
#define FTS_CONFIG_TABLE_NUM_COLS	2
#define FTS_AUX_INDEX_TABLE_NUM_COLS	5

/** DELETED_TABLE(doc_id BIGINT UNSIGNED) */
#define FTS_DELETED_TABLE_COL_LEN	8
/** CONFIG_TABLE(key CHAR(50), value CHAR(200)) */
#define FTS_CONFIG_TABLE_KEY_COL_LEN	50
#define FTS_CONFIG_TABLE_VALUE_COL_LEN	200

#define FTS_INDEX_WORD_LEN		FTS_MAX_WORD_LEN
#define FTS_INDEX_FIRST_DOC_ID_LEN	8
#define FTS_INDEX_LAST_DOC_ID_LEN	8
#define FTS_INDEX_DOC_COUNT_LEN		4
/* BLOB COLUMN, 0 means VARIABLE SIZE */
#define FTS_INDEX_ILIST_LEN		0

extern const char* FTS_PREFIX;
extern const char* FTS_SUFFIX_BEING_DELETED;
extern const char* FTS_SUFFIX_BEING_DELETED_CACHE;
extern const char* FTS_SUFFIX_CONFIG;
extern const char* FTS_SUFFIX_DELETED;
extern const char* FTS_SUFFIX_DELETED_CACHE;

extern const char* FTS_PREFIX_5_7;
extern const char* FTS_SUFFIX_CONFIG_5_7;

/** Variable specifying the FTS parallel sort degree */
extern ulong		fts_sort_pll_degree;

/** Variable specifying the number of word to optimize for each optimize table
call */
extern ulong		fts_num_word_optimize;

/** Variable specifying whether we do additional FTS diagnostic printout
in the log */
extern bool		fts_enable_diag_print;

/** FTS rank type, which will be between 0 .. 1 inclusive */
typedef float		fts_rank_t;

/** Structure to manage FTS AUX table name and MDL during its drop */
typedef	struct {
	/** AUX table name */
	std::vector<char*>		aux_name;
} aux_name_vec_t;

/** Type of a row during a transaction. FTS_NOTHING means the row can be
forgotten from the FTS system's POV, FTS_INVALID is an internal value used
to mark invalid states.

NOTE: Do not change the order or value of these, fts_trx_row_get_new_state
depends on them being exactly as they are. */
enum fts_row_state {
	FTS_INSERT = 0,
	FTS_MODIFY,
	FTS_DELETE,
	FTS_NOTHING,
	FTS_INVALID
};

/** The FTS table types. */
enum fts_table_type_t {
	FTS_INDEX_TABLE,		/*!< FTS auxiliary table that is
					specific to a particular FTS index
					on a table */

	FTS_COMMON_TABLE,		/*!< FTS auxiliary table that is common
					for all FTS index on a table */

	FTS_OBSELETED_TABLE		/*!< FTS obseleted tables like DOC_ID,
					ADDED, STOPWORDS */
};

struct fts_doc_t;
struct fts_cache_t;
struct fts_token_t;
struct fts_doc_ids_t;
struct fts_index_cache_t;


/** Initialize the "fts_table" for internal query into FTS auxiliary
tables */
#define FTS_INIT_FTS_TABLE(fts_table, m_suffix, m_type, m_table)\
do {								\
	(fts_table)->suffix = m_suffix;				\
        (fts_table)->type = m_type;				\
        (fts_table)->table_id = m_table->id;			\
        (fts_table)->parent = m_table->name.m_name;		\
        (fts_table)->table = m_table;				\
} while (0);

#define FTS_INIT_INDEX_TABLE(fts_table, m_suffix, m_type, m_index)\
do {								\
	(fts_table)->suffix = m_suffix;				\
        (fts_table)->type = m_type;				\
        (fts_table)->table_id = m_index->table->id;		\
        (fts_table)->parent = m_index->table->name.m_name;	\
        (fts_table)->table = m_index->table;			\
        (fts_table)->index_id = m_index->id;			\
} while (0);

/** Information about changes in a single transaction affecting
the FTS system. */
struct fts_trx_t {
	trx_t*		trx;		/*!< InnoDB transaction */

	ib_vector_t*	savepoints;	/*!< Active savepoints, must have at
					least one element, the implied
					savepoint */
	ib_vector_t*	last_stmt;	/*!< last_stmt */

	mem_heap_t*	heap;		/*!< heap */
};

/** Information required for transaction savepoint handling. */
struct fts_savepoint_t {
	char*		name;		/*!< First entry is always NULL, the
					default instance. Otherwise the name
					of the savepoint */

	ib_rbt_t*	tables;		/*!< Modified FTS tables */
};

/** Information about changed rows in a transaction for a single table. */
struct fts_trx_table_t {
	dict_table_t*	table;		/*!< table */

	fts_trx_t*	fts_trx;	/*!< link to parent */

	ib_rbt_t*	rows;		/*!< rows changed; indexed by doc-id,
					cells are fts_trx_row_t* */

	fts_doc_ids_t*	added_doc_ids;	/*!< list of added doc ids (NULL until
					the first addition) */

					/*!< for adding doc ids */
	que_t*		docs_added_graph;
};

/** Information about one changed row in a transaction. */
struct fts_trx_row_t {
	doc_id_t	doc_id;		/*!< Id of the ins/upd/del document */

	fts_row_state	state;		/*!< state of the row */

	ib_vector_t*	fts_indexes;	/*!< The indexes that are affected */
};

/** List of document ids that were added during a transaction. This
list is passed on to a background 'Add' thread and OPTIMIZE, so it
needs its own memory heap. */
struct fts_doc_ids_t {
	ib_vector_t*	doc_ids;	/*!< document ids (each element is
					of type doc_id_t). */

	ib_alloc_t*	self_heap;	/*!< Allocator used to create an
					instance of this type and the
					doc_ids vector */
};

// FIXME: Get rid of this if possible.
/** Since MySQL's character set support for Unicode is woefully inadequate
(it supports basic operations like isalpha etc. only for 8-bit characters),
we have to implement our own. We use UTF-16 without surrogate processing
as our in-memory format. This typedef is a single such character. */
typedef unsigned short ib_uc_t;

/** An UTF-16 ro UTF-8 string. */
struct fts_string_t {
	byte*		f_str;		/*!< string, not necessary terminated in
					any way */
	ulint		f_len;		/*!< Length of the string in bytes */
	ulint		f_n_char;	/*!< Number of characters */
};

/** Query ranked doc ids. */
struct fts_ranking_t {
	doc_id_t	doc_id;		/*!< Document id */

	fts_rank_t	rank;		/*!< Rank is between 0 .. 1 */

	byte*		words;		/*!< this contains the words
					that were queried
					and found in this document */
	ulint		words_len;	/*!< words len */
};

/** Query result. */
struct fts_result_t {
	ib_rbt_node_t*	current;	/*!< Current element */

	ib_rbt_t*	rankings_by_id;	/*!< RB tree of type fts_ranking_t
					indexed by doc id */
	ib_rbt_t*	rankings_by_rank;/*!< RB tree of type fts_ranking_t
					indexed by rank */
};

/** This is used to generate the FTS auxiliary table name, we need the
table id and the index id to generate the column specific FTS auxiliary
table name. */
struct fts_table_t {
	const char*	parent;		/*!< Parent table name, this is
					required only for the database
					name */

	fts_table_type_t
			type;		/*!< The auxiliary table type */

	table_id_t	table_id;	/*!< The table id */

	space_index_t	index_id;	/*!< The index id */

	const char*	suffix;		/*!< The suffix of the fts auxiliary
					table name, can be NULL, not used
					everywhere (yet) */
	const dict_table_t*
			table;		/*!< Parent table */
	CHARSET_INFO*	charset;	/*!< charset info if it is for FTS
					index auxiliary table */
};

enum	fts_status {
	BG_THREAD_STOP = 1,	 	/*!< TRUE if the FTS background thread
					has finished reading the ADDED table,
					meaning more items can be added to
					the table. */

	BG_THREAD_READY = 2,		/*!< TRUE if the FTS background thread
					is ready */

	ADD_THREAD_STARTED = 4,		/*!< TRUE if the FTS add thread
					has started */

	ADDED_TABLE_SYNCED = 8,		/*!< TRUE if the ADDED table record is
					sync-ed after crash recovery */

	TABLE_DICT_LOCKED = 16		/*!< Set if the table has
					dict_sys->mutex */
};

typedef	enum fts_status	fts_status_t;

/** The state of the FTS sub system. */
class fts_t {
public:
	/** fts_t constructor.
	@param[in]	table	table with FTS indexes
	@param[in,out]	heap	memory heap where 'this' is stored */
	fts_t(
		dict_table_t*		table,
		mem_heap_t*		heap);

	/** fts_t destructor. */
	~fts_t();

	/** Mutex protecting bg_threads* and fts_add_wq. */
	ib_mutex_t	bg_threads_mutex;

	/** Number of background threads accessing this table. */
	ulint		bg_threads;

	/** Status bit regarding fts running state. TRUE if background
	threads running should stop themselves. */
	ulint		fts_status;

	/** Work queue for scheduling jobs for the FTS 'Add' thread, or NULL
	if the thread has not yet been created. Each work item is a
	fts_trx_doc_ids_t*. */
	ib_wqueue_t*	add_wq;

	/** FTS memory buffer for this table, or NULL if the table has no FTS
	index. */
	fts_cache_t*	cache;

	/** FTS doc id hidden column number in the CLUSTERED index. */
	ulint		doc_col;

	/** Vector of FTS indexes, this is mainly for caching purposes. */
	ib_vector_t*	indexes;

	/** Heap for fts_t allocation. */
	mem_heap_t*	fts_heap;
};

struct fts_stopword_t;

/** status bits for fts_stopword_t status field. */
#define STOPWORD_NOT_INIT               0x1
#define STOPWORD_OFF                    0x2
#define STOPWORD_FROM_DEFAULT           0x4
#define STOPWORD_USER_TABLE             0x8

extern const char*	fts_default_stopword[];

/** Variable specifying the maximum FTS cache size for each table */
extern ulong		fts_max_cache_size;

/** Variable specifying the total memory allocated for FTS cache */
extern ulong		fts_max_total_cache_size;

/** Variable specifying the FTS result cache limit for each query */
extern ulong		fts_result_cache_limit;

/** Variable specifying the maximum FTS max token size */
extern ulong		fts_max_token_size;

/** Variable specifying the minimum FTS max token size */
extern ulong		fts_min_token_size;

/** Whether the total memory used for FTS cache is exhausted, and we will
need a sync to free some memory */
extern bool		fts_need_sync;

/** Variable specifying the table that has Fulltext index to display its
content through information schema table */
extern char*		fts_internal_tbl_name;
extern char*		fts_internal_tbl_name2;

#define	fts_que_graph_free(graph)			\
do {							\
	mutex_enter(&dict_sys->mutex);			\
	que_graph_free(graph);				\
	mutex_exit(&dict_sys->mutex);			\
} while (0)

/******************************************************************//**
Create a FTS cache. */
fts_cache_t*
fts_cache_create(
/*=============*/
	dict_table_t*	table);			/*!< table owns the FTS cache */

/******************************************************************//**
Create a FTS index cache.
@return Index Cache */
fts_index_cache_t*
fts_cache_index_cache_create(
/*=========================*/
	dict_table_t*	table,			/*!< in: table with FTS index */
	dict_index_t*	index);			/*!< in: FTS index */

/** Remove a FTS index cache
@param[in]	table	table with FTS index
@param[in]	index	FTS index */
void
fts_cache_index_cache_remove(
	dict_table_t*	table,
	dict_index_t*	index);

/******************************************************************//**
Get the next available document id. This function creates a new
transaction to generate the document id.
@return DB_SUCCESS if OK */
dberr_t
fts_get_next_doc_id(
/*================*/
	const dict_table_t*	table,	/*!< in: table */
	doc_id_t*		doc_id);/*!< out: new document id */
/*********************************************************************//**
Update the next and last Doc ID in the CONFIG table to be the input
"doc_id" value (+ 1). We would do so after each FTS index build or
table truncate */
void
fts_update_next_doc_id(
/*===================*/
	trx_t*			trx,		/*!< in/out: transaction */
	const dict_table_t*	table,		/*!< in: table */
	const char*		table_name,	/*!< in: table name, or NULL */
	doc_id_t		doc_id);	/*!< in: DOC ID to set */

/******************************************************************//**
Create a new document id .
@return DB_SUCCESS if all went well else error */
dberr_t
fts_create_doc_id(
/*==============*/
	dict_table_t*	table,			/*!< in: row is of this
						table. */
	dtuple_t*	row,			/*!< in/out: add doc id
						value to this row. This is the
						current row that is being
						inserted. */
	mem_heap_t*	heap);			/*!< in: heap */

/******************************************************************//**
Create a new fts_doc_ids_t.
@return new fts_doc_ids_t. */
fts_doc_ids_t*
fts_doc_ids_create(void);
/*=====================*/

/******************************************************************//**
Free a fts_doc_ids_t. */
void
fts_doc_ids_free(
/*=============*/
	fts_doc_ids_t*	doc_ids);		/*!< in: doc_ids to free */

/******************************************************************//**
Notify the FTS system about an operation on an FTS-indexed table. */
void
fts_trx_add_op(
/*===========*/
	trx_t*		trx,			/*!< in: InnoDB transaction */
	dict_table_t*	table,			/*!< in: table */
	doc_id_t	doc_id,			/*!< in: doc id */
	fts_row_state	state,			/*!< in: state of the row */
	ib_vector_t*	fts_indexes);		/*!< in: FTS indexes affected
						(NULL=all) */

/******************************************************************//**
Free an FTS trx. */
void
fts_trx_free(
/*=========*/
	fts_trx_t*	fts_trx);		/*!< in, own: FTS trx */

/******************************************************************//**
Creates the common ancillary tables needed for supporting an FTS index
on the given table. row_mysql_lock_data_dictionary must have been
called before this.
@return DB_SUCCESS or error code */
dberr_t
fts_create_common_tables(
/*=====================*/
	trx_t*		trx,			/*!< in: transaction handle */
	const dict_table_t*
			table,			/*!< in: table with one FTS
						index */
	const char*	name,			/*!< in: table name */
	bool		skip_doc_id_index)	/*!< in: Skip index on doc id */
	MY_ATTRIBUTE((warn_unused_result));

/** Creates the column specific ancillary tables needed for supporting an
FTS index on the given table. row_mysql_lock_data_dictionary must have
been called before this.

All FTS AUX Index tables have the following schema.
CREAT TABLE $FTS_PREFIX_INDEX_[1-6](
	word		VARCHAR(FTS_MAX_WORD_LEN),
	first_doc_id	INT NOT NULL,
	last_doc_id	UNSIGNED NOT NULL,
	doc_count	UNSIGNED INT NOT NULL,
	ilist		VARBINARY NOT NULL,
	UNIQUE CLUSTERED INDEX ON (word, first_doc_id))
@param[in,out]	trx	transaction
@param[in]	index	index instance
@return DB_SUCCESS or error code */
dberr_t
fts_create_index_tables(
	trx_t*			trx,
	dict_index_t*		index)
	MY_ATTRIBUTE((warn_unused_result));

/** Create auxiliary index tables for an FTS index.
@param[in,out]	trx		transaction
@param[in]	index		the index instance
@param[in]	table_name	table name
@param[in]	table_id	the table id
@return DB_SUCCESS or error code */
dberr_t
fts_create_index_tables_low(
	trx_t*			trx,
	dict_index_t*		index,
	const char*		table_name,
	table_id_t		table_id)
	MY_ATTRIBUTE((warn_unused_result));

/******************************************************************//**
Add the FTS document id hidden column. */
void
fts_add_doc_id_column(
/*==================*/
	dict_table_t*	table,	/*!< in/out: Table with FTS index */
	mem_heap_t*	heap);	/*!< in: temporary memory heap, or NULL */

/** Drops the ancillary tables needed for supporting an FTS index on a
given table. row_mysql_lock_data_dictionary must have been called before
this.
@param[in,out]	trx	transaction
@param[in]	table	table has the fts index
@param[in,out]	aux_vec	fts aux table name vector
@return DB_SUCCESS or error code */
dberr_t
fts_drop_tables(
	trx_t*			trx,
	dict_table_t*		table,
	aux_name_vec_t*		aux_vec);

/** Lock all FTS AUX tables (for dropping table)
@param[in]	thd	thread locking the AUX table
@param[in]	table	table has the fts index
@return DB_SUCCESS or error code */
dberr_t
fts_lock_all_aux_tables(
	THD*			thd,
	dict_table_t*		table);

/** Drop FTS AUX table DD table objects in vector
@param[in]	aux_vec		aux table name vector
@param[in]	file_per_table	whether file per table
@return true on success, false on failure. */
bool
fts_drop_dd_tables(
	const aux_name_vec_t*	aux_vec,
	bool			file_per_table);

/** Free FTS AUX table names in vector
@param[in]	aux_vec		aux table name vector
@return true on success, false on failure. */
void
fts_free_aux_names(
	aux_name_vec_t*	aux_vec);

/******************************************************************//**
The given transaction is about to be committed; do whatever is necessary
from the FTS system's POV.
@return DB_SUCCESS or error code */
dberr_t
fts_commit(
/*=======*/
	trx_t*		trx)			/*!< in: transaction */
	MY_ATTRIBUTE((warn_unused_result));

/** FTS Query entry point.
@param[in]	trx		transaction
@param[in]	index		fts index to search
@param[in]	flags		FTS search mode
@param[in]	query_str	FTS query
@param[in]	query_len	FTS query string len in bytes
@param[in,out]	result		result doc ids
@param[in]	limit		limit value
@return DB_SUCCESS if successful otherwise error code */
dberr_t
fts_query(
	trx_t*		trx,
	dict_index_t*	index,
	uint		flags,
	const byte*	query_str,
	ulint		query_len,
	fts_result_t**	result,
	ulonglong	limit)
	MY_ATTRIBUTE((warn_unused_result));

/******************************************************************//**
Retrieve the FTS Relevance Ranking result for doc with doc_id
@return the relevance ranking value. */
float
fts_retrieve_ranking(
/*=================*/
	fts_result_t*	result,			/*!< in: FTS result structure */
	doc_id_t	doc_id);		/*!< in: the interested document
						doc_id */

/******************************************************************//**
FTS Query sort result, returned by fts_query() on fts_ranking_t::rank. */
void
fts_query_sort_result_on_rank(
/*==========================*/
	fts_result_t*	result);		/*!< out: result instance
						to sort.*/

/******************************************************************//**
FTS Query free result, returned by fts_query(). */
void
fts_query_free_result(
/*==================*/
	fts_result_t*	result);		/*!< in: result instance
						to free.*/

/******************************************************************//**
Extract the doc id from the FTS hidden column. */
doc_id_t
fts_get_doc_id_from_row(
/*====================*/
	dict_table_t*	table,			/*!< in: table */
	dtuple_t*	row);			/*!< in: row whose FTS doc id we
						want to extract.*/

/** Extract the doc id from the record that belongs to index.
@param[in]	table	table
@param[in]	rec	record contains FTS_DOC_ID
@param[in]	index	index of rec
@param[in]	heap	heap memory
@return doc id that was extracted from rec */
doc_id_t
fts_get_doc_id_from_rec(
        dict_table_t*           table,
        const rec_t*            rec,
        const dict_index_t*     index,
        mem_heap_t*             heap);

/** Add new fts doc id to the update vector.
@param[in]	table		the table that contains the FTS index.
@param[in,out]	ufield		the fts doc id field in the update vector.
				No new memory is allocated for this in this
				function.
@param[in,out]	next_doc_id	the fts doc id that has been added to the
				update vector.  If 0, a new fts doc id is
				automatically generated.  The memory provided
				for this argument will be used by the update
				vector. Ensure that the life time of this
				memory matches that of the update vector.
@return the fts doc id used in the update vector */
doc_id_t
fts_update_doc_id(
	dict_table_t*	table,
	upd_field_t*	ufield,
	doc_id_t*	next_doc_id);

/******************************************************************//**
FTS initialize. */
void
fts_startup(void);
/*==============*/

#if 0 // TODO: Enable this in WL#6608
/******************************************************************//**
Signal FTS threads to initiate shutdown. */
void
fts_start_shutdown(
/*===============*/
	dict_table_t*	table,			/*!< in: table with FTS
						indexes */
	fts_t*		fts);			/*!< in: fts instance to
						shutdown */

/******************************************************************//**
Wait for FTS threads to shutdown. */
void
fts_shutdown(
/*=========*/
	dict_table_t*	table,			/*!< in: table with FTS
						indexes */
	fts_t*		fts);			/*!< in: fts instance to
						shutdown */
#endif

/******************************************************************//**
Create an instance of fts_t.
@return instance of fts_t */
fts_t*
fts_create(
/*=======*/
	dict_table_t*	table);			/*!< out: table with FTS
						indexes */

/**********************************************************************//**
Free the FTS resources. */
void
fts_free(
/*=====*/
	dict_table_t*   table);			/*!< in/out: table with
						FTS indexes */

/*********************************************************************//**
Run OPTIMIZE on the given table.
@return DB_SUCCESS if all OK */
dberr_t
fts_optimize_table(
/*===============*/
	dict_table_t*	table);			/*!< in: table to optimiza */

/**********************************************************************//**
Startup the optimize thread and create the work queue. */
void
fts_optimize_init(void);
/*====================*/

/** Since we do a horizontal split on the index table, we need to drop
all the split tables.
@param[in]	trx		transaction
@param[in]	index		fts index
@param[out]	aux_vec		dropped table name vector
@return DB_SUCCESS or error code */
dberr_t
fts_drop_index_tables(
	trx_t*			trx,
	dict_index_t*		index,
	aux_name_vec_t*		aux_vec);

/******************************************************************//**
Remove the table from the OPTIMIZER's list. We do wait for
acknowledgement from the consumer of the message. */
void
fts_optimize_remove_table(
/*======================*/
	dict_table_t*	table);			/*!< in: table to remove */

/** Shutdown fts optimize thread. */
void
fts_optimize_shutdown();

/** Send sync fts cache for the table.
@param[in]	table	table to sync */
void
fts_optimize_request_sync_table(
	dict_table_t*	table);

/**********************************************************************//**
Take a FTS savepoint. */
void
fts_savepoint_take(
/*===============*/
	trx_t*		trx,			/*!< in: transaction */
	fts_trx_t*	fts_trx,		/*!< in: fts transaction */
	const char*	name);			/*!< in: savepoint name */

/**********************************************************************//**
Refresh last statement savepoint. */
void
fts_savepoint_laststmt_refresh(
/*===========================*/
	trx_t*		trx);			/*!< in: transaction */

/**********************************************************************//**
Release the savepoint data identified by  name. */
void
fts_savepoint_release(
/*==================*/
	trx_t*		trx,			/*!< in: transaction */
	const char*	name);			/*!< in: savepoint name */

/** Clear cache.
@param[in,out]	cache	fts cache */
void
fts_cache_clear(
	fts_cache_t*	cache);

/*********************************************************************//**
Initialize things in cache. */
void
fts_cache_init(
/*===========*/
	fts_cache_t*	cache);			/*!< in: cache */

/*********************************************************************//**
Rollback to and including savepoint indentified by name. */
void
fts_savepoint_rollback(
/*===================*/
	trx_t*		trx,			/*!< in: transaction */
	const char*	name);			/*!< in: savepoint name */

/*********************************************************************//**
Rollback to and including savepoint indentified by name. */
void
fts_savepoint_rollback_last_stmt(
/*=============================*/
	trx_t*		trx);			/*!< in: transaction */

/***********************************************************************//**
Drop all orphaned FTS auxiliary tables, those that don't have a parent
table or FTS index defined on them. */
void
fts_drop_orphaned_tables(void);
/*==========================*/

/* Get parent table name if it's a fts aux table
@param[in]	aux_table_name	aux table name
@param[in]	aux_table_len	aux table length
@return parent table name, or NULL */
char*
fts_get_parent_table_name(
	const char*	aux_table_name,
	ulint		aux_table_len);

/** Run SYNC on the table, i.e., write out data from the cache to the
FTS auxiliary INDEX table and clear the cache at the end.
@param[in,out]	table		fts table
@param[in]	unlock_cache	whether unlock cache when write node
@param[in]	wait		whether wait for existing sync to finish
@param[in]      has_dict        whether has dict operation lock
@return DB_SUCCESS on success, error code on failure. */
dberr_t
fts_sync_table(
	dict_table_t*	table,
	bool		unlock_cache,
	bool		wait,
	bool		has_dict);

/****************************************************************//**
Free the query graph but check whether dict_sys->mutex is already
held */
void
fts_que_graph_free_check_lock(
/*==========================*/
	fts_table_t*		fts_table,	/*!< in: FTS table */
	const fts_index_cache_t*index_cache,	/*!< in: FTS index cache */
	que_t*			graph);		/*!< in: query graph */

/****************************************************************//**
Create an FTS index cache. */
CHARSET_INFO*
fts_index_get_charset(
/*==================*/
	dict_index_t*		index);		/*!< in: FTS index */

/*********************************************************************//**
Get the initial Doc ID by consulting the CONFIG table
@return initial Doc ID */
doc_id_t
fts_init_doc_id(
/*============*/
	const dict_table_t*		table);	/*!< in: table */

/******************************************************************//**
compare two character string according to their charset. */
extern
int
innobase_fts_text_cmp(
/*==================*/
	const void*	cs,			/*!< in: Character set */
	const void*	p1,			/*!< in: key */
	const void*	p2);			/*!< in: node */

/******************************************************************//**
Makes all characters in a string lower case. */
extern
size_t
innobase_fts_casedn_str(
/*====================*/
        CHARSET_INFO*	cs,			/*!< in: Character set */
	char*		src,			/*!< in: string to put in
						lower case */
	size_t		src_len,		/*!< in: input string length */
	char*		dst,			/*!< in: buffer for result
						string */
	size_t		dst_len);		/*!< in: buffer size */


/******************************************************************//**
compare two character string according to their charset. */
extern
int
innobase_fts_text_cmp_prefix(
/*=========================*/
	const void*	cs,			/*!< in: Character set */
	const void*	p1,			/*!< in: key */
	const void*	p2);			/*!< in: node */

/*************************************************************//**
Get the next token from the given string and store it in *token. */
extern
ulint
innobase_mysql_fts_get_token(
/*=========================*/
	CHARSET_INFO*	charset,		/*!< in: Character set */
	const byte*	start,			/*!< in: start of text */
	const byte*	end,			/*!< in: one character past
						end of text */
	fts_string_t*	token);			/*!< out: token's text */

/** Create dd table for fts aux index table
@param[in]	parent_table	parent table of fts table
@param[in]	table		fts table
@param[in]	charset		fts index charset
@return true on success, false on failure */
bool
innobase_fts_create_one_index_dd_table(
	const dict_table_t*	parent_table,
	dict_table_t*		fts_table,
	const CHARSET_INFO*	charset);

/** Create dd table for fts aux common table
@param[in]	parent_table	parent table of fts table
@param[in]	table		fts table
@param[in]	is_config	flag whether it's fts aux configure table
@return true on success, false on failure */
bool
innobase_fts_create_one_common_dd_table(
	const dict_table_t*	parent_talbe,
	dict_table_t*		table,
	bool			is_config);

/** Drop dd table & tablespace for fts aux table
@param[in]	name		table name
@param[in]	file_per_table	flag whether use file per table
@return true on success, false on failure. */
bool
innobase_fts_drop_dd_table(
	const char*	name,
	bool		file_per_table);

/*************************************************************//**
Get token char size by charset
@return the number of token char size */
ulint
fts_get_token_size(
/*===============*/
	const CHARSET_INFO*	cs,		/*!< in: Character set */
	const char*		token,		/*!< in: token */
	ulint			len);		/*!< in: token length */

/*************************************************************//**
FULLTEXT tokenizer internal in MYSQL_FTPARSER_SIMPLE_MODE
@return 0 if tokenize sucessfully */
int
fts_tokenize_document_internal(
/*===========================*/
	MYSQL_FTPARSER_PARAM*	param,	/*!< in: parser parameter */
	char*			doc,	/*!< in: document to tokenize */
	int			len);	/*!< in: document length */

/*********************************************************************//**
Fetch COUNT(*) from specified table.
@return the number of rows in the table */
ulint
fts_get_rows_count(
/*===============*/
	fts_table_t*	fts_table);		/*!< in: fts table to read */

/*************************************************************//**
Get maximum Doc ID in a table if index "FTS_DOC_ID_INDEX" exists
@return max Doc ID or 0 if index "FTS_DOC_ID_INDEX" does not exist */
doc_id_t
fts_get_max_doc_id(
/*===============*/
	dict_table_t*	table);			/*!< in: user table */

/******************************************************************//**
Check whether user supplied stopword table exists and is of
the right format.
@return the stopword column charset if qualifies */
CHARSET_INFO*
fts_valid_stopword_table(
/*=====================*/
	const char*	stopword_table_name);	/*!< in: Stopword table
						name */
/****************************************************************//**
This function loads specified stopword into FTS cache
@return TRUE if success */
ibool
fts_load_stopword(
/*==============*/
	const dict_table_t*
			table,			/*!< in: Table with FTS */
	trx_t*		trx,			/*!< in: Transaction */
	const char*	global_stopword_table,	/*!< in: Global stopword table
						name */
	const char*	session_stopword_table,	/*!< in: Session stopword table
						name */
	ibool		stopword_is_on,		/*!< in: Whether stopword
						option is turned on/off */
	ibool		reload);		/*!< in: Whether it is during
						reload of FTS table */

/****************************************************************//**
Read the rows from the FTS index
@return DB_SUCCESS if OK */
dberr_t
fts_table_fetch_doc_ids(
/*====================*/
	trx_t*		trx,			/*!< in: transaction */
	fts_table_t*	fts_table,		/*!< in: aux table */
	fts_doc_ids_t*	doc_ids);		/*!< in: For collecting
						doc ids */
/****************************************************************//**
This function brings FTS index in sync when FTS index is first
used. There are documents that have not yet sync-ed to auxiliary
tables from last server abnormally shutdown, we will need to bring
such document into FTS cache before any further operations
@return TRUE if all OK */
ibool
fts_init_index(
/*===========*/
	dict_table_t*	table,			/*!< in: Table with FTS */
	ibool		has_cache_lock);	/*!< in: Whether we already
						have cache lock */
/*******************************************************************//**
Add a newly create index in FTS cache */
void
fts_add_index(
/*==========*/
	dict_index_t*	index,			/*!< FTS index to be added */
	dict_table_t*	table);			/*!< table */

/** Drop auxiliary tables related to an FTS index
@param[in]	table		Table where indexes are dropped
@param[in]	index		Index to be dropped
@param[in]	trx		Transaction for the drop
@param[in,out]	aux_vec		Aux table name vector
@return DB_SUCCESS or error number */
dberr_t
fts_drop_index(
	dict_table_t*		table,
	dict_index_t*		index,
	trx_t*			trx,
	aux_name_vec_t*		aux_vec);

/****************************************************************//**
Rename auxiliary tables for all fts index for a table
@return DB_SUCCESS or error code */
dberr_t
fts_rename_aux_tables(
/*==================*/
	dict_table_t*	table,		/*!< in: user Table */
	const char*	new_name,	/*!< in: new table name */
	trx_t*		trx);		/*!< in: transaction */

/*******************************************************************//**
Check indexes in the fts->indexes is also present in index cache and
table->indexes list
@return TRUE if all indexes match */
ibool
fts_check_cached_index(
/*===================*/
	dict_table_t*	table);  /*!< in: Table where indexes are dropped */

/** Fetch the document from tuple, tokenize the text data and
insert the text data into fts auxiliary table and
its cache. Moreover this tuple fields doesn't contain any information
about externally stored field. This tuple contains data directly
converted from mysql.
@param[in]	ftt	FTS transaction table
@param[in]	doc_id	doc id
@param[in]	tuple	tuple from where data can be retrieved
			and tuple should be arranged in table
			schema order. */
void
fts_add_doc_from_tuple(
	fts_trx_table_t*ftt,
	doc_id_t	doc_id,
	const dtuple_t*	tuple);

/** Create an FTS trx.
@param[in,out]	trx	InnoDB Transaction
@return FTS transaction. */
fts_trx_t*
fts_trx_create(
	trx_t*	trx);

/** For storing table info when checking for orphaned tables. */
struct fts_aux_table_t {
<<<<<<< HEAD
        table_id_t      id;             /*!< Table id */
        table_id_t      parent_id;      /*!< Parent table id */
        table_id_t      index_id;       /*!< Table FT index id */
        char*           name;           /*!< Name of the table */
=======
	/** Table id */
	table_id_t	id;

	/** Parent table id */
	table_id_t	parent_id;

	/** Table FT index id */
	table_id_t	index_id;

	/** Name of the table */
	char*		name;

	/** FTS table type */
	fts_table_type_t	type;
>>>>>>> 7cecc90f
};

/** Check if a table is an FTS auxiliary table name.
@param[out]	table	FTS table info
@param[in]	name	Table name
@param[in]	len	Length of table name
@return true if the name matches an auxiliary table name pattern */
bool
fts_is_aux_table_name(
	fts_aux_table_t*	table,
	const char*		name,
	ulint			len);

<<<<<<< HEAD
#endif /*!< fts0fts.h */
=======
/** Freeze all auiliary tables to be not evictable if exist, with dict_mutex
held
@param[in]	table		InnoDB table object */
void
fts_freeze_aux_tables(
	const dict_table_t*	table);

/** Allow all the auxiliary tables of specified base table to be evictable
if they exist, if not exist just ignore
@param[in]	table		InnoDB table object
@param[in]	dict_locked	True if we have dict_sys mutex */
void
fts_detach_aux_tables(
	const dict_table_t*	table,
	bool			dict_locked);

/** Update DD system table for auxiliary common tables for an FTS index.
@param[in]	table		dict table instance
@return true on success, false on failure */
bool
fts_create_common_dd_tables(
	const dict_table_t*     table);

/** Check if a table has FTS index needs to have its auxiliary index
tables' metadata updated in DD
@param[in,out]	table		table to check
@return DB_SUCCESS or error code */
dberr_t
fts_create_index_dd_tables(
	dict_table_t*	table);

/** Upgrade FTS AUX Tables. The FTS common and aux tables are
renamed because they have table_id in their name. We move table_ids
by DICT_MAX_DD_TABLES offset. Aux tables are registered into DD
afer rename.
@param[in]	table		InnoDB table object
@return DB_SUCCESS or error code */
dberr_t
fts_upgrade_aux_tables(
	dict_table_t*	table);

#endif /*!< fts0fts.h */
>>>>>>> 7cecc90f
<|MERGE_RESOLUTION|>--- conflicted
+++ resolved
@@ -1149,12 +1149,6 @@
 
 /** For storing table info when checking for orphaned tables. */
 struct fts_aux_table_t {
-<<<<<<< HEAD
-        table_id_t      id;             /*!< Table id */
-        table_id_t      parent_id;      /*!< Parent table id */
-        table_id_t      index_id;       /*!< Table FT index id */
-        char*           name;           /*!< Name of the table */
-=======
 	/** Table id */
 	table_id_t	id;
 
@@ -1169,7 +1163,6 @@
 
 	/** FTS table type */
 	fts_table_type_t	type;
->>>>>>> 7cecc90f
 };
 
 /** Check if a table is an FTS auxiliary table name.
@@ -1183,9 +1176,6 @@
 	const char*		name,
 	ulint			len);
 
-<<<<<<< HEAD
-#endif /*!< fts0fts.h */
-=======
 /** Freeze all auiliary tables to be not evictable if exist, with dict_mutex
 held
 @param[in]	table		InnoDB table object */
@@ -1227,5 +1217,4 @@
 fts_upgrade_aux_tables(
 	dict_table_t*	table);
 
-#endif /*!< fts0fts.h */
->>>>>>> 7cecc90f
+#endif /*!< fts0fts.h */