--- conflicted
+++ resolved
@@ -1120,12 +1120,6 @@
 	/* Free the double write data structures. */
 	buf_dblwr_free();
 
-<<<<<<< HEAD
-	trx_sys_mutex_enter();
-=======
-	ut_a(UT_LIST_GET_LEN(trx_sys->ro_trx_list) == 0);
->>>>>>> a138f9e1
-
 	/* Only prepared transactions may be left in the system. Free them. */
 	ut_a(UT_LIST_GET_LEN(trx_sys->rw_trx_list) == trx_sys->n_prepared_trx);
 
@@ -1170,12 +1164,7 @@
 	ut_a(UT_LIST_GET_LEN(trx_sys->mysql_trx_list) == 0);
 	ut_a(UT_LIST_GET_LEN(trx_sys->serialisation_list) == 0);
 
-<<<<<<< HEAD
-	trx_sys_mutex_exit();
-
 	/* We used placement new to create this mutex. Call the destructor. */
-=======
->>>>>>> a138f9e1
 	mutex_free(&trx_sys->mutex);
 
 	trx_sys->rw_trx_ids.~trx_ids_t();
