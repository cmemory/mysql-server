/*****************************************************************************

Copyright (c) 2005, 2014, Oracle and/or its affiliates. All Rights Reserved.

This program is free software; you can redistribute it and/or modify it under
the terms of the GNU General Public License as published by the Free Software
Foundation; version 2 of the License.

This program is distributed in the hope that it will be useful, but WITHOUT
ANY WARRANTY; without even the implied warranty of MERCHANTABILITY or FITNESS
FOR A PARTICULAR PURPOSE. See the GNU General Public License for more details.

You should have received a copy of the GNU General Public License along with
this program; if not, write to the Free Software Foundation, Inc.,
51 Franklin Street, Suite 500, Boston, MA 02110-1335 USA

*****************************************************************************/

/**************************************************//**
@file handler/handler0alter.cc
Smart ALTER TABLE
*******************************************************/

/* Include necessary SQL headers */
#include "ha_prototypes.h"
#include <debug_sync.h>
#include <log.h>
#include <sql_lex.h>
#include <mysql/plugin.h>

/* Include necessary InnoDB headers */
#include "dict0crea.h"
#include "dict0dict.h"
#include "dict0priv.h"
#include "dict0stats.h"
#include "dict0stats_bg.h"
#include "fsp0sysspace.h"
#include "log0log.h"
#include "rem0types.h"
#include "row0log.h"
#include "row0merge.h"
#include "trx0trx.h"
#include "trx0roll.h"
#include "handler0alter.h"
#include "srv0mon.h"
#include "fts0priv.h"
#include "fts0plugin.h"
#include "pars0pars.h"
#include "row0sel.h"
#include "ha_innodb.h"
#include "ut0new.h"

/** Operations for creating secondary indexes (no rebuild needed) */
static const Alter_inplace_info::HA_ALTER_FLAGS INNOBASE_ONLINE_CREATE
	= Alter_inplace_info::ADD_INDEX
	| Alter_inplace_info::ADD_UNIQUE_INDEX
	| Alter_inplace_info::ADD_SPATIAL_INDEX;

/** Operations for rebuilding a table in place */
static const Alter_inplace_info::HA_ALTER_FLAGS INNOBASE_ALTER_REBUILD
	= Alter_inplace_info::ADD_PK_INDEX
	| Alter_inplace_info::DROP_PK_INDEX
	| Alter_inplace_info::CHANGE_CREATE_OPTION
	/* CHANGE_CREATE_OPTION needs to check innobase_need_rebuild() */
	| Alter_inplace_info::ALTER_COLUMN_NULLABLE
	| Alter_inplace_info::ALTER_COLUMN_NOT_NULLABLE
	| Alter_inplace_info::ALTER_COLUMN_ORDER
	| Alter_inplace_info::DROP_COLUMN
	| Alter_inplace_info::ADD_COLUMN
	| Alter_inplace_info::RECREATE_TABLE
	/*
	| Alter_inplace_info::ALTER_COLUMN_TYPE
	*/
	;

/** Operations that require changes to data */
static const Alter_inplace_info::HA_ALTER_FLAGS INNOBASE_ALTER_DATA
	= INNOBASE_ONLINE_CREATE | INNOBASE_ALTER_REBUILD;

/** Operations for altering a table that InnoDB does not care about */
static const Alter_inplace_info::HA_ALTER_FLAGS INNOBASE_INPLACE_IGNORE
	= Alter_inplace_info::ALTER_COLUMN_DEFAULT
	| Alter_inplace_info::ALTER_COLUMN_COLUMN_FORMAT
	| Alter_inplace_info::ALTER_COLUMN_STORAGE_TYPE
	| Alter_inplace_info::ALTER_RENAME;

/** Operations on foreign key definitions (changing the schema only) */
static const Alter_inplace_info::HA_ALTER_FLAGS INNOBASE_FOREIGN_OPERATIONS
	= Alter_inplace_info::DROP_FOREIGN_KEY
	| Alter_inplace_info::ADD_FOREIGN_KEY;

/** Operations that InnoDB cares about and can perform without rebuild */
static const Alter_inplace_info::HA_ALTER_FLAGS INNOBASE_ALTER_NOREBUILD
	= INNOBASE_ONLINE_CREATE
	| INNOBASE_FOREIGN_OPERATIONS
	| Alter_inplace_info::DROP_INDEX
	| Alter_inplace_info::DROP_UNIQUE_INDEX
	| Alter_inplace_info::RENAME_INDEX
	| Alter_inplace_info::ALTER_COLUMN_NAME
	| Alter_inplace_info::ALTER_COLUMN_EQUAL_PACK_LENGTH;

struct ha_innobase_inplace_ctx : public inplace_alter_handler_ctx
{
	/** Dummy query graph */
	que_thr_t*	thr;
	/** reference to the prebuilt struct of the creating instance */
	row_prebuilt_t*&prebuilt;
	/** InnoDB indexes being created */
	dict_index_t**	add_index;
	/** MySQL key numbers for the InnoDB indexes that are being created */
	const ulint*	add_key_numbers;
	/** number of InnoDB indexes being created */
	ulint		num_to_add_index;
	/** InnoDB indexes being dropped */
	dict_index_t**	drop_index;
	/** number of InnoDB indexes being dropped */
	const ulint	num_to_drop_index;
	/** InnoDB indexes being renamed */
	dict_index_t**	rename;
	/** number of InnoDB indexes being renamed */
	const ulint	num_to_rename;
	/** InnoDB foreign key constraints being dropped */
	dict_foreign_t** drop_fk;
	/** number of InnoDB foreign key constraints being dropped */
	const ulint	num_to_drop_fk;
	/** InnoDB foreign key constraints being added */
	dict_foreign_t** add_fk;
	/** number of InnoDB foreign key constraints being dropped */
	const ulint	num_to_add_fk;
	/** whether to create the indexes online */
	bool		online;
	/** memory heap */
	mem_heap_t*	heap;
	/** dictionary transaction */
	trx_t*		trx;
	/** original table (if rebuilt, differs from indexed_table) */
	dict_table_t*	old_table;
	/** table where the indexes are being created or dropped */
	dict_table_t*	new_table;
	/** mapping of old column numbers to new ones, or NULL */
	const ulint*	col_map;
	/** new column names, or NULL if nothing was renamed */
	const char**	col_names;
	/** added AUTO_INCREMENT column position, or ULINT_UNDEFINED */
	const ulint	add_autoinc;
	/** default values of ADD COLUMN, or NULL */
	const dtuple_t*	add_cols;
	/** autoinc sequence to use */
	ib_sequence_t	sequence;
	/** maximum auto-increment value */
	ulonglong	max_autoinc;
	/** temporary table name to use for old table when renaming tables */
	const char*	tmp_name;
	/** whether the order of the clustered index is unchanged */
	bool		skip_pk_sort;

	ha_innobase_inplace_ctx(row_prebuilt_t*& prebuilt_arg,
				dict_index_t** drop_arg,
				ulint num_to_drop_arg,
				dict_index_t** rename_arg,
				ulint num_to_rename_arg,
				dict_foreign_t** drop_fk_arg,
				ulint num_to_drop_fk_arg,
				dict_foreign_t** add_fk_arg,
				ulint num_to_add_fk_arg,
				bool online_arg,
				mem_heap_t* heap_arg,
				dict_table_t* new_table_arg,
				const char** col_names_arg,
				ulint add_autoinc_arg,
				ulonglong autoinc_col_min_value_arg,
				ulonglong autoinc_col_max_value_arg) :
		inplace_alter_handler_ctx(),
		prebuilt (prebuilt_arg),
		add_index (0), add_key_numbers (0), num_to_add_index (0),
		drop_index (drop_arg), num_to_drop_index (num_to_drop_arg),
		rename (rename_arg), num_to_rename (num_to_rename_arg),
		drop_fk (drop_fk_arg), num_to_drop_fk (num_to_drop_fk_arg),
		add_fk (add_fk_arg), num_to_add_fk (num_to_add_fk_arg),
		online (online_arg), heap (heap_arg), trx (0),
		old_table (prebuilt_arg->table),
		new_table (new_table_arg),
		col_map (0), col_names (col_names_arg),
		add_autoinc (add_autoinc_arg),
		add_cols (0),
		sequence(prebuilt->trx->mysql_thd,
			 autoinc_col_min_value_arg, autoinc_col_max_value_arg),
		max_autoinc (0),
		tmp_name (0),
		skip_pk_sort(false)
	{
#ifdef UNIV_DEBUG
		for (ulint i = 0; i < num_to_add_index; i++) {
			ut_ad(!add_index[i]->to_be_dropped);
		}
		for (ulint i = 0; i < num_to_drop_index; i++) {
			ut_ad(drop_index[i]->to_be_dropped);
		}
#endif /* UNIV_DEBUG */

		thr = pars_complete_graph_for_exec(NULL, prebuilt->trx, heap);
	}

	~ha_innobase_inplace_ctx()
	{
		mem_heap_free(heap);
	}

	/** Determine if the table will be rebuilt.
	@return whether the table will be rebuilt */
	bool need_rebuild () const { return(old_table != new_table); }

private:
	// Disable copying
	ha_innobase_inplace_ctx(const ha_innobase_inplace_ctx&);
	ha_innobase_inplace_ctx& operator=(const ha_innobase_inplace_ctx&);
};

/* Report an InnoDB error to the client by invoking my_error(). */
static UNIV_COLD __attribute__((nonnull))
void
my_error_innodb(
/*============*/
	dberr_t		error,	/*!< in: InnoDB error code */
	const char*	table,	/*!< in: table name */
	ulint		flags)	/*!< in: table flags */
{
	switch (error) {
	case DB_MISSING_HISTORY:
		my_error(ER_TABLE_DEF_CHANGED, MYF(0));
		break;
	case DB_RECORD_NOT_FOUND:
		my_error(ER_KEY_NOT_FOUND, MYF(0), table);
		break;
	case DB_DEADLOCK:
		my_error(ER_LOCK_DEADLOCK, MYF(0));
		break;
	case DB_LOCK_WAIT_TIMEOUT:
		my_error(ER_LOCK_WAIT_TIMEOUT, MYF(0));
		break;
	case DB_INTERRUPTED:
		my_error(ER_QUERY_INTERRUPTED, MYF(0));
		break;
	case DB_OUT_OF_MEMORY:
		my_error(ER_OUT_OF_RESOURCES, MYF(0));
		break;
	case DB_OUT_OF_FILE_SPACE:
		my_error(ER_RECORD_FILE_FULL, MYF(0), table);
		break;
	case DB_TEMP_FILE_WRITE_FAIL:
		my_error(ER_TEMP_FILE_WRITE_FAILURE, MYF(0));
		break;
	case DB_TOO_BIG_INDEX_COL:
		my_error(ER_INDEX_COLUMN_TOO_LONG, MYF(0),
			 DICT_MAX_FIELD_LEN_BY_FORMAT_FLAG(flags));
		break;
	case DB_TOO_MANY_CONCURRENT_TRXS:
		my_error(ER_TOO_MANY_CONCURRENT_TRXS, MYF(0));
		break;
	case DB_LOCK_TABLE_FULL:
		my_error(ER_LOCK_TABLE_FULL, MYF(0));
		break;
	case DB_UNDO_RECORD_TOO_BIG:
		my_error(ER_UNDO_RECORD_TOO_BIG, MYF(0));
		break;
	case DB_CORRUPTION:
		my_error(ER_NOT_KEYFILE, MYF(0), table);
		break;
	case DB_TOO_BIG_RECORD:
		my_error(ER_TOO_BIG_ROWSIZE, MYF(0),
			 page_get_free_space_of_empty(
				 flags & DICT_TF_COMPACT) / 2);
		break;
	case DB_INVALID_NULL:
		/* TODO: report the row, as we do for DB_DUPLICATE_KEY */
		my_error(ER_INVALID_USE_OF_NULL, MYF(0));
		break;
#ifdef UNIV_DEBUG
	case DB_SUCCESS:
	case DB_DUPLICATE_KEY:
	case DB_TABLESPACE_EXISTS:
	case DB_ONLINE_LOG_TOO_BIG:
		/* These codes should not be passed here. */
		ut_error;
#endif /* UNIV_DEBUG */
	default:
		my_error(ER_GET_ERRNO, MYF(0), error);
		break;
	}
}

/** Determine if fulltext indexes exist in a given table.
@param table MySQL table
@return whether fulltext indexes exist on the table */
static
bool
innobase_fulltext_exist(
/*====================*/
	const TABLE*	table)
{
	for (uint i = 0; i < table->s->keys; i++) {
		if (table->key_info[i].flags & HA_FULLTEXT) {
			return(true);
		}
	}

	return(false);
}

/** Determine if spatial indexes exist in a given table.
@param table MySQL table
@return whether spatial indexes exist on the table */
static
bool
innobase_spatial_exist(
/*===================*/
	const   TABLE*  table)
{
	for (uint i = 0; i < table->s->keys; i++) {
	       if (table->key_info[i].flags & HA_SPATIAL) {
		       return(true);
	       }
	}

	return(false);
}

/*******************************************************************//**
Determine if ALTER TABLE needs to rebuild the table.
@param ha_alter_info the DDL operation
@return whether it is necessary to rebuild the table */
static __attribute__((nonnull, warn_unused_result))
bool
innobase_need_rebuild(
/*==================*/
	const Alter_inplace_info*	ha_alter_info)
{
	if (ha_alter_info->handler_flags
	    == Alter_inplace_info::CHANGE_CREATE_OPTION
	    && !(ha_alter_info->create_info->used_fields
		 & (HA_CREATE_USED_ROW_FORMAT
		    | HA_CREATE_USED_KEY_BLOCK_SIZE))) {
		/* Any other CHANGE_CREATE_OPTION than changing
		ROW_FORMAT or KEY_BLOCK_SIZE can be done
		without rebuilding the table. */
		return(false);
	}

	return(!!(ha_alter_info->handler_flags & INNOBASE_ALTER_REBUILD));
}

/** Check if InnoDB supports a particular alter table in-place
@param altered_table TABLE object for new version of table.
@param ha_alter_info Structure describing changes to be done
by ALTER TABLE and holding data used during in-place alter.

@retval HA_ALTER_INPLACE_NOT_SUPPORTED Not supported
@retval HA_ALTER_INPLACE_NO_LOCK Supported
@retval HA_ALTER_INPLACE_SHARED_LOCK_AFTER_PREPARE Supported, but requires
lock during main phase and exclusive lock during prepare phase.
@retval HA_ALTER_INPLACE_NO_LOCK_AFTER_PREPARE Supported, prepare phase
requires exclusive lock (any transactions that have accessed the table
must commit or roll back first, and no transactions can access the table
while prepare_inplace_alter_table() is executing)
*/

enum_alter_inplace_result
ha_innobase::check_if_supported_inplace_alter(
/*==========================================*/
	TABLE*			altered_table,
	Alter_inplace_info*	ha_alter_info)
{
	DBUG_ENTER("check_if_supported_inplace_alter");

	if (srv_read_only_mode
	    || srv_sys_space.created_new_raw()
	    || srv_force_recovery) {
		ha_alter_info->unsupported_reason = (srv_force_recovery)?
			innobase_get_err_msg(ER_INNODB_FORCED_RECOVERY):
			innobase_get_err_msg(ER_READ_ONLY_MODE);

		DBUG_RETURN(HA_ALTER_INPLACE_NOT_SUPPORTED);
	}

	if (altered_table->s->fields > REC_MAX_N_USER_FIELDS) {
		/* Deny the inplace ALTER TABLE. MySQL will try to
		re-create the table and ha_innobase::create() will
		return an error too. This is how we effectively
		deny adding too many columns to a table. */
		ha_alter_info->unsupported_reason =
			innobase_get_err_msg(ER_TOO_MANY_FIELDS);
		DBUG_RETURN(HA_ALTER_INPLACE_NOT_SUPPORTED);
	}

	update_thd();
	trx_search_latch_release_if_reserved(m_prebuilt->trx);

	if (ha_alter_info->handler_flags
	    & ~(INNOBASE_INPLACE_IGNORE
		| INNOBASE_ALTER_NOREBUILD
		| INNOBASE_ALTER_REBUILD)) {

		if (ha_alter_info->handler_flags
		    & Alter_inplace_info::ALTER_COLUMN_TYPE)
			ha_alter_info->unsupported_reason = innobase_get_err_msg(
				ER_ALTER_OPERATION_NOT_SUPPORTED_REASON_COLUMN_TYPE);
		DBUG_RETURN(HA_ALTER_INPLACE_NOT_SUPPORTED);
	}

	/* Only support online add foreign key constraint when
	check_foreigns is turned off */
	if ((ha_alter_info->handler_flags & Alter_inplace_info::ADD_FOREIGN_KEY)
	    && m_prebuilt->trx->check_foreigns) {
		ha_alter_info->unsupported_reason = innobase_get_err_msg(
			ER_ALTER_OPERATION_NOT_SUPPORTED_REASON_FK_CHECK);
		DBUG_RETURN(HA_ALTER_INPLACE_NOT_SUPPORTED);
	}

	if (!(ha_alter_info->handler_flags & ~INNOBASE_INPLACE_IGNORE)) {
		DBUG_RETURN(HA_ALTER_INPLACE_NO_LOCK);
	}

	/* Only support NULL -> NOT NULL change if strict table sql_mode
	is set. Fall back to COPY for conversion if not strict tables.
	In-Place will fail with an error when trying to convert
	NULL to a NOT NULL value. */
	if ((ha_alter_info->handler_flags
	     & Alter_inplace_info::ALTER_COLUMN_NOT_NULLABLE)
	    && !thd_is_strict_mode(m_user_thd)) {
		ha_alter_info->unsupported_reason = innobase_get_err_msg(
			ER_ALTER_OPERATION_NOT_SUPPORTED_REASON_NOT_NULL);
		DBUG_RETURN(HA_ALTER_INPLACE_NOT_SUPPORTED);
	}

	/* DROP PRIMARY KEY is only allowed in combination with ADD
	PRIMARY KEY. */
	if ((ha_alter_info->handler_flags
	     & (Alter_inplace_info::ADD_PK_INDEX
		| Alter_inplace_info::DROP_PK_INDEX))
	    == Alter_inplace_info::DROP_PK_INDEX) {
		ha_alter_info->unsupported_reason = innobase_get_err_msg(
			ER_ALTER_OPERATION_NOT_SUPPORTED_REASON_NOPK);
		DBUG_RETURN(HA_ALTER_INPLACE_NOT_SUPPORTED);
	}

	/* If a column change from NOT NULL to NULL,
	and there's a implict pk on this column. the
	table should be rebuild. The change should
	only go through the "Copy" method. */
	if ((ha_alter_info->handler_flags
	     & Alter_inplace_info::ALTER_COLUMN_NULLABLE)) {
		const uint my_primary_key = altered_table->s->primary_key;

		/* See if MYSQL table has no pk but we do. */
		if (UNIV_UNLIKELY(my_primary_key >= MAX_KEY)
		    && !row_table_got_default_clust_index(m_prebuilt->table)) {
			ha_alter_info->unsupported_reason = innobase_get_err_msg(
				ER_PRIMARY_CANT_HAVE_NULL);
			DBUG_RETURN(HA_ALTER_INPLACE_NOT_SUPPORTED);
		}
	}

	/* We should be able to do the operation in-place.
	See if we can do it online (LOCK=NONE). */
	bool	online = true;

	List_iterator_fast<Create_field> cf_it(
		ha_alter_info->alter_info->create_list);

	/* Fix the key parts. */
	for (KEY* new_key = ha_alter_info->key_info_buffer;
	     new_key < ha_alter_info->key_info_buffer
		     + ha_alter_info->key_count;
	     new_key++) {

		for (KEY_PART_INFO* key_part = new_key->key_part;
		     key_part < new_key->key_part + new_key->user_defined_key_parts;
		     key_part++) {
			const Create_field*	new_field;

			DBUG_ASSERT(key_part->fieldnr
				    < altered_table->s->fields);

			cf_it.rewind();
			for (uint fieldnr = 0; (new_field = cf_it++);
			     fieldnr++) {
				if (fieldnr == key_part->fieldnr) {
					break;
				}
			}

			DBUG_ASSERT(new_field);

			key_part->field = altered_table->field[
				key_part->fieldnr];
			/* In some special cases InnoDB emits "false"
			duplicate key errors with NULL key values. Let
			us play safe and ensure that we can correctly
			print key values even in such cases. */
			key_part->null_offset = key_part->field->null_offset();
			key_part->null_bit = key_part->field->null_bit;

			if (new_field->field) {
				/* This is an existing column. */
				continue;
			}

			/* This is an added column. */
			DBUG_ASSERT(ha_alter_info->handler_flags
				    & Alter_inplace_info::ADD_COLUMN);

			/* We cannot replace a hidden FTS_DOC_ID
			with a user-visible FTS_DOC_ID. */
			if (m_prebuilt->table->fts
			    && innobase_fulltext_exist(altered_table)
			    && !my_strcasecmp(
				    system_charset_info,
				    key_part->field->field_name,
				    FTS_DOC_ID_COL_NAME)) {
				ha_alter_info->unsupported_reason = innobase_get_err_msg(
					ER_ALTER_OPERATION_NOT_SUPPORTED_REASON_HIDDEN_FTS);
				DBUG_RETURN(HA_ALTER_INPLACE_NOT_SUPPORTED);
			}

			DBUG_ASSERT((MTYP_TYPENR(key_part->field->unireg_check)
				     == Field::NEXT_NUMBER)
				    == !!(key_part->field->flags
					  & AUTO_INCREMENT_FLAG));

			if (key_part->field->flags & AUTO_INCREMENT_FLAG) {
				/* We cannot assign an AUTO_INCREMENT
				column values during online ALTER. */
				DBUG_ASSERT(key_part->field == altered_table
					    -> found_next_number_field);
				ha_alter_info->unsupported_reason = innobase_get_err_msg(
					ER_ALTER_OPERATION_NOT_SUPPORTED_REASON_AUTOINC);
				online = false;
			}
		}
	}

	DBUG_ASSERT(!m_prebuilt->table->fts || m_prebuilt->table->fts->doc_col
		    <= table->s->fields);
	DBUG_ASSERT(!m_prebuilt->table->fts || m_prebuilt->table->fts->doc_col
		    < dict_table_get_n_user_cols(m_prebuilt->table));

	if (ha_alter_info->handler_flags
	    & Alter_inplace_info::ADD_SPATIAL_INDEX) {
		online = false;
	}

	if (m_prebuilt->table->fts
	    && innobase_fulltext_exist(altered_table)) {
		/* FULLTEXT indexes are supposed to remain. */
		/* Disallow DROP INDEX FTS_DOC_ID_INDEX */

		for (uint i = 0; i < ha_alter_info->index_drop_count; i++) {
			if (!my_strcasecmp(
				    system_charset_info,
				    ha_alter_info->index_drop_buffer[i]->name,
				    FTS_DOC_ID_INDEX_NAME)) {
				ha_alter_info->unsupported_reason = innobase_get_err_msg(
					ER_ALTER_OPERATION_NOT_SUPPORTED_REASON_CHANGE_FTS);
				DBUG_RETURN(HA_ALTER_INPLACE_NOT_SUPPORTED);
			}
		}

		/* InnoDB can have a hidden FTS_DOC_ID_INDEX on a
		visible FTS_DOC_ID column as well. Prevent dropping or
		renaming the FTS_DOC_ID. */

		for (Field** fp = table->field; *fp; fp++) {
			if (!((*fp)->flags
			      & (FIELD_IS_RENAMED | FIELD_IS_DROPPED))) {
				continue;
			}

			if (!my_strcasecmp(
				    system_charset_info,
				    (*fp)->field_name,
				    FTS_DOC_ID_COL_NAME)) {
				ha_alter_info->unsupported_reason = innobase_get_err_msg(
					ER_ALTER_OPERATION_NOT_SUPPORTED_REASON_CHANGE_FTS);
				DBUG_RETURN(HA_ALTER_INPLACE_NOT_SUPPORTED);
			}
		}
	}

	m_prebuilt->trx->will_lock++;

	if (!online) {
		/* We already determined that only a non-locking
		operation is possible. */
	} else if (((ha_alter_info->handler_flags
		     & Alter_inplace_info::ADD_PK_INDEX)
		    || innobase_need_rebuild(ha_alter_info))
		   && ((innobase_fulltext_exist(altered_table)
		        || (m_prebuilt->table->flags2
			    & DICT_TF2_FTS_HAS_DOC_ID))
		       || innobase_spatial_exist(altered_table))) {
		/* Refuse to rebuild the table online, if
		fulltext indexes are to survive the rebuild,
		or if the table contains a hidden FTS_DOC_ID column. */
		online = false;
		/* If the table already contains fulltext indexes,
		refuse to rebuild the table natively altogether. */
		if (m_prebuilt->table->fts) {
			ha_alter_info->unsupported_reason = innobase_get_err_msg(
				ER_INNODB_FT_LIMIT);
			DBUG_RETURN(HA_ALTER_INPLACE_NOT_SUPPORTED);
		}

		if (innobase_spatial_exist(altered_table)) {
			ha_alter_info->unsupported_reason =
				innobase_get_err_msg(
				ER_ALTER_OPERATION_NOT_SUPPORTED_REASON_GIS);
		} else {
			ha_alter_info->unsupported_reason =
				innobase_get_err_msg(
				ER_ALTER_OPERATION_NOT_SUPPORTED_REASON_FTS);
		}
	} else if ((ha_alter_info->handler_flags
		    & Alter_inplace_info::ADD_INDEX)) {
		/* Building a full-text index requires a lock.
		We could do without a lock if the table already contains
		an FTS_DOC_ID column, but in that case we would have
		to apply the modification log to the full-text indexes. */

		for (uint i = 0; i < ha_alter_info->index_add_count; i++) {
			const KEY* key =
				&ha_alter_info->key_info_buffer[
					ha_alter_info->index_add_buffer[i]];
			if (key->flags & HA_FULLTEXT) {
				DBUG_ASSERT(!(key->flags & HA_KEYFLAG_MASK
					      & ~(HA_FULLTEXT
						  | HA_PACK_KEY
						  | HA_GENERATED_KEY
						  | HA_BINARY_PACK_KEY)));
				ha_alter_info->unsupported_reason = innobase_get_err_msg(
					ER_ALTER_OPERATION_NOT_SUPPORTED_REASON_FTS);
				online = false;
				break;
			}
		}
	}

	DBUG_RETURN(online
		    ? HA_ALTER_INPLACE_NO_LOCK_AFTER_PREPARE
		    : HA_ALTER_INPLACE_SHARED_LOCK_AFTER_PREPARE);
}

/*************************************************************//**
Initialize the dict_foreign_t structure with supplied info
@return true if added, false if duplicate foreign->id */
static __attribute__((nonnull(1,3,5,7)))
bool
innobase_init_foreign(
/*==================*/
	dict_foreign_t*	foreign,		/*!< in/out: structure to
						initialize */
	char*		constraint_name,	/*!< in/out: constraint name if
						exists */
	dict_table_t*	table,			/*!< in: foreign table */
	dict_index_t*	index,			/*!< in: foreign key index */
	const char**	column_names,		/*!< in: foreign key column
						names */
	ulint		num_field,		/*!< in: number of columns */
	const char*	referenced_table_name,	/*!< in: referenced table
						name */
	dict_table_t*	referenced_table,	/*!< in: referenced table */
	dict_index_t*	referenced_index,	/*!< in: referenced index */
	const char**	referenced_column_names,/*!< in: referenced column
						names */
	ulint		referenced_num_field)	/*!< in: number of referenced
						columns */
{
	ut_ad(mutex_own(&dict_sys->mutex));

        if (constraint_name) {
                ulint   db_len;

                /* Catenate 'databasename/' to the constraint name specified
                by the user: we conceive the constraint as belonging to the
                same MySQL 'database' as the table itself. We store the name
                to foreign->id. */

                db_len = dict_get_db_name_len(table->name.m_name);

                foreign->id = static_cast<char*>(mem_heap_alloc(
                        foreign->heap, db_len + strlen(constraint_name) + 2));

                ut_memcpy(foreign->id, table->name.m_name, db_len);
                foreign->id[db_len] = '/';
                strcpy(foreign->id + db_len + 1, constraint_name);

		/* Check if any existing foreign key has the same id,
		this is needed only if user supplies the constraint name */

		if (table->foreign_set.find(foreign)
		    != table->foreign_set.end()) {
			return(false);
		}
        }

        foreign->foreign_table = table;
        foreign->foreign_table_name = mem_heap_strdup(
                foreign->heap, table->name.m_name);
        dict_mem_foreign_table_name_lookup_set(foreign, TRUE);

        foreign->foreign_index = index;
        foreign->n_fields = (unsigned int) num_field;

        foreign->foreign_col_names = static_cast<const char**>(
                mem_heap_alloc(foreign->heap, num_field * sizeof(void*)));

        for (ulint i = 0; i < foreign->n_fields; i++) {
                foreign->foreign_col_names[i] = mem_heap_strdup(
                        foreign->heap, column_names[i]);
        }

	foreign->referenced_index = referenced_index;
	foreign->referenced_table = referenced_table;

	foreign->referenced_table_name = mem_heap_strdup(
		foreign->heap, referenced_table_name);
        dict_mem_referenced_table_name_lookup_set(foreign, TRUE);

        foreign->referenced_col_names = static_cast<const char**>(
                mem_heap_alloc(foreign->heap,
			       referenced_num_field * sizeof(void*)));

        for (ulint i = 0; i < foreign->n_fields; i++) {
                foreign->referenced_col_names[i]
                        = mem_heap_strdup(foreign->heap,
					  referenced_column_names[i]);
        }

	return(true);
}

/*************************************************************//**
Check whether the foreign key options is legit
@return true if it is */
static __attribute__((nonnull, warn_unused_result))
bool
innobase_check_fk_option(
/*=====================*/
	const dict_foreign_t*	foreign)	/*!< in: foreign key */
{
	if (!foreign->foreign_index) {
		return(true);
	}

	if (foreign->type & (DICT_FOREIGN_ON_UPDATE_SET_NULL
			     | DICT_FOREIGN_ON_DELETE_SET_NULL)) {

		for (ulint j = 0; j < foreign->n_fields; j++) {
			if ((dict_index_get_nth_col(
				     foreign->foreign_index, j)->prtype)
			    & DATA_NOT_NULL) {

				/* It is not sensible to define
				SET NULL if the column is not
				allowed to be NULL! */
				return(false);
			}
		}
	}

	return(true);
}

/*************************************************************//**
Set foreign key options
@return true if successfully set */
static __attribute__((nonnull, warn_unused_result))
bool
innobase_set_foreign_key_option(
/*============================*/
	dict_foreign_t*	foreign,	/*!< in:InnoDB Foreign key */
	Foreign_key*	fk_key)		/*!< in: Foreign key info from
					MySQL */
{
	ut_ad(!foreign->type);

	switch (fk_key->delete_opt) {
	case FK_OPTION_NO_ACTION:
	case FK_OPTION_RESTRICT:
	case FK_OPTION_DEFAULT:
		foreign->type = DICT_FOREIGN_ON_DELETE_NO_ACTION;
		break;
	case FK_OPTION_CASCADE:
		foreign->type = DICT_FOREIGN_ON_DELETE_CASCADE;
		break;
	case FK_OPTION_SET_NULL:
		foreign->type = DICT_FOREIGN_ON_DELETE_SET_NULL;
		break;
	}

	switch (fk_key->update_opt) {
	case FK_OPTION_NO_ACTION:
	case FK_OPTION_RESTRICT:
	case FK_OPTION_DEFAULT:
		foreign->type |= DICT_FOREIGN_ON_UPDATE_NO_ACTION;
		break;
	case FK_OPTION_CASCADE:
		foreign->type |= DICT_FOREIGN_ON_UPDATE_CASCADE;
		break;
	case FK_OPTION_SET_NULL:
		foreign->type |= DICT_FOREIGN_ON_UPDATE_SET_NULL;
		break;
	}

	return(innobase_check_fk_option(foreign));
}

/*******************************************************************//**
Check if a foreign key constraint can make use of an index
that is being created.
@return useable index, or NULL if none found */
static __attribute__((nonnull, warn_unused_result))
const KEY*
innobase_find_equiv_index(
/*======================*/
	const char*const*	col_names,
					/*!< in: column names */
	uint			n_cols,	/*!< in: number of columns */
	const KEY*		keys,	/*!< in: index information */
	const uint*		add,	/*!< in: indexes being created */
	uint			n_add)	/*!< in: number of indexes to create */
{
	for (uint i = 0; i < n_add; i++) {
		const KEY*	key = &keys[add[i]];

		if (key->user_defined_key_parts < n_cols
		    || key->flags & HA_SPATIAL) {
no_match:
			continue;
		}

		for (uint j = 0; j < n_cols; j++) {
			const KEY_PART_INFO&	key_part = key->key_part[j];
			uint32			col_len
				= key_part.field->pack_length();

			/* The MySQL pack length contains 1 or 2 bytes
			length field for a true VARCHAR. */

			if (key_part.field->type() == MYSQL_TYPE_VARCHAR) {
				col_len -= static_cast<const Field_varstring*>(
					key_part.field)->length_bytes;
			}

			if (key_part.length < col_len) {

				/* Column prefix indexes cannot be
				used for FOREIGN KEY constraints. */
				goto no_match;
			}

			if (innobase_strcasecmp(col_names[j],
						key_part.field->field_name)) {
				/* Name mismatch */
				goto no_match;
			}
		}

		return(key);
	}

	return(NULL);
}

/*************************************************************//**
Find an index whose first fields are the columns in the array
in the same order and is not marked for deletion
@return matching index, NULL if not found */
static __attribute__((nonnull(1,2,6), warn_unused_result))
dict_index_t*
innobase_find_fk_index(
/*===================*/
	Alter_inplace_info*	ha_alter_info,
					/*!< in: alter table info */
	dict_table_t*		table,	/*!< in: table */
	const char**		col_names,
					/*!< in: column names, or NULL
					to use table->col_names */
	dict_index_t**		drop_index,
					/*!< in: indexes to be dropped */
	ulint			n_drop_index,
					/*!< in: size of drop_index[] */
	const char**		columns,/*!< in: array of column names */
	ulint			n_cols) /*!< in: number of columns */
{
	dict_index_t*	index;

	index = dict_table_get_first_index(table);

	while (index != NULL) {
		if (!(index->type & DICT_FTS)
		    && dict_foreign_qualify_index(
			    table, col_names, columns, n_cols,
			    index, NULL, true, 0)) {
			for (ulint i = 0; i < n_drop_index; i++) {
				if (index == drop_index[i]) {
					/* Skip to-be-dropped indexes. */
					goto next_rec;
				}
			}

			return(index);
		}

next_rec:
		index = dict_table_get_next_index(index);
	}

	return(NULL);
}

/*************************************************************//**
Create InnoDB foreign key structure from MySQL alter_info
@retval true if successful
@retval false on error (will call my_error()) */
static __attribute__((nonnull(1,2,3,7,8), warn_unused_result))
bool
innobase_get_foreign_key_info(
/*==========================*/
	Alter_inplace_info*
			ha_alter_info,	/*!< in: alter table info */
	const TABLE_SHARE*
			table_share,	/*!< in: the TABLE_SHARE */
	dict_table_t*	table,		/*!< in: table */
	const char**	col_names,	/*!< in: column names, or NULL
					to use table->col_names */
	dict_index_t**	drop_index,	/*!< in: indexes to be dropped */
	ulint		n_drop_index,	/*!< in: size of drop_index[] */
	dict_foreign_t**add_fk,		/*!< out: foreign constraint added */
	ulint*		n_add_fk,	/*!< out: number of foreign
					constraints added */
	const trx_t*	trx)		/*!< in: user transaction */
{
	Key*		key;
	Foreign_key*	fk_key;
	dict_table_t*	referenced_table = NULL;
	char*		referenced_table_name = NULL;
	ulint		num_fk = 0;
	Alter_info*	alter_info = ha_alter_info->alter_info;

	DBUG_ENTER("innobase_get_foreign_key_info");

	*n_add_fk = 0;

	List_iterator<Key> key_iterator(alter_info->key_list);

	while ((key=key_iterator++)) {
		if (key->type != KEYTYPE_FOREIGN) {
			continue;
		}

		const char*	column_names[MAX_NUM_FK_COLUMNS];
		dict_index_t*	index = NULL;
		const char*	referenced_column_names[MAX_NUM_FK_COLUMNS];
		dict_index_t*	referenced_index = NULL;
		ulint		num_col = 0;
		ulint		referenced_num_col = 0;
		bool		correct_option;
		char*		db_namep = NULL;
		char*		tbl_namep = NULL;
		ulint		db_name_len = 0;
		ulint		tbl_name_len = 0;
#ifdef _WIN32
		char		db_name[MAX_DATABASE_NAME_LEN];
		char		tbl_name[MAX_TABLE_NAME_LEN];
#endif

		fk_key = static_cast<Foreign_key*>(key);

		if (fk_key->columns.elements > 0) {
			ulint	i = 0;
			Key_part_spec* column;
			List_iterator<Key_part_spec> key_part_iterator(
				fk_key->columns);

			/* Get all the foreign key column info for the
			current table */
			while ((column = key_part_iterator++)) {
				column_names[i] = column->field_name.str;
				ut_ad(i < MAX_NUM_FK_COLUMNS);
				i++;
			}

			index = innobase_find_fk_index(
				ha_alter_info,
				table, col_names,
				drop_index, n_drop_index,
				column_names, i);

			/* MySQL would add a index in the creation
			list if no such index for foreign table,
			so we have to use DBUG_EXECUTE_IF to simulate
			the scenario */
			DBUG_EXECUTE_IF("innodb_test_no_foreign_idx",
					index = NULL;);

			/* Check whether there exist such
			index in the the index create clause */
			if (!index && !innobase_find_equiv_index(
				    column_names, static_cast<uint>(i),
				    ha_alter_info->key_info_buffer,
				    ha_alter_info->index_add_buffer,
				    ha_alter_info->index_add_count)) {
				my_error(
					ER_FK_NO_INDEX_CHILD,
					MYF(0),
					fk_key->name.str
					? fk_key->name.str : "",
					table_share->table_name.str);
				goto err_exit;
			}

			num_col = i;
		}

		add_fk[num_fk] = dict_mem_foreign_create();

#ifndef _WIN32
		tbl_namep = const_cast<char*>(fk_key->ref_table.str);
		tbl_name_len = fk_key->ref_table.length;
		db_namep = const_cast<char*>(fk_key->ref_db.str);
		db_name_len = fk_key->ref_db.length;
#else
		ut_ad(fk_key->ref_table.str);

		memcpy(tbl_name, fk_key->ref_table.str,
		       fk_key->ref_table.length);
		tbl_name[fk_key->ref_table.length] = 0;
		innobase_casedn_str(tbl_name);
		tbl_name_len = strlen(tbl_name);
		tbl_namep = &tbl_name[0];

		if (fk_key->ref_db.str != NULL) {
			memcpy(db_name, fk_key->ref_db.str,
			       fk_key->ref_db.length);
			db_name[fk_key->ref_db.length] = 0;
			innobase_casedn_str(db_name);
			db_name_len = strlen(db_name);
			db_namep = &db_name[0];
		}
#endif
		mutex_enter(&dict_sys->mutex);

		referenced_table_name = dict_get_referenced_table(
			table->name.m_name,
			db_namep,
			db_name_len,
			tbl_namep,
			tbl_name_len,
			&referenced_table,
			add_fk[num_fk]->heap);

		/* Test the case when referenced_table failed to
		open, if trx->check_foreigns is not set, we should
		still be able to add the foreign key */
		DBUG_EXECUTE_IF("innodb_test_open_ref_fail",
				referenced_table = NULL;);

		if (!referenced_table && trx->check_foreigns) {
			mutex_exit(&dict_sys->mutex);
			my_error(ER_FK_CANNOT_OPEN_PARENT,
				 MYF(0), tbl_namep);

			goto err_exit;
		}

		if (fk_key->ref_columns.elements > 0) {
			ulint	i = 0;
			Key_part_spec* column;
			List_iterator<Key_part_spec> key_part_iterator(
				fk_key->ref_columns);

			while ((column = key_part_iterator++)) {
				referenced_column_names[i] =
					column->field_name.str;
				ut_ad(i < MAX_NUM_FK_COLUMNS);
				i++;
			}

			if (referenced_table) {
				referenced_index =
					dict_foreign_find_index(
						referenced_table, 0,
						referenced_column_names,
						i, index,
						TRUE, FALSE);

				DBUG_EXECUTE_IF(
					"innodb_test_no_reference_idx",
					referenced_index = NULL;);

				/* Check whether there exist such
				index in the the index create clause */
				if (!referenced_index) {
					mutex_exit(&dict_sys->mutex);
					my_error(ER_FK_NO_INDEX_PARENT, MYF(0),
						 fk_key->name.str
						 ? fk_key->name.str : "",
						 tbl_namep);
					goto err_exit;
				}
			} else {
				ut_a(!trx->check_foreigns);
			}

			referenced_num_col = i;
		} else {
			/* Not possible to add a foreign key without a
			referenced column */
			mutex_exit(&dict_sys->mutex);
			my_error(ER_CANNOT_ADD_FOREIGN, MYF(0), tbl_namep);
			goto err_exit;
		}

		if (!innobase_init_foreign(
			    add_fk[num_fk], fk_key->name.str,
			    table, index, column_names,
			    num_col, referenced_table_name,
			    referenced_table, referenced_index,
			    referenced_column_names, referenced_num_col)) {
			mutex_exit(&dict_sys->mutex);
			my_error(
				ER_FK_DUP_NAME,
				MYF(0),
				add_fk[num_fk]->id);
			goto err_exit;
		}

		mutex_exit(&dict_sys->mutex);

		correct_option = innobase_set_foreign_key_option(
			add_fk[num_fk], fk_key);

		DBUG_EXECUTE_IF("innodb_test_wrong_fk_option",
				correct_option = false;);

		if (!correct_option) {
			my_error(ER_FK_INCORRECT_OPTION,
				 MYF(0),
				 table_share->table_name.str,
				 add_fk[num_fk]->id);
			goto err_exit;
		}

		num_fk++;
	}

	*n_add_fk = num_fk;

	DBUG_RETURN(true);
err_exit:
	for (ulint i = 0; i <= num_fk; i++) {
		if (add_fk[i]) {
			dict_foreign_free(add_fk[i]);
		}
	}

	DBUG_RETURN(false);
}

/*************************************************************//**
Copies an InnoDB column to a MySQL field.  This function is
adapted from row_sel_field_store_in_mysql_format(). */
static
void
innobase_col_to_mysql(
/*==================*/
	const dict_col_t*	col,	/*!< in: InnoDB column */
	const uchar*		data,	/*!< in: InnoDB column data */
	ulint			len,	/*!< in: length of data, in bytes */
	Field*			field)	/*!< in/out: MySQL field */
{
	uchar*	ptr;
	uchar*	dest	= field->ptr;
	ulint	flen	= field->pack_length();

	switch (col->mtype) {
	case DATA_INT:
		ut_ad(len == flen);

		/* Convert integer data from Innobase to little-endian
		format, sign bit restored to normal */

		for (ptr = dest + len; ptr != dest; ) {
			*--ptr = *data++;
		}

		if (!(field->flags & UNSIGNED_FLAG)) {
			((byte*) dest)[len - 1] ^= 0x80;
		}

		break;

	case DATA_VARCHAR:
	case DATA_VARMYSQL:
	case DATA_BINARY:
		field->reset();

		if (field->type() == MYSQL_TYPE_VARCHAR) {
			/* This is a >= 5.0.3 type true VARCHAR. Store the
			length of the data to the first byte or the first
			two bytes of dest. */

			dest = row_mysql_store_true_var_len(
				dest, len, flen - field->key_length());
		}

		/* Copy the actual data */
		memcpy(dest, data, len);
		break;

	case DATA_VAR_POINT:
	case DATA_GEOMETRY:
	case DATA_BLOB:
		/* Skip MySQL BLOBs when reporting an erroneous row
		during index creation or table rebuild. */
		field->set_null();
		break;

#ifdef UNIV_DEBUG
	case DATA_MYSQL:
		ut_ad(flen >= len);
		ut_ad(DATA_MBMAXLEN(col->mbminmaxlen)
		      >= DATA_MBMINLEN(col->mbminmaxlen));
		memcpy(dest, data, len);
		break;

	default:
	case DATA_SYS_CHILD:
	case DATA_SYS:
		/* These column types should never be shipped to MySQL. */
		ut_ad(0);

	case DATA_FLOAT:
	case DATA_DOUBLE:
	case DATA_DECIMAL:
	case DATA_POINT:
		/* Above are the valid column types for MySQL data. */
		ut_ad(flen == len);
		/* fall through */
	case DATA_FIXBINARY:
	case DATA_CHAR:
		/* We may have flen > len when there is a shorter
		prefix on the CHAR and BINARY column. */
		ut_ad(flen >= len);
#else /* UNIV_DEBUG */
	default:
#endif /* UNIV_DEBUG */
		memcpy(dest, data, len);
	}
}

/*************************************************************//**
Copies an InnoDB record to table->record[0]. */
void
innobase_rec_to_mysql(
/*==================*/
	struct TABLE*		table,	/*!< in/out: MySQL table */
	const rec_t*		rec,	/*!< in: record */
	const dict_index_t*	index,	/*!< in: index */
	const ulint*		offsets)/*!< in: rec_get_offsets(
					rec, index, ...) */
{
	uint	n_fields	= table->s->fields;

	ut_ad(n_fields == dict_table_get_n_user_cols(index->table)
	      - !!(DICT_TF2_FLAG_IS_SET(index->table,
					DICT_TF2_FTS_HAS_DOC_ID)));

	for (uint i = 0; i < n_fields; i++) {
		Field*		field	= table->field[i];
		ulint		ipos;
		ulint		ilen;
		const uchar*	ifield;

		field->reset();

		ipos = dict_index_get_nth_col_or_prefix_pos(index, i, TRUE);

		if (ipos == ULINT_UNDEFINED
		    || rec_offs_nth_extern(offsets, ipos)) {
null_field:
			field->set_null();
			continue;
		}

		ifield = rec_get_nth_field(rec, offsets, ipos, &ilen);

		/* Assign the NULL flag */
		if (ilen == UNIV_SQL_NULL) {
			ut_ad(field->real_maybe_null());
			goto null_field;
		}

		field->set_notnull();

		innobase_col_to_mysql(
			dict_field_get_col(
				dict_index_get_nth_field(index, ipos)),
			ifield, ilen, field);
	}
}

/*************************************************************//**
Copies an InnoDB index entry to table->record[0]. */
void
innobase_fields_to_mysql(
/*=====================*/
	struct TABLE*		table,	/*!< in/out: MySQL table */
	const dict_index_t*	index,	/*!< in: InnoDB index */
	const dfield_t*		fields)	/*!< in: InnoDB index fields */
{
	uint	n_fields	= table->s->fields;

	ut_ad(n_fields == dict_table_get_n_user_cols(index->table)
	      - !!(DICT_TF2_FLAG_IS_SET(index->table,
					DICT_TF2_FTS_HAS_DOC_ID)));

	for (uint i = 0; i < n_fields; i++) {
		Field*		field	= table->field[i];
		ulint		ipos;

		field->reset();

		ipos = dict_index_get_nth_col_or_prefix_pos(index, i, TRUE);

		if (ipos == ULINT_UNDEFINED
		    || dfield_is_ext(&fields[ipos])
		    || dfield_is_null(&fields[ipos])) {

			field->set_null();
		} else {
			field->set_notnull();

			const dfield_t*	df	= &fields[ipos];

			innobase_col_to_mysql(
				dict_field_get_col(
					dict_index_get_nth_field(index, ipos)),
				static_cast<const uchar*>(dfield_get_data(df)),
				dfield_get_len(df), field);
		}
	}
}

/*************************************************************//**
Copies an InnoDB row to table->record[0]. */
void
innobase_row_to_mysql(
/*==================*/
	struct TABLE*		table,	/*!< in/out: MySQL table */
	const dict_table_t*	itab,	/*!< in: InnoDB table */
	const dtuple_t*		row)	/*!< in: InnoDB row */
{
	uint  n_fields	= table->s->fields;

	/* The InnoDB row may contain an extra FTS_DOC_ID column at the end. */
	ut_ad(row->n_fields == dict_table_get_n_cols(itab));
	ut_ad(n_fields == row->n_fields - DATA_N_SYS_COLS
	      - !!(DICT_TF2_FLAG_IS_SET(itab, DICT_TF2_FTS_HAS_DOC_ID)));

	for (uint i = 0; i < n_fields; i++) {
		Field*		field	= table->field[i];
		const dfield_t*	df	= dtuple_get_nth_field(row, i);

		field->reset();

		if (dfield_is_ext(df) || dfield_is_null(df)) {
			field->set_null();
		} else {
			field->set_notnull();

			innobase_col_to_mysql(
				dict_table_get_nth_col(itab, i),
				static_cast<const uchar*>(dfield_get_data(df)),
				dfield_get_len(df), field);
		}
	}
}

/*************************************************************//**
Resets table->record[0]. */
void
innobase_rec_reset(
/*===============*/
	TABLE*			table)		/*!< in/out: MySQL table */
{
	uint	n_fields	= table->s->fields;
	uint	i;

	for (i = 0; i < n_fields; i++) {
		table->field[i]->set_default();
	}
}

/*******************************************************************//**
This function checks that index keys are sensible.
@return 0 or error number */
static __attribute__((nonnull, warn_unused_result))
int
innobase_check_index_keys(
/*======================*/
	const Alter_inplace_info*	info,
				/*!< in: indexes to be created or dropped */
	const dict_table_t*		innodb_table)
				/*!< in: Existing indexes */
{
	for (uint key_num = 0; key_num < info->index_add_count;
	     key_num++) {
		const KEY&	key = info->key_info_buffer[
			info->index_add_buffer[key_num]];

		/* Check that the same index name does not appear
		twice in indexes to be created. */

		for (ulint i = 0; i < key_num; i++) {
			const KEY&	key2 = info->key_info_buffer[
				info->index_add_buffer[i]];

			if (0 == strcmp(key.name, key2.name)) {
				my_error(ER_WRONG_NAME_FOR_INDEX, MYF(0),
					 key.name);

				return(ER_WRONG_NAME_FOR_INDEX);
			}
		}

		/* Check that the same index name does not already exist. */

		const dict_index_t* index;

		for (index = dict_table_get_first_index(innodb_table);
		     index; index = dict_table_get_next_index(index)) {

			if (index->is_committed()
			    && !strcmp(key.name, index->name)) {
				break;
			}
		}

		/* Now we are in a situation where we have "ADD INDEX x"
		and an index by the same name already exists. We have 4
		possible cases:
		1. No further clauses for an index x are given. Should reject
		the operation.
		2. "DROP INDEX x" is given. Should allow the operation.
		3. "RENAME INDEX x TO y" is given. Should allow the operation.
		4. "DROP INDEX x, RENAME INDEX x TO y" is given. Should allow
		the operation, since no name clash occurs. In this particular
		case MySQL cancels the operation without calling InnoDB
		methods. */

		if (index) {
			/* If a key by the same name is being created and
			dropped, the name clash is OK. */
			for (uint i = 0; i < info->index_drop_count;
			     i++) {
				const KEY*	drop_key
					= info->index_drop_buffer[i];

				if (0 == strcmp(key.name, drop_key->name)) {
					goto name_ok;
				}
			}

			/* If a key by the same name is being created and
			renamed, the name clash is OK. E.g.
			ALTER TABLE t ADD INDEX i (col), RENAME INDEX i TO x
			where the index "i" exists prior to the ALTER command.
			In this case we:
			1. rename the existing index from "i" to "x"
			2. add the new index "i" */
			for (uint i = 0; i < info->index_rename_count; i++) {
				const KEY_PAIR*	pair
					= &info->index_rename_buffer[i];

				if (0 == strcmp(key.name, pair->old_key->name)) {
					goto name_ok;
				}
			}

			my_error(ER_WRONG_NAME_FOR_INDEX, MYF(0), key.name);

			return(ER_WRONG_NAME_FOR_INDEX);
		}

name_ok:
		for (ulint i = 0; i < key.user_defined_key_parts; i++) {
			const KEY_PART_INFO&	key_part1
				= key.key_part[i];
			const Field*		field
				= key_part1.field;
			ibool			is_unsigned;

			/* We don't care about if there is a POINT field here,
			so we just assume optimize_point_storage=true, which
			wouldn't affect the result */
			switch (get_innobase_type_from_mysql_type(
					&is_unsigned, field, true)) {
			default:
				break;
			case DATA_INT:
			case DATA_FLOAT:
			case DATA_DOUBLE:
			case DATA_DECIMAL:
				/* Check that MySQL does not try to
				create a column prefix index field on
				an inappropriate data type. */

				if (field->type() == MYSQL_TYPE_VARCHAR) {
					if (key_part1.length
					    >= field->pack_length()
					    - ((Field_varstring*) field)
					    ->length_bytes) {
						break;
					}
				} else {
					if (key_part1.length
					    >= field->pack_length()) {
						break;
					}
				}

				my_error(ER_WRONG_KEY_COLUMN, MYF(0),
					 field->field_name);
				return(ER_WRONG_KEY_COLUMN);
			}

			/* Check that the same column does not appear
			twice in the index. */

			for (ulint j = 0; j < i; j++) {
				const KEY_PART_INFO&	key_part2
					= key.key_part[j];

				if (key_part1.fieldnr != key_part2.fieldnr) {
					continue;
				}

				my_error(ER_WRONG_KEY_COLUMN, MYF(0),
					 field->field_name);
				return(ER_WRONG_KEY_COLUMN);
			}
		}
	}

	return(0);
}

/** Get the exact POINT type of the specified column
@param[in]	table			table object
@param[in]	col_nr			guessed column number
@param[in]	col_name		column name
@param[in]	optimize_point_storage	true if we want to optimize new POINT field, otherwise false
@return DATA_VAR_POINT or DATA_POINT for the given column */
unsigned
innobase_get_exact_point_type(
	const dict_table_t*	table,
	ulint			col_nr,
	const char*		col_name,
	bool			optimize_point_storage)
{
	unsigned	col_type;
	ulint		col = dict_table_has_column(table, col_name, col_nr);

	if (col < table->n_def) {
		col_type = table->cols[col].mtype;
	} else if (optimize_point_storage) {
		col_type = DATA_POINT;
	} else {
		col_type = DATA_VAR_POINT;
	}

	/** col_type could be DATA_BLOB, since it could be a field
	upgraded from 5.6, where we store POINT as BLOB.
	Also it could be DATA_GEOMETRY, which is updated from DATA_BLOB
	mentioned above. */
	ut_ad(DATA_POINT_MTYPE(col_type) || col_type == DATA_GEOMETRY
	      || col_type == DATA_BLOB);

	return(col_type);
}

/** Create index field definition for key part
@param[in]	altered_table		MySQL table that is being altered,
or NULL if a new clustered index is not being created
@param[in]	user_table		old Innodb table which is being altered
@param[in]	key_part		MySQL key definition
@param[in]	optimize_point_storage	true if we want to store POINT as
DATA_POINT, otherwise as DATA_VAR_POINT
@param[out]	index_field		index field */
static __attribute__((nonnull(3,5)))
void
innobase_create_index_field_def(
	const TABLE*		altered_table,
	const dict_table_t*	user_table,
	const KEY_PART_INFO*	key_part,
	bool			optimize_point_storage,
	index_field_t*		index_field)
{
	const Field*	field;
	ibool		is_unsigned;
	ulint		col_type;

	DBUG_ENTER("innobase_create_index_field_def");

	ut_ad(key_part);
	ut_ad(index_field);

	field = altered_table
		? altered_table->field[key_part->fieldnr]
		: key_part->field;
	ut_a(field);

	index_field->col_no = key_part->fieldnr;

	col_type = get_innobase_type_from_mysql_type(
			&is_unsigned, field, true);

	if (DATA_POINT_MTYPE(col_type)) {
		col_type = innobase_get_exact_point_type(
			user_table, key_part->fieldnr,
			key_part->field->field_name,
			optimize_point_storage);
	}

	if (DATA_LARGE_MTYPE(col_type)
	    || (key_part->length < field->pack_length()
		&& field->type() != MYSQL_TYPE_VARCHAR)
	    || (field->type() == MYSQL_TYPE_VARCHAR
		&& key_part->length < field->pack_length()
			- ((Field_varstring*) field)->length_bytes)) {

		index_field->prefix_len = key_part->length;
	} else {
		index_field->prefix_len = 0;
	}

	DBUG_VOID_RETURN;
}

/** Create index definition for key
@param[in]	altered_table		MySQL table that is being altered
@param[in]	user_table		old Innodb table which is being altered
@param[in]	keys			key definitions
@param[in]	key_number		MySQL key number
@param[in]	new_clustered		true if generating a new clustered
index on the table
@param[in]	key_clustered		true if this is the new clustered index
@param[out]	index			index definition
@param[in]	heap			heap where memory is allocated */
static __attribute__((nonnull))
void
innobase_create_index_def(
	const TABLE*		altered_table,
	const dict_table_t*	user_table,
	const KEY*		keys,
	ulint			key_number,
	bool			new_clustered,
	bool			key_clustered,
	index_def_t*		index,
	mem_heap_t*		heap)
{
	const KEY*	key = &keys[key_number];
	ulint		i;
	ulint		n_fields = key->user_defined_key_parts;
	bool		optimize_point_storage;

	DBUG_ENTER("innobase_create_index_def");
	DBUG_ASSERT(!key_clustered || new_clustered);

	optimize_point_storage = thd_optimize_point_storage(
					altered_table
					? altered_table->in_use
					: current_thd);

	index->fields = static_cast<index_field_t*>(
		mem_heap_alloc(heap, n_fields * sizeof *index->fields));

	index->parser = NULL;
	index->key_number = key_number;
	index->n_fields = n_fields;
	index->name = mem_heap_strdup(heap, key->name);
	index->rebuild = new_clustered;

	if (key_clustered) {
		DBUG_ASSERT(!(key->flags & (HA_FULLTEXT | HA_SPATIAL)));
		DBUG_ASSERT(key->flags & HA_NOSAME);
		index->ind_type = DICT_CLUSTERED | DICT_UNIQUE;
	} else if (key->flags & HA_FULLTEXT) {
		DBUG_ASSERT(!(key->flags & (HA_SPATIAL | HA_NOSAME)));
		DBUG_ASSERT(!(key->flags & HA_KEYFLAG_MASK
			      & ~(HA_FULLTEXT
				  | HA_PACK_KEY
				  | HA_BINARY_PACK_KEY)));
		index->ind_type = DICT_FTS;

		/* Set plugin parser */
		/* Note: key->parser is only parser name,
			 we need to get parser from altered_table instead */
		if (key->flags & HA_USES_PARSER) {
			for (ulint j = 0; j < altered_table->s->keys; j++) {
				if (ut_strcmp(altered_table->key_info[j].name,
					      key->name) == 0) {
					ut_ad(altered_table->key_info[j].flags
					      & HA_USES_PARSER);

					plugin_ref	parser =
						altered_table->key_info[j].parser;
					index->parser =
						static_cast<st_mysql_ftparser*>(
						plugin_decl(parser)->info);
					break;
				}
			}

			DBUG_EXECUTE_IF("fts_instrument_use_default_parser",
				index->parser = &fts_default_parser;);
			ut_ad(index->parser);
		}
	} else if (key->flags & HA_SPATIAL) {
		DBUG_ASSERT(!(key->flags & HA_NOSAME));
		index->ind_type = DICT_SPATIAL;
		ut_ad(n_fields == 1);
		index->fields[0].col_no = key->key_part[0].fieldnr;
		index->fields[0].prefix_len = 0;
	} else {
		index->ind_type = (key->flags & HA_NOSAME) ? DICT_UNIQUE : 0;
	}

	if (!new_clustered) {
		altered_table = NULL;
	}

	if (!(key->flags & HA_SPATIAL)) {
		for (i = 0; i < n_fields; i++) {
			innobase_create_index_field_def(
				altered_table, user_table, &key->key_part[i],
				optimize_point_storage, &index->fields[i]);
		}
	}

	DBUG_VOID_RETURN;
}

/*******************************************************************//**
Check whether the table has the FTS_DOC_ID column
@return whether there exists an FTS_DOC_ID column */
static
bool
innobase_fts_check_doc_id_col(
/*==========================*/
	const dict_table_t*	table,  /*!< in: InnoDB table with
					fulltext index */
	const TABLE*		altered_table,
					/*!< in: MySQL table with
					fulltext index */
	ulint*			fts_doc_col_no)
					/*!< out: The column number for
					Doc ID, or ULINT_UNDEFINED
					if it is of wrong type */
{
	*fts_doc_col_no = ULINT_UNDEFINED;

	const uint n_cols = altered_table->s->fields;
	uint i;

	for (i = 0; i < n_cols; i++) {
		const Field*	field = altered_table->field[i];

		if (my_strcasecmp(system_charset_info,
				  field->field_name, FTS_DOC_ID_COL_NAME)) {
			continue;
		}

		if (strcmp(field->field_name, FTS_DOC_ID_COL_NAME)) {
			my_error(ER_WRONG_COLUMN_NAME, MYF(0),
				 field->field_name);
		} else if (field->type() != MYSQL_TYPE_LONGLONG
			   || field->pack_length() != 8
			   || field->real_maybe_null()
			   || !(field->flags & UNSIGNED_FLAG)) {
			my_error(ER_INNODB_FT_WRONG_DOCID_COLUMN, MYF(0),
				 field->field_name);
		} else {
			*fts_doc_col_no = i;
		}

		return(true);
	}

	if (!table) {
		return(false);
	}

	for (; i + DATA_N_SYS_COLS < (uint) table->n_cols; i++) {
		const char*     name = dict_table_get_col_name(table, i);

		if (strcmp(name, FTS_DOC_ID_COL_NAME) == 0) {
#ifdef UNIV_DEBUG
			const dict_col_t*       col;

			col = dict_table_get_nth_col(table, i);

			/* Because the FTS_DOC_ID does not exist in
			the MySQL data dictionary, this must be the
			internally created FTS_DOC_ID column. */
			ut_ad(col->mtype == DATA_INT);
			ut_ad(col->len == 8);
			ut_ad(col->prtype & DATA_NOT_NULL);
			ut_ad(col->prtype & DATA_UNSIGNED);
#endif /* UNIV_DEBUG */
			*fts_doc_col_no = i;
			return(true);
		}
	}

	return(false);
}

/*******************************************************************//**
Check whether the table has a unique index with FTS_DOC_ID_INDEX_NAME
on the Doc ID column.
@return the status of the FTS_DOC_ID index */
enum fts_doc_id_index_enum
innobase_fts_check_doc_id_index(
/*============================*/
	const dict_table_t*	table,		/*!< in: table definition */
	const TABLE*		altered_table,	/*!< in: MySQL table
						that is being altered */
	ulint*			fts_doc_col_no)	/*!< out: The column number for
						Doc ID, or ULINT_UNDEFINED
						if it is being created in
						ha_alter_info */
{
	const dict_index_t*	index;
	const dict_field_t*	field;

	if (altered_table) {
		/* Check if a unique index with the name of
		FTS_DOC_ID_INDEX_NAME is being created. */

		for (uint i = 0; i < altered_table->s->keys; i++) {
			const KEY& key = altered_table->key_info[i];

			if (innobase_strcasecmp(
				    key.name, FTS_DOC_ID_INDEX_NAME)) {
				continue;
			}

			if ((key.flags & HA_NOSAME)
			    && key.user_defined_key_parts == 1
			    && !strcmp(key.name, FTS_DOC_ID_INDEX_NAME)
			    && !strcmp(key.key_part[0].field->field_name,
				       FTS_DOC_ID_COL_NAME)) {
				if (fts_doc_col_no) {
					*fts_doc_col_no = ULINT_UNDEFINED;
				}
				return(FTS_EXIST_DOC_ID_INDEX);
			} else {
				return(FTS_INCORRECT_DOC_ID_INDEX);
			}
		}
	}

	if (!table) {
		return(FTS_NOT_EXIST_DOC_ID_INDEX);
	}

	for (index = dict_table_get_first_index(table);
	     index; index = dict_table_get_next_index(index)) {

		/* Check if there exists a unique index with the name of
		FTS_DOC_ID_INDEX_NAME */
		if (innobase_strcasecmp(index->name, FTS_DOC_ID_INDEX_NAME)) {
			continue;
		}

		if (!dict_index_is_unique(index)
		    || dict_index_get_n_unique(index) > 1
		    || strcmp(index->name, FTS_DOC_ID_INDEX_NAME)) {
			return(FTS_INCORRECT_DOC_ID_INDEX);
		}

		/* Check whether the index has FTS_DOC_ID as its
		first column */
		field = dict_index_get_nth_field(index, 0);

		/* The column would be of a BIGINT data type */
		if (strcmp(field->name, FTS_DOC_ID_COL_NAME) == 0
		    && field->col->mtype == DATA_INT
		    && field->col->len == 8
		    && field->col->prtype & DATA_NOT_NULL) {
			if (fts_doc_col_no) {
				*fts_doc_col_no = dict_col_get_no(field->col);
			}
			return(FTS_EXIST_DOC_ID_INDEX);
		} else {
			return(FTS_INCORRECT_DOC_ID_INDEX);
		}
	}


	/* Not found */
	return(FTS_NOT_EXIST_DOC_ID_INDEX);
}
/*******************************************************************//**
Check whether the table has a unique index with FTS_DOC_ID_INDEX_NAME
on the Doc ID column in MySQL create index definition.
@return FTS_EXIST_DOC_ID_INDEX if there exists the FTS_DOC_ID index,
FTS_INCORRECT_DOC_ID_INDEX if the FTS_DOC_ID index is of wrong format */
enum fts_doc_id_index_enum
innobase_fts_check_doc_id_index_in_def(
/*===================================*/
	ulint		n_key,		/*!< in: Number of keys */
	const KEY*	key_info)	/*!< in: Key definition */
{
	/* Check whether there is a "FTS_DOC_ID_INDEX" in the to be built index
	list */
	for (ulint j = 0; j < n_key; j++) {
		const KEY*	key = &key_info[j];

		if (innobase_strcasecmp(key->name, FTS_DOC_ID_INDEX_NAME)) {
			continue;
		}

		/* Do a check on FTS DOC ID_INDEX, it must be unique,
		named as "FTS_DOC_ID_INDEX" and on column "FTS_DOC_ID" */
		if (!(key->flags & HA_NOSAME)
		    || key->user_defined_key_parts != 1
		    || strcmp(key->name, FTS_DOC_ID_INDEX_NAME)
		    || strcmp(key->key_part[0].field->field_name,
			      FTS_DOC_ID_COL_NAME)) {
			return(FTS_INCORRECT_DOC_ID_INDEX);
		}

		return(FTS_EXIST_DOC_ID_INDEX);
	}

	return(FTS_NOT_EXIST_DOC_ID_INDEX);
}
/*******************************************************************//**
Create an index table where indexes are ordered as follows:

IF a new primary key is defined for the table THEN

	1) New primary key
	2) The remaining keys in key_info

ELSE

	1) All new indexes in the order they arrive from MySQL

ENDIF

@return key definitions */
static __attribute__((nonnull, warn_unused_result, malloc))
index_def_t*
innobase_create_key_defs(
/*=====================*/
	mem_heap_t*			heap,
			/*!< in/out: memory heap where space for key
			definitions are allocated */
	const Alter_inplace_info*	ha_alter_info,
			/*!< in: alter operation */
	const TABLE*			altered_table,
			/*!< in: MySQL table that is being altered */
	ulint&				n_add,
			/*!< in/out: number of indexes to be created */
	ulint&				n_fts_add,
			/*!< out: number of FTS indexes to be created */
	bool				got_default_clust,
			/*!< in: whether the table lacks a primary key */
	ulint&				fts_doc_id_col,
			/*!< in: The column number for Doc ID */
	bool&				add_fts_doc_id,
			/*!< in: whether we need to add new DOC ID
			column for FTS index */
	bool&				add_fts_doc_idx)
			/*!< in: whether we need to add new DOC ID
			index for FTS index */
{
	index_def_t*		indexdef;
	index_def_t*		indexdefs;
	dict_table_t*		table;
	bool			new_primary;
	const uint*const	add
		= ha_alter_info->index_add_buffer;
	const KEY*const		key_info
		= ha_alter_info->key_info_buffer;

	DBUG_ENTER("innobase_create_key_defs");
	DBUG_ASSERT(!add_fts_doc_id || add_fts_doc_idx);
	DBUG_ASSERT(ha_alter_info->index_add_count == n_add);

	table = (static_cast<ha_innobase_inplace_ctx*>
		(ha_alter_info->handler_ctx))->new_table;

	/* If there is a primary key, it is always the first index
	defined for the innodb_table. */

	new_primary = n_add > 0
		&& !my_strcasecmp(system_charset_info,
				  key_info[*add].name, "PRIMARY");
	n_fts_add = 0;

	/* If there is a UNIQUE INDEX consisting entirely of NOT NULL
	columns and if the index does not contain column prefix(es)
	(only prefix/part of the column is indexed), MySQL will treat the
	index as a PRIMARY KEY unless the table already has one. */

	if (n_add > 0 && !new_primary && got_default_clust
	    && (key_info[*add].flags & HA_NOSAME)
	    && !(key_info[*add].flags & HA_KEY_HAS_PART_KEY_SEG)) {
		uint	key_part = key_info[*add].user_defined_key_parts;

		new_primary = true;

		while (key_part--) {
			const uint	maybe_null
				= key_info[*add].key_part[key_part].key_type
				& FIELDFLAG_MAYBE_NULL;
			DBUG_ASSERT(!maybe_null
				    == !key_info[*add].key_part[key_part].
				    field->real_maybe_null());

			if (maybe_null) {
				new_primary = false;
				break;
			}
		}
	}

	const bool rebuild = new_primary || add_fts_doc_id
		|| innobase_need_rebuild(ha_alter_info);
	/* Reserve one more space if new_primary is true, and we might
	need to add the FTS_DOC_ID_INDEX */
	indexdef = indexdefs = static_cast<index_def_t*>(
		mem_heap_alloc(
			heap, sizeof *indexdef
			* (ha_alter_info->key_count
			   + rebuild
			   + got_default_clust)));

	if (rebuild) {
		ulint	primary_key_number;

		if (new_primary) {
			DBUG_ASSERT(n_add > 0);
			primary_key_number = *add;
		} else if (got_default_clust) {
			/* Create the GEN_CLUST_INDEX */
			index_def_t*	index = indexdef++;

			index->fields = NULL;
			index->n_fields = 0;
			index->ind_type = DICT_CLUSTERED;
			index->name = innobase_index_reserve_name;
			index->rebuild = true;
			index->key_number = ~0;
			primary_key_number = ULINT_UNDEFINED;
			goto created_clustered;
		} else {
			primary_key_number = 0;
		}

		/* Create the PRIMARY key index definition */
		innobase_create_index_def(
			altered_table, table, key_info, primary_key_number,
			true, true, indexdef++, heap);

created_clustered:
		n_add = 1;

		for (ulint i = 0; i < ha_alter_info->key_count; i++) {
			if (i == primary_key_number) {
				continue;
			}
			/* Copy the index definitions. */
			innobase_create_index_def(
				altered_table, table, key_info, i, true,
				false, indexdef, heap);

			if (indexdef->ind_type & DICT_FTS) {
				n_fts_add++;
			}

			indexdef++;
			n_add++;
		}

		if (n_fts_add > 0) {
			if (!add_fts_doc_id
			    && !innobase_fts_check_doc_id_col(
				    NULL, altered_table,
				    &fts_doc_id_col)) {
				fts_doc_id_col = altered_table->s->fields;
				add_fts_doc_id = true;
			}

			if (!add_fts_doc_idx) {
				fts_doc_id_index_enum	ret;
				ulint			doc_col_no;

				ret = innobase_fts_check_doc_id_index(
					NULL, altered_table, &doc_col_no);

				/* This should have been checked before */
				ut_ad(ret != FTS_INCORRECT_DOC_ID_INDEX);

				if (ret == FTS_NOT_EXIST_DOC_ID_INDEX) {
					add_fts_doc_idx = true;
				} else {
					ut_ad(ret == FTS_EXIST_DOC_ID_INDEX);
					ut_ad(doc_col_no == ULINT_UNDEFINED
					      || doc_col_no == fts_doc_id_col);
				}
			}
		}
	} else {
		/* Create definitions for added secondary indexes. */

		for (ulint i = 0; i < n_add; i++) {
			innobase_create_index_def(
				altered_table, table, key_info, add[i],
				false, false, indexdef, heap);

			if (indexdef->ind_type & DICT_FTS) {
				n_fts_add++;
			}

			indexdef++;
		}
	}

	DBUG_ASSERT(indexdefs + n_add == indexdef);

	if (add_fts_doc_idx) {
		index_def_t*	index = indexdef++;

		index->fields = static_cast<index_field_t*>(
			mem_heap_alloc(heap, sizeof *index->fields));
		index->n_fields = 1;
		index->fields->col_no = fts_doc_id_col;
		index->fields->prefix_len = 0;
		index->ind_type = DICT_UNIQUE;
		ut_ad(!rebuild
		      || !add_fts_doc_id
		      || fts_doc_id_col == altered_table->s->fields);

		index->name = FTS_DOC_ID_INDEX_NAME;
		index->rebuild = rebuild;

		/* TODO: assign a real MySQL key number for this */
		index->key_number = ULINT_UNDEFINED;
		n_add++;
	}

	DBUG_ASSERT(indexdef > indexdefs);
	DBUG_ASSERT((ulint) (indexdef - indexdefs)
		    <= ha_alter_info->key_count
		    + add_fts_doc_idx + got_default_clust);
	DBUG_ASSERT(ha_alter_info->index_add_count <= n_add);
	DBUG_RETURN(indexdefs);
}

/*******************************************************************//**
Check each index column size, make sure they do not exceed the max limit
@return true if index column size exceeds limit */
static __attribute__((nonnull, warn_unused_result))
bool
innobase_check_column_length(
/*=========================*/
	ulint		max_col_len,	/*!< in: maximum column length */
	const KEY*	key_info)	/*!< in: Indexes to be created */
{
	for (ulint key_part = 0; key_part < key_info->user_defined_key_parts; key_part++) {
		if (key_info->key_part[key_part].length > max_col_len) {
			return(true);
		}
	}
	return(false);
}

/********************************************************************//**
Drop any indexes that we were not able to free previously due to
open table handles. */
static
void
online_retry_drop_indexes_low(
/*==========================*/
	dict_table_t*	table,	/*!< in/out: table */
	trx_t*		trx)	/*!< in/out: transaction */
{
	ut_ad(mutex_own(&dict_sys->mutex));
	ut_ad(trx->dict_operation_lock_mode == RW_X_LATCH);
	ut_ad(trx_get_dict_operation(trx) == TRX_DICT_OP_INDEX);

	/* We can have table->n_ref_count > 1, because other threads
	may have prebuilt->table pointing to the table. However, these
	other threads should be between statements, waiting for the
	next statement to execute, or for a meta-data lock. */
	ut_ad(table->n_ref_count >= 1);

	if (table->drop_aborted) {
		row_merge_drop_indexes(trx, table, TRUE);
	}
}

/********************************************************************//**
Drop any indexes that we were not able to free previously due to
open table handles. */
static __attribute__((nonnull))
void
online_retry_drop_indexes(
/*======================*/
	dict_table_t*	table,		/*!< in/out: table */
	THD*		user_thd)	/*!< in/out: MySQL connection */
{
	if (table->drop_aborted) {
		trx_t*	trx = innobase_trx_allocate(user_thd);

		trx_start_for_ddl(trx, TRX_DICT_OP_INDEX);

		row_mysql_lock_data_dictionary(trx);
		online_retry_drop_indexes_low(table, trx);
		trx_commit_for_mysql(trx);
		row_mysql_unlock_data_dictionary(trx);
		trx_free_for_mysql(trx);
	}

#ifdef UNIV_DEBUG
	mutex_enter(&dict_sys->mutex);
	dict_table_check_for_dup_indexes(table, CHECK_ALL_COMPLETE);
	mutex_exit(&dict_sys->mutex);
	ut_a(!table->drop_aborted);
#endif /* UNIV_DEBUG */
}

/********************************************************************//**
Commit a dictionary transaction and drop any indexes that we were not
able to free previously due to open table handles. */
static __attribute__((nonnull))
void
online_retry_drop_indexes_with_trx(
/*===============================*/
	dict_table_t*	table,	/*!< in/out: table */
	trx_t*		trx)	/*!< in/out: transaction */
{
	ut_ad(trx_state_eq(trx, TRX_STATE_NOT_STARTED)
	      || trx_state_eq(trx, TRX_STATE_FORCED_ROLLBACK));

	ut_ad(trx->dict_operation_lock_mode == RW_X_LATCH);

	/* Now that the dictionary is being locked, check if we can
	drop any incompletely created indexes that may have been left
	behind in rollback_inplace_alter_table() earlier. */
	if (table->drop_aborted) {

		trx->table_id = 0;

		trx_start_for_ddl(trx, TRX_DICT_OP_INDEX);

		online_retry_drop_indexes_low(table, trx);
		trx_commit_for_mysql(trx);
	}
}

/** Determines if InnoDB is dropping a foreign key constraint.
@param foreign the constraint
@param drop_fk constraints being dropped
@param n_drop_fk number of constraints that are being dropped
@return whether the constraint is being dropped */
inline __attribute__((warn_unused_result))
bool
innobase_dropping_foreign(
/*======================*/
	const dict_foreign_t*	foreign,
	dict_foreign_t**	drop_fk,
	ulint			n_drop_fk)
{
	while (n_drop_fk--) {
		if (*drop_fk++ == foreign) {
			return(true);
		}
	}

	return(false);
}

/** Determines if an InnoDB FOREIGN KEY constraint depends on a
column that is being dropped or modified to NOT NULL.
@param user_table InnoDB table as it is before the ALTER operation
@param col_name Name of the column being altered
@param drop_fk constraints being dropped
@param n_drop_fk number of constraints that are being dropped
@param drop true=drop column, false=set NOT NULL
@retval true Not allowed (will call my_error())
@retval false Allowed
*/
static __attribute__((warn_unused_result))
bool
innobase_check_foreigns_low(
/*========================*/
	const dict_table_t*	user_table,
	dict_foreign_t**	drop_fk,
	ulint			n_drop_fk,
	const char*		col_name,
	bool			drop)
{
	dict_foreign_t*	foreign;
	ut_ad(mutex_own(&dict_sys->mutex));

	/* Check if any FOREIGN KEY constraints are defined on this
	column. */

	for (dict_foreign_set::iterator it = user_table->foreign_set.begin();
	     it != user_table->foreign_set.end();
	     ++it) {

		foreign = *it;

		if (!drop && !(foreign->type
			       & (DICT_FOREIGN_ON_DELETE_SET_NULL
				  | DICT_FOREIGN_ON_UPDATE_SET_NULL))) {
			continue;
		}

		if (innobase_dropping_foreign(foreign, drop_fk, n_drop_fk)) {
			continue;
		}

		for (unsigned f = 0; f < foreign->n_fields; f++) {
			if (!strcmp(foreign->foreign_col_names[f],
				    col_name)) {
				my_error(drop
					 ? ER_FK_COLUMN_CANNOT_DROP
					 : ER_FK_COLUMN_NOT_NULL, MYF(0),
					 col_name, foreign->id);
				return(true);
			}
		}
	}

	if (!drop) {
		/* SET NULL clauses on foreign key constraints of
		child tables affect the child tables, not the parent table.
		The column can be NOT NULL in the parent table. */
		return(false);
	}

	/* Check if any FOREIGN KEY constraints in other tables are
	referring to the column that is being dropped. */
	for (dict_foreign_set::iterator it
		= user_table->referenced_set.begin();
	     it != user_table->referenced_set.end();
	     ++it) {

		foreign = *it;

		if (innobase_dropping_foreign(foreign, drop_fk, n_drop_fk)) {
			continue;
		}

		for (unsigned f = 0; f < foreign->n_fields; f++) {
			char display_name[FN_REFLEN];

			if (strcmp(foreign->referenced_col_names[f],
				   col_name)) {
				continue;
			}

			char* buf_end = innobase_convert_name(
				display_name, (sizeof display_name) - 1,
				foreign->foreign_table_name,
				strlen(foreign->foreign_table_name),
				NULL);
			*buf_end = '\0';
			my_error(ER_FK_COLUMN_CANNOT_DROP_CHILD,
				 MYF(0), col_name, foreign->id,
				 display_name);

			return(true);
		}
	}

	return(false);
}

/** Determines if an InnoDB FOREIGN KEY constraint depends on a
column that is being dropped or modified to NOT NULL.
@param ha_alter_info Data used during in-place alter
@param altered_table MySQL table that is being altered
@param old_table MySQL table as it is before the ALTER operation
@param user_table InnoDB table as it is before the ALTER operation
@param drop_fk constraints being dropped
@param n_drop_fk number of constraints that are being dropped
@retval true Not allowed (will call my_error())
@retval false Allowed
*/
static __attribute__((warn_unused_result))
bool
innobase_check_foreigns(
/*====================*/
	Alter_inplace_info*	ha_alter_info,
	const TABLE*		altered_table,
	const TABLE*		old_table,
	const dict_table_t*	user_table,
	dict_foreign_t**	drop_fk,
	ulint			n_drop_fk)
{
	List_iterator_fast<Create_field> cf_it(
		ha_alter_info->alter_info->create_list);

	for (Field** fp = old_table->field; *fp; fp++) {
		cf_it.rewind();
		const Create_field* new_field;

		ut_ad(!(*fp)->real_maybe_null()
		      == !!((*fp)->flags & NOT_NULL_FLAG));

		while ((new_field = cf_it++)) {
			if (new_field->field == *fp) {
				break;
			}
		}

		if (!new_field || (new_field->flags & NOT_NULL_FLAG)) {
			if (innobase_check_foreigns_low(
				    user_table, drop_fk, n_drop_fk,
				    (*fp)->field_name, !new_field)) {
				return(true);
			}
		}
	}

	return(false);
}

/** Get the default POINT value in MySQL format
@param[in]	heap	memory heap where allocated
@param[in]	length	length of MySQL format
@return mysql format data */
static
const byte*
innobase_build_default_mysql_point(
	mem_heap_t*	heap,
	ulint		length)
{
	byte*	buf	= static_cast<byte*>(mem_heap_alloc(
				heap, DATA_POINT_LEN + length));

	byte*	wkb	= buf + length;

	ulint   len = get_wkb_of_default_point(SPDIMS, wkb, DATA_POINT_LEN);
	ut_ad(len == DATA_POINT_LEN);

	row_mysql_store_blob_ref(buf, length, wkb, len);

	return(buf);
}

/** Convert a default value for ADD COLUMN.

@param heap Memory heap where allocated
@param dfield InnoDB data field to copy to
@param field MySQL value for the column
@param comp nonzero if in compact format */
static __attribute__((nonnull))
void
innobase_build_col_map_add(
/*=======================*/
	mem_heap_t*	heap,
	dfield_t*	dfield,
	const Field*	field,
	ulint		comp)
{
	if (field->is_real_null()) {
		dfield_set_null(dfield);
		return;
	}

	ulint	size	= field->pack_length();

	byte*	buf	= static_cast<byte*>(mem_heap_alloc(heap, size));

	const byte*	mysql_data = field->ptr;

	if (dfield_get_type(dfield)->mtype == DATA_POINT) {
		/** If the DATA_POINT field is NOT NULL, we need to
		give it a default value, since DATA_POINT is a fixed length
		type, we couldn't store a value of length 0, like other
		geom types. Server doesn't provide the default value, and
		we would use POINT(0 0) here instead. */

		mysql_data = innobase_build_default_mysql_point(heap, size);
	}

	row_mysql_store_col_in_innobase_format(
		dfield, buf, true, mysql_data, size, comp);
}

/** Construct the translation table for reordering, dropping or
adding columns.

@param ha_alter_info Data used during in-place alter
@param altered_table MySQL table that is being altered
@param table MySQL table as it is before the ALTER operation
@param new_table InnoDB table corresponding to MySQL altered_table
@param old_table InnoDB table corresponding to MYSQL table
@param add_cols Default values for ADD COLUMN, or NULL if no ADD COLUMN
@param heap Memory heap where allocated
@return array of integers, mapping column numbers in the table
to column numbers in altered_table */
static __attribute__((nonnull(1,2,3,4,5,7), warn_unused_result))
const ulint*
innobase_build_col_map(
/*===================*/
	Alter_inplace_info*	ha_alter_info,
	const TABLE*		altered_table,
	const TABLE*		table,
	const dict_table_t*	new_table,
	const dict_table_t*	old_table,
	dtuple_t*		add_cols,
	mem_heap_t*		heap)
{
	DBUG_ENTER("innobase_build_col_map");
	DBUG_ASSERT(altered_table != table);
	DBUG_ASSERT(new_table != old_table);
	DBUG_ASSERT(dict_table_get_n_cols(new_table)
		    >= altered_table->s->fields + DATA_N_SYS_COLS);
	DBUG_ASSERT(dict_table_get_n_cols(old_table)
		    >= table->s->fields + DATA_N_SYS_COLS);
	DBUG_ASSERT(!!add_cols == !!(ha_alter_info->handler_flags
				     & Alter_inplace_info::ADD_COLUMN));
	DBUG_ASSERT(!add_cols || dtuple_get_n_fields(add_cols)
		    == dict_table_get_n_cols(new_table));

	ulint*	col_map = static_cast<ulint*>(
		mem_heap_alloc(heap, old_table->n_cols * sizeof *col_map));

	List_iterator_fast<Create_field> cf_it(
		ha_alter_info->alter_info->create_list);
	uint i = 0;

	/* Any dropped columns will map to ULINT_UNDEFINED. */
	for (uint old_i = 0; old_i + DATA_N_SYS_COLS < old_table->n_cols;
	     old_i++) {
		col_map[old_i] = ULINT_UNDEFINED;
	}

	while (const Create_field* new_field = cf_it++) {
		for (uint old_i = 0; table->field[old_i]; old_i++) {
			const Field* field = table->field[old_i];
			if (new_field->field == field) {
				col_map[old_i] = i;
				goto found_col;
			}
		}

		innobase_build_col_map_add(
			heap, dtuple_get_nth_field(add_cols, i),
			altered_table->field[i],
			dict_table_is_comp(new_table));
found_col:
		i++;
	}

	DBUG_ASSERT(i == altered_table->s->fields);

	i = table->s->fields;

	/* Add the InnoDB hidden FTS_DOC_ID column, if any. */
	if (i + DATA_N_SYS_COLS < old_table->n_cols) {
		/* There should be exactly one extra field,
		the FTS_DOC_ID. */
		DBUG_ASSERT(DICT_TF2_FLAG_IS_SET(old_table,
						 DICT_TF2_FTS_HAS_DOC_ID));
		DBUG_ASSERT(i + DATA_N_SYS_COLS + 1 == old_table->n_cols);
		DBUG_ASSERT(!strcmp(dict_table_get_col_name(
					    old_table, table->s->fields),
				    FTS_DOC_ID_COL_NAME));
		if (altered_table->s->fields + DATA_N_SYS_COLS
		    < new_table->n_cols) {
			DBUG_ASSERT(DICT_TF2_FLAG_IS_SET(
					    new_table,
					    DICT_TF2_FTS_HAS_DOC_ID));
			DBUG_ASSERT(altered_table->s->fields
				    + DATA_N_SYS_COLS + 1
				    == new_table->n_cols);
			col_map[i] = altered_table->s->fields;
		} else {
			DBUG_ASSERT(!DICT_TF2_FLAG_IS_SET(
					    new_table,
					    DICT_TF2_FTS_HAS_DOC_ID));
			col_map[i] = ULINT_UNDEFINED;
		}

		i++;
	} else {
		DBUG_ASSERT(!DICT_TF2_FLAG_IS_SET(
				    old_table,
				    DICT_TF2_FTS_HAS_DOC_ID));
	}

	for (; i < old_table->n_cols; i++) {
		col_map[i] = i + new_table->n_cols - old_table->n_cols;
	}

	DBUG_RETURN(col_map);
}

/** Drop newly create FTS index related auxiliary table during
FIC create index process, before fts_add_index is called
@param table table that was being rebuilt online
@param trx transaction
@return DB_SUCCESS if successful, otherwise last error code
*/
static
dberr_t
innobase_drop_fts_index_table(
/*==========================*/
        dict_table_t*   table,
	trx_t*		trx)
{
	dberr_t		ret_err = DB_SUCCESS;

	for (dict_index_t* index = dict_table_get_first_index(table);
	     index != NULL;
	     index = dict_table_get_next_index(index)) {
		if (index->type & DICT_FTS) {
			dberr_t	err;

			err = fts_drop_index_tables(trx, index);

			if (err != DB_SUCCESS) {
				ret_err = err;
			}
		}
	}

	return(ret_err);
}

/** Get the new column names if any columns were renamed
@param ha_alter_info	Data used during in-place alter
@param altered_table	MySQL table that is being altered
@param table		MySQL table as it is before the ALTER operation
@param user_table	InnoDB table as it is before the ALTER operation
@param heap		Memory heap for the allocation
@return array of new column names in rebuilt_table, or NULL if not renamed */
static __attribute__((nonnull, warn_unused_result))
const char**
innobase_get_col_names(
	Alter_inplace_info*	ha_alter_info,
	const TABLE*		altered_table,
	const TABLE*		table,
	const dict_table_t*	user_table,
	mem_heap_t*		heap)
{
	const char**		cols;
	uint			i;

	DBUG_ENTER("innobase_get_col_names");
	DBUG_ASSERT(user_table->n_def > table->s->fields);
	DBUG_ASSERT(ha_alter_info->handler_flags
		    & Alter_inplace_info::ALTER_COLUMN_NAME);

	cols = static_cast<const char**>(
		mem_heap_zalloc(heap, user_table->n_def * sizeof *cols));

	i = 0;
	List_iterator_fast<Create_field> cf_it(
		ha_alter_info->alter_info->create_list);
	while (const Create_field* new_field = cf_it++) {
		DBUG_ASSERT(i < altered_table->s->fields);

		for (uint old_i = 0; table->field[old_i]; old_i++) {
			if (new_field->field == table->field[old_i]) {
				cols[old_i] = new_field->field_name;
				break;
			}
		}

		i++;
	}

	/* Copy the internal column names. */
	i = table->s->fields;
	cols[i] = dict_table_get_col_name(user_table, i);

	while (++i < user_table->n_def) {
		cols[i] = cols[i - 1] + strlen(cols[i - 1]) + 1;
	}

	DBUG_RETURN(cols);
}

/** Determine whether both the indexes have same set of primary key
fields arranged in the same order.
@param[in]	col_map		mapping of old column numbers to new ones
@param[in]	ha_alter_info	Data used during in-place alter
@param[in]	old_clust_index	index to be compared
@param[in]	new_clust_index index to be compared
@retval true if both indexes have same order.
@retval false. */
static __attribute__((warn_unused_result))
bool
innobase_pk_order_preserved(
	const ulint*		col_map,
	const dict_index_t*	old_clust_index,
	const dict_index_t*	new_clust_index)
{
	ulint	old_n_fields
		= dict_index_get_n_ordering_defined_by_user(
			old_clust_index);
	ulint	new_n_fields
		= dict_index_get_n_ordering_defined_by_user(
			new_clust_index);

	ut_ad(dict_index_is_clust(old_clust_index));
	ut_ad(dict_index_is_clust(new_clust_index));
	ut_ad(old_clust_index->table != new_clust_index->table);
	ut_ad(col_map != NULL);

	if (old_n_fields == 0) {
		/* There was no PRIMARY KEY in the table.
		If there is no PRIMARY KEY after the ALTER either,
		no sorting is needed. */
		return(new_n_fields == old_n_fields);
	}

	/* DROP PRIMARY KEY is only allowed in combination with
	ADD PRIMARY KEY. */
	ut_ad(new_n_fields > 0 || old_n_fields == 0);

	ulint old_field = 0;
	ulint new_field = 0;
	ulint old_n_cols = dict_table_get_n_cols(old_clust_index->table);
	bool pk_col_dropped = false;

	/* Sorting will not be needed when the PRIMARY KEY
	column list is being appended to or newly added columns
	are being added to the PRIMARY KEY. */
	while (old_field < old_n_fields && new_field < new_n_fields) {
		ulint old_col_no =
			old_clust_index->fields[old_field].col->ind;
		ulint new_col_no =
			new_clust_index->fields[new_field].col->ind;

		ut_ad(new_col_no != ULINT_UNDEFINED);

		old_col_no = col_map[old_col_no];

		if (old_col_no == new_col_no) {
			if (pk_col_dropped) {
				/* Dropping columns in the middle
				requires sorting. */
				return(false);
			}

			if (old_clust_index->fields[old_field].prefix_len
			    != new_clust_index->fields[new_field].prefix_len) {
				/* Prefix length of the field
				is changed. */
				return(false);
			}

			old_field++;
			new_field++;
		} else if (old_col_no == ULINT_UNDEFINED) {
			pk_col_dropped = true;
			old_field++;
		} else {
			/* Check whether column in new table is
			an existing column or newly added */
			for (ulint k = 0; k < old_n_cols; k++) {
				if (col_map[k] == new_col_no) {
				/* Changing the order of existing
				columns in the PRIMARY KEY requires
				sorting. */
					return(false);
				}
			}

			new_field++;
		}
	}

	return(true);
}

/** Update the mtype from DATA_BLOB to DATA_GEOMETRY for a specified
GIS column of a table. This is used when we want to create spatial index
on legacy GIS columns coming from 5.6, where we store GIS data as DATA_BLOB
in innodb layer.
@param[in]	table_id	table id
@param[in]	col_name	column name
@param[in]	trx		data dictionary transaction
@retval true Failure
@retval false Success */
static
bool
innobase_update_gis_column_type(
	table_id_t	table_id,
	const char*	col_name,
	trx_t*		trx)
{
	pars_info_t*	info;
	dberr_t		error;

	DBUG_ENTER("innobase_update_gis_column_type");

	DBUG_ASSERT(trx_get_dict_operation(trx) == TRX_DICT_OP_INDEX);
	ut_ad(trx->dict_operation_lock_mode == RW_X_LATCH);
	ut_ad(mutex_own(&dict_sys->mutex));
#ifdef UNIV_SYNC_DEBUG
	ut_ad(rw_lock_own(&dict_operation_lock, RW_LOCK_X));
#endif /* UNIV_SYNC_DEBUG */

	info = pars_info_create();

	pars_info_add_ull_literal(info, "tableid", table_id);
	pars_info_add_str_literal(info, "name", col_name);
	pars_info_add_int4_literal(info, "mtype", DATA_GEOMETRY);

	trx->op_info = "update column type to DATA_GEOMETRY";

	error = que_eval_sql(
		info,
		"PROCEDURE UPDATE_SYS_COLUMNS_PROC () IS\n"
		"BEGIN\n"
		"UPDATE SYS_COLUMNS SET MTYPE=:mtype\n"
		"WHERE TABLE_ID=:tableid AND NAME=:name;\n"
		"END;\n",
		false, trx);

	trx->error_state = DB_SUCCESS;
	trx->op_info = "";

	DBUG_RETURN(error != DB_SUCCESS);
}

/** Check if we are creating spatial indexes on GIS columns, which are
legacy columns from earlier MySQL, such as 5.6. If so, we have to update
the mtypes of the old GIS columns to DATA_GEOMETRY.
In 5.6, we store GIS columns as DATA_BLOB in InnoDB layer, it will introduce
confusion when we run latest server on older data. That's why we need to
do the upgrade.
@param[in] ha_alter_info	Data used during in-place alter
@param[in] table		Table on which we want to add indexes
@param[in] trx			Transaction
@return DB_SUCCESS if update successfully or no columns need to be updated,
otherwise DB_ERROR, which means we can't update the mtype for some
column, and creating spatial index on it should be dangerous */
static
dberr_t
innobase_check_gis_columns(
	Alter_inplace_info*	ha_alter_info,
	dict_table_t*		table,
	trx_t*			trx)
{
	DBUG_ENTER("innobase_check_gis_columns");

	for (uint key_num = 0;
	     key_num < ha_alter_info->index_add_count;
	     key_num++) {

		const KEY&	key = ha_alter_info->key_info_buffer[
			ha_alter_info->index_add_buffer[key_num]];

		if (!(key.flags & HA_SPATIAL)) {
			continue;
		}

		ut_ad(key.user_defined_key_parts == 1);
		const KEY_PART_INFO&    key_part = key.key_part[0];

		ulint col_nr = dict_table_has_column(
			table,
			key_part.field->field_name,
			key_part.fieldnr);
		ut_ad(col_nr != table->n_def);
		dict_col_t*	col = &table->cols[col_nr];

		if (col->mtype != DATA_BLOB) {
			ut_ad(DATA_GEOMETRY_MTYPE(col->mtype));
			continue;
		}

		const char* col_name = dict_table_get_col_name(
			table, col_nr);

		if (innobase_update_gis_column_type(
			table->id, col_name, trx)) {

			DBUG_RETURN(DB_ERROR);
		} else {
			col->mtype = DATA_GEOMETRY;

			ib::info() << "Updated mtype of column" << col_name
				<< " in table " << table->name
				<< ", whose id is " << table->id
				<< " to DATA_GEOMETRY";
		}
	}

	DBUG_RETURN(DB_SUCCESS);
}

/** Update internal structures with concurrent writes blocked,
while preparing ALTER TABLE.

@param ha_alter_info Data used during in-place alter
@param altered_table MySQL table that is being altered
@param old_table MySQL table as it is before the ALTER operation
@param table_name Table name in MySQL
@param flags Table and tablespace flags
@param flags2 Additional table flags
@param fts_doc_id_col The column number of FTS_DOC_ID
@param add_fts_doc_id Flag: add column FTS_DOC_ID?
@param add_fts_doc_id_idx Flag: add index FTS_DOC_ID_INDEX (FTS_DOC_ID)?

@retval true Failure
@retval false Success
*/
static __attribute__((warn_unused_result, nonnull(1,2,3,4)))
bool
prepare_inplace_alter_table_dict(
/*=============================*/
	Alter_inplace_info*	ha_alter_info,
	const TABLE*		altered_table,
	const TABLE*		old_table,
	const char*		table_name,
	ulint			flags,
	ulint			flags2,
	ulint			fts_doc_id_col,
	bool			add_fts_doc_id,
	bool			add_fts_doc_id_idx)
{
	bool			dict_locked	= false;
	ulint*			add_key_nums;	/* MySQL key numbers */
	index_def_t*		index_defs;	/* index definitions */
	dict_table_t*		user_table;
	dict_index_t*		fts_index	= NULL;
	ulint			new_clustered	= 0;
	dberr_t			error;
	ulint			num_fts_index;
	ha_innobase_inplace_ctx*ctx;

	DBUG_ENTER("prepare_inplace_alter_table_dict");

	ctx = static_cast<ha_innobase_inplace_ctx*>
		(ha_alter_info->handler_ctx);

	DBUG_ASSERT((ctx->add_autoinc != ULINT_UNDEFINED)
		    == (ctx->sequence.m_max_value > 0));
	DBUG_ASSERT(!ctx->num_to_drop_index == !ctx->drop_index);
	DBUG_ASSERT(!ctx->num_to_drop_fk == !ctx->drop_fk);
	DBUG_ASSERT(!add_fts_doc_id || add_fts_doc_id_idx);
	DBUG_ASSERT(!add_fts_doc_id_idx
		    || innobase_fulltext_exist(altered_table));
	DBUG_ASSERT(!ctx->add_cols);
	DBUG_ASSERT(!ctx->add_index);
	DBUG_ASSERT(!ctx->add_key_numbers);
	DBUG_ASSERT(!ctx->num_to_add_index);

	user_table = ctx->new_table;

	trx_start_if_not_started_xa(ctx->prebuilt->trx, true);

	/* Create a background transaction for the operations on
	the data dictionary tables. */
	ctx->trx = innobase_trx_allocate(ctx->prebuilt->trx->mysql_thd);

	trx_start_for_ddl(ctx->trx, TRX_DICT_OP_INDEX);

	/* Create table containing all indexes to be built in this
	ALTER TABLE ADD INDEX so that they are in the correct order
	in the table. */

	ctx->num_to_add_index = ha_alter_info->index_add_count;

	index_defs = innobase_create_key_defs(
		ctx->heap, ha_alter_info, altered_table, ctx->num_to_add_index,
		num_fts_index,
		row_table_got_default_clust_index(ctx->new_table),
		fts_doc_id_col, add_fts_doc_id, add_fts_doc_id_idx);

	new_clustered = DICT_CLUSTERED & index_defs[0].ind_type;

	if (num_fts_index > 1) {
		my_error(ER_INNODB_FT_LIMIT, MYF(0));
		goto error_handled;
	}

	if (!ctx->online) {
		/* This is not an online operation (LOCK=NONE). */
	} else if (ctx->add_autoinc == ULINT_UNDEFINED
		   && num_fts_index == 0
		   && (!innobase_need_rebuild(ha_alter_info)
		       || !innobase_fulltext_exist(altered_table))) {
		/* InnoDB can perform an online operation (LOCK=NONE). */
	} else {
		/* This should have been blocked in
		check_if_supported_inplace_alter(). */
		ut_ad(0);
		my_error(ER_NOT_SUPPORTED_YET, MYF(0),
			 thd_query_unsafe(ctx->prebuilt->trx->mysql_thd).str);
		goto error_handled;
	}

	/* The primary index would be rebuilt if a FTS Doc ID
	column is to be added, and the primary index definition
	is just copied from old table and stored in indexdefs[0] */
	DBUG_ASSERT(!add_fts_doc_id || new_clustered);
	DBUG_ASSERT(!!new_clustered ==
		    (innobase_need_rebuild(ha_alter_info)
		     || add_fts_doc_id));

	/* Allocate memory for dictionary index definitions */

	ctx->add_index = static_cast<dict_index_t**>(
		mem_heap_alloc(ctx->heap, ctx->num_to_add_index
			       * sizeof *ctx->add_index));
	ctx->add_key_numbers = add_key_nums = static_cast<ulint*>(
		mem_heap_alloc(ctx->heap, ctx->num_to_add_index
			       * sizeof *ctx->add_key_numbers));

	/* This transaction should be dictionary operation, so that
	the data dictionary will be locked during crash recovery. */

	ut_ad(ctx->trx->dict_operation == TRX_DICT_OP_INDEX);

	/* Acquire a lock on the table before creating any indexes. */

	if (ctx->online) {
		error = DB_SUCCESS;
	} else {
		error = row_merge_lock_table(
			ctx->prebuilt->trx, ctx->new_table, LOCK_S);

		if (error != DB_SUCCESS) {

			goto error_handling;
		}
	}

	/* Latch the InnoDB data dictionary exclusively so that no deadlocks
	or lock waits can happen in it during an index create operation. */

	row_mysql_lock_data_dictionary(ctx->trx);
	dict_locked = true;

	/* Wait for background stats processing to stop using the table that
	we are going to alter. We know bg stats will not start using it again
	until we are holding the data dict locked and we are holding it here
	at least until checking ut_ad(user_table->n_ref_count == 1) below.
	XXX what may happen if bg stats opens the table after we
	have unlocked data dictionary below? */
	dict_stats_wait_bg_to_stop_using_table(user_table, ctx->trx);

	online_retry_drop_indexes_low(ctx->new_table, ctx->trx);

	ut_d(dict_table_check_for_dup_indexes(
		     ctx->new_table, CHECK_ABORTED_OK));

	/* If a new clustered index is defined for the table we need
	to rebuild the table with a temporary name. */

	if (new_clustered) {
		const char*	new_table_name
			= dict_mem_create_temporary_tablename(
				ctx->heap,
				ctx->new_table->name.m_name,
				ctx->new_table->id);
		ulint		n_cols;
		dtuple_t*	add_cols;
		bool		optimize_point_storage;
		ulint		space_id = 0;

		if (innobase_check_foreigns(
			    ha_alter_info, altered_table, old_table,
			    user_table, ctx->drop_fk, ctx->num_to_drop_fk)) {
			goto new_clustered_failed;
		}

		n_cols = altered_table->s->fields;

		if (add_fts_doc_id) {
			n_cols++;
			DBUG_ASSERT(flags2 & DICT_TF2_FTS);
			DBUG_ASSERT(add_fts_doc_id_idx);
			flags2 |= DICT_TF2_FTS_ADD_DOC_ID
				| DICT_TF2_FTS_HAS_DOC_ID
				| DICT_TF2_FTS;
		}

		DBUG_ASSERT(!add_fts_doc_id_idx || (flags2 & DICT_TF2_FTS));

		/* Create the table. */
		trx_set_dict_operation(ctx->trx, TRX_DICT_OP_TABLE);

		if (dict_table_get_low(new_table_name)) {
			my_error(ER_TABLE_EXISTS_ERROR, MYF(0),
				 new_table_name);
			goto new_clustered_failed;
		}

		/* The initial space id 0 may be overridden later if this
		table is going to be a file_per_table tablespace. */
		ctx->new_table = dict_mem_table_create(
			new_table_name, space_id, n_cols, flags, flags2);
		/* The rebuilt indexed_table will use the renamed
		column names. */
		ctx->col_names = NULL;

		if (DICT_TF_HAS_DATA_DIR(flags)) {
			ctx->new_table->data_dir_path =
				mem_heap_strdup(ctx->new_table->heap,
				user_table->data_dir_path);
		}

		optimize_point_storage = thd_optimize_point_storage(
					ctx->prebuilt->trx->mysql_thd);

		for (uint i = 0; i < altered_table->s->fields; i++) {
			const Field*	field = altered_table->field[i];
			ulint		is_unsigned;
			ulint		field_type
				= (ulint) field->type();
			ulint		col_type
				= get_innobase_type_from_mysql_type(
					&is_unsigned, field, true);
			ulint		charset_no;
			ulint		col_len;

			if (DATA_POINT_MTYPE(col_type)) {
				col_type = innobase_get_exact_point_type(
						user_table, i,
						field->field_name,
						optimize_point_storage);

				/* We could possible get DATA_BLOB here,
				it means the POINT is from 5.6. Just convert
				it to DATA_GEOMETRY */
				if (col_type == DATA_BLOB) {
					col_type = DATA_GEOMETRY;
				}
			}

			/* we assume in dtype_form_prtype() that this
			fits in two bytes */
			ut_a(field_type <= MAX_CHAR_COLL_NUM);

			if (!field->real_maybe_null()) {
				field_type |= DATA_NOT_NULL;
			}

			if (field->binary()) {
				field_type |= DATA_BINARY_TYPE;
			}

			if (is_unsigned) {
				field_type |= DATA_UNSIGNED;
			}

			if (dtype_is_string_type(col_type)) {
				charset_no = (ulint) field->charset()->number;

				if (charset_no > MAX_CHAR_COLL_NUM) {
					dict_mem_table_free(
						ctx->new_table);
					my_error(ER_WRONG_KEY_COLUMN, MYF(0),
						 field->field_name);
					goto new_clustered_failed;
				}
			} else {
				charset_no = 0;
			}

			col_len = field->pack_length();

			/* The MySQL pack length contains 1 or 2 bytes
			length field for a true VARCHAR. Let us
			subtract that, so that the InnoDB column
			length in the InnoDB data dictionary is the
			real maximum byte length of the actual data. */

			if (field->type() == MYSQL_TYPE_VARCHAR) {
				uint32	length_bytes
					= static_cast<const Field_varstring*>(
						field)->length_bytes;

				col_len -= length_bytes;

				if (length_bytes == 2) {
					field_type |= DATA_LONG_TRUE_VARCHAR;
				}

			}

			if (col_type == DATA_POINT) {
				/* DATA_POINT should be of fixed length,
				instead of the pack_length(blob length). */
				col_len = DATA_POINT_LEN;
			}

			if (dict_col_name_is_reserved(field->field_name)) {
				dict_mem_table_free(ctx->new_table);
				my_error(ER_WRONG_COLUMN_NAME, MYF(0),
					 field->field_name);
				goto new_clustered_failed;
			}

			dict_mem_table_add_col(
				ctx->new_table, ctx->heap,
				field->field_name,
				col_type,
				dtype_form_prtype(field_type, charset_no),
				col_len);
		}

		if (add_fts_doc_id) {
			fts_add_doc_id_column(ctx->new_table, ctx->heap);
			ctx->new_table->fts->doc_col = fts_doc_id_col;
			ut_ad(fts_doc_id_col == altered_table->s->fields);
		} else if (ctx->new_table->fts) {
			ctx->new_table->fts->doc_col = fts_doc_id_col;
		}

		error = row_create_table_for_mysql(
			ctx->new_table, ctx->trx, false);

		switch (error) {
			dict_table_t*	temp_table;
		case DB_SUCCESS:
			/* We need to bump up the table ref count and
			before we can use it we need to open the
			table. The new_table must be in the data
			dictionary cache, because we are still holding
			the dict_sys->mutex. */
			ut_ad(mutex_own(&dict_sys->mutex));
			temp_table = dict_table_open_on_name(
				ctx->new_table->name.m_name, TRUE, FALSE,
				DICT_ERR_IGNORE_NONE);
			ut_a(ctx->new_table == temp_table);
			/* n_ref_count must be 1, because purge cannot
			be executing on this very table as we are
			holding dict_operation_lock X-latch. */
			DBUG_ASSERT(ctx->new_table->n_ref_count == 1);
			break;
		case DB_TABLESPACE_EXISTS:
			my_error(ER_TABLESPACE_EXISTS, MYF(0),
				 new_table_name);
			goto new_clustered_failed;
		case DB_DUPLICATE_KEY:
			my_error(HA_ERR_TABLE_EXIST, MYF(0),
				 altered_table->s->table_name.str);
			goto new_clustered_failed;
		default:
			my_error_innodb(error, table_name, flags);
		new_clustered_failed:
			DBUG_ASSERT(ctx->trx != ctx->prebuilt->trx);
			trx_rollback_to_savepoint(ctx->trx, NULL);

			ut_ad(user_table->n_ref_count == 1);

			online_retry_drop_indexes_with_trx(
				user_table, ctx->trx);
			goto err_exit;
		}

		if (ha_alter_info->handler_flags
		    & Alter_inplace_info::ADD_COLUMN) {
			add_cols = dtuple_create(
				ctx->heap,
				dict_table_get_n_cols(ctx->new_table));

			dict_table_copy_types(add_cols, ctx->new_table);
		} else {
			add_cols = NULL;
		}

		ctx->col_map = innobase_build_col_map(
			ha_alter_info, altered_table, old_table,
			ctx->new_table, user_table,
			add_cols, ctx->heap);
		ctx->add_cols = add_cols;
	} else {
		DBUG_ASSERT(!innobase_need_rebuild(ha_alter_info));

		for (dict_index_t* index
			     = dict_table_get_first_index(user_table);
		     index != NULL;
		     index = dict_table_get_next_index(index)) {
			if (!index->to_be_dropped
			    && dict_index_is_corrupted(index)) {
				my_error(ER_CHECK_NO_SUCH_TABLE, MYF(0));
				goto error_handled;
			}
		}

		if (!ctx->new_table->fts
		    && innobase_fulltext_exist(altered_table)) {
			ctx->new_table->fts = fts_create(
				ctx->new_table);
			ctx->new_table->fts->doc_col = fts_doc_id_col;
		}

		/* Check if we need to update mtypes of legacy GIS columns.
		This check is only needed when we don't have to rebuild
		the table, since rebuild would update all mtypes for GIS
		columns */
		error = innobase_check_gis_columns(
			ha_alter_info, ctx->new_table, ctx->trx);
		if (error != DB_SUCCESS) {
			ut_ad(error == DB_ERROR);
			error = DB_UNSUPPORTED;
			goto error_handling;
		}
	}

	/* Assign table_id, so that no table id of
	fts_create_index_tables() will be written to the undo logs. */
	DBUG_ASSERT(ctx->new_table->id != 0);
	ctx->trx->table_id = ctx->new_table->id;

	/* Create the indexes in SYS_INDEXES and load into dictionary. */

	for (ulint a = 0; a < ctx->num_to_add_index; a++) {

		ctx->add_index[a] = row_merge_create_index(
			ctx->trx, ctx->new_table,
			&index_defs[a]);

		add_key_nums[a] = index_defs[a].key_number;

		if (!ctx->add_index[a]) {
			error = ctx->trx->error_state;
			DBUG_ASSERT(error != DB_SUCCESS);
			goto error_handling;
		}

		DBUG_ASSERT(ctx->add_index[a]->is_committed()
			    == !!new_clustered);

		if (ctx->add_index[a]->type & DICT_FTS) {
			DBUG_ASSERT(num_fts_index);
			DBUG_ASSERT(!fts_index);
			DBUG_ASSERT(ctx->add_index[a]->type == DICT_FTS);
			fts_index = ctx->add_index[a];
		}

		/* If only online ALTER TABLE operations have been
		requested, allocate a modification log. If the table
		will be locked anyway, the modification
		log is unnecessary. When rebuilding the table
		(new_clustered), we will allocate the log for the
		clustered index of the old table, later. */
		if (new_clustered
		    || !ctx->online
		    || user_table->ibd_file_missing
		    || dict_table_is_discarded(user_table)) {
			/* No need to allocate a modification log. */
			ut_ad(!ctx->add_index[a]->online_log);
		} else if (ctx->add_index[a]->type & DICT_FTS) {
			/* Fulltext indexes are not covered
			by a modification log. */
		} else {
			DBUG_EXECUTE_IF("innodb_OOM_prepare_inplace_alter",
					error = DB_OUT_OF_MEMORY;
					goto error_handling;);
			rw_lock_x_lock(&ctx->add_index[a]->lock);
			bool ok = row_log_allocate(ctx->add_index[a],
<<<<<<< HEAD
						   NULL, true, NULL, NULL,
						   path);
=======
						   NULL, true, NULL, NULL);
>>>>>>> 4b291e91
			rw_lock_x_unlock(&ctx->add_index[a]->lock);

			if (!ok) {
				error = DB_OUT_OF_MEMORY;
				goto error_handling;
			}
		}
	}

	ut_ad(new_clustered == ctx->need_rebuild());

	DBUG_EXECUTE_IF("innodb_OOM_prepare_inplace_alter",
			error = DB_OUT_OF_MEMORY;
			goto error_handling;);

	if (new_clustered) {
		dict_index_t*	clust_index = dict_table_get_first_index(
			user_table);
		dict_index_t*	new_clust_index = dict_table_get_first_index(
			ctx->new_table);
		ctx->skip_pk_sort = innobase_pk_order_preserved(
			ctx->col_map, clust_index, new_clust_index);

<<<<<<< HEAD
		if (ctx->online) {
			/* Allocate a log for online table rebuild. */
			rw_lock_x_lock(&clust_index->lock);
			bool ok = row_log_allocate(
				clust_index, ctx->new_table,
				!(ha_alter_info->handler_flags
				  & Alter_inplace_info::ADD_PK_INDEX),
				ctx->add_cols, ctx->col_map, path);
			rw_lock_x_unlock(&clust_index->lock);
=======
		rw_lock_x_lock(&clust_index->lock);
		bool ok = row_log_allocate(
			clust_index, ctx->new_table,
			!(ha_alter_info->handler_flags
			  & Alter_inplace_info::ADD_PK_INDEX),
			ctx->add_cols, ctx->col_map);
		rw_lock_x_unlock(&clust_index->lock);
>>>>>>> 4b291e91

			if (!ok) {
				error = DB_OUT_OF_MEMORY;
				goto error_handling;
			}
		}
	}

	if (ctx->online) {
		/* Assign a consistent read view for
		row_merge_read_clustered_index(). */
		trx_assign_read_view(ctx->prebuilt->trx);
	}

	if (fts_index) {
		/* Ensure that the dictionary operation mode will
		not change while creating the auxiliary tables. */
		trx_dict_op_t	op = trx_get_dict_operation(ctx->trx);

#ifdef UNIV_DEBUG
		switch (op) {
		case TRX_DICT_OP_NONE:
			break;
		case TRX_DICT_OP_TABLE:
		case TRX_DICT_OP_INDEX:
			goto op_ok;
		}
		ut_error;
op_ok:
#endif /* UNIV_DEBUG */
		ut_ad(ctx->trx->dict_operation_lock_mode == RW_X_LATCH);
		ut_ad(mutex_own(&dict_sys->mutex));
#ifdef UNIV_SYNC_DEBUG
		ut_ad(rw_lock_own(&dict_operation_lock, RW_LOCK_X));
#endif /* UNIV_SYNC_DEBUG */

		DICT_TF2_FLAG_SET(ctx->new_table, DICT_TF2_FTS);
		if (new_clustered) {
			/* For !new_clustered, this will be set at
			commit_cache_norebuild(). */
			ctx->new_table->fts_doc_id_index
				= dict_table_get_index_on_name(
					ctx->new_table, FTS_DOC_ID_INDEX_NAME);
			DBUG_ASSERT(ctx->new_table->fts_doc_id_index != NULL);
		}

		/* This function will commit the transaction and reset
		the trx_t::dict_operation flag on success. */

		error = fts_create_index_tables(ctx->trx, fts_index);

		DBUG_EXECUTE_IF("innodb_test_fail_after_fts_index_table",
				error = DB_LOCK_WAIT_TIMEOUT;
				goto error_handling;);

		if (error != DB_SUCCESS) {
			goto error_handling;
		}

		trx_start_for_ddl(ctx->trx, op);

		if (!ctx->new_table->fts
		    || ib_vector_size(ctx->new_table->fts->indexes) == 0) {
			error = fts_create_common_tables(
				ctx->trx, ctx->new_table,
				user_table->name.m_name, TRUE);

			DBUG_EXECUTE_IF(
				"innodb_test_fail_after_fts_common_table",
				error = DB_LOCK_WAIT_TIMEOUT;);

			if (error != DB_SUCCESS) {
				goto error_handling;
			}

			ctx->new_table->fts->fts_status
				|= TABLE_DICT_LOCKED;

			error = innobase_fts_load_stopword(
				ctx->new_table, ctx->trx,
				ctx->prebuilt->trx->mysql_thd)
				? DB_SUCCESS : DB_ERROR;
			ctx->new_table->fts->fts_status
				&= ~TABLE_DICT_LOCKED;

			if (error != DB_SUCCESS) {
				goto error_handling;
			}
		}

		ut_ad(trx_get_dict_operation(ctx->trx) == op);
	}

	DBUG_ASSERT(error == DB_SUCCESS);

	/* Commit the data dictionary transaction in order to release
	the table locks on the system tables.  This means that if
	MySQL crashes while creating a new primary key inside
	row_merge_build_indexes(), ctx->new_table will not be dropped
	by trx_rollback_active().  It will have to be recovered or
	dropped by the database administrator. */
	trx_commit_for_mysql(ctx->trx);

	row_mysql_unlock_data_dictionary(ctx->trx);
	dict_locked = false;

	ut_a(ctx->trx->lock.n_active_thrs == 0);

error_handling:
	/* After an error, remove all those index definitions from the
	dictionary which were defined. */

	switch (error) {
	case DB_SUCCESS:
		ut_a(!dict_locked);

		ut_d(mutex_enter(&dict_sys->mutex));
		ut_d(dict_table_check_for_dup_indexes(
			     user_table, CHECK_PARTIAL_OK));
		ut_d(mutex_exit(&dict_sys->mutex));
		DBUG_RETURN(false);
	case DB_TABLESPACE_EXISTS:
		my_error(ER_TABLESPACE_EXISTS, MYF(0), "(unknown)");
		break;
	case DB_DUPLICATE_KEY:
		my_error(ER_DUP_KEY, MYF(0), "SYS_INDEXES");
		break;
	case DB_UNSUPPORTED:
		my_error(ER_TABLE_CANT_HANDLE_SPKEYS, MYF(0), "SYS_COLUMNS");
		break;
	default:
		my_error_innodb(error, table_name, user_table->flags);
	}

error_handled:

	ctx->prebuilt->trx->error_info = NULL;
	ctx->trx->error_state = DB_SUCCESS;

	if (!dict_locked) {
		row_mysql_lock_data_dictionary(ctx->trx);
	}

	if (new_clustered) {
		if (ctx->need_rebuild()) {

			if (DICT_TF2_FLAG_IS_SET(
				    ctx->new_table, DICT_TF2_FTS)) {
				innobase_drop_fts_index_table(
					ctx->new_table, ctx->trx);
			}

			dict_table_close_and_drop(ctx->trx, ctx->new_table);

			/* Free the log for online table rebuild, if
			one was allocated. */

			dict_index_t* clust_index = dict_table_get_first_index(
				user_table);

			rw_lock_x_lock(&clust_index->lock);

			if (clust_index->online_log) {
				ut_ad(ctx->online);
				row_log_abort_sec(clust_index);
				clust_index->online_status
					= ONLINE_INDEX_COMPLETE;
			}

			rw_lock_x_unlock(&clust_index->lock);
		}

		trx_commit_for_mysql(ctx->trx);
		/* n_ref_count must be 1, because purge cannot
		be executing on this very table as we are
		holding dict_operation_lock X-latch. */
		DBUG_ASSERT(user_table->n_ref_count == 1 || ctx->online);

		online_retry_drop_indexes_with_trx(user_table, ctx->trx);
	} else {
		ut_ad(!ctx->need_rebuild());
		row_merge_drop_indexes(ctx->trx, user_table, TRUE);
		trx_commit_for_mysql(ctx->trx);
	}

	ut_d(dict_table_check_for_dup_indexes(user_table, CHECK_ALL_COMPLETE));
	ut_ad(!user_table->drop_aborted);

err_exit:
#ifdef UNIV_DEBUG
	/* Clear the to_be_dropped flag in the data dictionary cache. */
	for (ulint i = 0; i < ctx->num_to_drop_index; i++) {
		DBUG_ASSERT(ctx->drop_index[i]->is_committed());
		DBUG_ASSERT(ctx->drop_index[i]->to_be_dropped);
		ctx->drop_index[i]->to_be_dropped = 0;
	}
#endif /* UNIV_DEBUG */

	row_mysql_unlock_data_dictionary(ctx->trx);

	trx_free_for_mysql(ctx->trx);
	trx_commit_for_mysql(ctx->prebuilt->trx);

	delete ctx;
	ha_alter_info->handler_ctx = NULL;

	DBUG_RETURN(true);
}

/* Check whether an index is needed for the foreign key constraint.
If so, if it is dropped, is there an equivalent index can play its role.
@return true if the index is needed and can't be dropped */
static __attribute__((nonnull(1,2,3,5), warn_unused_result))
bool
innobase_check_foreign_key_index(
/*=============================*/
	Alter_inplace_info*	ha_alter_info,	/*!< in: Structure describing
						changes to be done by ALTER
						TABLE */
	dict_index_t*		index,		/*!< in: index to check */
	dict_table_t*		indexed_table,	/*!< in: table that owns the
						foreign keys */
	const char**		col_names,	/*!< in: column names, or NULL
						for indexed_table->col_names */
	trx_t*			trx,		/*!< in/out: transaction */
	dict_foreign_t**	drop_fk,	/*!< in: Foreign key constraints
						to drop */
	ulint			n_drop_fk)	/*!< in: Number of foreign keys
						to drop */
{
	dict_foreign_t*	foreign;

	/* Check if the index is referenced. */
	foreign = dict_table_get_referenced_constraint(indexed_table, index);

	ut_ad(!foreign || indexed_table
	      == foreign->referenced_table);

	if (foreign
	    && !dict_foreign_find_index(
		    indexed_table, col_names,
		    foreign->referenced_col_names,
		    foreign->n_fields, index,
		    /*check_charsets=*/TRUE,
		    /*check_null=*/FALSE)
	    && !innobase_find_equiv_index(
		    foreign->referenced_col_names,
		    foreign->n_fields,
		    ha_alter_info->key_info_buffer,
		    ha_alter_info->index_add_buffer,
		    ha_alter_info->index_add_count)
	    ) {
		trx->error_info = index;
		return(true);
	}

	/* Check if this index references some
	other table */
	foreign = dict_table_get_foreign_constraint(
		indexed_table, index);

	ut_ad(!foreign || indexed_table
	      == foreign->foreign_table);

	if (foreign
	    && !innobase_dropping_foreign(
		    foreign, drop_fk, n_drop_fk)
	    && !dict_foreign_find_index(
		    indexed_table, col_names,
		    foreign->foreign_col_names,
		    foreign->n_fields, index,
		    /*check_charsets=*/TRUE,
		    /*check_null=*/FALSE)
	    && !innobase_find_equiv_index(
		    foreign->foreign_col_names,
		    foreign->n_fields,
		    ha_alter_info->key_info_buffer,
		    ha_alter_info->index_add_buffer,
		    ha_alter_info->index_add_count)
	    ) {
		trx->error_info = index;
		return(true);
	}

	return(false);
}

/**
Rename a given index in the InnoDB data dictionary.

@param index index to rename
@param new_name new name of the index
@param[in,out] trx dict transaction to use, not going to be committed here

@retval true Failure
@retval false Success */
static __attribute__((warn_unused_result))
bool
rename_index_in_data_dictionary(
/*============================*/
	const dict_index_t*	index,
	const char*		new_name,
	trx_t*			trx)
{
	DBUG_ENTER("rename_index_in_data_dictionary");

	ut_ad(mutex_own(&dict_sys->mutex));
#ifdef UNIV_SYNC_DEBUG
	ut_ad(rw_lock_own(&dict_operation_lock, RW_LOCK_X));
#endif /* UNIV_SYNC_DEBUG */
	ut_ad(trx->dict_operation_lock_mode == RW_X_LATCH);

	pars_info_t*	pinfo;
	dberr_t		err;

	pinfo = pars_info_create();

	pars_info_add_ull_literal(pinfo, "table_id", index->table->id);
	pars_info_add_ull_literal(pinfo, "index_id", index->id);
	pars_info_add_str_literal(pinfo, "new_name", new_name);

	trx->op_info = "Renaming an index in SYS_INDEXES";

	DBUG_EXECUTE_IF(
		"ib_rename_index_fail1",
		DBUG_SET("+d,innodb_report_deadlock");
	);

	err = que_eval_sql(
		pinfo,
		"PROCEDURE RENAME_INDEX_IN_SYS_INDEXES () IS\n"
		"BEGIN\n"
		"UPDATE SYS_INDEXES SET\n"
		"NAME = :new_name\n"
		"WHERE\n"
		"ID = :index_id AND\n"
		"TABLE_ID = :table_id;\n"
		"END;\n",
		FALSE, trx); /* pinfo is freed by que_eval_sql() */

	DBUG_EXECUTE_IF(
		"ib_rename_index_fail1",
		DBUG_SET("-d,innodb_report_deadlock");
	);

	trx->op_info = "";

	if (err != DB_SUCCESS) {
		my_error_innodb(err, index->table->name.m_name, 0);
		DBUG_RETURN(true);
	}

	DBUG_RETURN(false);
}

/**
Rename all indexes in data dictionary of a given table that are
specified in ha_alter_info.

@param ctx alter context, used to fetch the list of indexes to
rename
@param ha_alter_info fetch the new names from here
@param[in,out] trx dict transaction to use, not going to be committed here

@retval true Failure
@retval false Success */
static __attribute__((warn_unused_result))
bool
rename_indexes_in_data_dictionary(
/*==============================*/
	const ha_innobase_inplace_ctx*	ctx,
	const Alter_inplace_info*	ha_alter_info,
	trx_t*				trx)
{
	DBUG_ENTER("rename_indexes_in_data_dictionary");

	ut_ad(ctx->num_to_rename == ha_alter_info->index_rename_count);

	for (ulint i = 0; i < ctx->num_to_rename; i++) {
		KEY_PAIR*	pair = &ha_alter_info->index_rename_buffer[i];
		dict_index_t*	index;

		index = ctx->rename[i];

		ut_ad(strcmp(index->name, pair->old_key->name) == 0);

		if (rename_index_in_data_dictionary(index,
						    pair->new_key->name,
						    trx)) {
			/* failed */
			DBUG_RETURN(true);
		}
	}

	DBUG_RETURN(false);
}

/**
Rename a given index in the InnoDB data dictionary cache.

@param[in,out] index index to rename
@param new_name new index name
*/
static
void
rename_index_in_cache(
/*==================*/
	dict_index_t*	index,
	const char*	new_name)
{
	DBUG_ENTER("rename_index_in_cache");

	ut_ad(mutex_own(&dict_sys->mutex));
#ifdef UNIV_SYNC_DEBUG
	ut_ad(rw_lock_own(&dict_operation_lock, RW_LOCK_X));
#endif /* UNIV_SYNC_DEBUG */

	size_t	old_name_len = strlen(index->name);
	size_t	new_name_len = strlen(new_name);

	if (old_name_len >= new_name_len) {
		/* reuse the old buffer for the name if it is large enough */
		memcpy(const_cast<char*>(index->name), new_name,
		       new_name_len + 1);
	} else {
		/* Free the old chunk of memory if it is at the topmost
		place in the heap, otherwise the old chunk will be freed
		when the index is evicted from the cache. This code will
		kick-in in a repeated ALTER sequences where the old name is
		alternately longer/shorter than the new name:
		1. ALTER TABLE t RENAME INDEX a TO aa;
		2. ALTER TABLE t RENAME INDEX aa TO a;
		3. go to 1. */
		index->name = mem_heap_strdup_replace(
			index->heap,
			/* Presumed topmost element of the heap: */
			index->name, old_name_len + 1,
			new_name);
	}

	DBUG_VOID_RETURN;
}

/**
Rename all indexes in data dictionary cache of a given table that are
specified in ha_alter_info.

@param ctx alter context, used to fetch the list of indexes to rename
@param ha_alter_info fetch the new names from here
*/
static
void
rename_indexes_in_cache(
/*====================*/
	const ha_innobase_inplace_ctx*	ctx,
	const Alter_inplace_info*	ha_alter_info)
{
	DBUG_ENTER("rename_indexes_in_cache");

	ut_ad(ctx->num_to_rename == ha_alter_info->index_rename_count);

	for (ulint i = 0; i < ctx->num_to_rename; i++) {
		KEY_PAIR*	pair = &ha_alter_info->index_rename_buffer[i];
		dict_index_t*	index;

		index = ctx->rename[i];

		ut_ad(strcmp(index->name, pair->old_key->name) == 0);

		rename_index_in_cache(index, pair->new_key->name);
	}

	DBUG_VOID_RETURN;
}

/** Allows InnoDB to update internal structures with concurrent
writes blocked (provided that check_if_supported_inplace_alter()
did not return HA_ALTER_INPLACE_NO_LOCK).
This will be invoked before inplace_alter_table().

@param altered_table TABLE object for new version of table.
@param ha_alter_info Structure describing changes to be done
by ALTER TABLE and holding data used during in-place alter.

@retval true Failure
@retval false Success
*/

bool
ha_innobase::prepare_inplace_alter_table(
/*=====================================*/
	TABLE*			altered_table,
	Alter_inplace_info*	ha_alter_info)
{
	dict_index_t**	drop_index;	/*!< Index to be dropped */
	ulint		n_drop_index;	/*!< Number of indexes to drop */
	dict_index_t**	rename_index;	/*!< Indexes to be dropped */
	ulint		n_rename_index;	/*!< Number of indexes to rename */
	dict_foreign_t**drop_fk;	/*!< Foreign key constraints to drop */
	ulint		n_drop_fk;	/*!< Number of foreign keys to drop */
	dict_foreign_t**add_fk = NULL;	/*!< Foreign key constraints to drop */
	ulint		n_add_fk;	/*!< Number of foreign keys to drop */
	dict_table_t*	indexed_table;	/*!< Table where indexes are created */
	mem_heap_t*     heap;
	const char**	col_names;
	int		error;
	ulint		max_col_len;
	ulint		add_autoinc_col_no	= ULINT_UNDEFINED;
	ulonglong	autoinc_col_max_value	= 0;
	ulint		fts_doc_col_no		= ULINT_UNDEFINED;
	bool		add_fts_doc_id		= false;
	bool		add_fts_doc_id_idx	= false;
	bool		add_fts_idx		= false;

	DBUG_ENTER("prepare_inplace_alter_table");
	DBUG_ASSERT(!ha_alter_info->handler_ctx);
	DBUG_ASSERT(ha_alter_info->create_info);
	DBUG_ASSERT(!srv_read_only_mode);

	MONITOR_ATOMIC_INC(MONITOR_PENDING_ALTER_TABLE);

#ifdef UNIV_DEBUG
	for (dict_index_t* index = dict_table_get_first_index(m_prebuilt->table);
	     index;
	     index = dict_table_get_next_index(index)) {
		ut_ad(!index->to_be_dropped);
	}
#endif /* UNIV_DEBUG */

	ut_d(mutex_enter(&dict_sys->mutex));
	ut_d(dict_table_check_for_dup_indexes(
		     m_prebuilt->table, CHECK_ABORTED_OK));
	ut_d(mutex_exit(&dict_sys->mutex));

	if (!(ha_alter_info->handler_flags & ~INNOBASE_INPLACE_IGNORE)) {
		/* Nothing to do */
		DBUG_ASSERT(m_prebuilt->trx->dict_operation_lock_mode == 0);
		if (ha_alter_info->handler_flags & ~INNOBASE_INPLACE_IGNORE) {

			online_retry_drop_indexes(
				m_prebuilt->table, m_user_thd);

		}
		DBUG_RETURN(false);
	}

	indexed_table = m_prebuilt->table;

	if (indexed_table->corrupted
	    || dict_table_get_first_index(indexed_table) == NULL
	    || dict_index_is_corrupted(
		    dict_table_get_first_index(indexed_table))) {
		/* The clustered index is corrupted. */
		my_error(ER_CHECK_NO_SUCH_TABLE, MYF(0));
		DBUG_RETURN(true);
	}

	/* ALTER TABLE will not implicitly move a table from a single-table
	tablespace to the system tablespace when innodb_file_per_table=OFF.
	But it will implicitly move a table from the system tablespace to a
	single-table tablespace if innodb_file_per_table = ON. */
	bool	in_system_space = is_system_tablespace(indexed_table->space);
	bool	is_file_per_table = !in_system_space;
	bool	needs_file_per_table =
		/* Already file_per_table and staying that way */
		is_file_per_table
		/* Moving from the system tablespace to file-per-table */
		|| (in_system_space && srv_file_per_table);

	create_table_info_t	info(m_user_thd,
				     altered_table,
				     ha_alter_info->create_info,
				     NULL,
				     NULL,
				     NULL,
				     needs_file_per_table);

	if (ha_alter_info->handler_flags
	    & Alter_inplace_info::CHANGE_CREATE_OPTION) {
		const char* invalid_opt = info.create_options_are_invalid();
		if (invalid_opt) {
			my_error(ER_ILLEGAL_HA_CREATE_OPTION, MYF(0),
				 table_type(), invalid_opt);
			goto err_exit_no_heap;
		}
	}

	/* Check if any index name is reserved. */
	if (innobase_index_name_is_reserved(
		    m_user_thd,
		    ha_alter_info->key_info_buffer,
		    ha_alter_info->key_count)) {
err_exit_no_heap:
		DBUG_ASSERT(m_prebuilt->trx->dict_operation_lock_mode == 0);
		if (ha_alter_info->handler_flags & ~INNOBASE_INPLACE_IGNORE) {

			online_retry_drop_indexes(
				m_prebuilt->table, m_user_thd);
		}
		DBUG_RETURN(true);
	}

	indexed_table = m_prebuilt->table;

	/* Check that index keys are sensible */
	error = innobase_check_index_keys(ha_alter_info, indexed_table);

	if (error) {
		goto err_exit_no_heap;
	}

	/* Prohibit renaming a column to something that the table
	already contains. */
	if (ha_alter_info->handler_flags
	    & Alter_inplace_info::ALTER_COLUMN_NAME) {
		List_iterator_fast<Create_field> cf_it(
			ha_alter_info->alter_info->create_list);

		for (Field** fp = table->field; *fp; fp++) {
			if (!((*fp)->flags & FIELD_IS_RENAMED)) {
				continue;
			}

			const char* name = 0;

			cf_it.rewind();
			while (Create_field* cf = cf_it++) {
				if (cf->field == *fp) {
					name = cf->field_name;
					goto check_if_ok_to_rename;
				}
			}

			ut_error;
check_if_ok_to_rename:
			/* Prohibit renaming a column from FTS_DOC_ID
			if full-text indexes exist. */
			if (!my_strcasecmp(system_charset_info,
					   (*fp)->field_name,
					   FTS_DOC_ID_COL_NAME)
			    && innobase_fulltext_exist(altered_table)) {
				my_error(ER_INNODB_FT_WRONG_DOCID_COLUMN,
					 MYF(0), name);
				goto err_exit_no_heap;
			}

			/* Prohibit renaming a column to an internal column. */
			const char*	s = m_prebuilt->table->col_names;
			unsigned j;
			/* Skip user columns.
			MySQL should have checked these already.
			We want to allow renaming of c1 to c2, c2 to c1. */
			for (j = 0; j < table->s->fields; j++) {
				s += strlen(s) + 1;
			}

			for (; j < m_prebuilt->table->n_def; j++) {
				if (!my_strcasecmp(
					    system_charset_info, name, s)) {
					my_error(ER_WRONG_COLUMN_NAME, MYF(0),
						 s);
					goto err_exit_no_heap;
				}

				s += strlen(s) + 1;
			}
		}
	}

	if (!info.innobase_table_flags()) {
		goto err_exit_no_heap;
	}

	max_col_len = DICT_MAX_FIELD_LEN_BY_FORMAT_FLAG(info.flags());

	/* Check each index's column length to make sure they do not
	exceed limit */
	for (ulint i = 0; i < ha_alter_info->index_add_count; i++) {
		const KEY* key = &ha_alter_info->key_info_buffer[
			ha_alter_info->index_add_buffer[i]];

		if (key->flags & HA_FULLTEXT) {
			/* The column length does not matter for
			fulltext search indexes. But, UNIQUE
			fulltext indexes are not supported. */
			DBUG_ASSERT(!(key->flags & HA_NOSAME));
			DBUG_ASSERT(!(key->flags & HA_KEYFLAG_MASK
				      & ~(HA_FULLTEXT
					  | HA_PACK_KEY
					  | HA_BINARY_PACK_KEY)));
			add_fts_idx = true;
			continue;
		}

		if (innobase_check_column_length(max_col_len, key)) {
			my_error(ER_INDEX_COLUMN_TOO_LONG, MYF(0),
				 max_col_len);
			goto err_exit_no_heap;
		}
	}

	/* We won't be allowed to add fts index to a table with
	fts indexes already but without AUX_HEX_NAME set.
	This means the aux tables of the table failed to
	rename to hex format but new created aux tables
	shall be in hex format, which is contradictory. */
	if (!DICT_TF2_FLAG_IS_SET(indexed_table, DICT_TF2_FTS_AUX_HEX_NAME)
	    && indexed_table->fts != NULL && add_fts_idx) {
		my_error(ER_INNODB_FT_AUX_NOT_HEX_ID, MYF(0));
		goto err_exit_no_heap;
	}

	/* Check existing index definitions for too-long column
	prefixes as well, in case max_col_len shrunk. */
	for (const dict_index_t* index
		     = dict_table_get_first_index(indexed_table);
	     index;
	     index = dict_table_get_next_index(index)) {
		if (index->type & DICT_FTS) {
			DBUG_ASSERT(index->type == DICT_FTS
				    || (index->type & DICT_CORRUPT));
			continue;
		}

		for (ulint i = 0; i < dict_index_get_n_fields(index); i++) {
			const dict_field_t* field
				= dict_index_get_nth_field(index, i);
			if (field->prefix_len > max_col_len) {
				my_error(ER_INDEX_COLUMN_TOO_LONG, MYF(0),
					 max_col_len);
				goto err_exit_no_heap;
			}
		}
	}

	n_drop_index = 0;
	n_drop_fk = 0;

	if (ha_alter_info->handler_flags
	    & (INNOBASE_ALTER_NOREBUILD | INNOBASE_ALTER_REBUILD)) {
		heap = mem_heap_create(1024);

		if (ha_alter_info->handler_flags
		    & Alter_inplace_info::ALTER_COLUMN_NAME) {
			col_names = innobase_get_col_names(
				ha_alter_info, altered_table, table,
				indexed_table, heap);
		} else {
			col_names = NULL;
		}
	} else {
		heap = NULL;
		col_names = NULL;
	}

	if (ha_alter_info->handler_flags
	    & Alter_inplace_info::DROP_FOREIGN_KEY) {
		DBUG_ASSERT(ha_alter_info->alter_info->drop_list.elements > 0);

		drop_fk = static_cast<dict_foreign_t**>(
			mem_heap_alloc(
				heap,
				ha_alter_info->alter_info->drop_list.elements
				* sizeof(dict_foreign_t*)));

		List_iterator<Alter_drop> drop_it(
			ha_alter_info->alter_info->drop_list);

		while (Alter_drop* drop = drop_it++) {
			if (drop->type != Alter_drop::FOREIGN_KEY) {
				continue;
			}

			for (dict_foreign_set::iterator it
				= m_prebuilt->table->foreign_set.begin();
			     it != m_prebuilt->table->foreign_set.end();
			     ++it) {

				dict_foreign_t*	foreign = *it;
				const char* fid = strchr(foreign->id, '/');

				DBUG_ASSERT(fid);
				/* If no database/ prefix was present in
				the FOREIGN KEY constraint name, compare
				to the full constraint name. */
				fid = fid ? fid + 1 : foreign->id;

				if (!my_strcasecmp(system_charset_info,
						   fid, drop->name)) {
					drop_fk[n_drop_fk++] = foreign;
					goto found_fk;
				}
			}

			my_error(ER_CANT_DROP_FIELD_OR_KEY, MYF(0),
				 drop->name);
			goto err_exit;
found_fk:
			continue;
		}

		DBUG_ASSERT(n_drop_fk > 0);
		DBUG_ASSERT(n_drop_fk
			    == ha_alter_info->alter_info->drop_list.elements);
	} else {
		drop_fk = NULL;
	}

	if (ha_alter_info->index_drop_count) {
		dict_index_t*	drop_primary = NULL;

		DBUG_ASSERT(ha_alter_info->handler_flags
			    & (Alter_inplace_info::DROP_INDEX
			       | Alter_inplace_info::DROP_UNIQUE_INDEX
			       | Alter_inplace_info::DROP_PK_INDEX));
		/* Check which indexes to drop. */
		drop_index = static_cast<dict_index_t**>(
			mem_heap_alloc(
				heap, (ha_alter_info->index_drop_count + 1)
				* sizeof *drop_index));

		for (uint i = 0; i < ha_alter_info->index_drop_count; i++) {
			const KEY*	key
				= ha_alter_info->index_drop_buffer[i];
			dict_index_t*	index
				= dict_table_get_index_on_name(
					indexed_table, key->name);

			if (!index) {
				push_warning_printf(
					m_user_thd,
					Sql_condition::SL_WARNING,
					HA_ERR_WRONG_INDEX,
					"InnoDB could not find key"
					" with name %s", key->name);
			} else {
				ut_ad(!index->to_be_dropped);
				if (!dict_index_is_clust(index)) {
					drop_index[n_drop_index++] = index;
				} else {
					drop_primary = index;
				}
			}
		}

		/* If all FULLTEXT indexes were removed, drop an
		internal FTS_DOC_ID_INDEX as well, unless it exists in
		the table. */

		if (innobase_fulltext_exist(table)
		    && !innobase_fulltext_exist(altered_table)
		    && !DICT_TF2_FLAG_IS_SET(
			indexed_table, DICT_TF2_FTS_HAS_DOC_ID)) {
			dict_index_t*	fts_doc_index
				= indexed_table->fts_doc_id_index;
			ut_ad(fts_doc_index);

			// Add some fault tolerance for non-debug builds.
			if (fts_doc_index == NULL) {
				goto check_if_can_drop_indexes;
			}

			DBUG_ASSERT(!fts_doc_index->to_be_dropped);

			for (uint i = 0; i < table->s->keys; i++) {
				if (!my_strcasecmp(
					    system_charset_info,
					    FTS_DOC_ID_INDEX_NAME,
					    table->key_info[i].name)) {
					/* The index exists in the MySQL
					data dictionary. Do not drop it,
					even though it is no longer needed
					by InnoDB fulltext search. */
					goto check_if_can_drop_indexes;
				}
			}

			drop_index[n_drop_index++] = fts_doc_index;
		}

check_if_can_drop_indexes:
		/* Check if the indexes can be dropped. */

		/* Prevent a race condition between DROP INDEX and
		CREATE TABLE adding FOREIGN KEY constraints. */
		row_mysql_lock_data_dictionary(m_prebuilt->trx);

		if (!n_drop_index) {
			drop_index = NULL;
		} else {
			/* Flag all indexes that are to be dropped. */
			for (ulint i = 0; i < n_drop_index; i++) {
				ut_ad(!drop_index[i]->to_be_dropped);
				drop_index[i]->to_be_dropped = 1;
			}
		}

		for (uint i = 0; i < n_drop_index; i++) {
			dict_index_t*	index = drop_index[i];

			if (innobase_check_foreign_key_index(
				ha_alter_info, index,
				indexed_table, col_names,
				m_prebuilt->trx, drop_fk, n_drop_fk)) {
				row_mysql_unlock_data_dictionary(
					m_prebuilt->trx);
				m_prebuilt->trx->error_info = index;
				print_error(HA_ERR_DROP_INDEX_FK,
					    MYF(0));
				goto err_exit;
			}
		}

		/* If a primary index is dropped, need to check
		any depending foreign constraints get affected */
		if (drop_primary
		    && innobase_check_foreign_key_index(
			    ha_alter_info, drop_primary,
			    indexed_table, col_names,
			    m_prebuilt->trx, drop_fk, n_drop_fk)) {
			row_mysql_unlock_data_dictionary(m_prebuilt->trx);
			print_error(HA_ERR_DROP_INDEX_FK, MYF(0));
			goto err_exit;
		}

		row_mysql_unlock_data_dictionary(m_prebuilt->trx);
	} else {
		drop_index = NULL;
	}

	n_rename_index = ha_alter_info->index_rename_count;
	rename_index = NULL;

	/* Create a list of dict_index_t objects that are to be renamed,
	also checking for requests to rename nonexistent indexes. If
	the table is going to be rebuilt (new_clustered == true in
	prepare_inplace_alter_table_dict()), then this can be skipped,
	but we don't for simplicity (we have not determined the value of
	new_clustered yet). */
	if (n_rename_index > 0) {
		rename_index = static_cast<dict_index_t**>(
			mem_heap_alloc(
				heap,
				n_rename_index * sizeof(*rename_index)));
		for (ulint i = 0; i < n_rename_index; i++) {
			dict_index_t*	index;
			const char*	old_name = ha_alter_info
				->index_rename_buffer[i].old_key->name;

			index = dict_table_get_index_on_name(indexed_table,
							     old_name);

			if (index == NULL) {
				my_error(ER_KEY_DOES_NOT_EXITS, MYF(0),
					 old_name,
					 m_prebuilt->table->name.m_name);
				goto err_exit;
			}

			rename_index[i] = index;
		}
	}

	n_add_fk = 0;

	if (ha_alter_info->handler_flags
	    & Alter_inplace_info::ADD_FOREIGN_KEY) {
		ut_ad(!m_prebuilt->trx->check_foreigns);

		add_fk = static_cast<dict_foreign_t**>(
			mem_heap_zalloc(
				heap,
				ha_alter_info->alter_info->key_list.elements
				* sizeof(dict_foreign_t*)));

		if (!innobase_get_foreign_key_info(
			    ha_alter_info, table_share,
			    m_prebuilt->table, col_names,
			    drop_index, n_drop_index,
			    add_fk, &n_add_fk, m_prebuilt->trx)) {
err_exit:
			if (n_drop_index) {
				row_mysql_lock_data_dictionary(m_prebuilt->trx);

				/* Clear the to_be_dropped flags, which might
				have been set at this point. */
				for (ulint i = 0; i < n_drop_index; i++) {
					ut_ad(drop_index[i]->is_committed());
					drop_index[i]->to_be_dropped = 0;
				}

				row_mysql_unlock_data_dictionary(
					m_prebuilt->trx);
			}

			if (heap) {
				mem_heap_free(heap);
			}

			goto err_exit_no_heap;
		}
	}

	if (!(ha_alter_info->handler_flags & INNOBASE_ALTER_DATA)
	    || (ha_alter_info->handler_flags
		== Alter_inplace_info::CHANGE_CREATE_OPTION
		&& !innobase_need_rebuild(ha_alter_info))) {

		if (heap) {
			ha_alter_info->handler_ctx
				= new ha_innobase_inplace_ctx(
					m_prebuilt,
					drop_index, n_drop_index,
					rename_index, n_rename_index,
					drop_fk, n_drop_fk,
					add_fk, n_add_fk,
					ha_alter_info->online,
					heap, indexed_table,
					col_names, ULINT_UNDEFINED, 0, 0);
		}

		DBUG_ASSERT(m_prebuilt->trx->dict_operation_lock_mode == 0);
		if (ha_alter_info->handler_flags & ~INNOBASE_INPLACE_IGNORE) {

			online_retry_drop_indexes(
				m_prebuilt->table, m_user_thd);

		}
		DBUG_RETURN(false);
	}

	/* If we are to build a full-text search index, check whether
	the table already has a DOC ID column.  If not, we will need to
	add a Doc ID hidden column and rebuild the primary index */
	if (innobase_fulltext_exist(altered_table)) {
		ulint	doc_col_no;

		if (!innobase_fts_check_doc_id_col(
			    m_prebuilt->table,
			    altered_table, &fts_doc_col_no)) {

			fts_doc_col_no = altered_table->s->fields;
			add_fts_doc_id = true;
			add_fts_doc_id_idx = true;

			push_warning_printf(
				m_user_thd,
				Sql_condition::SL_WARNING,
				HA_ERR_WRONG_INDEX,
				"InnoDB rebuilding table to add"
				" column " FTS_DOC_ID_COL_NAME);
		} else if (fts_doc_col_no == ULINT_UNDEFINED) {
			goto err_exit;
		}

		switch (innobase_fts_check_doc_id_index(
				m_prebuilt->table, altered_table,
				&doc_col_no)) {
		case FTS_NOT_EXIST_DOC_ID_INDEX:
			add_fts_doc_id_idx = true;
			break;
		case FTS_INCORRECT_DOC_ID_INDEX:
			my_error(ER_INNODB_FT_WRONG_DOCID_INDEX, MYF(0),
				 FTS_DOC_ID_INDEX_NAME);
			goto err_exit;
		case FTS_EXIST_DOC_ID_INDEX:
			DBUG_ASSERT(doc_col_no == fts_doc_col_no
				    || doc_col_no == ULINT_UNDEFINED
				    || (ha_alter_info->handler_flags
					& (Alter_inplace_info::ALTER_COLUMN_ORDER
					   | Alter_inplace_info::DROP_COLUMN
					   | Alter_inplace_info::ADD_COLUMN)));
		}
	}

	/* See if an AUTO_INCREMENT column was added. */
	uint i = 0;
	List_iterator_fast<Create_field> cf_it(
		ha_alter_info->alter_info->create_list);
	while (const Create_field* new_field = cf_it++) {
		const Field*	field;

		DBUG_ASSERT(i < altered_table->s->fields);

		for (uint old_i = 0; table->field[old_i]; old_i++) {
			if (new_field->field == table->field[old_i]) {
				goto found_col;
			}
		}

		/* This is an added column. */
		DBUG_ASSERT(!new_field->field);
		DBUG_ASSERT(ha_alter_info->handler_flags
			    & Alter_inplace_info::ADD_COLUMN);

		field = altered_table->field[i];

		DBUG_ASSERT((MTYP_TYPENR(field->unireg_check)
			     == Field::NEXT_NUMBER)
			    == !!(field->flags & AUTO_INCREMENT_FLAG));

		if (field->flags & AUTO_INCREMENT_FLAG) {
			if (add_autoinc_col_no != ULINT_UNDEFINED) {
				/* This should have been blocked earlier. */
				ut_ad(0);
				my_error(ER_WRONG_AUTO_KEY, MYF(0));
				goto err_exit;
			}
			add_autoinc_col_no = i;

			autoinc_col_max_value =
				field->get_max_int_value();
		}
found_col:
		i++;
	}

	DBUG_ASSERT(heap);
	DBUG_ASSERT(m_user_thd == m_prebuilt->trx->mysql_thd);
	DBUG_ASSERT(!ha_alter_info->handler_ctx);

	ha_alter_info->handler_ctx = new ha_innobase_inplace_ctx(
		m_prebuilt,
		drop_index, n_drop_index,
		rename_index, n_rename_index,
		drop_fk, n_drop_fk, add_fk, n_add_fk,
		ha_alter_info->online,
		heap, m_prebuilt->table, col_names,
		add_autoinc_col_no,
		ha_alter_info->create_info->auto_increment_value,
		autoinc_col_max_value);

	DBUG_RETURN(prepare_inplace_alter_table_dict(
			    ha_alter_info, altered_table, table,
			    table_share->table_name.str,
			    info.flags(), info.flags2(),
			    fts_doc_col_no, add_fts_doc_id,
			    add_fts_doc_id_idx));
}

/** Alter the table structure in-place with operations
specified using Alter_inplace_info.
The level of concurrency allowed during this operation depends
on the return value from check_if_supported_inplace_alter().

@param altered_table TABLE object for new version of table.
@param ha_alter_info Structure describing changes to be done
by ALTER TABLE and holding data used during in-place alter.

@retval true Failure
@retval false Success
*/

bool
ha_innobase::inplace_alter_table(
/*=============================*/
	TABLE*			altered_table,
	Alter_inplace_info*	ha_alter_info)
{
	dberr_t	error;

	DBUG_ENTER("inplace_alter_table");
	DBUG_ASSERT(!srv_read_only_mode);

#ifdef UNIV_SYNC_DEBUG
	ut_ad(!rw_lock_own(&dict_operation_lock, RW_LOCK_X));
	ut_ad(!rw_lock_own(&dict_operation_lock, RW_LOCK_S));
#endif /* UNIV_SYNC_DEBUG */

	DEBUG_SYNC(m_user_thd, "innodb_inplace_alter_table_enter");

	if (!(ha_alter_info->handler_flags & INNOBASE_ALTER_DATA)) {
ok_exit:
		DEBUG_SYNC(m_user_thd, "innodb_after_inplace_alter_table");
		DBUG_RETURN(false);
	}

	if (ha_alter_info->handler_flags
	    == Alter_inplace_info::CHANGE_CREATE_OPTION
	    && !innobase_need_rebuild(ha_alter_info)) {
		goto ok_exit;
	}

	ha_innobase_inplace_ctx*	ctx
		= static_cast<ha_innobase_inplace_ctx*>
		(ha_alter_info->handler_ctx);

	DBUG_ASSERT(ctx);
	DBUG_ASSERT(ctx->trx);
	DBUG_ASSERT(ctx->prebuilt == m_prebuilt);

	if (m_prebuilt->table->ibd_file_missing
	    || dict_table_is_discarded(m_prebuilt->table)) {
		goto all_done;
	}

	/* Read the clustered index of the table and build
	indexes based on this information using temporary
	files and merge sort. */
	DBUG_EXECUTE_IF("innodb_OOM_inplace_alter",
			error = DB_OUT_OF_MEMORY; goto oom;);
	error = row_merge_build_indexes(
		m_prebuilt->trx,
		m_prebuilt->table, ctx->new_table,
		ctx->online,
		ctx->add_index, ctx->add_key_numbers, ctx->num_to_add_index,
		altered_table, ctx->add_cols, ctx->col_map,
		ctx->add_autoinc, ctx->sequence, ctx->skip_pk_sort);
#ifndef DBUG_OFF
oom:
#endif /* !DBUG_OFF */
	if (error == DB_SUCCESS && ctx->online && ctx->need_rebuild()) {
		DEBUG_SYNC_C("row_log_table_apply1_before");
		error = row_log_table_apply(
			ctx->thr, m_prebuilt->table, altered_table);
	}

	DEBUG_SYNC_C("inplace_after_index_build");

	DBUG_EXECUTE_IF("create_index_fail",
			error = DB_DUPLICATE_KEY;
			m_prebuilt->trx->error_key_num = ULINT_UNDEFINED;);

	/* After an error, remove all those index definitions
	from the dictionary which were defined. */

	switch (error) {
		KEY*	dup_key;
	all_done:
	case DB_SUCCESS:
		ut_d(mutex_enter(&dict_sys->mutex));
		ut_d(dict_table_check_for_dup_indexes(
			     m_prebuilt->table, CHECK_PARTIAL_OK));
		ut_d(mutex_exit(&dict_sys->mutex));
		/* prebuilt->table->n_ref_count can be anything here,
		given that we hold at most a shared lock on the table. */
		goto ok_exit;
	case DB_DUPLICATE_KEY:
		if (m_prebuilt->trx->error_key_num == ULINT_UNDEFINED
		    || ha_alter_info->key_count == 0) {
			/* This should be the hidden index on
			FTS_DOC_ID, or there is no PRIMARY KEY in the
			table. Either way, we should be seeing and
			reporting a bogus duplicate key error. */
			dup_key = NULL;
		} else {
			DBUG_ASSERT(m_prebuilt->trx->error_key_num
				    < ha_alter_info->key_count);
			dup_key = &ha_alter_info->key_info_buffer[
				m_prebuilt->trx->error_key_num];
		}
		print_keydup_error(altered_table, dup_key, MYF(0));
		break;
	case DB_ONLINE_LOG_TOO_BIG:
		DBUG_ASSERT(ctx->online);
		my_error(ER_INNODB_ONLINE_LOG_TOO_BIG, MYF(0),
			 (m_prebuilt->trx->error_key_num == ULINT_UNDEFINED)
			 ? FTS_DOC_ID_INDEX_NAME
			 : ha_alter_info->key_info_buffer[
				 m_prebuilt->trx->error_key_num].name);
		break;
	case DB_INDEX_CORRUPT:
		my_error(ER_INDEX_CORRUPT, MYF(0),
			 (m_prebuilt->trx->error_key_num == ULINT_UNDEFINED)
			 ? FTS_DOC_ID_INDEX_NAME
			 : ha_alter_info->key_info_buffer[
				 m_prebuilt->trx->error_key_num].name);
		break;
	default:
		my_error_innodb(error,
				table_share->table_name.str,
				m_prebuilt->table->flags);
	}

	/* prebuilt->table->n_ref_count can be anything here, given
	that we hold at most a shared lock on the table. */
	m_prebuilt->trx->error_info = NULL;
	ctx->trx->error_state = DB_SUCCESS;

	DBUG_RETURN(true);
}

/** Free the modification log for online table rebuild.
@param table table that was being rebuilt online */
static
void
innobase_online_rebuild_log_free(
/*=============================*/
	dict_table_t*	table)
{
	dict_index_t* clust_index = dict_table_get_first_index(table);

	ut_ad(mutex_own(&dict_sys->mutex));
#ifdef UNIV_SYNC_DEBUG
	ut_ad(rw_lock_own(&dict_operation_lock, RW_LOCK_X));
#endif /* UNIV_SYNC_DEBUG */

	rw_lock_x_lock(&clust_index->lock);

	if (clust_index->online_log) {
		ut_ad(dict_index_get_online_status(clust_index)
		      == ONLINE_INDEX_CREATION);
		clust_index->online_status = ONLINE_INDEX_COMPLETE;
		row_log_free(clust_index->online_log);
		DEBUG_SYNC_C("innodb_online_rebuild_log_free_aborted");
	}

	DBUG_ASSERT(dict_index_get_online_status(clust_index)
		    == ONLINE_INDEX_COMPLETE);
	rw_lock_x_unlock(&clust_index->lock);
}

/** Rollback a secondary index creation, drop the indexes with
temparary index prefix
@param user_table InnoDB table
@param table the TABLE
@param locked TRUE=table locked, FALSE=may need to do a lazy drop
@param trx the transaction
*/
static __attribute__((nonnull))
void
innobase_rollback_sec_index(
/*========================*/
	dict_table_t*		user_table,
	const TABLE*		table,
	ibool			locked,
	trx_t*			trx)
{
	row_merge_drop_indexes(trx, user_table, locked);

	/* Free the table->fts only if there is no FTS_DOC_ID
	in the table */
	if (user_table->fts
	    && !DICT_TF2_FLAG_IS_SET(user_table,
				     DICT_TF2_FTS_HAS_DOC_ID)
	    && !innobase_fulltext_exist(table)) {
		fts_free(user_table);
	}
}

/** Roll back the changes made during prepare_inplace_alter_table()
and inplace_alter_table() inside the storage engine. Note that the
allowed level of concurrency during this operation will be the same as
for inplace_alter_table() and thus might be higher than during
prepare_inplace_alter_table(). (E.g concurrent writes were blocked
during prepare, but might not be during commit).

@param ha_alter_info Data used during in-place alter.
@param table the TABLE
@param prebuilt the prebuilt struct
@retval true Failure
@retval false Success
*/
inline __attribute__((nonnull, warn_unused_result))
bool
rollback_inplace_alter_table(
/*=========================*/
	Alter_inplace_info*	ha_alter_info,
	const TABLE*		table,
	row_prebuilt_t*		prebuilt)
{
	bool	fail	= false;

	ha_innobase_inplace_ctx*	ctx
		= static_cast<ha_innobase_inplace_ctx*>
		(ha_alter_info->handler_ctx);

	DBUG_ENTER("rollback_inplace_alter_table");

	if (!ctx || !ctx->trx) {
		/* If we have not started a transaction yet,
		(almost) nothing has been or needs to be done. */
		goto func_exit;
	}

	trx_start_for_ddl(ctx->trx, TRX_DICT_OP_INDEX);
	row_mysql_lock_data_dictionary(ctx->trx);

	if (ctx->need_rebuild()) {
		dberr_t	err = DB_SUCCESS;
		ulint	flags	= ctx->new_table->flags;

		/* DML threads can access ctx->new_table via the
		online rebuild log. Free it first. */
		innobase_online_rebuild_log_free(prebuilt->table);

		/* Since the FTS index specific auxiliary tables has
		not yet registered with "table->fts" by fts_add_index(),
		we will need explicitly delete them here */
		if (dict_table_has_fts_index(ctx->new_table)) {

			err = innobase_drop_fts_index_table(
				ctx->new_table, ctx->trx);

			if (err != DB_SUCCESS) {
				my_error_innodb(
					err, table->s->table_name.str,
					flags);
				fail = true;
			}
		}

		dict_table_close_and_drop(ctx->trx, ctx->new_table);

		switch (err) {
		case DB_SUCCESS:
			break;
		default:
			my_error_innodb(err, table->s->table_name.str,
					flags);
			fail = true;
		}
	} else {
		DBUG_ASSERT(!(ha_alter_info->handler_flags
			      & Alter_inplace_info::ADD_PK_INDEX));
		DBUG_ASSERT(ctx->new_table == prebuilt->table);

		innobase_rollback_sec_index(
			prebuilt->table, table, FALSE, ctx->trx);
	}

	trx_commit_for_mysql(ctx->trx);
	row_mysql_unlock_data_dictionary(ctx->trx);
	trx_free_for_mysql(ctx->trx);

func_exit:
#ifndef DBUG_OFF
	dict_index_t* clust_index = dict_table_get_first_index(
		prebuilt->table);
	DBUG_ASSERT(!clust_index->online_log);
	DBUG_ASSERT(dict_index_get_online_status(clust_index)
		    == ONLINE_INDEX_COMPLETE);
#endif /* !DBUG_OFF */

	if (ctx) {
		DBUG_ASSERT(ctx->prebuilt == prebuilt);

		if (ctx->num_to_add_fk) {
			for (ulint i = 0; i < ctx->num_to_add_fk; i++) {
				dict_foreign_free(ctx->add_fk[i]);
			}
		}

		if (ctx->num_to_drop_index) {
			row_mysql_lock_data_dictionary(prebuilt->trx);

			/* Clear the to_be_dropped flags
			in the data dictionary cache.
			The flags may already have been cleared,
			in case an error was detected in
			commit_inplace_alter_table(). */
			for (ulint i = 0; i < ctx->num_to_drop_index; i++) {
				dict_index_t*	index = ctx->drop_index[i];
				DBUG_ASSERT(index->is_committed());
				index->to_be_dropped = 0;
			}

			row_mysql_unlock_data_dictionary(prebuilt->trx);
		}
	}

	trx_commit_for_mysql(prebuilt->trx);
	MONITOR_ATOMIC_DEC(MONITOR_PENDING_ALTER_TABLE);
	DBUG_RETURN(fail);
}

/** Drop a FOREIGN KEY constraint from the data dictionary tables.
@param trx data dictionary transaction
@param table_name Table name in MySQL
@param foreign_id Foreign key constraint identifier
@retval true Failure
@retval false Success */
static __attribute__((nonnull, warn_unused_result))
bool
innobase_drop_foreign_try(
/*======================*/
	trx_t*			trx,
	const char*		table_name,
	const char*		foreign_id)
{
	DBUG_ENTER("innobase_drop_foreign_try");

	DBUG_ASSERT(trx_get_dict_operation(trx) == TRX_DICT_OP_INDEX);
	ut_ad(trx->dict_operation_lock_mode == RW_X_LATCH);
	ut_ad(mutex_own(&dict_sys->mutex));
#ifdef UNIV_SYNC_DEBUG
	ut_ad(rw_lock_own(&dict_operation_lock, RW_LOCK_X));
#endif /* UNIV_SYNC_DEBUG */

	/* Drop the constraint from the data dictionary. */
	static const char sql[] =
		"PROCEDURE DROP_FOREIGN_PROC () IS\n"
		"BEGIN\n"
		"DELETE FROM SYS_FOREIGN WHERE ID=:id;\n"
		"DELETE FROM SYS_FOREIGN_COLS WHERE ID=:id;\n"
		"END;\n";

	dberr_t		error;
	pars_info_t*	info;

	info = pars_info_create();
	pars_info_add_str_literal(info, "id", foreign_id);

	trx->op_info = "dropping foreign key constraint from dictionary";
	error = que_eval_sql(info, sql, FALSE, trx);
	trx->op_info = "";

	DBUG_EXECUTE_IF("ib_drop_foreign_error",
			error = DB_OUT_OF_FILE_SPACE;);

	if (error != DB_SUCCESS) {
		my_error_innodb(error, table_name, 0);
		trx->error_state = DB_SUCCESS;
		DBUG_RETURN(true);
	}

	DBUG_RETURN(false);
}

/** Rename a column in the data dictionary tables.
@param user_table InnoDB table that was being altered
@param trx data dictionary transaction
@param table_name Table name in MySQL
@param nth_col 0-based index of the column
@param from old column name
@param to new column name
@param new_clustered whether the table has been rebuilt
@retval true Failure
@retval false Success */
static __attribute__((nonnull, warn_unused_result))
bool
innobase_rename_column_try(
/*=======================*/
	const dict_table_t*	user_table,
	trx_t*			trx,
	const char*		table_name,
	ulint			nth_col,
	const char*		from,
	const char*		to,
	bool			new_clustered)
{
	pars_info_t*	info;
	dberr_t		error;

	DBUG_ENTER("innobase_rename_column_try");

	DBUG_ASSERT(trx_get_dict_operation(trx) == TRX_DICT_OP_INDEX);
	ut_ad(trx->dict_operation_lock_mode == RW_X_LATCH);
	ut_ad(mutex_own(&dict_sys->mutex));
#ifdef UNIV_SYNC_DEBUG
	ut_ad(rw_lock_own(&dict_operation_lock, RW_LOCK_X));
#endif /* UNIV_SYNC_DEBUG */

	if (new_clustered) {
		goto rename_foreign;
	}

	info = pars_info_create();

	pars_info_add_ull_literal(info, "tableid", user_table->id);
	pars_info_add_int4_literal(info, "nth", nth_col);
	pars_info_add_str_literal(info, "old", from);
	pars_info_add_str_literal(info, "new", to);

	trx->op_info = "renaming column in SYS_COLUMNS";

	error = que_eval_sql(
		info,
		"PROCEDURE RENAME_SYS_COLUMNS_PROC () IS\n"
		"BEGIN\n"
		"UPDATE SYS_COLUMNS SET NAME=:new\n"
		"WHERE TABLE_ID=:tableid AND NAME=:old\n"
		"AND POS=:nth;\n"
		"END;\n",
		FALSE, trx);

	DBUG_EXECUTE_IF("ib_rename_column_error",
			error = DB_OUT_OF_FILE_SPACE;);

	if (error != DB_SUCCESS) {
err_exit:
		my_error_innodb(error, table_name, 0);
		trx->error_state = DB_SUCCESS;
		trx->op_info = "";
		DBUG_RETURN(true);
	}

	trx->op_info = "renaming column in SYS_FIELDS";

	for (const dict_index_t* index = dict_table_get_first_index(
		     user_table);
	     index != NULL;
	     index = dict_table_get_next_index(index)) {

		for (ulint i = 0; i < dict_index_get_n_fields(index); i++) {
			if (strcmp(dict_index_get_nth_field(index, i)->name,
				   from)) {
				continue;
			}

			info = pars_info_create();

			pars_info_add_ull_literal(info, "indexid", index->id);
			pars_info_add_int4_literal(info, "nth", i);
			pars_info_add_str_literal(info, "old", from);
			pars_info_add_str_literal(info, "new", to);

			error = que_eval_sql(
				info,
				"PROCEDURE RENAME_SYS_FIELDS_PROC () IS\n"
				"BEGIN\n"

				"UPDATE SYS_FIELDS SET COL_NAME=:new\n"
				"WHERE INDEX_ID=:indexid AND COL_NAME=:old\n"
				"AND POS=:nth;\n"

				/* Try again, in case there is a prefix_len
				encoded in SYS_FIELDS.POS */

				"UPDATE SYS_FIELDS SET COL_NAME=:new\n"
				"WHERE INDEX_ID=:indexid AND COL_NAME=:old\n"
				"AND POS>=65536*:nth AND POS<65536*(:nth+1);\n"

				"END;\n",
				FALSE, trx);

			if (error != DB_SUCCESS) {
				goto err_exit;
			}
		}
	}

rename_foreign:
	trx->op_info = "renaming column in SYS_FOREIGN_COLS";

	std::list<dict_foreign_t*>	fk_evict;
	bool		foreign_modified;

	for (dict_foreign_set::iterator it = user_table->foreign_set.begin();
	     it != user_table->foreign_set.end();
	     ++it) {

		dict_foreign_t*	foreign = *it;
		foreign_modified = false;

		for (unsigned i = 0; i < foreign->n_fields; i++) {
			if (strcmp(foreign->foreign_col_names[i], from)) {
				continue;
			}

			info = pars_info_create();

			pars_info_add_str_literal(info, "id", foreign->id);
			pars_info_add_int4_literal(info, "nth", i);
			pars_info_add_str_literal(info, "old", from);
			pars_info_add_str_literal(info, "new", to);

			error = que_eval_sql(
				info,
				"PROCEDURE RENAME_SYS_FOREIGN_F_PROC () IS\n"
				"BEGIN\n"
				"UPDATE SYS_FOREIGN_COLS\n"
				"SET FOR_COL_NAME=:new\n"
				"WHERE ID=:id AND POS=:nth\n"
				"AND FOR_COL_NAME=:old;\n"
				"END;\n",
				FALSE, trx);

			if (error != DB_SUCCESS) {
				goto err_exit;
			}
			foreign_modified = true;
		}

		if (foreign_modified) {
			fk_evict.push_back(foreign);
		}
	}

	for (dict_foreign_set::iterator it
		= user_table->referenced_set.begin();
	     it != user_table->referenced_set.end();
	     ++it) {

		foreign_modified = false;
		dict_foreign_t*	foreign = *it;

		for (unsigned i = 0; i < foreign->n_fields; i++) {
			if (strcmp(foreign->referenced_col_names[i], from)) {
				continue;
			}

			info = pars_info_create();

			pars_info_add_str_literal(info, "id", foreign->id);
			pars_info_add_int4_literal(info, "nth", i);
			pars_info_add_str_literal(info, "old", from);
			pars_info_add_str_literal(info, "new", to);

			error = que_eval_sql(
				info,
				"PROCEDURE RENAME_SYS_FOREIGN_R_PROC () IS\n"
				"BEGIN\n"
				"UPDATE SYS_FOREIGN_COLS\n"
				"SET REF_COL_NAME=:new\n"
				"WHERE ID=:id AND POS=:nth\n"
				"AND REF_COL_NAME=:old;\n"
				"END;\n",
				FALSE, trx);

			if (error != DB_SUCCESS) {
				goto err_exit;
			}
			foreign_modified = true;
		}

		if (foreign_modified) {
			fk_evict.push_back(foreign);
		}
	}

	if (new_clustered) {
		std::for_each(fk_evict.begin(), fk_evict.end(),
			      dict_foreign_remove_from_cache);
	}

	trx->op_info = "";
	DBUG_RETURN(false);
}

/** Rename columns in the data dictionary tables.
@param ha_alter_info Data used during in-place alter.
@param ctx In-place ALTER TABLE context
@param table the TABLE
@param trx data dictionary transaction
@param table_name Table name in MySQL
@retval true Failure
@retval false Success */
static __attribute__((nonnull, warn_unused_result))
bool
innobase_rename_columns_try(
/*========================*/
	Alter_inplace_info*	ha_alter_info,
	ha_innobase_inplace_ctx*ctx,
	const TABLE*		table,
	trx_t*			trx,
	const char*		table_name)
{
	List_iterator_fast<Create_field> cf_it(
		ha_alter_info->alter_info->create_list);
	uint i = 0;

	DBUG_ASSERT(ctx);
	DBUG_ASSERT(ha_alter_info->handler_flags
		    & Alter_inplace_info::ALTER_COLUMN_NAME);

	for (Field** fp = table->field; *fp; fp++, i++) {
		if (!((*fp)->flags & FIELD_IS_RENAMED)) {
			continue;
		}

		cf_it.rewind();
		while (Create_field* cf = cf_it++) {
			if (cf->field == *fp) {
				if (innobase_rename_column_try(
					    ctx->old_table, trx, table_name, i,
					    cf->field->field_name,
					    cf->field_name,
					    ctx->need_rebuild())) {
					return(true);
				}
				goto processed_field;
			}
		}

		ut_error;
processed_field:
		continue;
	}

	return(false);
}

/** Enlarge a column in the data dictionary tables.
@param user_table InnoDB table that was being altered
@param trx data dictionary transaction
@param table_name Table name in MySQL
@param nth_col 0-based index of the column
@param new_len new column length, in bytes
@retval true Failure
@retval false Success */
static __attribute__((nonnull, warn_unused_result))
bool
innobase_enlarge_column_try(
/*========================*/
	const dict_table_t*	user_table,
	trx_t*			trx,
	const char*		table_name,
	ulint			nth_col,
	ulint			new_len)
{
	pars_info_t*	info;
	dberr_t		error;

	DBUG_ENTER("innobase_enlarge_column_try");

	DBUG_ASSERT(trx_get_dict_operation(trx) == TRX_DICT_OP_INDEX);
	ut_ad(trx->dict_operation_lock_mode == RW_X_LATCH);
	ut_ad(mutex_own(&dict_sys->mutex));
#ifdef UNIV_SYNC_DEBUG
	ut_ad(rw_lock_own(&dict_operation_lock, RW_LOCK_X));
#endif /* UNIV_SYNC_DEBUG */
	ut_ad(dict_table_get_nth_col(user_table, nth_col)->len < new_len);
#ifdef UNIV_DEBUG
	switch (dict_table_get_nth_col(user_table, nth_col)->mtype) {
	case DATA_MYSQL:
		/* NOTE: we could allow this when !(prtype & DATA_BINARY_TYPE)
		and ROW_FORMAT is not REDUNDANT and mbminlen<mbmaxlen.
		That is, we treat a UTF-8 CHAR(n) column somewhat like
		a VARCHAR. */
		ut_error;
	case DATA_BINARY:
	case DATA_VARCHAR:
	case DATA_VARMYSQL:
	case DATA_DECIMAL:
	case DATA_BLOB:
		break;
	default:
		ut_error;
	}
#endif /* UNIV_DEBUG */
	info = pars_info_create();

	pars_info_add_ull_literal(info, "tableid", user_table->id);
	pars_info_add_int4_literal(info, "nth", nth_col);
	pars_info_add_int4_literal(info, "new", new_len);

	trx->op_info = "resizing column in SYS_COLUMNS";

	error = que_eval_sql(
		info,
		"PROCEDURE RESIZE_SYS_COLUMNS_PROC () IS\n"
		"BEGIN\n"
		"UPDATE SYS_COLUMNS SET LEN=:new\n"
		"WHERE TABLE_ID=:tableid AND POS=:nth;\n"
		"END;\n",
		FALSE, trx);

	DBUG_EXECUTE_IF("ib_resize_column_error",
			error = DB_OUT_OF_FILE_SPACE;);

	trx->op_info = "";
	trx->error_state = DB_SUCCESS;

	if (error != DB_SUCCESS) {
		my_error_innodb(error, table_name, 0);
		DBUG_RETURN(true);
	}

	DBUG_RETURN(false);
}

/** Enlarge columns in the data dictionary tables.
@param ha_alter_info Data used during in-place alter.
@param table the TABLE
@param user_table InnoDB table that was being altered
@param trx data dictionary transaction
@param table_name Table name in MySQL
@retval true Failure
@retval false Success */
static __attribute__((nonnull, warn_unused_result))
bool
innobase_enlarge_columns_try(
/*=========================*/
	Alter_inplace_info*	ha_alter_info,
	const TABLE*		table,
	const dict_table_t*	user_table,
	trx_t*			trx,
	const char*		table_name)
{
	List_iterator_fast<Create_field> cf_it(
		ha_alter_info->alter_info->create_list);
	ulint i = 0;

	for (Field** fp = table->field; *fp; fp++, i++) {
		cf_it.rewind();
		while (Create_field* cf = cf_it++) {
			if (cf->field == *fp) {
				if ((*fp)->is_equal(cf)
				    == IS_EQUAL_PACK_LENGTH
				    && innobase_enlarge_column_try(
					    user_table, trx, table_name,
					    i, cf->length)) {
					return(true);
				}

				break;
			}
		}
	}

	return(false);
}

/** Rename or enlarge columns in the data dictionary cache
as part of commit_cache_norebuild().
@param ha_alter_info Data used during in-place alter.
@param table the TABLE
@param user_table InnoDB table that was being altered */
static __attribute__((nonnull))
void
innobase_rename_or_enlarge_columns_cache(
/*=====================================*/
	Alter_inplace_info*	ha_alter_info,
	const TABLE*		table,
	dict_table_t*		user_table)
{
	if (!(ha_alter_info->handler_flags
	      & (Alter_inplace_info::ALTER_COLUMN_EQUAL_PACK_LENGTH
		 | Alter_inplace_info::ALTER_COLUMN_NAME))) {
		return;
	}

	List_iterator_fast<Create_field> cf_it(
		ha_alter_info->alter_info->create_list);
	uint i = 0;

	for (Field** fp = table->field; *fp; fp++, i++) {
		cf_it.rewind();
		while (Create_field* cf = cf_it++) {
			if (cf->field != *fp) {
				continue;
			}

			if ((*fp)->is_equal(cf) == IS_EQUAL_PACK_LENGTH) {
				dict_table_get_nth_col(
					user_table, i)->len = cf->length;
			}

			if ((*fp)->flags & FIELD_IS_RENAMED) {
				dict_mem_table_col_rename(
					user_table, i,
					cf->field->field_name, cf->field_name);
			}

			break;
		}
	}
}

/** Get the auto-increment value of the table on commit.
@param ha_alter_info Data used during in-place alter
@param ctx In-place ALTER TABLE context
@param altered_table MySQL table that is being altered
@param old_table MySQL table as it is before the ALTER operation
@return the next auto-increment value (0 if not present) */
static __attribute__((nonnull, warn_unused_result))
ulonglong
commit_get_autoinc(
/*===============*/
	Alter_inplace_info*	ha_alter_info,
	ha_innobase_inplace_ctx*ctx,
	const TABLE*		altered_table,
	const TABLE*		old_table)
{
	ulonglong		max_autoinc;

	DBUG_ENTER("commit_get_autoinc");

	if (!altered_table->found_next_number_field) {
		/* There is no AUTO_INCREMENT column in the table
		after the ALTER operation. */
		max_autoinc = 0;
	} else if (ctx->add_autoinc != ULINT_UNDEFINED) {
		/* An AUTO_INCREMENT column was added. Get the last
		value from the sequence, which may be based on a
		supplied AUTO_INCREMENT value. */
		max_autoinc = ctx->sequence.last();
	} else if ((ha_alter_info->handler_flags
		    & Alter_inplace_info::CHANGE_CREATE_OPTION)
		   && (ha_alter_info->create_info->used_fields
		       & HA_CREATE_USED_AUTO)) {
		/* An AUTO_INCREMENT value was supplied, but the table was not
		rebuilt. Get the user-supplied value or the last value from the
		sequence. */
		ib_uint64_t	max_value_table;
		dberr_t		err;

		Field*	autoinc_field =
			old_table->found_next_number_field;

		dict_index_t*	index = dict_table_get_index_on_first_col(
			ctx->old_table, autoinc_field->field_index);

		max_autoinc = ha_alter_info->create_info->auto_increment_value;

		dict_table_autoinc_lock(ctx->old_table);

		err = row_search_max_autoinc(
			index, autoinc_field->field_name, &max_value_table);

		if (err != DB_SUCCESS) {
			ut_ad(0);
			max_autoinc = 0;
		} else if (max_autoinc <= max_value_table) {
			ulonglong	col_max_value;
			ulonglong	offset;

			col_max_value = autoinc_field->get_max_int_value();

			offset = ctx->prebuilt->autoinc_offset;
			max_autoinc = innobase_next_autoinc(
				max_value_table, 1, 1, offset,
				col_max_value);
		}
		dict_table_autoinc_unlock(ctx->old_table);
	} else {
		/* An AUTO_INCREMENT value was not specified.
		Read the old counter value from the table. */
		ut_ad(old_table->found_next_number_field);
		dict_table_autoinc_lock(ctx->old_table);
		max_autoinc = ctx->old_table->autoinc;
		dict_table_autoinc_unlock(ctx->old_table);
	}

	DBUG_RETURN(max_autoinc);
}

/** Add or drop foreign key constraints to the data dictionary tables,
but do not touch the data dictionary cache.
@param ha_alter_info Data used during in-place alter
@param ctx In-place ALTER TABLE context
@param trx Data dictionary transaction
@param table_name Table name in MySQL
@retval true Failure
@retval false Success
*/
static __attribute__((nonnull, warn_unused_result))
bool
innobase_update_foreign_try(
/*========================*/
	ha_innobase_inplace_ctx*ctx,
	trx_t*			trx,
	const char*		table_name)
{
	ulint	foreign_id;
	ulint	i;

	DBUG_ENTER("innobase_update_foreign_try");
	DBUG_ASSERT(ctx);

	foreign_id = dict_table_get_highest_foreign_id(ctx->new_table);

	foreign_id++;

	for (i = 0; i < ctx->num_to_add_fk; i++) {
		dict_foreign_t*		fk = ctx->add_fk[i];

		ut_ad(fk->foreign_table == ctx->new_table
		      || fk->foreign_table == ctx->old_table);

		dberr_t error = dict_create_add_foreign_id(
			&foreign_id, ctx->old_table->name.m_name, fk);

		if (error != DB_SUCCESS) {
			my_error(ER_TOO_LONG_IDENT, MYF(0),
				 fk->id);
			DBUG_RETURN(true);
		}

		if (!fk->foreign_index) {
			fk->foreign_index = dict_foreign_find_index(
				ctx->new_table, ctx->col_names,
				fk->foreign_col_names,
				fk->n_fields, fk->referenced_index, TRUE,
				fk->type
				& (DICT_FOREIGN_ON_DELETE_SET_NULL
				   | DICT_FOREIGN_ON_UPDATE_SET_NULL));
			if (!fk->foreign_index) {
				my_error(ER_FK_INCORRECT_OPTION,
					 MYF(0), table_name, fk->id);
				DBUG_RETURN(true);
			}
		}

		/* The fk->foreign_col_names[] uses renamed column
		names, while the columns in ctx->old_table have not
		been renamed yet. */
		error = dict_create_add_foreign_to_dictionary(
			ctx->old_table->name.m_name, fk, trx);

		DBUG_EXECUTE_IF(
			"innodb_test_cannot_add_fk_system",
			error = DB_ERROR;);

		if (error != DB_SUCCESS) {
			my_error(ER_FK_FAIL_ADD_SYSTEM, MYF(0),
				 fk->id);
			DBUG_RETURN(true);
		}
	}

	for (i = 0; i < ctx->num_to_drop_fk; i++) {
		dict_foreign_t* fk = ctx->drop_fk[i];

		DBUG_ASSERT(fk->foreign_table == ctx->old_table);

		if (innobase_drop_foreign_try(trx, table_name, fk->id)) {
			DBUG_RETURN(true);
		}
	}

	DBUG_RETURN(false);
}

/** Update the foreign key constraint definitions in the data dictionary cache
after the changes to data dictionary tables were committed.
@param ctx	In-place ALTER TABLE context
@param user_thd	MySQL connection
@return		InnoDB error code (should always be DB_SUCCESS) */
static __attribute__((nonnull, warn_unused_result))
dberr_t
innobase_update_foreign_cache(
/*==========================*/
	ha_innobase_inplace_ctx*	ctx,
	THD*				user_thd)
{
	dict_table_t*	user_table;
	dberr_t		err = DB_SUCCESS;

	DBUG_ENTER("innobase_update_foreign_cache");

	ut_ad(mutex_own(&dict_sys->mutex));

	user_table = ctx->old_table;

	/* Discard the added foreign keys, because we will
	load them from the data dictionary. */
	for (ulint i = 0; i < ctx->num_to_add_fk; i++) {
		dict_foreign_t*	fk = ctx->add_fk[i];
		dict_foreign_free(fk);
	}

	if (ctx->need_rebuild()) {
		/* The rebuilt table is already using the renamed
		column names. No need to pass col_names or to drop
		constraints from the data dictionary cache. */
		DBUG_ASSERT(!ctx->col_names);
		DBUG_ASSERT(user_table->foreign_set.empty());
		DBUG_ASSERT(user_table->referenced_set.empty());
		user_table = ctx->new_table;
	} else {
		/* Drop the foreign key constraints if the
		table was not rebuilt. If the table is rebuilt,
		there would not be any foreign key contraints for
		it yet in the data dictionary cache. */
		for (ulint i = 0; i < ctx->num_to_drop_fk; i++) {
			dict_foreign_t* fk = ctx->drop_fk[i];
			dict_foreign_remove_from_cache(fk);
		}
	}

	/* Load the old or added foreign keys from the data dictionary
	and prevent the table from being evicted from the data
	dictionary cache (work around the lack of WL#6049). */
	dict_names_t	fk_tables;

	err = dict_load_foreigns(user_table->name.m_name,
				 ctx->col_names, false, true,
				 DICT_ERR_IGNORE_NONE,
				 fk_tables);

	if (err == DB_CANNOT_ADD_CONSTRAINT) {
		fk_tables.clear();

		/* It is possible there are existing foreign key are
		loaded with "foreign_key checks" off,
		so let's retry the loading with charset_check is off */
		err = dict_load_foreigns(user_table->name.m_name,
					 ctx->col_names, false, false,
					 DICT_ERR_IGNORE_NONE,
					 fk_tables);

		/* The load with "charset_check" off is successful, warn
		the user that the foreign key has loaded with mis-matched
		charset */
		if (err == DB_SUCCESS) {
			push_warning_printf(
				user_thd,
				Sql_condition::SL_WARNING,
				ER_ALTER_INFO,
				"Foreign key constraints for table '%s'"
				" are loaded with charset check off",
				user_table->name.m_name);
		}
	}

	/* For complete loading of foreign keys, all associated tables must
	also be loaded. */
	while (err == DB_SUCCESS && !fk_tables.empty()) {
		dict_table_t*	table = dict_load_table(
			fk_tables.front(), true, DICT_ERR_IGNORE_NONE);

		if (table == NULL) {
			err = DB_TABLE_NOT_FOUND;
			ib::error()
				<< "Failed to load table '" << table->name
				<< "' which has a foreign key constraint with"
				<< " table '" << user_table->name << "'.";
			break;
		}

		fk_tables.pop_front();
	}

	DBUG_RETURN(err);
}

/** Commit the changes made during prepare_inplace_alter_table()
and inplace_alter_table() inside the data dictionary tables,
when rebuilding the table.
@param ha_alter_info Data used during in-place alter
@param ctx In-place ALTER TABLE context
@param altered_table MySQL table that is being altered
@param old_table MySQL table as it is before the ALTER operation
@param trx Data dictionary transaction
@param table_name Table name in MySQL
@retval true Failure
@retval false Success
*/
inline __attribute__((nonnull, warn_unused_result))
bool
commit_try_rebuild(
/*===============*/
	Alter_inplace_info*	ha_alter_info,
	ha_innobase_inplace_ctx*ctx,
	TABLE*			altered_table,
	const TABLE*		old_table,
	trx_t*			trx,
	const char*		table_name)
{
	dict_table_t*	rebuilt_table	= ctx->new_table;
	dict_table_t*	user_table	= ctx->old_table;

	DBUG_ENTER("commit_try_rebuild");
	DBUG_ASSERT(ctx->need_rebuild());
	DBUG_ASSERT(trx->dict_operation_lock_mode == RW_X_LATCH);
	DBUG_ASSERT(!(ha_alter_info->handler_flags
		      & Alter_inplace_info::DROP_FOREIGN_KEY)
		    || ctx->num_to_drop_fk > 0);
	DBUG_ASSERT(ctx->num_to_drop_fk
		    == ha_alter_info->alter_info->drop_list.elements);

	for (dict_index_t* index = dict_table_get_first_index(rebuilt_table);
	     index;
	     index = dict_table_get_next_index(index)) {
		DBUG_ASSERT(dict_index_get_online_status(index)
			    == ONLINE_INDEX_COMPLETE);
		DBUG_ASSERT(index->is_committed());
		if (dict_index_is_corrupted(index)) {
			my_error(ER_INDEX_CORRUPT, MYF(0),
				 index->name);
			DBUG_RETURN(true);
		}
	}

	if (innobase_update_foreign_try(ctx, trx, table_name)) {
		DBUG_RETURN(true);
	}

	dberr_t	error;

	/* Clear the to_be_dropped flag in the data dictionary cache
	of user_table. */
	for (ulint i = 0; i < ctx->num_to_drop_index; i++) {
		dict_index_t*	index = ctx->drop_index[i];
		DBUG_ASSERT(index->table == user_table);
		DBUG_ASSERT(index->is_committed());
		DBUG_ASSERT(index->to_be_dropped);
		index->to_be_dropped = 0;
	}

	/* We copied the table. Any indexes that were requested to be
	dropped were not created in the copy of the table. Apply any
	last bit of the rebuild log and then rename the tables. */

	if (ctx->online) {
		DEBUG_SYNC_C("row_log_table_apply2_before");
		error = row_log_table_apply(
			ctx->thr, user_table, altered_table);
		ulint	err_key = thr_get_trx(ctx->thr)->error_key_num;

		switch (error) {
			KEY*	dup_key;
		case DB_SUCCESS:
			break;
		case DB_DUPLICATE_KEY:
			if (err_key == ULINT_UNDEFINED) {
				/* This should be the hidden index on
				FTS_DOC_ID. */
				dup_key = NULL;
			} else {
				DBUG_ASSERT(err_key <
					    ha_alter_info->key_count);
				dup_key = &ha_alter_info
					->key_info_buffer[err_key];
			}
			print_keydup_error(altered_table, dup_key, MYF(0));
			DBUG_RETURN(true);
		case DB_ONLINE_LOG_TOO_BIG:
			my_error(ER_INNODB_ONLINE_LOG_TOO_BIG, MYF(0),
				 ha_alter_info->key_info_buffer[0].name);
			DBUG_RETURN(true);
		case DB_INDEX_CORRUPT:
			my_error(ER_INDEX_CORRUPT, MYF(0),
				 (err_key == ULINT_UNDEFINED)
				 ? FTS_DOC_ID_INDEX_NAME
				 : ha_alter_info->key_info_buffer[err_key]
				 .name);
			DBUG_RETURN(true);
		default:
			my_error_innodb(error, table_name, user_table->flags);
			DBUG_RETURN(true);
		}
	}

	if ((ha_alter_info->handler_flags
	     & Alter_inplace_info::ALTER_COLUMN_NAME)
	    && innobase_rename_columns_try(ha_alter_info, ctx, old_table,
					   trx, table_name)) {
		DBUG_RETURN(true);
	}

	DBUG_EXECUTE_IF("ib_ddl_crash_before_rename", DBUG_SUICIDE(););

	/* The new table must inherit the flag from the
	"parent" table. */
	if (dict_table_is_discarded(user_table)) {
		rebuilt_table->ibd_file_missing = true;
		rebuilt_table->flags2 |= DICT_TF2_DISCARDED;
	}

	/* We can now rename the old table as a temporary table,
	rename the new temporary table as the old table and drop the
	old table. First, we only do this in the data dictionary
	tables. The actual renaming will be performed in
	commit_cache_rebuild(), once the data dictionary transaction
	has been successfully committed. */

	error = row_merge_rename_tables_dict(
		user_table, rebuilt_table, ctx->tmp_name, trx);

	/* We must be still holding a table handle. */
	DBUG_ASSERT(user_table->n_ref_count >= 1);

	DBUG_EXECUTE_IF("ib_ddl_crash_after_rename", DBUG_SUICIDE(););
	DBUG_EXECUTE_IF("ib_rebuild_cannot_rename", error = DB_ERROR;);

	if (user_table->n_ref_count > 1) {
		/* This should only occur when an innodb_memcached
		connection with innodb_api_enable_mdl=off was started
		before commit_inplace_alter_table() locked the data
		dictionary. We must roll back the ALTER TABLE, because
		we cannot drop a table while it is being used. */

		/* Normally, n_ref_count must be 1, because purge
		cannot be executing on this very table as we are
		holding dict_operation_lock X-latch. */

		error = DB_LOCK_WAIT_TIMEOUT;
	}

	switch (error) {
	case DB_SUCCESS:
		DBUG_RETURN(false);
	case DB_TABLESPACE_EXISTS:
		ut_a(rebuilt_table->n_ref_count == 1);
		my_error(ER_TABLESPACE_EXISTS, MYF(0), ctx->tmp_name);
		DBUG_RETURN(true);
	case DB_DUPLICATE_KEY:
		ut_a(rebuilt_table->n_ref_count == 1);
		my_error(ER_TABLE_EXISTS_ERROR, MYF(0), ctx->tmp_name);
		DBUG_RETURN(true);
	default:
		my_error_innodb(error, table_name, user_table->flags);
		DBUG_RETURN(true);
	}
}

/** Apply the changes made during commit_try_rebuild(),
to the data dictionary cache and the file system.
@param ctx In-place ALTER TABLE context */
inline __attribute__((nonnull))
void
commit_cache_rebuild(
/*=================*/
	ha_innobase_inplace_ctx*	ctx)
{
	dberr_t		error;

	DBUG_ENTER("commit_cache_rebuild");
	DBUG_ASSERT(ctx->need_rebuild());
	DBUG_ASSERT(dict_table_is_discarded(ctx->old_table)
		    == dict_table_is_discarded(ctx->new_table));

	const char* old_name = mem_heap_strdup(
		ctx->heap, ctx->old_table->name.m_name);

	/* We already committed and redo logged the renames,
	so this must succeed. */
	error = dict_table_rename_in_cache(
		ctx->old_table, ctx->tmp_name, FALSE);
	ut_a(error == DB_SUCCESS);

	error = dict_table_rename_in_cache(
		ctx->new_table, old_name, FALSE);
	ut_a(error == DB_SUCCESS);

	DBUG_VOID_RETURN;
}

/** Commit the changes made during prepare_inplace_alter_table()
and inplace_alter_table() inside the data dictionary tables,
when not rebuilding the table.
@param ha_alter_info Data used during in-place alter
@param ctx In-place ALTER TABLE context
@param old_table MySQL table as it is before the ALTER operation
@param trx Data dictionary transaction
@param table_name Table name in MySQL
@retval true Failure
@retval false Success
*/
inline __attribute__((nonnull, warn_unused_result))
bool
commit_try_norebuild(
/*=================*/
	Alter_inplace_info*	ha_alter_info,
	ha_innobase_inplace_ctx*ctx,
	const TABLE*		old_table,
	trx_t*			trx,
	const char*		table_name)
{
	DBUG_ENTER("commit_try_norebuild");
	DBUG_ASSERT(!ctx->need_rebuild());
	DBUG_ASSERT(trx->dict_operation_lock_mode == RW_X_LATCH);
	DBUG_ASSERT(!(ha_alter_info->handler_flags
		      & Alter_inplace_info::DROP_FOREIGN_KEY)
		    || ctx->num_to_drop_fk > 0);
	DBUG_ASSERT(ctx->num_to_drop_fk
		    == ha_alter_info->alter_info->drop_list.elements);

	for (ulint i = 0; i < ctx->num_to_add_index; i++) {
		dict_index_t*	index = ctx->add_index[i];
		DBUG_ASSERT(dict_index_get_online_status(index)
			    == ONLINE_INDEX_COMPLETE);
		DBUG_ASSERT(!index->is_committed());
		if (dict_index_is_corrupted(index)) {
			/* Report a duplicate key
			error for the index that was
			flagged corrupted, most likely
			because a duplicate value was
			inserted (directly or by
			rollback) after
			ha_innobase::inplace_alter_table()
			completed.
			TODO: report this as a corruption
			with a detailed reason once
			WL#6379 has been implemented. */
			my_error(ER_DUP_UNKNOWN_IN_INDEX,
				 MYF(0), index->name);
			DBUG_RETURN(true);
		}
	}

	if (innobase_update_foreign_try(ctx, trx, table_name)) {
		DBUG_RETURN(true);
	}

	dberr_t	error;

	/* We altered the table in place. Mark the indexes as committed. */
	for (ulint i = 0; i < ctx->num_to_add_index; i++) {
		dict_index_t*	index = ctx->add_index[i];
		DBUG_ASSERT(dict_index_get_online_status(index)
			    == ONLINE_INDEX_COMPLETE);
		DBUG_ASSERT(!index->is_committed());
		error = row_merge_rename_index_to_add(
			trx, ctx->new_table->id, index->id);
		switch (error) {
		case DB_SUCCESS:
			break;
		case DB_TOO_MANY_CONCURRENT_TRXS:
			/* If we wrote some undo log here, then the
			persistent data dictionary for this table may
			probably be corrupted. This is because a
			'trigger' on SYS_INDEXES could already have invoked
			btr_free_if_exists(), which cannot be rolled back. */
			DBUG_ASSERT(trx->undo_no == 0);
			my_error(ER_TOO_MANY_CONCURRENT_TRXS, MYF(0));
			DBUG_RETURN(true);
		default:
			sql_print_error(
				"InnoDB: rename index to add: %lu\n",
				(ulong) error);
			DBUG_ASSERT(0);
			my_error(ER_INTERNAL_ERROR, MYF(0),
				 "rename index to add");
			DBUG_RETURN(true);
		}
	}

	/* Drop any indexes that were requested to be dropped.
	Flag them in the data dictionary first. */

	for (ulint i = 0; i < ctx->num_to_drop_index; i++) {
		dict_index_t*	index = ctx->drop_index[i];
		DBUG_ASSERT(index->is_committed());
		DBUG_ASSERT(index->table == ctx->new_table);
		DBUG_ASSERT(index->to_be_dropped);

		error = row_merge_rename_index_to_drop(
			trx, index->table->id, index->id);
		if (error != DB_SUCCESS) {
			sql_print_error(
				"InnoDB: rename index to drop: %lu\n",
				(ulong) error);
			DBUG_ASSERT(0);
			my_error(ER_INTERNAL_ERROR, MYF(0),
				 "rename index to drop");
			DBUG_RETURN(true);
		}
	}

	if ((ha_alter_info->handler_flags
	     & Alter_inplace_info::ALTER_COLUMN_NAME)
	    && innobase_rename_columns_try(ha_alter_info, ctx, old_table,
					   trx, table_name)) {
		DBUG_RETURN(true);
	}

	if ((ha_alter_info->handler_flags
	     & Alter_inplace_info::ALTER_COLUMN_EQUAL_PACK_LENGTH)
	    && innobase_enlarge_columns_try(ha_alter_info, old_table,
					    ctx->old_table, trx, table_name)) {
		DBUG_RETURN(true);
	}

	if ((ha_alter_info->handler_flags
	     & Alter_inplace_info::RENAME_INDEX)
	    && rename_indexes_in_data_dictionary(ctx, ha_alter_info, trx)) {
		DBUG_RETURN(true);
	}

	DBUG_RETURN(false);
}

/** Commit the changes to the data dictionary cache
after a successful commit_try_norebuild() call.
@param ctx In-place ALTER TABLE context
@param table the TABLE before the ALTER
@param trx Data dictionary transaction object
(will be started and committed)
@return whether all replacements were found for dropped indexes */
inline __attribute__((nonnull, warn_unused_result))
bool
commit_cache_norebuild(
/*===================*/
	ha_innobase_inplace_ctx*ctx,
	const TABLE*		table,
	trx_t*			trx)
{
	DBUG_ENTER("commit_cache_norebuild");

	bool	found = true;

	DBUG_ASSERT(!ctx->need_rebuild());

	for (ulint i = 0; i < ctx->num_to_add_index; i++) {
		dict_index_t*	index = ctx->add_index[i];
		DBUG_ASSERT(dict_index_get_online_status(index)
			    == ONLINE_INDEX_COMPLETE);
		DBUG_ASSERT(!index->is_committed());
		index->set_committed(true);
	}

	if (ctx->num_to_drop_index) {
		/* Really drop the indexes that were dropped.
		The transaction had to be committed first
		(after renaming the indexes), so that in the
		event of a crash, crash recovery will drop the
		indexes, because it drops all indexes whose
		names start with TEMP_INDEX_PREFIX. Once we
		have started dropping an index tree, there is
		no way to roll it back. */

		for (ulint i = 0; i < ctx->num_to_drop_index; i++) {
			dict_index_t*	index = ctx->drop_index[i];
			DBUG_ASSERT(index->is_committed());
			DBUG_ASSERT(index->table == ctx->new_table);
			DBUG_ASSERT(index->to_be_dropped);

			/* Replace the indexes in foreign key
			constraints if needed. */

			if (!dict_foreign_replace_index(
				    index->table, ctx->col_names, index)) {
				found = false;
			}

			/* Mark the index dropped
			in the data dictionary cache. */
			rw_lock_x_lock(dict_index_get_lock(index));
			index->page = FIL_NULL;
			rw_lock_x_unlock(dict_index_get_lock(index));
		}

		trx_start_for_ddl(trx, TRX_DICT_OP_INDEX);
		row_merge_drop_indexes_dict(trx, ctx->new_table->id);

		for (ulint i = 0; i < ctx->num_to_drop_index; i++) {
			dict_index_t*	index = ctx->drop_index[i];
			DBUG_ASSERT(index->is_committed());
			DBUG_ASSERT(index->table == ctx->new_table);

			if (index->type & DICT_FTS) {
				DBUG_ASSERT(index->type == DICT_FTS
					    || (index->type
						& DICT_CORRUPT));
				DBUG_ASSERT(index->table->fts);
				fts_drop_index(index->table, index, trx);
			}

			dict_index_remove_from_cache(index->table, index);
		}

		trx_commit_for_mysql(trx);
	}

	ctx->new_table->fts_doc_id_index
		= ctx->new_table->fts
		? dict_table_get_index_on_name(
			ctx->new_table, FTS_DOC_ID_INDEX_NAME)
		: NULL;
	DBUG_ASSERT(!ctx->new_table->fts == !ctx->new_table->fts_doc_id_index);

	DBUG_RETURN(found);
}

/** Adjust the persistent statistics after non-rebuilding ALTER TABLE.
Remove statistics for dropped indexes, add statistics for created indexes
and rename statistics for renamed indexes.
@param ha_alter_info Data used during in-place alter
@param ctx In-place ALTER TABLE context
@param altered_table MySQL table that is being altered
@param table_name Table name in MySQL
@param thd MySQL connection
*/
static
void
alter_stats_norebuild(
/*==================*/
	Alter_inplace_info*		ha_alter_info,
	ha_innobase_inplace_ctx*	ctx,
	TABLE*				altered_table,
	const char*			table_name,
	THD*				thd)
{
	ulint	i;

	DBUG_ENTER("alter_stats_norebuild");
	DBUG_ASSERT(!ctx->need_rebuild());

	if (!dict_stats_is_persistent_enabled(ctx->new_table)) {
		DBUG_VOID_RETURN;
	}

	/* Delete corresponding rows from the stats table. We do this
	in a separate transaction from trx, because lock waits are not
	allowed in a data dictionary transaction. (Lock waits are possible
	on the statistics table, because it is directly accessible by users,
	not covered by the dict_operation_lock.)

	Because the data dictionary changes were already committed, orphaned
	rows may be left in the statistics table if the system crashes.

	FIXME: each change to the statistics tables is being committed in a
	separate transaction, meaning that the operation is not atomic

	FIXME: This will not drop the (unused) statistics for
	FTS_DOC_ID_INDEX if it was a hidden index, dropped together
	with the last renamining FULLTEXT index. */
	for (i = 0; i < ha_alter_info->index_drop_count; i++) {
		const KEY* key = ha_alter_info->index_drop_buffer[i];

		if (key->flags & HA_FULLTEXT) {
			/* There are no index cardinality
			statistics for FULLTEXT indexes. */
			continue;
		}

		char	errstr[1024];

		if (dict_stats_drop_index(
			    ctx->new_table->name.m_name, key->name,
			    errstr, sizeof errstr) != DB_SUCCESS) {
			push_warning(thd,
				     Sql_condition::SL_WARNING,
				     ER_LOCK_WAIT_TIMEOUT, errstr);
		}
	}

	for (i = 0; i < ha_alter_info->index_rename_count; i++) {
		KEY_PAIR*	pair = &ha_alter_info->index_rename_buffer[i];
		dberr_t		err;

		err = dict_stats_rename_index(ctx->new_table,
					      pair->old_key->name,
					      pair->new_key->name);

		if (err != DB_SUCCESS) {
			push_warning_printf(
				thd,
				Sql_condition::SL_WARNING,
				ER_ERROR_ON_RENAME,
				"Error renaming an index of table '%s'"
				" from '%s' to '%s' in InnoDB persistent"
				" statistics storage: %s",
				table_name,
				pair->old_key->name,
				pair->new_key->name,
				ut_strerr(err));
		}
	}

	for (i = 0; i < ctx->num_to_add_index; i++) {
		dict_index_t*	index = ctx->add_index[i];
		DBUG_ASSERT(index->table == ctx->new_table);

		if (!(index->type & DICT_FTS)) {
			dict_stats_init(ctx->new_table);
			dict_stats_update_for_index(index);
		}
	}

	DBUG_VOID_RETURN;
}

/** Adjust the persistent statistics after rebuilding ALTER TABLE.
Remove statistics for dropped indexes, add statistics for created indexes
and rename statistics for renamed indexes.
@param table InnoDB table that was rebuilt by ALTER TABLE
@param table_name Table name in MySQL
@param thd MySQL connection
*/
static
void
alter_stats_rebuild(
/*================*/
	dict_table_t*	table,
	const char*	table_name,
	THD*		thd)
{
	DBUG_ENTER("alter_stats_rebuild");

	if (dict_table_is_discarded(table)
	    || !dict_stats_is_persistent_enabled(table)) {
		DBUG_VOID_RETURN;
	}

#ifndef DBUG_OFF
	bool	ibd_file_missing_orig = false;
#endif /* DBUG_OFF */

	DBUG_EXECUTE_IF(
		"ib_rename_index_fail2",
		ibd_file_missing_orig = table->ibd_file_missing;
		table->ibd_file_missing = TRUE;
	);

	dberr_t	ret = dict_stats_update(table, DICT_STATS_RECALC_PERSISTENT);

	DBUG_EXECUTE_IF(
		"ib_rename_index_fail2",
		table->ibd_file_missing = ibd_file_missing_orig;
	);

	if (ret != DB_SUCCESS) {
		push_warning_printf(
			thd,
			Sql_condition::SL_WARNING,
			ER_ALTER_INFO,
			"Error updating stats for table '%s'"
			" after table rebuild: %s",
			table_name, ut_strerr(ret));
	}

	DBUG_VOID_RETURN;
}

#ifndef DBUG_OFF
# define DBUG_INJECT_CRASH(prefix, count)			\
do {								\
	char buf[32];						\
	ut_snprintf(buf, sizeof buf, prefix "_%u", count);	\
	DBUG_EXECUTE_IF(buf, DBUG_SUICIDE(););			\
} while (0)
#else
# define DBUG_INJECT_CRASH(prefix, count)
#endif

/** Commit or rollback the changes made during
prepare_inplace_alter_table() and inplace_alter_table() inside
the storage engine. Note that the allowed level of concurrency
during this operation will be the same as for
inplace_alter_table() and thus might be higher than during
prepare_inplace_alter_table(). (E.g concurrent writes were
blocked during prepare, but might not be during commit).
@param altered_table TABLE object for new version of table.
@param ha_alter_info Structure describing changes to be done
by ALTER TABLE and holding data used during in-place alter.
@param commit true => Commit, false => Rollback.
@retval true Failure
@retval false Success
*/

bool
ha_innobase::commit_inplace_alter_table(
/*====================================*/
	TABLE*			altered_table,
	Alter_inplace_info*	ha_alter_info,
	bool			commit)
{
	ha_innobase_inplace_ctx*ctx0;
	struct mtr_buf_copy_t	logs;

	ctx0 = static_cast<ha_innobase_inplace_ctx*>
		(ha_alter_info->handler_ctx);

#ifndef DBUG_OFF
	uint	crash_inject_count	= 1;
	uint	crash_fail_inject_count	= 1;
	uint	failure_inject_count	= 1;
#endif /* DBUG_OFF */

	DBUG_ENTER("commit_inplace_alter_table");
	DBUG_ASSERT(!srv_read_only_mode);
	DBUG_ASSERT(!ctx0 || ctx0->prebuilt == m_prebuilt);
	DBUG_ASSERT(!ctx0 || ctx0->old_table == m_prebuilt->table);

	DEBUG_SYNC_C("innodb_commit_inplace_alter_table_enter");

	DEBUG_SYNC_C("innodb_commit_inplace_alter_table_wait");

	if (!commit) {
		/* A rollback is being requested. So far we may at
		most have created some indexes. If any indexes were to
		be dropped, they would actually be dropped in this
		method if commit=true. */
		DBUG_RETURN(rollback_inplace_alter_table(
				    ha_alter_info, table, m_prebuilt));
	}

	if (!(ha_alter_info->handler_flags & ~INNOBASE_INPLACE_IGNORE)) {
		DBUG_ASSERT(!ctx0);
		MONITOR_ATOMIC_DEC(MONITOR_PENDING_ALTER_TABLE);
		ha_alter_info->group_commit_ctx = NULL;
		DBUG_RETURN(false);
	}

	DBUG_ASSERT(ctx0);

	inplace_alter_handler_ctx**	ctx_array;
	inplace_alter_handler_ctx*	ctx_single[2];

	if (ha_alter_info->group_commit_ctx) {
		ctx_array = ha_alter_info->group_commit_ctx;
	} else {
		ctx_single[0] = ctx0;
		ctx_single[1] = NULL;
		ctx_array = ctx_single;
	}

	DBUG_ASSERT(ctx0 == ctx_array[0]);
	ut_ad(m_prebuilt->table == ctx0->old_table);
	ha_alter_info->group_commit_ctx = NULL;

	/* Free the ctx->trx of other partitions, if any. We will only
	use the ctx0->trx here. Others may have been allocated in
	the prepare stage. */

	for (inplace_alter_handler_ctx** pctx = &ctx_array[1]; *pctx;
	     pctx++) {
		ha_innobase_inplace_ctx*	ctx
			= static_cast<ha_innobase_inplace_ctx*>(*pctx);

		if (ctx->trx) {
			trx_free_for_mysql(ctx->trx);
			ctx->trx = NULL;
		}
	}

	trx_start_if_not_started_xa(m_prebuilt->trx, true);

	for (inplace_alter_handler_ctx** pctx = ctx_array; *pctx; pctx++) {
		ha_innobase_inplace_ctx*	ctx
			= static_cast<ha_innobase_inplace_ctx*>(*pctx);
		DBUG_ASSERT(ctx->prebuilt->trx == m_prebuilt->trx);

		/* Exclusively lock the table, to ensure that no other
		transaction is holding locks on the table while we
		change the table definition. The MySQL meta-data lock
		should normally guarantee that no conflicting locks
		exist. However, FOREIGN KEY constraints checks and any
		transactions collected during crash recovery could be
		holding InnoDB locks only, not MySQL locks. */

		dberr_t error = row_merge_lock_table(
			m_prebuilt->trx, ctx->old_table, LOCK_X);

		if (error != DB_SUCCESS) {
			my_error_innodb(
				error, table_share->table_name.str, 0);
			DBUG_RETURN(true);
		}
	}

	DEBUG_SYNC(m_user_thd, "innodb_alter_commit_after_lock_table");

	const bool	new_clustered	= ctx0->need_rebuild();
	trx_t*		trx		= ctx0->trx;
	bool		fail		= false;

	if (new_clustered) {
		for (inplace_alter_handler_ctx** pctx = ctx_array;
		     *pctx; pctx++) {
			ha_innobase_inplace_ctx*	ctx
				= static_cast<ha_innobase_inplace_ctx*>(*pctx);
			DBUG_ASSERT(ctx->need_rebuild());

			if (ctx->old_table->fts) {
				ut_ad(!ctx->old_table->fts->add_wq);
				fts_optimize_remove_table(
					ctx->old_table);
			}

			if (ctx->new_table->fts) {
				ut_ad(!ctx->new_table->fts->add_wq);
				fts_optimize_remove_table(
					ctx->new_table);
			}
		}
	}

	if (!trx) {
		DBUG_ASSERT(!new_clustered);
		trx = innobase_trx_allocate(m_user_thd);
	}

	trx_start_for_ddl(trx, TRX_DICT_OP_INDEX);
	/* Latch the InnoDB data dictionary exclusively so that no deadlocks
	or lock waits can happen in it during the data dictionary operation. */
	row_mysql_lock_data_dictionary(trx);

	ut_ad(log_append_on_checkpoint(NULL) == NULL);

	/* Prevent the background statistics collection from accessing
	the tables. */
	for (;;) {
		bool	retry = false;

		for (inplace_alter_handler_ctx** pctx = ctx_array;
		     *pctx; pctx++) {
			ha_innobase_inplace_ctx*	ctx
				= static_cast<ha_innobase_inplace_ctx*>(*pctx);

			DBUG_ASSERT(new_clustered == ctx->need_rebuild());

			if (new_clustered
			    && !dict_stats_stop_bg(ctx->old_table)) {
				retry = true;
			}

			if (!dict_stats_stop_bg(ctx->new_table)) {
				retry = true;
			}
		}

		if (!retry) {
			break;
		}

		DICT_STATS_BG_YIELD(trx);
	}

	/* Apply the changes to the data dictionary tables, for all
	partitions. */

	for (inplace_alter_handler_ctx** pctx = ctx_array;
	     *pctx && !fail; pctx++) {
		ha_innobase_inplace_ctx*	ctx
			= static_cast<ha_innobase_inplace_ctx*>(*pctx);

		DBUG_ASSERT(new_clustered == ctx->need_rebuild());

		ctx->max_autoinc = commit_get_autoinc(
			ha_alter_info, ctx, altered_table, table);

		if (ctx->need_rebuild()) {
			ctx->tmp_name = dict_mem_create_temporary_tablename(
				ctx->heap, ctx->new_table->name.m_name,
				ctx->new_table->id);

			fail = commit_try_rebuild(
				ha_alter_info, ctx, altered_table, table,
				trx, table_share->table_name.str);
		} else {
			fail = commit_try_norebuild(
				ha_alter_info, ctx, table, trx,
				table_share->table_name.str);
		}
		DBUG_INJECT_CRASH("ib_commit_inplace_crash",
				  crash_inject_count++);
#ifndef DBUG_OFF
		{
			/* Generate a dynamic dbug text. */
			char buf[32];

			ut_snprintf(buf, sizeof buf,
				    "ib_commit_inplace_fail_%u",
				    failure_inject_count++);

			DBUG_EXECUTE_IF(buf,
					my_error(ER_INTERNAL_ERROR, MYF(0),
						 "Injected error!");
					fail = true;
			);
		}
#endif
	}

	/* Commit or roll back the changes to the data dictionary. */

	if (fail) {
		trx_rollback_for_mysql(trx);
	} else if (!new_clustered) {
		trx_commit_for_mysql(trx);
	} else {
		mtr_t	mtr;
		mtr_start(&mtr);

		for (inplace_alter_handler_ctx** pctx = ctx_array;
		     *pctx; pctx++) {
			ha_innobase_inplace_ctx*	ctx
				= static_cast<ha_innobase_inplace_ctx*>(*pctx);

			DBUG_ASSERT(ctx->need_rebuild());
			/* Generate the redo log for the file
			operations that will be performed in
			commit_cache_rebuild(). */
			if (!fil_mtr_rename_log(ctx->old_table,
						ctx->new_table,
						ctx->tmp_name, &mtr)) {
				/* Out of memory. */
				mtr.set_log_mode(MTR_LOG_NO_REDO);
				mtr_commit(&mtr);
				trx_rollback_for_mysql(trx);
				fail = true;
			}
			DBUG_INJECT_CRASH("ib_commit_inplace_crash",
					  crash_inject_count++);
		}

		/* Test what happens on crash if the redo logs
		are flushed to disk here. The log records
		about the rename should not be committed, and
		the data dictionary transaction should be
		rolled back, restoring the old table. */
		DBUG_EXECUTE_IF("innodb_alter_commit_crash_before_commit",
				log_buffer_flush_to_disk();
				DBUG_SUICIDE(););
		ut_ad(!trx->fts_trx);

		/* The following call commits the
		mini-transaction, making the data dictionary
		transaction committed at mtr.end_lsn. The
		transaction becomes 'durable' by the time when
		log_buffer_flush_to_disk() returns. In the
		logical sense the commit in the file-based
		data structures happens here. */
		if (!fail) {
			ut_ad(trx_state_eq(trx, TRX_STATE_ACTIVE));
			ut_ad(trx_is_rseg_updated(trx));

			if (mtr.get_log()->size() > 0) {
				ut_ad(*mtr.get_log()->front()->begin()
				      == MLOG_FILE_RENAME2);

				/* Append the MLOG_FILE_RENAME2
				records on checkpoint, as a separate
				mini-transaction before the one that
				contains the MLOG_CHECKPOINT marker. */
				static const byte	multi
					= MLOG_MULTI_REC_END;

				mtr.get_log()->for_each_block(logs);
				logs.m_buf.push(&multi, sizeof multi);

				log_append_on_checkpoint(&logs.m_buf);
			}

			trx_commit_low(trx, &mtr);
		}

		/* If server crashes here, the dictionary in
		InnoDB and MySQL will differ.  The .ibd files
		and the .frm files must be swapped manually by
		the administrator. No loss of data. */
		DBUG_EXECUTE_IF("innodb_alter_commit_crash_after_commit",
				log_make_checkpoint_at(LSN_MAX, TRUE);
				log_buffer_flush_to_disk();
				DBUG_SUICIDE(););
	}

	/* Flush the log to reduce probability that the .frm files and
	the InnoDB data dictionary get out-of-sync if the user runs
	with innodb_flush_log_at_trx_commit = 0 */

	log_buffer_flush_to_disk();

	/* At this point, the changes to the persistent storage have
	been committed or rolled back. What remains to be done is to
	update the in-memory structures, close some handles, release
	temporary files, and (unless we rolled back) update persistent
	statistics. */
	dberr_t	error		= DB_SUCCESS;

	for (inplace_alter_handler_ctx** pctx = ctx_array;
	     *pctx; pctx++) {
		ha_innobase_inplace_ctx*	ctx
			= static_cast<ha_innobase_inplace_ctx*>(*pctx);

		DBUG_ASSERT(ctx->need_rebuild() == new_clustered);

		if (new_clustered) {
			innobase_online_rebuild_log_free(ctx->old_table);
		}

		if (fail) {
			if (new_clustered) {
				trx_start_for_ddl(trx, TRX_DICT_OP_TABLE);

				dict_table_close_and_drop(trx, ctx->new_table);

				trx_commit_for_mysql(trx);
				ctx->new_table = NULL;
			} else {
				/* We failed, but did not rebuild the table.
				Roll back any ADD INDEX, or get rid of garbage
				ADD INDEX that was left over from a previous
				ALTER TABLE statement. */
				trx_start_for_ddl(trx, TRX_DICT_OP_INDEX);
				innobase_rollback_sec_index(
					ctx->new_table, table, TRUE, trx);
				trx_commit_for_mysql(trx);
			}
			DBUG_INJECT_CRASH("ib_commit_inplace_crash_fail",
					  crash_fail_inject_count++);

			continue;
		}

		innobase_copy_frm_flags_from_table_share(
			ctx->new_table, altered_table->s);

		if (new_clustered) {
			/* We will reload and refresh the
			in-memory foreign key constraint
			metadata. This is a rename operation
			in preparing for dropping the old
			table. Set the table to_be_dropped bit
			here, so to make sure DML foreign key
			constraint check does not use the
			stale dict_foreign_t. This is done
			because WL#6049 (FK MDL) has not been
			implemented yet. */
			ctx->old_table->to_be_dropped = true;

			DBUG_PRINT("to_be_dropped",
				   ("table: %s", ctx->old_table->name.m_name));

			/* Rename the tablespace files. */
			commit_cache_rebuild(ctx);

			error = innobase_update_foreign_cache(ctx, m_user_thd);
			if (error != DB_SUCCESS) {
				goto foreign_fail;
			}
		} else {
			error = innobase_update_foreign_cache(ctx, m_user_thd);

			if (error != DB_SUCCESS) {
foreign_fail:
				/* The data dictionary cache
				should be corrupted now.  The
				best solution should be to
				kill and restart the server,
				but the *.frm file has not
				been replaced yet. */
				my_error(ER_CANNOT_ADD_FOREIGN,
					 MYF(0));
				sql_print_error(
					"InnoDB: dict_load_foreigns()"
					" returned %u for %s",
					(unsigned) error,
					thd_query_unsafe(m_user_thd)
					.str);
				ut_ad(0);
			} else {
				if (!commit_cache_norebuild(
					    ctx, table, trx)) {
					ut_a(!m_prebuilt->trx->check_foreigns);
				}

				innobase_rename_or_enlarge_columns_cache(
					ha_alter_info, table,
					ctx->new_table);

				rename_indexes_in_cache(ctx, ha_alter_info);
			}
		}
		DBUG_INJECT_CRASH("ib_commit_inplace_crash",
				  crash_inject_count++);
	}

	log_append_on_checkpoint(NULL);

	/* Invalidate the index translation table. In partitioned
	tables, there is one TABLE_SHARE (and also only one TABLE)
	covering all partitions. */
	m_share->idx_trans_tbl.index_count = 0;

	if (trx == ctx0->trx) {
		ctx0->trx = NULL;
	}

	/* Tell the InnoDB server that there might be work for
	utility threads: */

	srv_active_wake_master_thread();

	if (fail) {
		for (inplace_alter_handler_ctx** pctx = ctx_array;
		     *pctx; pctx++) {
			ha_innobase_inplace_ctx*	ctx
				= static_cast<ha_innobase_inplace_ctx*>
				(*pctx);
			DBUG_ASSERT(ctx->need_rebuild() == new_clustered);

			ut_d(dict_table_check_for_dup_indexes(
				     ctx->old_table,
				     CHECK_ABORTED_OK));
			ut_a(fts_check_cached_index(ctx->old_table));
			DBUG_INJECT_CRASH("ib_commit_inplace_crash_fail",
					  crash_fail_inject_count++);
		}

		row_mysql_unlock_data_dictionary(trx);
		trx_free_for_mysql(trx);
		DBUG_RETURN(true);
	}

	/* Release the table locks. */
	trx_commit_for_mysql(m_prebuilt->trx);

	DBUG_EXECUTE_IF("ib_ddl_crash_after_user_trx_commit", DBUG_SUICIDE(););

	for (inplace_alter_handler_ctx** pctx = ctx_array;
	     *pctx; pctx++) {
		ha_innobase_inplace_ctx*	ctx
			= static_cast<ha_innobase_inplace_ctx*>
			(*pctx);
		DBUG_ASSERT(ctx->need_rebuild() == new_clustered);

		if (altered_table->found_next_number_field) {
			dict_table_t* t = ctx->new_table;

			dict_table_autoinc_lock(t);
			dict_table_autoinc_initialize(t, ctx->max_autoinc);
			dict_table_autoinc_unlock(t);
		}

		bool	add_fts	= false;

		/* Publish the created fulltext index, if any.
		Note that a fulltext index can be created without
		creating the clustered index, if there already exists
		a suitable FTS_DOC_ID column. If not, one will be
		created, implying new_clustered */
		for (ulint i = 0; i < ctx->num_to_add_index; i++) {
			dict_index_t*	index = ctx->add_index[i];

			if (index->type & DICT_FTS) {
				DBUG_ASSERT(index->type == DICT_FTS);
				/* We reset DICT_TF2_FTS here because the bit
				is left unset when a drop proceeds the add. */
				DICT_TF2_FLAG_SET(ctx->new_table, DICT_TF2_FTS);
				fts_add_index(index, ctx->new_table);
				add_fts = true;
			}
		}

		ut_d(dict_table_check_for_dup_indexes(
			     ctx->new_table, CHECK_ALL_COMPLETE));

		if (add_fts) {
			fts_optimize_add_table(ctx->new_table);
		}

		ut_d(dict_table_check_for_dup_indexes(
			     ctx->new_table, CHECK_ABORTED_OK));
		ut_a(fts_check_cached_index(ctx->new_table));

		if (new_clustered) {
			/* Since the table has been rebuilt, we remove
			all persistent statistics corresponding to the
			old copy of the table (which was renamed to
			ctx->tmp_name). */

			char	errstr[1024];

			DBUG_ASSERT(0 == strcmp(ctx->old_table->name.m_name,
						ctx->tmp_name));

			DBUG_EXECUTE_IF(
				"ib_rename_index_fail3",
				DBUG_SET("+d,innodb_report_deadlock");
			);

			if (dict_stats_drop_table(
				    ctx->new_table->name.m_name,
				    errstr, sizeof(errstr))
			    != DB_SUCCESS) {
				push_warning_printf(
					m_user_thd,
					Sql_condition::SL_WARNING,
					ER_ALTER_INFO,
					"Deleting persistent statistics"
					" for rebuilt table '%s' in"
					" InnoDB failed: %s",
					table->s->table_name.str,
					errstr);
			}

			DBUG_EXECUTE_IF(
				"ib_rename_index_fail3",
				DBUG_SET("-d,innodb_report_deadlock");
			);

			DBUG_EXECUTE_IF("ib_ddl_crash_before_commit",
					DBUG_SUICIDE(););

			trx_t* const	user_trx = m_prebuilt->trx;

			row_prebuilt_free(ctx->prebuilt, TRUE);

			/* Drop the copy of the old table, which was
			renamed to ctx->tmp_name at the atomic DDL
			transaction commit.  If the system crashes
			before this is completed, some orphan tables
			with ctx->tmp_name may be recovered. */
			trx_start_for_ddl(trx, TRX_DICT_OP_TABLE);
			row_merge_drop_table(trx, ctx->old_table);
			trx_commit_for_mysql(trx);

			/* Rebuild the prebuilt object. */
			ctx->prebuilt = row_create_prebuilt(
				ctx->new_table, altered_table->s->reclength);
			trx_start_if_not_started(user_trx, true);
			user_trx->will_lock++;
			m_prebuilt->trx = user_trx;
		}
		DBUG_INJECT_CRASH("ib_commit_inplace_crash",
				  crash_inject_count++);
	}

	row_mysql_unlock_data_dictionary(trx);
	trx_free_for_mysql(trx);

	/* TODO: The following code could be executed
	while allowing concurrent access to the table
	(MDL downgrade). */

	if (new_clustered) {
		for (inplace_alter_handler_ctx** pctx = ctx_array;
		     *pctx; pctx++) {
			ha_innobase_inplace_ctx*	ctx
				= static_cast<ha_innobase_inplace_ctx*>
				(*pctx);
			DBUG_ASSERT(ctx->need_rebuild());

			alter_stats_rebuild(
				ctx->new_table, table->s->table_name.str,
				m_user_thd);
			DBUG_INJECT_CRASH("ib_commit_inplace_crash",
					  crash_inject_count++);
		}
	} else {
		for (inplace_alter_handler_ctx** pctx = ctx_array;
		     *pctx; pctx++) {
			ha_innobase_inplace_ctx*	ctx
				= static_cast<ha_innobase_inplace_ctx*>
				(*pctx);
			DBUG_ASSERT(!ctx->need_rebuild());

			alter_stats_norebuild(
				ha_alter_info, ctx, altered_table,
				table->s->table_name.str, m_user_thd);
			DBUG_INJECT_CRASH("ib_commit_inplace_crash",
					  crash_inject_count++);
		}
	}

	/* TODO: Also perform DROP TABLE and DROP INDEX after
	the MDL downgrade. */

#ifndef DBUG_OFF
	dict_index_t* clust_index = dict_table_get_first_index(
		m_prebuilt->table);
	DBUG_ASSERT(!clust_index->online_log);
	DBUG_ASSERT(dict_index_get_online_status(clust_index)
		    == ONLINE_INDEX_COMPLETE);

	for (dict_index_t* index = dict_table_get_first_index(
		     m_prebuilt->table);
	     index;
	     index = dict_table_get_next_index(index)) {
		DBUG_ASSERT(!index->to_be_dropped);
	}
#endif /* DBUG_OFF */

	MONITOR_ATOMIC_DEC(MONITOR_PENDING_ALTER_TABLE);
	DBUG_RETURN(false);
}

/**
@param thd the session
@param start_value the lower bound
@param max_value the upper bound (inclusive) */

ib_sequence_t::ib_sequence_t(
	THD*		thd,
	ulonglong	start_value,
	ulonglong	max_value)
	:
	m_max_value(max_value),
	m_increment(0),
	m_offset(0),
	m_next_value(start_value),
	m_eof(false)
{
	if (thd != 0 && m_max_value > 0) {

		thd_get_autoinc(thd, &m_offset, &m_increment);

		if (m_increment > 1 || m_offset > 1) {

			/* If there is an offset or increment specified
			then we need to work out the exact next value. */

			m_next_value = innobase_next_autoinc(
				start_value, 1,
				m_increment, m_offset, m_max_value);

		} else if (start_value == 0) {
			/* The next value can never be 0. */
			m_next_value = 1;
		}
	} else {
		m_eof = true;
	}
}

/**
Postfix increment
@return the next value to insert */

ulonglong
ib_sequence_t::operator++(int) UNIV_NOTHROW
{
	ulonglong	current = m_next_value;

	ut_ad(!m_eof);
	ut_ad(m_max_value > 0);

	m_next_value = innobase_next_autoinc(
		current, 1, m_increment, m_offset, m_max_value);

	if (m_next_value == m_max_value && current == m_next_value) {
		m_eof = true;
	}

	return(current);
}<|MERGE_RESOLUTION|>--- conflicted
+++ resolved
@@ -3382,12 +3382,7 @@
 					goto error_handling;);
 			rw_lock_x_lock(&ctx->add_index[a]->lock);
 			bool ok = row_log_allocate(ctx->add_index[a],
-<<<<<<< HEAD
-						   NULL, true, NULL, NULL,
-						   path);
-=======
 						   NULL, true, NULL, NULL);
->>>>>>> 4b291e91
 			rw_lock_x_unlock(&ctx->add_index[a]->lock);
 
 			if (!ok) {
@@ -3411,7 +3406,6 @@
 		ctx->skip_pk_sort = innobase_pk_order_preserved(
 			ctx->col_map, clust_index, new_clust_index);
 
-<<<<<<< HEAD
 		if (ctx->online) {
 			/* Allocate a log for online table rebuild. */
 			rw_lock_x_lock(&clust_index->lock);
@@ -3419,17 +3413,8 @@
 				clust_index, ctx->new_table,
 				!(ha_alter_info->handler_flags
 				  & Alter_inplace_info::ADD_PK_INDEX),
-				ctx->add_cols, ctx->col_map, path);
+				ctx->add_cols, ctx->col_map);
 			rw_lock_x_unlock(&clust_index->lock);
-=======
-		rw_lock_x_lock(&clust_index->lock);
-		bool ok = row_log_allocate(
-			clust_index, ctx->new_table,
-			!(ha_alter_info->handler_flags
-			  & Alter_inplace_info::ADD_PK_INDEX),
-			ctx->add_cols, ctx->col_map);
-		rw_lock_x_unlock(&clust_index->lock);
->>>>>>> 4b291e91
 
 			if (!ok) {
 				error = DB_OUT_OF_MEMORY;
