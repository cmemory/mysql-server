/*****************************************************************************

Copyright (c) 1996, 2010, Innobase Oy. All Rights Reserved.

This program is free software; you can redistribute it and/or modify it under
the terms of the GNU General Public License as published by the Free Software
Foundation; version 2 of the License.

This program is distributed in the hope that it will be useful, but WITHOUT
ANY WARRANTY; without even the implied warranty of MERCHANTABILITY or FITNESS
FOR A PARTICULAR PURPOSE. See the GNU General Public License for more details.

You should have received a copy of the GNU General Public License along with
this program; if not, write to the Free Software Foundation, Inc., 59 Temple
Place, Suite 330, Boston, MA 02111-1307 USA

*****************************************************************************/

/**************************************************//**
@file row/row0ins.c
Insert into a table

Created 4/20/1996 Heikki Tuuri
*******************************************************/

#include "row0ins.h"

#ifdef UNIV_NONINL
#include "row0ins.ic"
#endif

#include "ha_prototypes.h"
#include "dict0dict.h"
#include "dict0boot.h"
#include "trx0undo.h"
#include "btr0btr.h"
#include "btr0cur.h"
#include "mach0data.h"
#include "que0que.h"
#include "row0upd.h"
#include "row0sel.h"
#include "row0row.h"
#include "rem0cmp.h"
#include "lock0lock.h"
#include "log0log.h"
#include "eval0eval.h"
#include "data0data.h"
#include "usr0sess.h"
#include "buf0lru.h"

#define	ROW_INS_PREV	1
#define	ROW_INS_NEXT	2

/*************************************************************************
IMPORTANT NOTE: Any operation that generates redo MUST check that there
is enough space in the redo log before for that operation. This is
done by calling log_free_check(). The reason for checking the
availability of the redo log space before the start of the operation is
that we MUST not hold any synchonization objects when performing the
check.
If you make a change in this module make sure that no codepath is
introduced where a call to log_free_check() is bypassed. */

/*********************************************************************//**
Creates an insert node struct.
@return	own: insert node struct */
UNIV_INTERN
ins_node_t*
ins_node_create(
/*============*/
	ulint		ins_type,	/*!< in: INS_VALUES, ... */
	dict_table_t*	table,		/*!< in: table where to insert */
	mem_heap_t*	heap)		/*!< in: mem heap where created */
{
	ins_node_t*	node;

	node = mem_heap_alloc(heap, sizeof(ins_node_t));

	node->common.type = QUE_NODE_INSERT;

	node->ins_type = ins_type;

	node->state = INS_NODE_SET_IX_LOCK;
	node->table = table;
	node->index = NULL;
	node->entry = NULL;

	node->select = NULL;

	node->trx_id = 0;

	node->entry_sys_heap = mem_heap_create(128);

	node->magic_n = INS_NODE_MAGIC_N;

	return(node);
}

/***********************************************************//**
Creates an entry template for each index of a table. */
UNIV_INTERN
void
ins_node_create_entry_list(
/*=======================*/
	ins_node_t*	node)	/*!< in: row insert node */
{
	dict_index_t*	index;
	dtuple_t*	entry;

	ut_ad(node->entry_sys_heap);

	UT_LIST_INIT(node->entry_list);

	index = dict_table_get_first_index(node->table);

	while (index != NULL) {
		entry = row_build_index_entry(node->row, NULL, index,
					      node->entry_sys_heap);
		UT_LIST_ADD_LAST(tuple_list, node->entry_list, entry);

		index = dict_table_get_next_index(index);
	}
}

/*****************************************************************//**
Adds system field buffers to a row. */
static
void
row_ins_alloc_sys_fields(
/*=====================*/
	ins_node_t*	node)	/*!< in: insert node */
{
	dtuple_t*		row;
	dict_table_t*		table;
	mem_heap_t*		heap;
	const dict_col_t*	col;
	dfield_t*		dfield;
	byte*			ptr;

	row = node->row;
	table = node->table;
	heap = node->entry_sys_heap;

	ut_ad(row && table && heap);
	ut_ad(dtuple_get_n_fields(row) == dict_table_get_n_cols(table));

	/* 1. Allocate buffer for row id */

	col = dict_table_get_sys_col(table, DATA_ROW_ID);

	dfield = dtuple_get_nth_field(row, dict_col_get_no(col));

	ptr = mem_heap_zalloc(heap, DATA_ROW_ID_LEN);

	dfield_set_data(dfield, ptr, DATA_ROW_ID_LEN);

	node->row_id_buf = ptr;

	/* 3. Allocate buffer for trx id */

	col = dict_table_get_sys_col(table, DATA_TRX_ID);

	dfield = dtuple_get_nth_field(row, dict_col_get_no(col));
	ptr = mem_heap_zalloc(heap, DATA_TRX_ID_LEN);

	dfield_set_data(dfield, ptr, DATA_TRX_ID_LEN);

	node->trx_id_buf = ptr;

	/* 4. Allocate buffer for roll ptr */

	col = dict_table_get_sys_col(table, DATA_ROLL_PTR);

	dfield = dtuple_get_nth_field(row, dict_col_get_no(col));
	ptr = mem_heap_zalloc(heap, DATA_ROLL_PTR_LEN);

	dfield_set_data(dfield, ptr, DATA_ROLL_PTR_LEN);
}

/*********************************************************************//**
Sets a new row to insert for an INS_DIRECT node. This function is only used
if we have constructed the row separately, which is a rare case; this
function is quite slow. */
UNIV_INTERN
void
ins_node_set_new_row(
/*=================*/
	ins_node_t*	node,	/*!< in: insert node */
	dtuple_t*	row)	/*!< in: new row (or first row) for the node */
{
	node->state = INS_NODE_SET_IX_LOCK;
	node->index = NULL;
	node->entry = NULL;

	node->row = row;

	mem_heap_empty(node->entry_sys_heap);

	/* Create templates for index entries */

	ins_node_create_entry_list(node);

	/* Allocate from entry_sys_heap buffers for sys fields */

	row_ins_alloc_sys_fields(node);

	/* As we allocated a new trx id buf, the trx id should be written
	there again: */

	node->trx_id = 0;
}

/*******************************************************************//**
Does an insert operation by updating a delete-marked existing record
in the index. This situation can occur if the delete-marked record is
kept in the index for consistent reads.
@return	DB_SUCCESS or error code */
static
ulint
row_ins_sec_index_entry_by_modify(
/*==============================*/
	ulint		mode,	/*!< in: BTR_MODIFY_LEAF or BTR_MODIFY_TREE,
				depending on whether mtr holds just a leaf
				latch or also a tree latch */
	btr_cur_t*	cursor,	/*!< in: B-tree cursor */
	const dtuple_t*	entry,	/*!< in: index entry to insert */
	que_thr_t*	thr,	/*!< in: query thread */
	mtr_t*		mtr)	/*!< in: mtr; must be committed before
				latching any further pages */
{
	big_rec_t*	dummy_big_rec;
	mem_heap_t*	heap;
	upd_t*		update;
	rec_t*		rec;
	ulint		err;

	rec = btr_cur_get_rec(cursor);

	ut_ad(!dict_index_is_clust(cursor->index));
	ut_ad(rec_get_deleted_flag(rec,
				   dict_table_is_comp(cursor->index->table)));

	/* We know that in the alphabetical ordering, entry and rec are
	identified. But in their binary form there may be differences if
	there are char fields in them. Therefore we have to calculate the
	difference. */

	heap = mem_heap_create(1024);

	update = row_upd_build_sec_rec_difference_binary(
		cursor->index, entry, rec, thr_get_trx(thr), heap);
	if (mode == BTR_MODIFY_LEAF) {
		/* Try an optimistic updating of the record, keeping changes
		within the page */

		err = btr_cur_optimistic_update(BTR_KEEP_SYS_FLAG, cursor,
						update, 0, thr, mtr);
		switch (err) {
		case DB_OVERFLOW:
		case DB_UNDERFLOW:
		case DB_ZIP_OVERFLOW:
			err = DB_FAIL;
		}
	} else {
		ut_a(mode == BTR_MODIFY_TREE);
		if (buf_LRU_buf_pool_running_out()) {

			err = DB_LOCK_TABLE_FULL;

			goto func_exit;
		}

		err = btr_cur_pessimistic_update(BTR_KEEP_SYS_FLAG, cursor,
						 &heap, &dummy_big_rec, update,
						 0, thr, mtr);
		ut_ad(!dummy_big_rec);
	}
func_exit:
	mem_heap_free(heap);

	return(err);
}

/*******************************************************************//**
Does an insert operation by delete unmarking and updating a delete marked
existing record in the index. This situation can occur if the delete marked
record is kept in the index for consistent reads.
@return	DB_SUCCESS, DB_FAIL, or error code */
static
ulint
row_ins_clust_index_entry_by_modify(
/*================================*/
	ulint		mode,	/*!< in: BTR_MODIFY_LEAF or BTR_MODIFY_TREE,
				depending on whether mtr holds just a leaf
				latch or also a tree latch */
	btr_cur_t*	cursor,	/*!< in: B-tree cursor */
	mem_heap_t**	heap,	/*!< in/out: pointer to memory heap, or NULL */
	big_rec_t**	big_rec,/*!< out: possible big rec vector of fields
				which have to be stored externally by the
				caller */
	const dtuple_t*	entry,	/*!< in: index entry to insert */
	que_thr_t*	thr,	/*!< in: query thread */
	mtr_t*		mtr)	/*!< in: mtr; must be committed before
				latching any further pages */
{
	rec_t*		rec;
	upd_t*		update;
	ulint		err;

	ut_ad(dict_index_is_clust(cursor->index));

	*big_rec = NULL;

	rec = btr_cur_get_rec(cursor);

	ut_ad(rec_get_deleted_flag(rec,
				   dict_table_is_comp(cursor->index->table)));

	if (!*heap) {
		*heap = mem_heap_create(1024);
	}

	/* Build an update vector containing all the fields to be modified;
	NOTE that this vector may NOT contain system columns trx_id or
	roll_ptr */

	update = row_upd_build_difference_binary(cursor->index, entry, rec,
						 thr_get_trx(thr), *heap);
	if (mode == BTR_MODIFY_LEAF) {
		/* Try optimistic updating of the record, keeping changes
		within the page */

		err = btr_cur_optimistic_update(0, cursor, update, 0, thr,
						mtr);
		switch (err) {
		case DB_OVERFLOW:
		case DB_UNDERFLOW:
		case DB_ZIP_OVERFLOW:
			err = DB_FAIL;
		}
	} else {
		ut_a(mode == BTR_MODIFY_TREE);
		if (buf_LRU_buf_pool_running_out()) {

			return(DB_LOCK_TABLE_FULL);

		}
		err = btr_cur_pessimistic_update(0, cursor,
						 heap, big_rec, update,
						 0, thr, mtr);
	}

	return(err);
}

/*********************************************************************//**
Returns TRUE if in a cascaded update/delete an ancestor node of node
updates (not DELETE, but UPDATE) table.
@return	TRUE if an ancestor updates table */
static
ibool
row_ins_cascade_ancestor_updates_table(
/*===================================*/
	que_node_t*	node,	/*!< in: node in a query graph */
	dict_table_t*	table)	/*!< in: table */
{
	que_node_t*	parent;
	upd_node_t*	upd_node;

	parent = que_node_get_parent(node);

	while (que_node_get_type(parent) == QUE_NODE_UPDATE) {

		upd_node = parent;

		if (upd_node->table == table && upd_node->is_delete == FALSE) {

			return(TRUE);
		}

		parent = que_node_get_parent(parent);

		ut_a(parent);
	}

	return(FALSE);
}

/*********************************************************************//**
Returns the number of ancestor UPDATE or DELETE nodes of a
cascaded update/delete node.
@return	number of ancestors */
static
ulint
row_ins_cascade_n_ancestors(
/*========================*/
	que_node_t*	node)	/*!< in: node in a query graph */
{
	que_node_t*	parent;
	ulint		n_ancestors = 0;

	parent = que_node_get_parent(node);

	while (que_node_get_type(parent) == QUE_NODE_UPDATE) {
		n_ancestors++;

		parent = que_node_get_parent(parent);

		ut_a(parent);
	}

	return(n_ancestors);
}

/******************************************************************//**
Calculates the update vector node->cascade->update for a child table in
a cascaded update.
@return number of fields in the calculated update vector; the value
can also be 0 if no foreign key fields changed; the returned value is
ULINT_UNDEFINED if the column type in the child table is too short to
fit the new value in the parent table: that means the update fails */
static
ulint
row_ins_cascade_calc_update_vec(
/*============================*/
	upd_node_t*	node,		/*!< in: update node of the parent
					table */
	dict_foreign_t*	foreign,	/*!< in: foreign key constraint whose
					type is != 0 */
	mem_heap_t*	heap)		/*!< in: memory heap to use as
					temporary storage */
{
	upd_node_t*	cascade		= node->cascade_node;
	dict_table_t*	table		= foreign->foreign_table;
	dict_index_t*	index		= foreign->foreign_index;
	upd_t*		update;
	upd_field_t*	ufield;
	dict_table_t*	parent_table;
	dict_index_t*	parent_index;
	upd_t*		parent_update;
	upd_field_t*	parent_ufield;
	ulint		n_fields_updated;
	ulint		parent_field_no;
	ulint		i;
	ulint		j;

	ut_a(node);
	ut_a(foreign);
	ut_a(cascade);
	ut_a(table);
	ut_a(index);

	/* Calculate the appropriate update vector which will set the fields
	in the child index record to the same value (possibly padded with
	spaces if the column is a fixed length CHAR or FIXBINARY column) as
	the referenced index record will get in the update. */

	parent_table = node->table;
	ut_a(parent_table == foreign->referenced_table);
	parent_index = foreign->referenced_index;
	parent_update = node->update;

	update = cascade->update;

	update->info_bits = 0;
	update->n_fields = foreign->n_fields;

	n_fields_updated = 0;

	for (i = 0; i < foreign->n_fields; i++) {

		parent_field_no = dict_table_get_nth_col_pos(
			parent_table,
			dict_index_get_nth_col_no(parent_index, i));

		for (j = 0; j < parent_update->n_fields; j++) {
			parent_ufield = parent_update->fields + j;

			if (parent_ufield->field_no == parent_field_no) {

				ulint			min_size;
				const dict_col_t*	col;
				ulint			ufield_len;

				col = dict_index_get_nth_col(index, i);

				/* A field in the parent index record is
				updated. Let us make the update vector
				field for the child table. */

				ufield = update->fields + n_fields_updated;

				ufield->field_no
					= dict_table_get_nth_col_pos(
					table, dict_col_get_no(col));
				ufield->exp = NULL;

				ufield->new_val = parent_ufield->new_val;
				ufield_len = dfield_get_len(&ufield->new_val);

				/* Clear the "external storage" flag */
				dfield_set_len(&ufield->new_val, ufield_len);

				/* Do not allow a NOT NULL column to be
				updated as NULL */

				if (dfield_is_null(&ufield->new_val)
				    && (col->prtype & DATA_NOT_NULL)) {

					return(ULINT_UNDEFINED);
				}

				/* If the new value would not fit in the
				column, do not allow the update */

				if (!dfield_is_null(&ufield->new_val)
				    && dtype_get_at_most_n_mbchars(
					col->prtype, col->mbminmaxlen,
					col->len,
					ufield_len,
					dfield_get_data(&ufield->new_val))
				    < ufield_len) {

					return(ULINT_UNDEFINED);
				}

				/* If the parent column type has a different
				length than the child column type, we may
				need to pad with spaces the new value of the
				child column */

				min_size = dict_col_get_min_size(col);

				/* Because UNIV_SQL_NULL (the marker
				of SQL NULL values) exceeds all possible
				values of min_size, the test below will
				not hold for SQL NULL columns. */

				if (min_size > ufield_len) {

					byte*	pad;
					ulint	pad_len;
					byte*	padded_data;
					ulint	mbminlen;

					padded_data = mem_heap_alloc(
						heap, min_size);

					pad = padded_data + ufield_len;
					pad_len = min_size - ufield_len;

					memcpy(padded_data,
					       dfield_get_data(&ufield
							       ->new_val),
					       ufield_len);

					mbminlen = dict_col_get_mbminlen(col);

					ut_ad(!(ufield_len % mbminlen));
					ut_ad(!(min_size % mbminlen));

					if (mbminlen == 1
					    && dtype_get_charset_coll(
						    col->prtype)
					    == DATA_MYSQL_BINARY_CHARSET_COLL) {
						/* Do not pad BINARY columns */
						return(ULINT_UNDEFINED);
					}

					row_mysql_pad_col(mbminlen,
							  pad, pad_len);
					dfield_set_data(&ufield->new_val,
							padded_data, min_size);
				}

				n_fields_updated++;
			}
		}
	}

	update->n_fields = n_fields_updated;

	return(n_fields_updated);
}

/*********************************************************************//**
Set detailed error message associated with foreign key errors for
the given transaction. */
static
void
row_ins_set_detailed(
/*=================*/
	trx_t*		trx,		/*!< in: transaction */
	dict_foreign_t*	foreign)	/*!< in: foreign key constraint */
{
	mutex_enter(&srv_misc_tmpfile_mutex);
	rewind(srv_misc_tmpfile);

	if (os_file_set_eof(srv_misc_tmpfile)) {
		ut_print_name(srv_misc_tmpfile, trx, TRUE,
			      foreign->foreign_table_name);
		dict_print_info_on_foreign_key_in_create_format(
			srv_misc_tmpfile, trx, foreign, FALSE);
		trx_set_detailed_error_from_file(trx, srv_misc_tmpfile);
	} else {
		trx_set_detailed_error(trx, "temp file operation failed");
	}

	mutex_exit(&srv_misc_tmpfile_mutex);
}

/*********************************************************************//**
Reports a foreign key error associated with an update or a delete of a
parent table index entry. */
static
void
row_ins_foreign_report_err(
/*=======================*/
	const char*	errstr,		/*!< in: error string from the viewpoint
					of the parent table */
	que_thr_t*	thr,		/*!< in: query thread whose run_node
					is an update node */
	dict_foreign_t*	foreign,	/*!< in: foreign key constraint */
	const rec_t*	rec,		/*!< in: a matching index record in the
					child table */
	const dtuple_t*	entry)		/*!< in: index entry in the parent
					table */
{
	FILE*	ef	= dict_foreign_err_file;
	trx_t*	trx	= thr_get_trx(thr);

	row_ins_set_detailed(trx, foreign);

	rw_lock_s_lock(&trx_sys->lock);

	mutex_enter(&dict_foreign_err_mutex);
	rewind(ef);
	ut_print_timestamp(ef);
	fputs(" Transaction:\n", ef);

	trx_print(ef, trx, 600);

	rw_lock_s_unlock(&trx_sys->lock);

	fputs("Foreign key constraint fails for table ", ef);
	ut_print_name(ef, trx, TRUE, foreign->foreign_table_name);
	fputs(":\n", ef);
	dict_print_info_on_foreign_key_in_create_format(ef, trx, foreign,
							TRUE);
	putc('\n', ef);
	fputs(errstr, ef);
	fputs(" in parent table, in index ", ef);
	ut_print_name(ef, trx, FALSE, foreign->referenced_index->name);
	if (entry) {
		fputs(" tuple:\n", ef);
		dtuple_print(ef, entry);
	}
	fputs("\nBut in child table ", ef);
	ut_print_name(ef, trx, TRUE, foreign->foreign_table_name);
	fputs(", in index ", ef);
	ut_print_name(ef, trx, FALSE, foreign->foreign_index->name);
	if (rec) {
		fputs(", there is a record:\n", ef);
		rec_print(ef, rec, foreign->foreign_index);
	} else {
		fputs(", the record is not available\n", ef);
	}
	putc('\n', ef);

	mutex_exit(&dict_foreign_err_mutex);
}

/*********************************************************************//**
Reports a foreign key error to dict_foreign_err_file when we are trying
to add an index entry to a child table. Note that the adding may be the result
of an update, too. */
static
void
row_ins_foreign_report_add_err(
/*===========================*/
	trx_t*		trx,		/*!< in: transaction */
	dict_foreign_t*	foreign,	/*!< in: foreign key constraint */
	const rec_t*	rec,		/*!< in: a record in the parent table:
					it does not match entry because we
					have an error! */
	const dtuple_t*	entry)		/*!< in: index entry to insert in the
					child table */
{
	FILE*	ef	= dict_foreign_err_file;

	row_ins_set_detailed(trx, foreign);

	rw_lock_s_lock(&trx_sys->lock);

	mutex_enter(&dict_foreign_err_mutex);
	rewind(ef);
	ut_print_timestamp(ef);
	fputs(" Transaction:\n", ef);

	trx_print(ef, trx, 600);

	rw_lock_s_unlock(&trx_sys->lock);

	fputs("Foreign key constraint fails for table ", ef);
	ut_print_name(ef, trx, TRUE, foreign->foreign_table_name);
	fputs(":\n", ef);
	dict_print_info_on_foreign_key_in_create_format(ef, trx, foreign,
							TRUE);
	fputs("\nTrying to add in child table, in index ", ef);
	ut_print_name(ef, trx, FALSE, foreign->foreign_index->name);
	if (entry) {
		fputs(" tuple:\n", ef);
		/* TODO: DB_TRX_ID and DB_ROLL_PTR may be uninitialized.
		It would be better to only display the user columns. */
		dtuple_print(ef, entry);
	}
	fputs("\nBut in parent table ", ef);
	ut_print_name(ef, trx, TRUE, foreign->referenced_table_name);
	fputs(", in index ", ef);
	ut_print_name(ef, trx, FALSE, foreign->referenced_index->name);
	fputs(",\nthe closest match we can find is record:\n", ef);
	if (rec && page_rec_is_supremum(rec)) {
		/* If the cursor ended on a supremum record, it is better
		to report the previous record in the error message, so that
		the user gets a more descriptive error message. */
		rec = page_rec_get_prev_const(rec);
	}

	if (rec) {
		rec_print(ef, rec, foreign->referenced_index);
	}
	putc('\n', ef);

	mutex_exit(&dict_foreign_err_mutex);
}

/*********************************************************************//**
Invalidate the query cache for the given table. */
static
void
row_ins_invalidate_query_cache(
/*===========================*/
	que_thr_t*	thr,		/*!< in: query thread whose run_node
					is an update node */
	const char*	name)		/*!< in: table name prefixed with
					database name and a '/' character */
{
	char*	buf;
	char*	ptr;
	ulint	len = strlen(name) + 1;

	buf = mem_strdupl(name, len);

	ptr = strchr(buf, '/');
	ut_a(ptr);
	*ptr = '\0';

	innobase_invalidate_query_cache(thr_get_trx(thr), buf, len);
	mem_free(buf);
}

/*********************************************************************//**
Perform referential actions or checks when a parent row is deleted or updated
and the constraint had an ON DELETE or ON UPDATE condition which was not
RESTRICT.
@return	DB_SUCCESS, DB_LOCK_WAIT, or error code */
static
ulint
row_ins_foreign_check_on_constraint(
/*================================*/
	que_thr_t*	thr,		/*!< in: query thread whose run_node
					is an update node */
	dict_foreign_t*	foreign,	/*!< in: foreign key constraint whose
					type is != 0 */
	btr_pcur_t*	pcur,		/*!< in: cursor placed on a matching
					index record in the child table */
	dtuple_t*	entry,		/*!< in: index entry in the parent
					table */
	mtr_t*		mtr)		/*!< in: mtr holding the latch of pcur
					page */
{
	upd_node_t*	node;
	upd_node_t*	cascade;
	dict_table_t*	table		= foreign->foreign_table;
	dict_index_t*	index;
	dict_index_t*	clust_index;
	dtuple_t*	ref;
	mem_heap_t*	upd_vec_heap	= NULL;
	const rec_t*	rec;
	const rec_t*	clust_rec;
	const buf_block_t* clust_block;
	upd_t*		update;
	ulint		n_to_update;
	ulint		err;
	ulint		i;
	trx_t*		trx;
	mem_heap_t*	tmp_heap	= NULL;

	ut_a(thr);
	ut_a(foreign);
	ut_a(pcur);
	ut_a(mtr);

	trx = thr_get_trx(thr);

	/* Since we are going to delete or update a row, we have to invalidate
	the MySQL query cache for table. A deadlock of threads is not possible
	here because the caller of this function does not hold any latches with
	the sync0sync.h rank above the lock_sys_t::mutex. The query cache mutex
       	has a rank just above the lock_sys_t::mutex. */

	row_ins_invalidate_query_cache(thr, table->name);

	node = thr->run_node;

	if (node->is_delete && 0 == (foreign->type
				     & (DICT_FOREIGN_ON_DELETE_CASCADE
					| DICT_FOREIGN_ON_DELETE_SET_NULL))) {

		row_ins_foreign_report_err("Trying to delete",
					   thr, foreign,
					   btr_pcur_get_rec(pcur), entry);

		return(DB_ROW_IS_REFERENCED);
	}

	if (!node->is_delete && 0 == (foreign->type
				      & (DICT_FOREIGN_ON_UPDATE_CASCADE
					 | DICT_FOREIGN_ON_UPDATE_SET_NULL))) {

		/* This is an UPDATE */

		row_ins_foreign_report_err("Trying to update",
					   thr, foreign,
					   btr_pcur_get_rec(pcur), entry);

		return(DB_ROW_IS_REFERENCED);
	}

	if (node->cascade_node == NULL) {
		/* Extend our query graph by creating a child to current
		update node. The child is used in the cascade or set null
		operation. */

		node->cascade_heap = mem_heap_create(128);
		node->cascade_node = row_create_update_node_for_mysql(
			table, node->cascade_heap);
		que_node_set_parent(node->cascade_node, node);
	}

	/* Initialize cascade_node to do the operation we want. Note that we
	use the SAME cascade node to do all foreign key operations of the
	SQL DELETE: the table of the cascade node may change if there are
	several child tables to the table where the delete is done! */

	cascade = node->cascade_node;

	cascade->table = table;

	cascade->foreign = foreign;

	if (node->is_delete
	    && (foreign->type & DICT_FOREIGN_ON_DELETE_CASCADE)) {
		cascade->is_delete = TRUE;
	} else {
		cascade->is_delete = FALSE;

		if (foreign->n_fields > cascade->update_n_fields) {
			/* We have to make the update vector longer */

			cascade->update = upd_create(foreign->n_fields,
						     node->cascade_heap);
			cascade->update_n_fields = foreign->n_fields;
		}
	}

	/* We do not allow cyclic cascaded updating (DELETE is allowed,
	but not UPDATE) of the same table, as this can lead to an infinite
	cycle. Check that we are not updating the same table which is
	already being modified in this cascade chain. We have to check
	this also because the modification of the indexes of a 'parent'
	table may still be incomplete, and we must avoid seeing the indexes
	of the parent table in an inconsistent state! */

	if (!cascade->is_delete
	    && row_ins_cascade_ancestor_updates_table(cascade, table)) {

		/* We do not know if this would break foreign key
		constraints, but play safe and return an error */

		err = DB_ROW_IS_REFERENCED;

		row_ins_foreign_report_err(
			"Trying an update, possibly causing a cyclic"
			" cascaded update\n"
			"in the child table,", thr, foreign,
			btr_pcur_get_rec(pcur), entry);

		goto nonstandard_exit_func;
	}

	if (row_ins_cascade_n_ancestors(cascade) >= 15) {
		err = DB_ROW_IS_REFERENCED;

		row_ins_foreign_report_err(
			"Trying a too deep cascaded delete or update\n",
			thr, foreign, btr_pcur_get_rec(pcur), entry);

		goto nonstandard_exit_func;
	}

	index = btr_pcur_get_btr_cur(pcur)->index;

	ut_a(index == foreign->foreign_index);

	rec = btr_pcur_get_rec(pcur);

	if (dict_index_is_clust(index)) {
		/* pcur is already positioned in the clustered index of
		the child table */

		clust_index = index;
		clust_rec = rec;
		clust_block = btr_pcur_get_block(pcur);
	} else {
		/* We have to look for the record in the clustered index
		in the child table */

		clust_index = dict_table_get_first_index(table);

		tmp_heap = mem_heap_create(256);

		ref = row_build_row_ref(ROW_COPY_POINTERS, index, rec,
					tmp_heap);
		btr_pcur_open_with_no_init(clust_index, ref,
					   PAGE_CUR_LE, BTR_SEARCH_LEAF,
					   cascade->pcur, 0, mtr);

		clust_rec = btr_pcur_get_rec(cascade->pcur);
		clust_block = btr_pcur_get_block(cascade->pcur);

		if (!page_rec_is_user_rec(clust_rec)
		    || btr_pcur_get_low_match(cascade->pcur)
		    < dict_index_get_n_unique(clust_index)) {

			fputs("InnoDB: error in cascade of a foreign key op\n"
			      "InnoDB: ", stderr);
			dict_index_name_print(stderr, trx, index);

			fputs("\n"
			      "InnoDB: record ", stderr);
			rec_print(stderr, rec, index);
			fputs("\n"
			      "InnoDB: clustered record ", stderr);
			rec_print(stderr, clust_rec, clust_index);
			fputs("\n"
			      "InnoDB: Submit a detailed bug report to"
			      " http://bugs.mysql.com\n", stderr);

			err = DB_SUCCESS;

			goto nonstandard_exit_func;
		}
	}

	/* Set an X-lock on the row to delete or update in the child table */

	err = lock_table(0, table, LOCK_IX, thr);

	if (err == DB_SUCCESS) {
		/* Here it suffices to use a LOCK_REC_NOT_GAP type lock;
		we already have a normal shared lock on the appropriate
		gap if the search criterion was not unique */

		err = lock_clust_rec_read_check_and_lock_alt(
			0, clust_block, clust_rec, clust_index,
			LOCK_X, LOCK_REC_NOT_GAP, thr);
	}

	if (err != DB_SUCCESS) {

		goto nonstandard_exit_func;
	}

	if (rec_get_deleted_flag(clust_rec, dict_table_is_comp(table))) {
		/* This can happen if there is a circular reference of
		rows such that cascading delete comes to delete a row
		already in the process of being delete marked */
		err = DB_SUCCESS;

		goto nonstandard_exit_func;
	}

	if ((node->is_delete
	     && (foreign->type & DICT_FOREIGN_ON_DELETE_SET_NULL))
	    || (!node->is_delete
		&& (foreign->type & DICT_FOREIGN_ON_UPDATE_SET_NULL))) {

		/* Build the appropriate update vector which sets
		foreign->n_fields first fields in rec to SQL NULL */

		update = cascade->update;

		update->info_bits = 0;
		update->n_fields = foreign->n_fields;

		for (i = 0; i < foreign->n_fields; i++) {
			upd_field_t*	ufield = &update->fields[i];

			ufield->field_no = dict_table_get_nth_col_pos(
				table,
				dict_index_get_nth_col_no(index, i));
			ufield->orig_len = 0;
			ufield->exp = NULL;
			dfield_set_null(&ufield->new_val);
		}
	}

	if (!node->is_delete
	    && (foreign->type & DICT_FOREIGN_ON_UPDATE_CASCADE)) {

		/* Build the appropriate update vector which sets changing
		foreign->n_fields first fields in rec to new values */

		upd_vec_heap = mem_heap_create(256);

		n_to_update = row_ins_cascade_calc_update_vec(node, foreign,
							      upd_vec_heap);
		if (n_to_update == ULINT_UNDEFINED) {
			err = DB_ROW_IS_REFERENCED;

			row_ins_foreign_report_err(
				"Trying a cascaded update where the"
				" updated value in the child\n"
				"table would not fit in the length"
				" of the column, or the value would\n"
				"be NULL and the column is"
				" declared as not NULL in the child table,",
				thr, foreign, btr_pcur_get_rec(pcur), entry);

			goto nonstandard_exit_func;
		}

		if (cascade->update->n_fields == 0) {

			/* The update does not change any columns referred
			to in this foreign key constraint: no need to do
			anything */

			err = DB_SUCCESS;

			goto nonstandard_exit_func;
		}
	}

	/* Store pcur position and initialize or store the cascade node
	pcur stored position */

	btr_pcur_store_position(pcur, mtr);

	if (index == clust_index) {
		btr_pcur_copy_stored_position(cascade->pcur, pcur);
	} else {
		btr_pcur_store_position(cascade->pcur, mtr);
	}

	mtr_commit(mtr);

	ut_a(cascade->pcur->rel_pos == BTR_PCUR_ON);

	cascade->state = UPD_NODE_UPDATE_CLUSTERED;

	err = row_update_cascade_for_mysql(thr, cascade,
					   foreign->foreign_table);

	if (foreign->foreign_table->n_foreign_key_checks_running == 0) {
		fprintf(stderr,
			"InnoDB: error: table %s has the counter 0"
			" though there is\n"
			"InnoDB: a FOREIGN KEY check running on it.\n",
			foreign->foreign_table->name);
	}

	/* Release the data dictionary latch for a while, so that we do not
	starve other threads from doing CREATE TABLE etc. if we have a huge
	cascaded operation running. The counter n_foreign_key_checks_running
	will prevent other users from dropping or ALTERing the table when we
	release the latch. */

	row_mysql_unfreeze_data_dictionary(thr_get_trx(thr));
	row_mysql_freeze_data_dictionary(thr_get_trx(thr));

	mtr_start(mtr);

	/* Restore pcur position */

	btr_pcur_restore_position(BTR_SEARCH_LEAF, pcur, mtr);

	if (tmp_heap) {
		mem_heap_free(tmp_heap);
	}

	if (upd_vec_heap) {
		mem_heap_free(upd_vec_heap);
	}

	return(err);

nonstandard_exit_func:
	if (tmp_heap) {
		mem_heap_free(tmp_heap);
	}

	if (upd_vec_heap) {
		mem_heap_free(upd_vec_heap);
	}

	btr_pcur_store_position(pcur, mtr);

	mtr_commit(mtr);
	mtr_start(mtr);

	btr_pcur_restore_position(BTR_SEARCH_LEAF, pcur, mtr);

	return(err);
}

/*********************************************************************//**
Sets a shared lock on a record. Used in locking possible duplicate key
records and also in checking foreign key constraints.
@return	DB_SUCCESS, DB_SUCCESS_LOCKED_REC, or error code */
static
enum db_err
row_ins_set_shared_rec_lock(
/*========================*/
	ulint			type,	/*!< in: LOCK_ORDINARY, LOCK_GAP, or
					LOCK_REC_NOT_GAP type lock */
	const buf_block_t*	block,	/*!< in: buffer block of rec */
	const rec_t*		rec,	/*!< in: record */
	dict_index_t*		index,	/*!< in: index */
	const ulint*		offsets,/*!< in: rec_get_offsets(rec, index) */
	que_thr_t*		thr)	/*!< in: query thread */
{
	enum db_err	err;

	ut_ad(rec_offs_validate(rec, index, offsets));

	if (dict_index_is_clust(index)) {
		err = lock_clust_rec_read_check_and_lock(
			0, block, rec, index, offsets, LOCK_S, type, thr);
	} else {
		err = lock_sec_rec_read_check_and_lock(
			0, block, rec, index, offsets, LOCK_S, type, thr);
	}

	return(err);
}

/*********************************************************************//**
Sets a exclusive lock on a record. Used in locking possible duplicate key
records
@return	DB_SUCCESS, DB_SUCCESS_LOCKED_REC, or error code */
static
enum db_err
row_ins_set_exclusive_rec_lock(
/*===========================*/
	ulint			type,	/*!< in: LOCK_ORDINARY, LOCK_GAP, or
					LOCK_REC_NOT_GAP type lock */
	const buf_block_t*	block,	/*!< in: buffer block of rec */
	const rec_t*		rec,	/*!< in: record */
	dict_index_t*		index,	/*!< in: index */
	const ulint*		offsets,/*!< in: rec_get_offsets(rec, index) */
	que_thr_t*		thr)	/*!< in: query thread */
{
	enum db_err	err;

	ut_ad(rec_offs_validate(rec, index, offsets));

	if (dict_index_is_clust(index)) {
		err = lock_clust_rec_read_check_and_lock(
			0, block, rec, index, offsets, LOCK_X, type, thr);
	} else {
		err = lock_sec_rec_read_check_and_lock(
			0, block, rec, index, offsets, LOCK_X, type, thr);
	}

	return(err);
}

/***************************************************************//**
Checks if foreign key constraint fails for an index entry. Sets shared locks
which lock either the success or the failure of the constraint. NOTE that
the caller must have a shared latch on dict_operation_lock.
@return	DB_SUCCESS, DB_NO_REFERENCED_ROW, or DB_ROW_IS_REFERENCED */
UNIV_INTERN
ulint
row_ins_check_foreign_constraint(
/*=============================*/
	ibool		check_ref,/*!< in: TRUE if we want to check that
				the referenced table is ok, FALSE if we
				want to check the foreign key table */
	dict_foreign_t*	foreign,/*!< in: foreign constraint; NOTE that the
				tables mentioned in it must be in the
				dictionary cache if they exist at all */
	dict_table_t*	table,	/*!< in: if check_ref is TRUE, then the foreign
				table, else the referenced table */
	dtuple_t*	entry,	/*!< in: index entry for index */
	que_thr_t*	thr)	/*!< in: query thread */
{
	upd_node_t*	upd_node;
	dict_table_t*	check_table;
	dict_index_t*	check_index;
	ulint		n_fields_cmp;
	btr_pcur_t	pcur;
	int		cmp;
	ulint		err;
	ulint		i;
	mtr_t		mtr;
	trx_t*		trx		= thr_get_trx(thr);
	mem_heap_t*	heap		= NULL;
	ulint		offsets_[REC_OFFS_NORMAL_SIZE];
	ulint*		offsets		= offsets_;
	rec_offs_init(offsets_);

run_again:
#ifdef UNIV_SYNC_DEBUG
	ut_ad(rw_lock_own(&dict_operation_lock, RW_LOCK_SHARED));
#endif /* UNIV_SYNC_DEBUG */

	err = DB_SUCCESS;

	if (trx->check_foreigns == FALSE) {
		/* The user has suppressed foreign key checks currently for
		this session */
		goto exit_func;
	}

	/* If any of the foreign key fields in entry is SQL NULL, we
	suppress the foreign key check: this is compatible with Oracle,
	for example */

	for (i = 0; i < foreign->n_fields; i++) {
		if (UNIV_SQL_NULL == dfield_get_len(
			    dtuple_get_nth_field(entry, i))) {

			goto exit_func;
		}
	}

	if (que_node_get_type(thr->run_node) == QUE_NODE_UPDATE) {
		upd_node = thr->run_node;

		if (!(upd_node->is_delete) && upd_node->foreign == foreign) {
			/* If a cascaded update is done as defined by a
			foreign key constraint, do not check that
			constraint for the child row. In ON UPDATE CASCADE
			the update of the parent row is only half done when
			we come here: if we would check the constraint here
			for the child row it would fail.

			A QUESTION remains: if in the child table there are
			several constraints which refer to the same parent
			table, we should merge all updates to the child as
			one update? And the updates can be contradictory!
			Currently we just perform the update associated
			with each foreign key constraint, one after
			another, and the user has problems predicting in
			which order they are performed. */

			goto exit_func;
		}
	}

	if (check_ref) {
		check_table = foreign->referenced_table;
		check_index = foreign->referenced_index;
	} else {
		check_table = foreign->foreign_table;
		check_index = foreign->foreign_index;
	}

	if (check_table == NULL || check_table->ibd_file_missing) {
		if (check_ref) {
			FILE*	ef = dict_foreign_err_file;

			row_ins_set_detailed(trx, foreign);

			rw_lock_s_lock(&trx_sys->lock);

			mutex_enter(&dict_foreign_err_mutex);
			rewind(ef);
			ut_print_timestamp(ef);
			fputs(" Transaction:\n", ef);

			trx_print(ef, trx, 600);

			rw_lock_s_unlock(&trx_sys->lock);

			fputs("Foreign key constraint fails for table ", ef);
			ut_print_name(ef, trx, TRUE,
				      foreign->foreign_table_name);
			fputs(":\n", ef);
			dict_print_info_on_foreign_key_in_create_format(
				ef, trx, foreign, TRUE);
			fputs("\nTrying to add to index ", ef);
			ut_print_name(ef, trx, FALSE,
				      foreign->foreign_index->name);
			fputs(" tuple:\n", ef);
			dtuple_print(ef, entry);
			fputs("\nBut the parent table ", ef);
			ut_print_name(ef, trx, TRUE,
				      foreign->referenced_table_name);
			fputs("\nor its .ibd file does"
			      " not currently exist!\n", ef);
			mutex_exit(&dict_foreign_err_mutex);

			err = DB_NO_REFERENCED_ROW;
		}

		goto exit_func;
	}

	ut_a(check_table);
	ut_a(check_index);

	if (check_table != table) {
		/* We already have a LOCK_IX on table, but not necessarily
		on check_table */

		err = lock_table(0, check_table, LOCK_IS, thr);

		if (err != DB_SUCCESS) {

			goto do_possible_lock_wait;
		}
	}

	mtr_start(&mtr);

	/* Store old value on n_fields_cmp */

	n_fields_cmp = dtuple_get_n_fields_cmp(entry);

	dtuple_set_n_fields_cmp(entry, foreign->n_fields);

	btr_pcur_open(check_index, entry, PAGE_CUR_GE,
		      BTR_SEARCH_LEAF, &pcur, &mtr);

	/* Scan index records and check if there is a matching record */

	do {
		const rec_t*		rec = btr_pcur_get_rec(&pcur);
		const buf_block_t*	block = btr_pcur_get_block(&pcur);

		if (page_rec_is_infimum(rec)) {

			continue;
		}

		offsets = rec_get_offsets(rec, check_index,
					  offsets, ULINT_UNDEFINED, &heap);

		if (page_rec_is_supremum(rec)) {

			err = row_ins_set_shared_rec_lock(LOCK_ORDINARY, block,
							  rec, check_index,
							  offsets, thr);
			switch (err) {
			case DB_SUCCESS_LOCKED_REC:
			case DB_SUCCESS:
				continue;
			default:
				goto end_scan;
			}
		}

		cmp = cmp_dtuple_rec(entry, rec, offsets);

		if (cmp == 0) {
			if (rec_get_deleted_flag(rec,
						 rec_offs_comp(offsets))) {
				err = row_ins_set_shared_rec_lock(
					LOCK_ORDINARY, block,
					rec, check_index, offsets, thr);
				switch (err) {
				case DB_SUCCESS_LOCKED_REC:
				case DB_SUCCESS:
					break;
				default:
					goto end_scan;
				}
			} else {
				/* Found a matching record. Lock only
				a record because we can allow inserts
				into gaps */

				err = row_ins_set_shared_rec_lock(
					LOCK_REC_NOT_GAP, block,
					rec, check_index, offsets, thr);

				switch (err) {
				case DB_SUCCESS_LOCKED_REC:
				case DB_SUCCESS:
					break;
				default:
					goto end_scan;
				}

				if (check_ref) {
					err = DB_SUCCESS;

					goto end_scan;
				} else if (foreign->type != 0) {
					/* There is an ON UPDATE or ON DELETE
					condition: check them in a separate
					function */

					err = row_ins_foreign_check_on_constraint(
						thr, foreign, &pcur, entry,
						&mtr);
					if (err != DB_SUCCESS) {
						/* Since reporting a plain
						"duplicate key" error
						message to the user in
						cases where a long CASCADE
						operation would lead to a
						duplicate key in some
						other table is very
						confusing, map duplicate
						key errors resulting from
						FK constraints to a
						separate error code. */

						if (err == DB_DUPLICATE_KEY) {
							err = DB_FOREIGN_DUPLICATE_KEY;
						}

						goto end_scan;
					}

					/* row_ins_foreign_check_on_constraint
					may have repositioned pcur on a
					different block */
					block = btr_pcur_get_block(&pcur);
				} else {
					row_ins_foreign_report_err(
						"Trying to delete or update",
						thr, foreign, rec, entry);

					err = DB_ROW_IS_REFERENCED;
					goto end_scan;
				}
			}
		} else {
			ut_a(cmp < 0);

			err = row_ins_set_shared_rec_lock(
				LOCK_GAP, block,
				rec, check_index, offsets, thr);

			switch (err) {
			case DB_SUCCESS_LOCKED_REC:
			case DB_SUCCESS:
				if (check_ref) {
					err = DB_NO_REFERENCED_ROW;
					row_ins_foreign_report_add_err(
						trx, foreign, rec, entry);
				} else {
					err = DB_SUCCESS;
				}
			}

			goto end_scan;
		}
	} while (btr_pcur_move_to_next(&pcur, &mtr));

	if (check_ref) {
		row_ins_foreign_report_add_err(
			trx, foreign, btr_pcur_get_rec(&pcur), entry);
		err = DB_NO_REFERENCED_ROW;
	} else {
		err = DB_SUCCESS;
	}

end_scan:
	btr_pcur_close(&pcur);

	mtr_commit(&mtr);

	/* Restore old value */
	dtuple_set_n_fields_cmp(entry, n_fields_cmp);

do_possible_lock_wait:
	if (err == DB_LOCK_WAIT) {
		trx->error_state = err;

		que_thr_stop_for_mysql(thr);

		lock_wait_suspend_thread(thr);

		if (trx->error_state == DB_SUCCESS) {

			goto run_again;
		}

		err = trx->error_state;
	}

exit_func:
	if (UNIV_LIKELY_NULL(heap)) {
		mem_heap_free(heap);
	}
	return(err);
}

/***************************************************************//**
Checks if foreign key constraints fail for an index entry. If index
is not mentioned in any constraint, this function does nothing,
Otherwise does searches to the indexes of referenced tables and
sets shared locks which lock either the success or the failure of
a constraint.
@return	DB_SUCCESS or error code */
static
ulint
row_ins_check_foreign_constraints(
/*==============================*/
	dict_table_t*	table,	/*!< in: table */
	dict_index_t*	index,	/*!< in: index */
	dtuple_t*	entry,	/*!< in: index entry for index */
	que_thr_t*	thr)	/*!< in: query thread */
{
	dict_foreign_t*	foreign;
	ulint		err;
	trx_t*		trx;
	ibool		got_s_lock	= FALSE;

	trx = thr_get_trx(thr);

	foreign = UT_LIST_GET_FIRST(table->foreign_list);

	while (foreign) {
		if (foreign->foreign_index == index) {
			dict_table_t*	ref_table = NULL;

			if (foreign->referenced_table == NULL) {
<<<<<<< HEAD

				ref_table = dict_table_open_on_name(
					foreign->referenced_table_name, FALSE);
=======
				dict_table_get(foreign->referenced_table_name_lookup,
					       FALSE);
>>>>>>> a53845ca
			}

			if (0 == trx->dict_operation_lock_mode) {
				got_s_lock = TRUE;

				row_mysql_freeze_data_dictionary(trx);
			}

			if (foreign->referenced_table) {
				os_inc_counter(dict_sys->mutex,
					       foreign->foreign_table
					       ->n_foreign_key_checks_running);
			}

			/* NOTE that if the thread ends up waiting for a lock
			we will release dict_operation_lock temporarily!
			But the counter on the table protects the referenced
			table from being dropped while the check is running. */

			err = row_ins_check_foreign_constraint(
				TRUE, foreign, table, entry, thr);

			if (foreign->referenced_table) {
				os_dec_counter(dict_sys->mutex,
					       foreign->foreign_table
					       ->n_foreign_key_checks_running);
			}

			if (got_s_lock) {
				row_mysql_unfreeze_data_dictionary(trx);
			}

			if (ref_table != NULL) {
				dict_table_close(ref_table, FALSE);
			}

			if (err != DB_SUCCESS) {

				return(err);
			}
		}

		foreign = UT_LIST_GET_NEXT(foreign_list, foreign);
	}

	return(DB_SUCCESS);
}

/***************************************************************//**
Checks if a unique key violation to rec would occur at the index entry
insert.
@return	TRUE if error */
static
ibool
row_ins_dupl_error_with_rec(
/*========================*/
	const rec_t*	rec,	/*!< in: user record; NOTE that we assume
				that the caller already has a record lock on
				the record! */
	const dtuple_t*	entry,	/*!< in: entry to insert */
	dict_index_t*	index,	/*!< in: index */
	const ulint*	offsets)/*!< in: rec_get_offsets(rec, index) */
{
	ulint	matched_fields;
	ulint	matched_bytes;
	ulint	n_unique;
	ulint	i;

	ut_ad(rec_offs_validate(rec, index, offsets));

	n_unique = dict_index_get_n_unique(index);

	matched_fields = 0;
	matched_bytes = 0;

	cmp_dtuple_rec_with_match(entry, rec, offsets,
				  &matched_fields, &matched_bytes);

	if (matched_fields < n_unique) {

		return(FALSE);
	}

	/* In a unique secondary index we allow equal key values if they
	contain SQL NULLs */

	if (!dict_index_is_clust(index)) {

		for (i = 0; i < n_unique; i++) {
			if (UNIV_SQL_NULL == dfield_get_len(
				    dtuple_get_nth_field(entry, i))) {

				return(FALSE);
			}
		}
	}

	return(!rec_get_deleted_flag(rec, rec_offs_comp(offsets)));
}

/***************************************************************//**
Scans a unique non-clustered index at a given index entry to determine
whether a uniqueness violation has occurred for the key value of the entry.
Set shared locks on possible duplicate records.
@return	DB_SUCCESS, DB_DUPLICATE_KEY, or DB_LOCK_WAIT */
static
ulint
row_ins_scan_sec_index_for_duplicate(
/*=================================*/
	dict_index_t*	index,	/*!< in: non-clustered unique index */
	dtuple_t*	entry,	/*!< in: index entry */
	que_thr_t*	thr)	/*!< in: query thread */
{
	ulint		n_unique;
	ulint		i;
	int		cmp;
	ulint		n_fields_cmp;
	btr_pcur_t	pcur;
	ulint		err		= DB_SUCCESS;
	unsigned	allow_duplicates;
	mtr_t		mtr;
	mem_heap_t*	heap		= NULL;
	ulint		offsets_[REC_OFFS_NORMAL_SIZE];
	ulint*		offsets		= offsets_;
	rec_offs_init(offsets_);

	n_unique = dict_index_get_n_unique(index);

	/* If the secondary index is unique, but one of the fields in the
	n_unique first fields is NULL, a unique key violation cannot occur,
	since we define NULL != NULL in this case */

	for (i = 0; i < n_unique; i++) {
		if (UNIV_SQL_NULL == dfield_get_len(
			    dtuple_get_nth_field(entry, i))) {

			return(DB_SUCCESS);
		}
	}

	mtr_start(&mtr);

	/* Store old value on n_fields_cmp */

	n_fields_cmp = dtuple_get_n_fields_cmp(entry);

	dtuple_set_n_fields_cmp(entry, dict_index_get_n_unique(index));

	btr_pcur_open(index, entry, PAGE_CUR_GE, BTR_SEARCH_LEAF, &pcur, &mtr);

	allow_duplicates = thr_get_trx(thr)->duplicates & TRX_DUP_IGNORE;

	/* Scan index records and check if there is a duplicate */

	do {
		const rec_t*		rec	= btr_pcur_get_rec(&pcur);
		const buf_block_t*	block	= btr_pcur_get_block(&pcur);

		if (page_rec_is_infimum(rec)) {

			continue;
		}

		offsets = rec_get_offsets(rec, index, offsets,
					  ULINT_UNDEFINED, &heap);

		if (allow_duplicates) {

			/* If the SQL-query will update or replace
			duplicate key we will take X-lock for
			duplicates ( REPLACE, LOAD DATAFILE REPLACE,
			INSERT ON DUPLICATE KEY UPDATE). */

			err = row_ins_set_exclusive_rec_lock(
				LOCK_ORDINARY, block,
				rec, index, offsets, thr);
		} else {

			err = row_ins_set_shared_rec_lock(
				LOCK_ORDINARY, block,
				rec, index, offsets, thr);
		}

		switch (err) {
		case DB_SUCCESS_LOCKED_REC:
			err = DB_SUCCESS;
		case DB_SUCCESS:
			break;
		default:
			goto end_scan;
		}

		if (page_rec_is_supremum(rec)) {

			continue;
		}

		cmp = cmp_dtuple_rec(entry, rec, offsets);

		if (cmp == 0) {
			if (row_ins_dupl_error_with_rec(rec, entry,
							index, offsets)) {
				err = DB_DUPLICATE_KEY;

				thr_get_trx(thr)->error_info = index;

				goto end_scan;
			}
		} else {
			ut_a(cmp < 0);
			goto end_scan;
		}
	} while (btr_pcur_move_to_next(&pcur, &mtr));

end_scan:
	if (UNIV_LIKELY_NULL(heap)) {
		mem_heap_free(heap);
	}
	mtr_commit(&mtr);

	/* Restore old value */
	dtuple_set_n_fields_cmp(entry, n_fields_cmp);

	return(err);
}

/***************************************************************//**
Checks if a unique key violation error would occur at an index entry
insert. Sets shared locks on possible duplicate records. Works only
for a clustered index!
@return DB_SUCCESS if no error, DB_DUPLICATE_KEY if error,
DB_LOCK_WAIT if we have to wait for a lock on a possible duplicate
record */
static
ulint
row_ins_duplicate_error_in_clust(
/*=============================*/
	btr_cur_t*	cursor,	/*!< in: B-tree cursor */
	const dtuple_t*	entry,	/*!< in: entry to insert */
	que_thr_t*	thr,	/*!< in: query thread */
	mtr_t*		mtr)	/*!< in: mtr */
{
	ulint	err;
	rec_t*	rec;
	ulint	n_unique;
	trx_t*	trx		= thr_get_trx(thr);
	mem_heap_t*heap		= NULL;
	ulint	offsets_[REC_OFFS_NORMAL_SIZE];
	ulint*	offsets		= offsets_;
	rec_offs_init(offsets_);

	UT_NOT_USED(mtr);

	ut_a(dict_index_is_clust(cursor->index));
	ut_ad(dict_index_is_unique(cursor->index));

	/* NOTE: For unique non-clustered indexes there may be any number
	of delete marked records with the same value for the non-clustered
	index key (remember multiversioning), and which differ only in
	the row refererence part of the index record, containing the
	clustered index key fields. For such a secondary index record,
	to avoid race condition, we must FIRST do the insertion and after
	that check that the uniqueness condition is not breached! */

	/* NOTE: A problem is that in the B-tree node pointers on an
	upper level may match more to the entry than the actual existing
	user records on the leaf level. So, even if low_match would suggest
	that a duplicate key violation may occur, this may not be the case. */

	n_unique = dict_index_get_n_unique(cursor->index);

	if (cursor->low_match >= n_unique) {

		rec = btr_cur_get_rec(cursor);

		if (!page_rec_is_infimum(rec)) {
			offsets = rec_get_offsets(rec, cursor->index, offsets,
						  ULINT_UNDEFINED, &heap);

			/* We set a lock on the possible duplicate: this
			is needed in logical logging of MySQL to make
			sure that in roll-forward we get the same duplicate
			errors as in original execution */

			if (trx->duplicates & TRX_DUP_IGNORE) {

				/* If the SQL-query will update or replace
				duplicate key we will take X-lock for
				duplicates ( REPLACE, LOAD DATAFILE REPLACE,
				INSERT ON DUPLICATE KEY UPDATE). */

				err = row_ins_set_exclusive_rec_lock(
					LOCK_REC_NOT_GAP,
					btr_cur_get_block(cursor),
					rec, cursor->index, offsets, thr);
			} else {

				err = row_ins_set_shared_rec_lock(
					LOCK_REC_NOT_GAP,
					btr_cur_get_block(cursor), rec,
					cursor->index, offsets, thr);
			}

			switch (err) {
			case DB_SUCCESS_LOCKED_REC:
			case DB_SUCCESS:
				break;
			default:
				goto func_exit;
			}

			if (row_ins_dupl_error_with_rec(
				    rec, entry, cursor->index, offsets)) {
				trx->error_info = cursor->index;
				err = DB_DUPLICATE_KEY;
				goto func_exit;
			}
		}
	}

	if (cursor->up_match >= n_unique) {

		rec = page_rec_get_next(btr_cur_get_rec(cursor));

		if (!page_rec_is_supremum(rec)) {
			offsets = rec_get_offsets(rec, cursor->index, offsets,
						  ULINT_UNDEFINED, &heap);

			if (trx->duplicates & TRX_DUP_IGNORE) {

				/* If the SQL-query will update or replace
				duplicate key we will take X-lock for
				duplicates ( REPLACE, LOAD DATAFILE REPLACE,
				INSERT ON DUPLICATE KEY UPDATE). */

				err = row_ins_set_exclusive_rec_lock(
					LOCK_REC_NOT_GAP,
					btr_cur_get_block(cursor),
					rec, cursor->index, offsets, thr);
			} else {

				err = row_ins_set_shared_rec_lock(
					LOCK_REC_NOT_GAP,
					btr_cur_get_block(cursor),
					rec, cursor->index, offsets, thr);
			}

			switch (err) {
			case DB_SUCCESS_LOCKED_REC:
			case DB_SUCCESS:
				break;
			default:
				goto func_exit;
			}

			if (row_ins_dupl_error_with_rec(
				    rec, entry, cursor->index, offsets)) {
				trx->error_info = cursor->index;
				err = DB_DUPLICATE_KEY;
				goto func_exit;
			}
		}

		ut_a(!dict_index_is_clust(cursor->index));
		/* This should never happen */
	}

	err = DB_SUCCESS;
func_exit:
	if (UNIV_LIKELY_NULL(heap)) {
		mem_heap_free(heap);
	}
	return(err);
}

/***************************************************************//**
Checks if an index entry has long enough common prefix with an existing
record so that the intended insert of the entry must be changed to a modify of
the existing record. In the case of a clustered index, the prefix must be
n_unique fields long, and in the case of a secondary index, all fields must be
equal.
@return 0 if no update, ROW_INS_PREV if previous should be updated;
currently we do the search so that only the low_match record can match
enough to the search tuple, not the next record */
UNIV_INLINE
ulint
row_ins_must_modify(
/*================*/
	btr_cur_t*	cursor)	/*!< in: B-tree cursor */
{
	ulint	enough_match;
	rec_t*	rec;

	/* NOTE: (compare to the note in row_ins_duplicate_error) Because node
	pointers on upper levels of the B-tree may match more to entry than
	to actual user records on the leaf level, we have to check if the
	candidate record is actually a user record. In a clustered index
	node pointers contain index->n_unique first fields, and in the case
	of a secondary index, all fields of the index. */

	enough_match = dict_index_get_n_unique_in_tree(cursor->index);

	if (cursor->low_match >= enough_match) {

		rec = btr_cur_get_rec(cursor);

		if (!page_rec_is_infimum(rec)) {

			return(ROW_INS_PREV);
		}
	}

	return(0);
}

/***************************************************************//**
Tries to insert an index entry to an index. If the index is clustered
and a record with the same unique key is found, the other record is
necessarily marked deleted by a committed transaction, or a unique key
violation error occurs. The delete marked record is then updated to an
existing record, and we must write an undo log record on the delete
marked record. If the index is secondary, and a record with exactly the
same fields is found, the other record is necessarily marked deleted.
It is then unmarked. Otherwise, the entry is just inserted to the index.
@return DB_SUCCESS, DB_LOCK_WAIT, DB_FAIL if pessimistic retry needed,
or error code */
static
ulint
row_ins_index_entry_low(
/*====================*/
	ulint		mode,	/*!< in: BTR_MODIFY_LEAF or BTR_MODIFY_TREE,
				depending on whether we wish optimistic or
				pessimistic descent down the index tree */
	dict_index_t*	index,	/*!< in: index */
	dtuple_t*	entry,	/*!< in/out: index entry to insert */
	ulint		n_ext,	/*!< in: number of externally stored columns */
	que_thr_t*	thr)	/*!< in: query thread */
{
	btr_cur_t	cursor;
	ulint		search_mode;
	ulint		modify = 0; /* remove warning */
	rec_t*		insert_rec;
	rec_t*		rec;
	ulint		err;
	ulint		n_unique;
	big_rec_t*	big_rec			= NULL;
	mtr_t		mtr;
	mem_heap_t*	heap			= NULL;

	log_free_check();

	mtr_start(&mtr);

	cursor.thr = thr;

	/* Note that we use PAGE_CUR_LE as the search mode, because then
	the function will return in both low_match and up_match of the
	cursor sensible values */

	if (dict_index_is_clust(index)) {
		search_mode = mode;
	} else if (!(thr_get_trx(thr)->check_unique_secondary)) {
		search_mode = mode | BTR_INSERT | BTR_IGNORE_SEC_UNIQUE;
	} else {
		search_mode = mode | BTR_INSERT;
	}

	btr_cur_search_to_nth_level(index, 0, entry, PAGE_CUR_LE,
				    search_mode,
				    &cursor, 0, __FILE__, __LINE__, &mtr);

	if (cursor.flag == BTR_CUR_INSERT_TO_IBUF) {
		/* The insertion was made to the insert buffer already during
		the search: we are done */

		ut_ad(search_mode & BTR_INSERT);
		err = DB_SUCCESS;

		goto function_exit;
	}

#ifdef UNIV_DEBUG
	{
		page_t*	page = btr_cur_get_page(&cursor);
		rec_t*	first_rec = page_rec_get_next(
			page_get_infimum_rec(page));

		ut_ad(page_rec_is_supremum(first_rec)
		      || rec_get_n_fields(first_rec, index)
		      == dtuple_get_n_fields(entry));
	}
#endif

	n_unique = dict_index_get_n_unique(index);

	if (dict_index_is_unique(index) && (cursor.up_match >= n_unique
					    || cursor.low_match >= n_unique)) {

		if (dict_index_is_clust(index)) {
			/* Note that the following may return also
			DB_LOCK_WAIT */

			err = row_ins_duplicate_error_in_clust(
				&cursor, entry, thr, &mtr);
			if (err != DB_SUCCESS) {

				goto function_exit;
			}
		} else {
			mtr_commit(&mtr);
			err = row_ins_scan_sec_index_for_duplicate(
				index, entry, thr);
			mtr_start(&mtr);

			if (err != DB_SUCCESS) {

				goto function_exit;
			}

			/* We did not find a duplicate and we have now
			locked with s-locks the necessary records to
			prevent any insertion of a duplicate by another
			transaction. Let us now reposition the cursor and
			continue the insertion. */

			btr_cur_search_to_nth_level(index, 0, entry,
						    PAGE_CUR_LE,
						    mode | BTR_INSERT,
						    &cursor, 0,
						    __FILE__, __LINE__, &mtr);
		}
	}

	modify = row_ins_must_modify(&cursor);

	if (modify != 0) {
		/* There is already an index entry with a long enough common
		prefix, we must convert the insert into a modify of an
		existing record */

		if (modify == ROW_INS_NEXT) {
			rec = page_rec_get_next(btr_cur_get_rec(&cursor));

			btr_cur_position(index, rec,
					 btr_cur_get_block(&cursor),&cursor);
		}

		if (dict_index_is_clust(index)) {
			err = row_ins_clust_index_entry_by_modify(
				mode, &cursor, &heap, &big_rec, entry,
				thr, &mtr);
		} else {
			ut_ad(!n_ext);
			err = row_ins_sec_index_entry_by_modify(
				mode, &cursor, entry, thr, &mtr);
		}
	} else {
		if (mode == BTR_MODIFY_LEAF) {
			err = btr_cur_optimistic_insert(
				0, &cursor, entry, &insert_rec, &big_rec,
				n_ext, thr, &mtr);
		} else {
			ut_a(mode == BTR_MODIFY_TREE);
			if (buf_LRU_buf_pool_running_out()) {

				err = DB_LOCK_TABLE_FULL;

				goto function_exit;
			}
			err = btr_cur_pessimistic_insert(
				0, &cursor, entry, &insert_rec, &big_rec,
				n_ext, thr, &mtr);
		}
	}

function_exit:
	mtr_commit(&mtr);

	if (UNIV_LIKELY_NULL(big_rec)) {
		rec_t*	rec;
		ulint*	offsets;
		mtr_start(&mtr);

		btr_cur_search_to_nth_level(index, 0, entry, PAGE_CUR_LE,
					    BTR_MODIFY_TREE, &cursor, 0,
					    __FILE__, __LINE__, &mtr);
		rec = btr_cur_get_rec(&cursor);
		offsets = rec_get_offsets(rec, index, NULL,
					  ULINT_UNDEFINED, &heap);

		err = btr_store_big_rec_extern_fields(
			index, btr_cur_get_block(&cursor),
			rec, offsets, big_rec, &mtr);

		if (modify) {
			dtuple_big_rec_free(big_rec);
		} else {
			dtuple_convert_back_big_rec(index, entry, big_rec);
		}

		mtr_commit(&mtr);
	}

	if (UNIV_LIKELY_NULL(heap)) {
		mem_heap_free(heap);
	}
	return(err);
}

/***************************************************************//**
Inserts an index entry to index. Tries first optimistic, then pessimistic
descent down the tree. If the entry matches enough to a delete marked record,
performs the insert by updating or delete unmarking the delete marked
record.
@return	DB_SUCCESS, DB_LOCK_WAIT, DB_DUPLICATE_KEY, or some other error code */
UNIV_INTERN
ulint
row_ins_index_entry(
/*================*/
	dict_index_t*	index,	/*!< in: index */
	dtuple_t*	entry,	/*!< in/out: index entry to insert */
	ulint		n_ext,	/*!< in: number of externally stored columns */
	ibool		foreign,/*!< in: TRUE=check foreign key constraints
				(foreign=FALSE only during CREATE INDEX) */
	que_thr_t*	thr)	/*!< in: query thread */
{
	ulint	err;

	if (foreign && UT_LIST_GET_FIRST(index->table->foreign_list)) {
		err = row_ins_check_foreign_constraints(index->table, index,
							entry, thr);
		if (err != DB_SUCCESS) {

			return(err);
		}
	}

	/* Try first optimistic descent to the B-tree */

	err = row_ins_index_entry_low(BTR_MODIFY_LEAF, index, entry,
				      n_ext, thr);
	if (err != DB_FAIL) {

		return(err);
	}

	/* Try then pessimistic descent to the B-tree */

	err = row_ins_index_entry_low(BTR_MODIFY_TREE, index, entry,
				      n_ext, thr);
	return(err);
}

/***********************************************************//**
Sets the values of the dtuple fields in entry from the values of appropriate
columns in row. */
static
void
row_ins_index_entry_set_vals(
/*=========================*/
	dict_index_t*	index,	/*!< in: index */
	dtuple_t*	entry,	/*!< in: index entry to make */
	const dtuple_t*	row)	/*!< in: row */
{
	ulint	n_fields;
	ulint	i;

	ut_ad(entry && row);

	n_fields = dtuple_get_n_fields(entry);

	for (i = 0; i < n_fields; i++) {
		dict_field_t*	ind_field;
		dfield_t*	field;
		const dfield_t*	row_field;
		ulint		len;

		field = dtuple_get_nth_field(entry, i);
		ind_field = dict_index_get_nth_field(index, i);
		row_field = dtuple_get_nth_field(row, ind_field->col->ind);
		len = dfield_get_len(row_field);

		/* Check column prefix indexes */
		if (ind_field->prefix_len > 0
		    && dfield_get_len(row_field) != UNIV_SQL_NULL) {

			const	dict_col_t*	col
				= dict_field_get_col(ind_field);

			len = dtype_get_at_most_n_mbchars(
				col->prtype, col->mbminmaxlen,
				ind_field->prefix_len,
				len, dfield_get_data(row_field));

			ut_ad(!dfield_is_ext(row_field));
		}

		dfield_set_data(field, dfield_get_data(row_field), len);
		if (dfield_is_ext(row_field)) {
			ut_ad(dict_index_is_clust(index));
			dfield_set_ext(field);
		}
	}
}

/***********************************************************//**
Inserts a single index entry to the table.
@return DB_SUCCESS if operation successfully completed, else error
code or DB_LOCK_WAIT */
static
ulint
row_ins_index_entry_step(
/*=====================*/
	ins_node_t*	node,	/*!< in: row insert node */
	que_thr_t*	thr)	/*!< in: query thread */
{
	ulint	err;

	ut_ad(dtuple_check_typed(node->row));

	row_ins_index_entry_set_vals(node->index, node->entry, node->row);

	ut_ad(dtuple_check_typed(node->entry));

	err = row_ins_index_entry(node->index, node->entry, 0, TRUE, thr);

	return(err);
}

/***********************************************************//**
Allocates a row id for row and inits the node->index field. */
UNIV_INLINE
void
row_ins_alloc_row_id_step(
/*======================*/
	ins_node_t*	node)	/*!< in: row insert node */
{
	row_id_t	row_id;

	ut_ad(node->state == INS_NODE_ALLOC_ROW_ID);

	if (dict_index_is_unique(dict_table_get_first_index(node->table))) {

		/* No row id is stored if the clustered index is unique */

		return;
	}

	/* Fill in row id value to row */

	row_id = dict_sys_get_new_row_id();

	dict_sys_write_row_id(node->row_id_buf, row_id);
}

/***********************************************************//**
Gets a row to insert from the values list. */
UNIV_INLINE
void
row_ins_get_row_from_values(
/*========================*/
	ins_node_t*	node)	/*!< in: row insert node */
{
	que_node_t*	list_node;
	dfield_t*	dfield;
	dtuple_t*	row;
	ulint		i;

	/* The field values are copied in the buffers of the select node and
	it is safe to use them until we fetch from select again: therefore
	we can just copy the pointers */

	row = node->row;

	i = 0;
	list_node = node->values_list;

	while (list_node) {
		eval_exp(list_node);

		dfield = dtuple_get_nth_field(row, i);
		dfield_copy_data(dfield, que_node_get_val(list_node));

		i++;
		list_node = que_node_get_next(list_node);
	}
}

/***********************************************************//**
Gets a row to insert from the select list. */
UNIV_INLINE
void
row_ins_get_row_from_select(
/*========================*/
	ins_node_t*	node)	/*!< in: row insert node */
{
	que_node_t*	list_node;
	dfield_t*	dfield;
	dtuple_t*	row;
	ulint		i;

	/* The field values are copied in the buffers of the select node and
	it is safe to use them until we fetch from select again: therefore
	we can just copy the pointers */

	row = node->row;

	i = 0;
	list_node = node->select->select_list;

	while (list_node) {
		dfield = dtuple_get_nth_field(row, i);
		dfield_copy_data(dfield, que_node_get_val(list_node));

		i++;
		list_node = que_node_get_next(list_node);
	}
}

/***********************************************************//**
Inserts a row to a table.
@return DB_SUCCESS if operation successfully completed, else error
code or DB_LOCK_WAIT */
static
ulint
row_ins(
/*====*/
	ins_node_t*	node,	/*!< in: row insert node */
	que_thr_t*	thr)	/*!< in: query thread */
{
	ulint	err;

	ut_ad(node && thr);

	if (node->state == INS_NODE_ALLOC_ROW_ID) {

		row_ins_alloc_row_id_step(node);

		node->index = dict_table_get_first_index(node->table);
		node->entry = UT_LIST_GET_FIRST(node->entry_list);

		if (node->ins_type == INS_SEARCHED) {

			row_ins_get_row_from_select(node);

		} else if (node->ins_type == INS_VALUES) {

			row_ins_get_row_from_values(node);
		}

		node->state = INS_NODE_INSERT_ENTRIES;
	}

	ut_ad(node->state == INS_NODE_INSERT_ENTRIES);

	while (node->index != NULL) {
		err = row_ins_index_entry_step(node, thr);

		if (err != DB_SUCCESS) {

			return(err);
		}

		node->index = dict_table_get_next_index(node->index);
		node->entry = UT_LIST_GET_NEXT(tuple_list, node->entry);
	}

	ut_ad(node->entry == NULL);

	node->state = INS_NODE_ALLOC_ROW_ID;

	return(DB_SUCCESS);
}

/***********************************************************//**
Inserts a row to a table. This is a high-level function used in SQL execution
graphs.
@return	query thread to run next or NULL */
UNIV_INTERN
que_thr_t*
row_ins_step(
/*=========*/
	que_thr_t*	thr)	/*!< in: query thread */
{
	ins_node_t*	node;
	que_node_t*	parent;
	sel_node_t*	sel_node;
	trx_t*		trx;
	ulint		err;

	ut_ad(thr);

	trx = thr_get_trx(thr);

	trx_start_if_not_started_xa(trx);

	node = thr->run_node;

	ut_ad(que_node_get_type(node) == QUE_NODE_INSERT);

	parent = que_node_get_parent(node);
	sel_node = node->select;

	if (thr->prev_node == parent) {
		node->state = INS_NODE_SET_IX_LOCK;
	}

	/* If this is the first time this node is executed (or when
	execution resumes after wait for the table IX lock), set an
	IX lock on the table and reset the possible select node. MySQL's
	partitioned table code may also call an insert within the same
	SQL statement AFTER it has used this table handle to do a search.
	This happens, for example, when a row update moves it to another
	partition. In that case, we have already set the IX lock on the
	table during the search operation, and there is no need to set
	it again here. But we must write trx->id to node->trx_id_buf. */

	trx_write_trx_id(node->trx_id_buf, trx->id);

	if (node->state == INS_NODE_SET_IX_LOCK) {

		/* It may be that the current session has not yet started
		its transaction, or it has been committed: */

		if (trx->id == node->trx_id) {
			/* No need to do IX-locking */

			goto same_trx;
		}

		err = lock_table(0, node->table, LOCK_IX, thr);

		if (err != DB_SUCCESS) {

			goto error_handling;
		}

		node->trx_id = trx->id;
same_trx:
		node->state = INS_NODE_ALLOC_ROW_ID;

		if (node->ins_type == INS_SEARCHED) {
			/* Reset the cursor */
			sel_node->state = SEL_NODE_OPEN;

			/* Fetch a row to insert */

			thr->run_node = sel_node;

			return(thr);
		}
	}

	if ((node->ins_type == INS_SEARCHED)
	    && (sel_node->state != SEL_NODE_FETCH)) {

		ut_ad(sel_node->state == SEL_NODE_NO_MORE_ROWS);

		/* No more rows to insert */
		thr->run_node = parent;

		return(thr);
	}

	/* DO THE CHECKS OF THE CONSISTENCY CONSTRAINTS HERE */

	err = row_ins(node, thr);

error_handling:
	trx->error_state = err;

	if (err != DB_SUCCESS) {
		/* err == DB_LOCK_WAIT or SQL error detected */
		return(NULL);
	}

	/* DO THE TRIGGER ACTIONS HERE */

	if (node->ins_type == INS_SEARCHED) {
		/* Fetch a row to insert */

		thr->run_node = sel_node;
	} else {
		thr->run_node = que_node_get_parent(node);
	}

	return(thr);
}<|MERGE_RESOLUTION|>--- conflicted
+++ resolved
@@ -1543,14 +1543,9 @@
 			dict_table_t*	ref_table = NULL;
 
 			if (foreign->referenced_table == NULL) {
-<<<<<<< HEAD
 
 				ref_table = dict_table_open_on_name(
-					foreign->referenced_table_name, FALSE);
-=======
-				dict_table_get(foreign->referenced_table_name_lookup,
-					       FALSE);
->>>>>>> a53845ca
+					foreign->referenced_table_name_lookup, FALSE);
 			}
 
 			if (0 == trx->dict_operation_lock_mode) {
