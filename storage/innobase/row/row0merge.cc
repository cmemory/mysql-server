--- conflicted
+++ resolved
@@ -1410,11 +1410,8 @@
 	index_tuple_info_t**	spatial_dtuple_info = NULL;
 	mem_heap_t*		spatial_heap = NULL;
 	ulint			num_spatial = 0;
-<<<<<<< HEAD
 	BtrBulk*		clust_btr_bulk = NULL;
-=======
 	bool			clust_temp_file = false;
->>>>>>> 01081185
 	DBUG_ENTER("row_merge_read_clustered_index");
 
 	ut_ad((old_table == new_table) == !col_map);
