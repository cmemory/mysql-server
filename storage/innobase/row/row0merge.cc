/*****************************************************************************

Copyright (c) 2005, 2013, Oracle and/or its affiliates. All Rights Reserved.

This program is free software; you can redistribute it and/or modify it under
the terms of the GNU General Public License as published by the Free Software
Foundation; version 2 of the License.

This program is distributed in the hope that it will be useful, but WITHOUT
ANY WARRANTY; without even the implied warranty of MERCHANTABILITY or FITNESS
FOR A PARTICULAR PURPOSE. See the GNU General Public License for more details.

You should have received a copy of the GNU General Public License along with
this program; if not, write to the Free Software Foundation, Inc.,
51 Franklin Street, Suite 500, Boston, MA 02110-1335 USA

*****************************************************************************/

/**************************************************//**
@file row/row0merge.cc
New index creation routines using a merge sort

Created 12/4/2005 Jan Lindstrom
Completed by Sunny Bains and Marko Makela
*******************************************************/

#include "ha_prototypes.h"

#include "row0merge.h"
#include "row0ext.h"
#include "row0log.h"
#include "row0ins.h"
#include "row0sel.h"
#include "dict0crea.h"
#include "trx0purge.h"
#include "lock0lock.h"
#include "pars0pars.h"
#include "ut0sort.h"
#include "row0ftsort.h"
#include "row0import.h"
#include "handler0alter.h"
#include "srv0space.h"

/* Ignore posix_fadvise() on those platforms where it does not exist */
#if defined _WIN32
# define posix_fadvise(fd, offset, len, advice) /* nothing */
#endif /* _WIN32 */

/* Whether to disable file system cache */
char	srv_disable_sort_file_cache;

/******************************************************//**
Encode an index record. */
static __attribute__((nonnull))
void
row_merge_buf_encode(
/*=================*/
	byte**			b,		/*!< in/out: pointer to
						current end of output buffer */
	const dict_index_t*	index,		/*!< in: index */
	const mtuple_t*		entry,		/*!< in: index fields
						of the record to encode */
	ulint			n_fields)	/*!< in: number of fields
						in the entry */
{
	ulint	size;
	ulint	extra_size;

	size = rec_get_converted_size_temp(
		index, entry->fields, n_fields, &extra_size);
	ut_ad(size >= extra_size);

	/* Encode extra_size + 1 */
	if (extra_size + 1 < 0x80) {
		*(*b)++ = (byte) (extra_size + 1);
	} else {
		ut_ad((extra_size + 1) < 0x8000);
		*(*b)++ = (byte) (0x80 | ((extra_size + 1) >> 8));
		*(*b)++ = (byte) (extra_size + 1);
	}

	rec_convert_dtuple_to_temp(*b + extra_size, index,
				   entry->fields, n_fields);

	*b += size;
}

/******************************************************//**
Allocate a sort buffer.
@return	own: sort buffer */
static __attribute__((malloc, nonnull))
row_merge_buf_t*
row_merge_buf_create_low(
/*=====================*/
	mem_heap_t*	heap,		/*!< in: heap where allocated */
	dict_index_t*	index,		/*!< in: secondary index */
	ulint		max_tuples,	/*!< in: maximum number of
					data tuples */
	ulint		buf_size)	/*!< in: size of the buffer,
					in bytes */
{
	row_merge_buf_t*	buf;

	ut_ad(max_tuples > 0);

	ut_ad(max_tuples <= srv_sort_buf_size);

	buf = static_cast<row_merge_buf_t*>(mem_heap_zalloc(heap, buf_size));
	buf->heap = heap;
	buf->index = index;
	buf->max_tuples = max_tuples;
	buf->tuples = static_cast<mtuple_t*>(
		ut_malloc(2 * max_tuples * sizeof *buf->tuples));
	buf->tmp_tuples = buf->tuples + max_tuples;

	return(buf);
}

/******************************************************//**
Allocate a sort buffer.
@return	own: sort buffer */

row_merge_buf_t*
row_merge_buf_create(
/*=================*/
	dict_index_t*	index)	/*!< in: secondary index */
{
	row_merge_buf_t*	buf;
	ulint			max_tuples;
	ulint			buf_size;
	mem_heap_t*		heap;

	max_tuples = srv_sort_buf_size
		/ ut_max(1, dict_index_get_min_size(index));

	buf_size = (sizeof *buf);

	heap = mem_heap_create(buf_size);

	buf = row_merge_buf_create_low(heap, index, max_tuples, buf_size);

	return(buf);
}

/******************************************************//**
Empty a sort buffer.
@return	sort buffer */

row_merge_buf_t*
row_merge_buf_empty(
/*================*/
	row_merge_buf_t*	buf)	/*!< in,own: sort buffer */
{
	ulint		buf_size	= sizeof *buf;
	ulint		max_tuples	= buf->max_tuples;
	mem_heap_t*	heap		= buf->heap;
	dict_index_t*	index		= buf->index;
	mtuple_t*	tuples		= buf->tuples;

	mem_heap_empty(heap);

	buf = static_cast<row_merge_buf_t*>(mem_heap_zalloc(heap, buf_size));
	buf->heap = heap;
	buf->index = index;
	buf->max_tuples = max_tuples;
	buf->tuples = tuples;
	buf->tmp_tuples = buf->tuples + max_tuples;

	return(buf);
}

/******************************************************//**
Deallocate a sort buffer. */

void
row_merge_buf_free(
/*===============*/
	row_merge_buf_t*	buf)	/*!< in,own: sort buffer to be freed */
{
	ut_free(buf->tuples);
	mem_heap_free(buf->heap);
}

/******************************************************//**
Insert a data tuple into a sort buffer.
@return	number of rows added, 0 if out of space */
static
ulint
row_merge_buf_add(
/*==============*/
	row_merge_buf_t*	buf,	/*!< in/out: sort buffer */
	dict_index_t*		fts_index,/*!< in: fts index to be created */
	const dict_table_t*	old_table,/*!< in: original table */
	fts_psort_t*		psort_info, /*!< in: parallel sort info */
	const dtuple_t*		row,	/*!< in: table row */
	const row_ext_t*	ext,	/*!< in: cache of externally stored
					column prefixes, or NULL */
	doc_id_t*		doc_id)	/*!< in/out: Doc ID if we are
					creating FTS index */
{
	ulint			i;
	const dict_index_t*	index;
	mtuple_t*		entry;
	dfield_t*		field;
	const dict_field_t*	ifield;
	ulint			n_fields;
	ulint			data_size;
	ulint			extra_size;
	ulint			bucket = 0;
	doc_id_t		write_doc_id;
	ulint			n_row_added = 0;
	DBUG_ENTER("row_merge_buf_add");

	if (buf->n_tuples >= buf->max_tuples) {
		DBUG_RETURN(0);
	}

	DBUG_EXECUTE_IF(
		"ib_row_merge_buf_add_two",
		if (buf->n_tuples >= 2) DBUG_RETURN(0););

	UNIV_PREFETCH_R(row->fields);

	/* If we are building FTS index, buf->index points to
	the 'fts_sort_idx', and real FTS index is stored in
	fts_index */
	index = (buf->index->type & DICT_FTS) ? fts_index : buf->index;

	n_fields = dict_index_get_n_fields(index);

	entry = &buf->tuples[buf->n_tuples];
	field = entry->fields = static_cast<dfield_t*>(
		mem_heap_alloc(buf->heap, n_fields * sizeof *entry->fields));

	data_size = 0;
	extra_size = UT_BITS_IN_BYTES(index->n_nullable);

	ifield = dict_index_get_nth_field(index, 0);

	for (i = 0; i < n_fields; i++, field++, ifield++) {
		ulint			len;
		const dict_col_t*	col;
		ulint			col_no;
		ulint			fixed_len;
		const dfield_t*		row_field;

		col = ifield->col;
		col_no = dict_col_get_no(col);

		/* Process the Doc ID column */
		if (*doc_id > 0
		    && col_no == index->table->fts->doc_col) {
			fts_write_doc_id((byte*) &write_doc_id, *doc_id);

			/* Note: field->data now points to a value on the
			stack: &write_doc_id after dfield_set_data(). Because
			there is only one doc_id per row, it shouldn't matter.
			We allocate a new buffer before we leave the function
			later below. */

			dfield_set_data(
				field, &write_doc_id, sizeof(write_doc_id));

			field->type.mtype = ifield->col->mtype;
			field->type.prtype = ifield->col->prtype;
			field->type.mbminmaxlen = DATA_MBMINMAXLEN(0, 0);
			field->type.len = ifield->col->len;
		} else {
			row_field = dtuple_get_nth_field(row, col_no);

			dfield_copy(field, row_field);

			/* Tokenize and process data for FTS */
			if (index->type & DICT_FTS) {
				fts_doc_item_t*	doc_item;
				byte*		value;

				/* fetch Doc ID if it already exists
				in the row, and not supplied by the
				caller. Even if the value column is
				NULL, we still need to get the Doc
				ID so to maintain the correct max
				Doc ID */
				if (*doc_id == 0) {
					const dfield_t*	doc_field;
					doc_field = dtuple_get_nth_field(
						row,
						index->table->fts->doc_col);
					*doc_id = (doc_id_t) mach_read_from_8(
						static_cast<byte*>(
						dfield_get_data(doc_field)));

					if (*doc_id == 0) {
						ib_logf(IB_LOG_LEVEL_WARN,
							"FTS Doc ID is zero. "
							"Record Skipped");
						DBUG_RETURN(0);
					}
				}

				if (dfield_is_null(field)) {
					n_row_added = 1;
					continue;
				}

				doc_item = static_cast<fts_doc_item_t*>(
					mem_heap_alloc(
						buf->heap,
						sizeof(*doc_item)));

				value = static_cast<byte*>(
					ut_malloc(field->len));
				memcpy(value, field->data, field->len);
				field->data = value;

				doc_item->field = field;
				doc_item->doc_id = *doc_id;

				bucket = *doc_id % fts_sort_pll_degree;

				UT_LIST_ADD_LAST(
					psort_info[bucket].fts_doc_list,
					doc_item);

				n_row_added = 1;
				continue;
			}
		}

		len = dfield_get_len(field);

		if (dfield_is_null(field)) {
			ut_ad(!(col->prtype & DATA_NOT_NULL));
			continue;
		} else if (!ext) {
		} else if (dict_index_is_clust(index)) {
			/* Flag externally stored fields. */
			const byte*	buf = row_ext_lookup(ext, col_no,
							     &len);
			if (UNIV_LIKELY_NULL(buf)) {
				ut_a(buf != field_ref_zero);
				if (i < dict_index_get_n_unique(index)) {
					dfield_set_data(field, buf, len);
				} else {
					dfield_set_ext(field);
					len = dfield_get_len(field);
				}
			}
		} else {
			const byte*	buf = row_ext_lookup(ext, col_no,
							     &len);
			if (UNIV_LIKELY_NULL(buf)) {
				ut_a(buf != field_ref_zero);
				dfield_set_data(field, buf, len);
			}
		}

		/* If a column prefix index, take only the prefix */

		if (ifield->prefix_len) {
			len = dtype_get_at_most_n_mbchars(
				col->prtype,
				col->mbminmaxlen,
				ifield->prefix_len,
				len,
				static_cast<char*>(dfield_get_data(field)));
			dfield_set_len(field, len);
		}

		ut_ad(len <= col->len || DATA_LARGE_MTYPE(col->mtype));

		fixed_len = ifield->fixed_len;
		if (fixed_len && !dict_table_is_comp(index->table)
		    && DATA_MBMINLEN(col->mbminmaxlen)
		    != DATA_MBMAXLEN(col->mbminmaxlen)) {
			/* CHAR in ROW_FORMAT=REDUNDANT is always
			fixed-length, but in the temporary file it is
			variable-length for variable-length character
			sets. */
			fixed_len = 0;
		}

		if (fixed_len) {
#ifdef UNIV_DEBUG
			ulint	mbminlen = DATA_MBMINLEN(col->mbminmaxlen);
			ulint	mbmaxlen = DATA_MBMAXLEN(col->mbminmaxlen);

			/* len should be between size calcualted base on
			mbmaxlen and mbminlen */
			ut_ad(len <= fixed_len);
			ut_ad(!mbmaxlen || len >= mbminlen
			      * (fixed_len / mbmaxlen));

			ut_ad(!dfield_is_ext(field));
#endif /* UNIV_DEBUG */
		} else if (dfield_is_ext(field)) {
			extra_size += 2;
		} else if (len < 128
			   || (!DATA_BIG_COL(col))) {
			extra_size++;
		} else {
			/* For variable-length columns, we look up the
			maximum length from the column itself.  If this
			is a prefix index column shorter than 256 bytes,
			this will waste one byte. */
			extra_size += 2;
		}
		data_size += len;
	}

	/* If this is FTS index, we already populated the sort buffer, return
	here */
	if (index->type & DICT_FTS) {
		DBUG_RETURN(n_row_added);
	}

#ifdef UNIV_DEBUG
	{
		ulint	size;
		ulint	extra;

		size = rec_get_converted_size_temp(
			index, entry->fields, n_fields, &extra);

		ut_ad(data_size + extra_size == size);
		ut_ad(extra_size == extra);
	}
#endif /* UNIV_DEBUG */

	/* Add to the total size of the record in row_merge_block_t
	the encoded length of extra_size and the extra bytes (extra_size).
	See row_merge_buf_write() for the variable-length encoding
	of extra_size. */
	data_size += (extra_size + 1) + ((extra_size + 1) >= 0x80);

	ut_ad(data_size < srv_sort_buf_size);

	/* Reserve one byte for the end marker of row_merge_block_t. */
	if (buf->total_size + data_size >= srv_sort_buf_size - 1) {
		DBUG_RETURN(0);
	}

	buf->total_size += data_size;
	buf->n_tuples++;
	n_row_added++;

	field = entry->fields;

	/* Copy the data fields. */

	do {
		dfield_dup(field++, buf->heap);
	} while (--n_fields);

	DBUG_RETURN(n_row_added);
}

/*************************************************************//**
Report a duplicate key. */

void
row_merge_dup_report(
/*=================*/
	row_merge_dup_t*	dup,	/*!< in/out: for reporting duplicates */
	const dfield_t*		entry)	/*!< in: duplicate index entry */
{
	if (!dup->n_dup++) {
		/* Only report the first duplicate record,
		but count all duplicate records. */
		innobase_fields_to_mysql(dup->table, dup->index, entry);
	}
}

/*************************************************************//**
Compare two tuples.
@return	positive, 0, negative if a is greater, equal, less, than b,
respectively */
static __attribute__((warn_unused_result))
int
row_merge_tuple_cmp(
/*================*/
	ulint			n_uniq,	/*!< in: number of unique fields */
	ulint			n_field,/*!< in: number of fields */
	const mtuple_t&		a,	/*!< in: first tuple to be compared */
	const mtuple_t&		b,	/*!< in: second tuple to be compared */
	row_merge_dup_t*	dup)	/*!< in/out: for reporting duplicates,
					NULL if non-unique index */
{
	int		cmp;
	const dfield_t*	af	= a.fields;
	const dfield_t*	bf	= b.fields;
	ulint		n	= n_uniq;

	ut_ad(n_uniq > 0);
	ut_ad(n_uniq <= n_field);

	/* Compare the fields of the tuples until a difference is
	found or we run out of fields to compare.  If !cmp at the
	end, the tuples are equal. */
	do {
		cmp = cmp_dfield_dfield(af++, bf++);
	} while (!cmp && --n);

	if (cmp) {
		return(cmp);
	}

	if (dup) {
		/* Report a duplicate value error if the tuples are
		logically equal.  NULL columns are logically inequal,
		although they are equal in the sorting order.  Find
		out if any of the fields are NULL. */
		for (const dfield_t* df = a.fields; df != af; df++) {
			if (dfield_is_null(df)) {
				goto no_report;
			}
		}

		row_merge_dup_report(dup, a.fields);
	}

no_report:
	/* The n_uniq fields were equal, but we compare all fields so
	that we will get the same (internal) order as in the B-tree. */
	for (n = n_field - n_uniq + 1; --n; ) {
		cmp = cmp_dfield_dfield(af++, bf++);
		if (cmp) {
			return(cmp);
		}
	}

	/* This should never be reached, except in a secondary index
	when creating a secondary index and a PRIMARY KEY, and there
	is a duplicate in the PRIMARY KEY that has not been detected
	yet. Internally, an index must never contain duplicates. */
	return(cmp);
}

/** Wrapper for row_merge_tuple_sort() to inject some more context to
UT_SORT_FUNCTION_BODY().
@param tuples	array of tuples that being sorted
@param aux	work area, same size as tuples[]
@param low	lower bound of the sorting area, inclusive
@param high	upper bound of the sorting area, inclusive */
#define row_merge_tuple_sort_ctx(tuples, aux, low, high)		\
	row_merge_tuple_sort(n_uniq, n_field, dup, tuples, aux, low, high)
/** Wrapper for row_merge_tuple_cmp() to inject some more context to
UT_SORT_FUNCTION_BODY().
@param a	first tuple to be compared
@param b	second tuple to be compared
@return	positive, 0, negative, if a is greater, equal, less, than b,
respectively */
#define row_merge_tuple_cmp_ctx(a,b)			\
	row_merge_tuple_cmp(n_uniq, n_field, a, b, dup)

/**********************************************************************//**
Merge sort the tuple buffer in main memory. */
static __attribute__((nonnull(4,5)))
void
row_merge_tuple_sort(
/*=================*/
	ulint			n_uniq,	/*!< in: number of unique fields */
	ulint			n_field,/*!< in: number of fields */
	row_merge_dup_t*	dup,	/*!< in/out: reporter of duplicates
					(NULL if non-unique index) */
	mtuple_t*		tuples,	/*!< in/out: tuples */
	mtuple_t*		aux,	/*!< in/out: work area */
	ulint			low,	/*!< in: lower bound of the
					sorting area, inclusive */
	ulint			high)	/*!< in: upper bound of the
					sorting area, exclusive */
{
	ut_ad(n_field > 0);
	ut_ad(n_uniq <= n_field);

	UT_SORT_FUNCTION_BODY(row_merge_tuple_sort_ctx,
			      tuples, aux, low, high, row_merge_tuple_cmp_ctx);
}

/******************************************************//**
Sort a buffer. */

void
row_merge_buf_sort(
/*===============*/
	row_merge_buf_t*	buf,	/*!< in/out: sort buffer */
	row_merge_dup_t*	dup)	/*!< in/out: reporter of duplicates
					(NULL if non-unique index) */
{
	row_merge_tuple_sort(dict_index_get_n_unique(buf->index),
			     dict_index_get_n_fields(buf->index),
			     dup,
			     buf->tuples, buf->tmp_tuples, 0, buf->n_tuples);
}

/******************************************************//**
Write a buffer to a block. */

void
row_merge_buf_write(
/*================*/
	const row_merge_buf_t*	buf,	/*!< in: sorted buffer */
	const merge_file_t*	of UNIV_UNUSED,
					/*!< in: output file */
	row_merge_block_t*	block)	/*!< out: buffer for writing to file */
{
	const dict_index_t*	index	= buf->index;
	ulint			n_fields= dict_index_get_n_fields(index);
	byte*			b	= &block[0];

	DBUG_ENTER("row_merge_buf_write");

	for (ulint i = 0; i < buf->n_tuples; i++) {
		const mtuple_t*	entry	= &buf->tuples[i];

		row_merge_buf_encode(&b, index, entry, n_fields);
		ut_ad(b < &block[srv_sort_buf_size]);

		DBUG_PRINT("ib_merge_sort",
			   ("%p,fd=%d,%lu %lu: %s",
			    reinterpret_cast<const void*>(b), of->fd,
			    ulong(of->offset), ulong(i),
			    rec_printer(entry->fields,
					n_fields).str().c_str()));
	}

	/* Write an "end-of-chunk" marker. */
	ut_a(b < &block[srv_sort_buf_size]);
	ut_a(b == &block[0] + buf->total_size);
	*b++ = 0;
#ifdef UNIV_DEBUG_VALGRIND
	/* The rest of the block is uninitialized.  Initialize it
	to avoid bogus warnings. */
	memset(b, 0xff, &block[srv_sort_buf_size] - b);
#endif /* UNIV_DEBUG_VALGRIND */
	DBUG_PRINT("ib_merge_sort",
		   ("write %p,%d,%lu EOF",
		    reinterpret_cast<const void*>(b), of->fd,
		    ulong(of->offset)));
	DBUG_VOID_RETURN;
}

/******************************************************//**
Create a memory heap and allocate space for row_merge_rec_offsets()
and mrec_buf_t[3].
@return	memory heap */
static
mem_heap_t*
row_merge_heap_create(
/*==================*/
	const dict_index_t*	index,		/*!< in: record descriptor */
	mrec_buf_t**		buf,		/*!< out: 3 buffers */
	ulint**			offsets1,	/*!< out: offsets */
	ulint**			offsets2)	/*!< out: offsets */
{
	ulint		i	= 1 + REC_OFFS_HEADER_SIZE
		+ dict_index_get_n_fields(index);
	mem_heap_t*	heap	= mem_heap_create(2 * i * sizeof **offsets1
						  + 3 * sizeof **buf);

	*buf = static_cast<mrec_buf_t*>(
		mem_heap_alloc(heap, 3 * sizeof **buf));
	*offsets1 = static_cast<ulint*>(
		mem_heap_alloc(heap, i * sizeof **offsets1));
	*offsets2 = static_cast<ulint*>(
		mem_heap_alloc(heap, i * sizeof **offsets2));

	(*offsets1)[0] = (*offsets2)[0] = i;
	(*offsets1)[1] = (*offsets2)[1] = dict_index_get_n_fields(index);

	return(heap);
}

/********************************************************************//**
Read a merge block from the file system.
@return	TRUE if request was successful, FALSE if fail */

ibool
row_merge_read(
/*===========*/
	int			fd,	/*!< in: file descriptor */
	ulint			offset,	/*!< in: offset where to read
					in number of row_merge_block_t
					elements */
	row_merge_block_t*	buf)	/*!< out: data */
{
	os_offset_t	ofs = ((os_offset_t) offset) * srv_sort_buf_size;
	ibool		success;

	DBUG_ENTER("row_merge_read");
	DBUG_PRINT("ib_merge_sort", ("fd=%d ofs=" UINT64PF, fd, ofs));
	DBUG_EXECUTE_IF("row_merge_read_failure", DBUG_RETURN(FALSE););

	success = os_file_read_no_error_handling(OS_FILE_FROM_FD(fd), buf,
						 ofs, srv_sort_buf_size);
#ifdef POSIX_FADV_DONTNEED
	/* Each block is read exactly once.  Free up the file cache. */
	posix_fadvise(fd, ofs, srv_sort_buf_size, POSIX_FADV_DONTNEED);
#endif /* POSIX_FADV_DONTNEED */

	if (UNIV_UNLIKELY(!success)) {
		ib_logf(IB_LOG_LEVEL_ERROR,
			"failed to read merge block at " UINT64PF, ofs);
	}

	DBUG_RETURN(success);
}

/********************************************************************//**
Write a merge block to the file system.
@return	TRUE if request was successful, FALSE if fail */

ibool
row_merge_write(
/*============*/
	int		fd,	/*!< in: file descriptor */
	ulint		offset,	/*!< in: offset where to write,
				in number of row_merge_block_t elements */
	const void*	buf)	/*!< in: data */
{
	size_t		buf_len = srv_sort_buf_size;
	os_offset_t	ofs = buf_len * (os_offset_t) offset;
	ibool		ret;

	DBUG_ENTER("row_merge_write");
	DBUG_PRINT("ib_merge_sort", ("fd=%d ofs=" UINT64PF, fd, ofs));
	DBUG_EXECUTE_IF("row_merge_write_failure", DBUG_RETURN(FALSE););

	ret = os_file_write("(merge)", OS_FILE_FROM_FD(fd), buf, ofs, buf_len);

#ifdef POSIX_FADV_DONTNEED
	/* The block will be needed on the next merge pass,
	but it can be evicted from the file cache meanwhile. */
	posix_fadvise(fd, ofs, buf_len, POSIX_FADV_DONTNEED);
#endif /* POSIX_FADV_DONTNEED */

	DBUG_RETURN(ret);
}

/********************************************************************//**
Read a merge record.
@return	pointer to next record, or NULL on I/O error or end of list */

const byte*
row_merge_read_rec(
/*===============*/
	row_merge_block_t*	block,	/*!< in/out: file buffer */
	mrec_buf_t*		buf,	/*!< in/out: secondary buffer */
	const byte*		b,	/*!< in: pointer to record */
	const dict_index_t*	index,	/*!< in: index of the record */
	int			fd,	/*!< in: file descriptor */
	ulint*			foffs,	/*!< in/out: file offset */
	const mrec_t**		mrec,	/*!< out: pointer to merge record,
					or NULL on end of list
					(non-NULL on I/O error) */
	ulint*			offsets)/*!< out: offsets of mrec */
{
	ulint	extra_size;
	ulint	data_size;
	ulint	avail_size;

	ut_ad(block);
	ut_ad(buf);
	ut_ad(b >= &block[0]);
	ut_ad(b < &block[srv_sort_buf_size]);
	ut_ad(index);
	ut_ad(foffs);
	ut_ad(mrec);
	ut_ad(offsets);

	ut_ad(*offsets == 1 + REC_OFFS_HEADER_SIZE
	      + dict_index_get_n_fields(index));

	DBUG_ENTER("row_merge_read_rec");

	extra_size = *b++;

	if (UNIV_UNLIKELY(!extra_size)) {
		/* End of list */
		*mrec = NULL;
		DBUG_PRINT("ib_merge_sort",
			   ("read %p,%p,%d,%lu EOF\n",
			    reinterpret_cast<const void*>(b),
			    reinterpret_cast<const void*>(block),
			    fd, ulong(*foffs)));
		DBUG_RETURN(NULL);
	}

	if (extra_size >= 0x80) {
		/* Read another byte of extra_size. */

		if (UNIV_UNLIKELY(b >= &block[srv_sort_buf_size])) {
			if (!row_merge_read(fd, ++(*foffs), block)) {
err_exit:
				/* Signal I/O error. */
				*mrec = b;
				DBUG_RETURN(NULL);
			}

			/* Wrap around to the beginning of the buffer. */
			b = &block[0];
		}

		extra_size = (extra_size & 0x7f) << 8;
		extra_size |= *b++;
	}

	/* Normalize extra_size.  Above, value 0 signals "end of list". */
	extra_size--;

	/* Read the extra bytes. */

	if (UNIV_UNLIKELY(b + extra_size >= &block[srv_sort_buf_size])) {
		/* The record spans two blocks.  Copy the entire record
		to the auxiliary buffer and handle this as a special
		case. */

		avail_size = &block[srv_sort_buf_size] - b;
		ut_ad(avail_size < sizeof *buf);
		memcpy(*buf, b, avail_size);

		if (!row_merge_read(fd, ++(*foffs), block)) {

			goto err_exit;
		}

		/* Wrap around to the beginning of the buffer. */
		b = &block[0];

		/* Copy the record. */
		memcpy(*buf + avail_size, b, extra_size - avail_size);
		b += extra_size - avail_size;

		*mrec = *buf + extra_size;

		rec_init_offsets_temp(*mrec, index, offsets);

		data_size = rec_offs_data_size(offsets);

		/* These overflows should be impossible given that
		records are much smaller than either buffer, and
		the record starts near the beginning of each buffer. */
		ut_a(extra_size + data_size < sizeof *buf);
		ut_a(b + data_size < &block[srv_sort_buf_size]);

		/* Copy the data bytes. */
		memcpy(*buf + extra_size, b, data_size);
		b += data_size;

		goto func_exit;
	}

	*mrec = b + extra_size;

	rec_init_offsets_temp(*mrec, index, offsets);

	data_size = rec_offs_data_size(offsets);
	ut_ad(extra_size + data_size < sizeof *buf);

	b += extra_size + data_size;

	if (UNIV_LIKELY(b < &block[srv_sort_buf_size])) {
		/* The record fits entirely in the block.
		This is the normal case. */
		goto func_exit;
	}

	/* The record spans two blocks.  Copy it to buf. */

	b -= extra_size + data_size;
	avail_size = &block[srv_sort_buf_size] - b;
	memcpy(*buf, b, avail_size);
	*mrec = *buf + extra_size;
#ifdef UNIV_DEBUG
	/* We cannot invoke rec_offs_make_valid() here, because there
	are no REC_N_NEW_EXTRA_BYTES between extra_size and data_size.
	Similarly, rec_offs_validate() would fail, because it invokes
	rec_get_status(). */
	offsets[2] = (ulint) *mrec;
	offsets[3] = (ulint) index;
#endif /* UNIV_DEBUG */

	if (!row_merge_read(fd, ++(*foffs), block)) {

		goto err_exit;
	}

	/* Wrap around to the beginning of the buffer. */
	b = &block[0];

	/* Copy the rest of the record. */
	memcpy(*buf + avail_size, b, extra_size + data_size - avail_size);
	b += extra_size + data_size - avail_size;

func_exit:
	DBUG_PRINT("ib_merge_sort",
		   ("%p,%p,fd=%d,%lu: %s",
		    reinterpret_cast<const void*>(b),
		    reinterpret_cast<const void*>(block),
		    fd, ulong(*foffs),
		    rec_printer(*mrec, 0, offsets).str().c_str()));
	DBUG_RETURN(b);
}

/********************************************************************//**
Write a merge record. */
static
void
row_merge_write_rec_low(
/*====================*/
	byte*		b,	/*!< out: buffer */
	ulint		e,	/*!< in: encoded extra_size */
#ifndef DBUG_OFF
	ulint		size,	/*!< in: total size to write */
	int		fd,	/*!< in: file descriptor */
	ulint		foffs,	/*!< in: file offset */
#endif /* !DBUG_OFF */
	const mrec_t*	mrec,	/*!< in: record to write */
	const ulint*	offsets)/*!< in: offsets of mrec */
#ifdef DBUG_OFF
# define row_merge_write_rec_low(b, e, size, fd, foffs, mrec, offsets)	\
	row_merge_write_rec_low(b, e, mrec, offsets)
#endif /* DBUG_OFF */
{
	DBUG_ENTER("row_merge_write_rec_low");

#ifndef DBUG_OFF
	const byte* const end = b + size;
#endif /* DBUG_OFF */
	DBUG_ASSERT(e == rec_offs_extra_size(offsets) + 1);
	DBUG_PRINT("ib_merge_sort",
		   ("%p,fd=%d,%lu: %s",
		    reinterpret_cast<const void*>(b), fd, ulong(foffs),
		    rec_printer(mrec, 0, offsets).str().c_str()));

	if (e < 0x80) {
		*b++ = (byte) e;
	} else {
		*b++ = (byte) (0x80 | (e >> 8));
		*b++ = (byte) e;
	}

	memcpy(b, mrec - rec_offs_extra_size(offsets), rec_offs_size(offsets));
	DBUG_ASSERT(b + rec_offs_size(offsets) == end);
	DBUG_VOID_RETURN;
}

/********************************************************************//**
Write a merge record.
@return	pointer to end of block, or NULL on error */
static
byte*
row_merge_write_rec(
/*================*/
	row_merge_block_t*	block,	/*!< in/out: file buffer */
	mrec_buf_t*		buf,	/*!< in/out: secondary buffer */
	byte*			b,	/*!< in: pointer to end of block */
	int			fd,	/*!< in: file descriptor */
	ulint*			foffs,	/*!< in/out: file offset */
	const mrec_t*		mrec,	/*!< in: record to write */
	const ulint*		offsets)/*!< in: offsets of mrec */
{
	ulint	extra_size;
	ulint	size;
	ulint	avail_size;

	ut_ad(block);
	ut_ad(buf);
	ut_ad(b >= &block[0]);
	ut_ad(b < &block[srv_sort_buf_size]);
	ut_ad(mrec);
	ut_ad(foffs);
	ut_ad(mrec < &block[0] || mrec > &block[srv_sort_buf_size]);
	ut_ad(mrec < buf[0] || mrec > buf[1]);

	/* Normalize extra_size.  Value 0 signals "end of list". */
	extra_size = rec_offs_extra_size(offsets) + 1;

	size = extra_size + (extra_size >= 0x80)
		+ rec_offs_data_size(offsets);

	if (UNIV_UNLIKELY(b + size >= &block[srv_sort_buf_size])) {
		/* The record spans two blocks.
		Copy it to the temporary buffer first. */
		avail_size = &block[srv_sort_buf_size] - b;

		row_merge_write_rec_low(buf[0],
					extra_size, size, fd, *foffs,
					mrec, offsets);

		/* Copy the head of the temporary buffer, write
		the completed block, and copy the tail of the
		record to the head of the new block. */
		memcpy(b, buf[0], avail_size);

		if (!row_merge_write(fd, (*foffs)++, block)) {
			return(NULL);
		}

		UNIV_MEM_INVALID(&block[0], srv_sort_buf_size);

		/* Copy the rest. */
		b = &block[0];
		memcpy(b, buf[0] + avail_size, size - avail_size);
		b += size - avail_size;
	} else {
		row_merge_write_rec_low(b, extra_size, size, fd, *foffs,
					mrec, offsets);
		b += size;
	}

	return(b);
}

/********************************************************************//**
Write an end-of-list marker.
@return	pointer to end of block, or NULL on error */
static
byte*
row_merge_write_eof(
/*================*/
	row_merge_block_t*	block,	/*!< in/out: file buffer */
	byte*			b,	/*!< in: pointer to end of block */
	int			fd,	/*!< in: file descriptor */
	ulint*			foffs)	/*!< in/out: file offset */
{
	ut_ad(block);
	ut_ad(b >= &block[0]);
	ut_ad(b < &block[srv_sort_buf_size]);
	ut_ad(foffs);

	DBUG_ENTER("row_merge_write_eof");
	DBUG_PRINT("ib_merge_sort",
		   ("%p,%p,fd=%d,%lu",
		    reinterpret_cast<const void*>(b),
		    reinterpret_cast<const void*>(block),
		    fd, ulong(*foffs)));

	*b++ = 0;
	UNIV_MEM_ASSERT_RW(&block[0], b - &block[0]);
	UNIV_MEM_ASSERT_W(&block[0], srv_sort_buf_size);
#ifdef UNIV_DEBUG_VALGRIND
	/* The rest of the block is uninitialized.  Initialize it
	to avoid bogus warnings. */
	memset(b, 0xff, &block[srv_sort_buf_size] - b);
#endif /* UNIV_DEBUG_VALGRIND */

	if (!row_merge_write(fd, (*foffs)++, block)) {
		DBUG_RETURN(NULL);
	}

	UNIV_MEM_INVALID(&block[0], srv_sort_buf_size);
	DBUG_RETURN(&block[0]);
}

/********************************************************************//**
Reads clustered index of the table and create temporary files
containing the index entries for the indexes to be built.
@return	DB_SUCCESS or error */
static __attribute__((nonnull(1,2,3,4,6,9,10,16), warn_unused_result))
dberr_t
row_merge_read_clustered_index(
/*===========================*/
	trx_t*			trx,	/*!< in: transaction */
	struct TABLE*		table,	/*!< in/out: MySQL table object,
					for reporting erroneous records */
	const dict_table_t*	old_table,/*!< in: table where rows are
					read from */
	const dict_table_t*	new_table,/*!< in: table where indexes are
					created; identical to old_table
					unless creating a PRIMARY KEY */
	bool			online,	/*!< in: true if creating indexes
					online */
	dict_index_t**		index,	/*!< in: indexes to be created */
	dict_index_t*		fts_sort_idx,
					/*!< in: full-text index to be created,
					or NULL */
	fts_psort_t*		psort_info,
					/*!< in: parallel sort info for
					fts_sort_idx creation, or NULL */
	merge_file_t*		files,	/*!< in: temporary files */
	const ulint*		key_numbers,
					/*!< in: MySQL key numbers to create */
	ulint			n_index,/*!< in: number of indexes to create */
	const dtuple_t*		add_cols,
					/*!< in: default values of
					added columns, or NULL */
	const ulint*		col_map,/*!< in: mapping of old column
					numbers to new ones, or NULL
					if old_table == new_table */
	ulint			add_autoinc,
					/*!< in: number of added
					AUTO_INCREMENT column, or
					ULINT_UNDEFINED if none is added */
	ib_sequence_t&		sequence,/*!< in/out: autoinc sequence */
	row_merge_block_t*	block)	/*!< in/out: file buffer */
{
	dict_index_t*		clust_index;	/* Clustered index */
	mem_heap_t*		row_heap;	/* Heap memory to create
						clustered index tuples */
	row_merge_buf_t**	merge_buf;	/* Temporary list for records*/
	btr_pcur_t		pcur;		/* Cursor on the clustered
						index */
	mtr_t			mtr;		/* Mini transaction */
	dberr_t			err = DB_SUCCESS;/* Return code */
	ulint			n_nonnull = 0;	/* number of columns
						changed to NOT NULL */
	ulint*			nonnull = NULL;	/* NOT NULL columns */
	dict_index_t*		fts_index = NULL;/* FTS index */
	doc_id_t		doc_id = 0;
	doc_id_t		max_doc_id = 0;
	ibool			add_doc_id = FALSE;
	os_event_t		fts_parallel_sort_event = NULL;
	ibool			fts_pll_sort = FALSE;
	ib_int64_t		sig_count = 0;
	DBUG_ENTER("row_merge_read_clustered_index");

	ut_ad((old_table == new_table) == !col_map);
	ut_ad(!add_cols || col_map);

	trx->op_info = "reading clustered index";

#ifdef FTS_INTERNAL_DIAG_PRINT
	DEBUG_FTS_SORT_PRINT("FTS_SORT: Start Create Index\n");
#endif

	/* Create and initialize memory for record buffers */

	merge_buf = static_cast<row_merge_buf_t**>(
		mem_alloc(n_index * sizeof *merge_buf));

	for (ulint i = 0; i < n_index; i++) {
		if (index[i]->type & DICT_FTS) {

			/* We are building a FT index, make sure
			we have the temporary 'fts_sort_idx' */
			ut_a(fts_sort_idx);

			fts_index = index[i];

			merge_buf[i] = row_merge_buf_create(fts_sort_idx);

			add_doc_id = DICT_TF2_FLAG_IS_SET(
				new_table, DICT_TF2_FTS_ADD_DOC_ID);

			/* If Doc ID does not exist in the table itself,
			fetch the first FTS Doc ID */
			if (add_doc_id) {
				fts_get_next_doc_id(
					(dict_table_t*) new_table,
					&doc_id);
				ut_ad(doc_id > 0);
			}

			fts_pll_sort = TRUE;
			row_fts_start_psort(psort_info);
			fts_parallel_sort_event =
				 psort_info[0].psort_common->sort_event;
		} else {
			merge_buf[i] = row_merge_buf_create(index[i]);
		}
	}

	mtr_start(&mtr);

	/* Find the clustered index and create a persistent cursor
	based on that. */

	clust_index = dict_table_get_first_index(old_table);

	btr_pcur_open_at_index_side(
		true, clust_index, BTR_SEARCH_LEAF, &pcur, true, 0, &mtr);

	if (old_table != new_table) {
		/* The table is being rebuilt.  Identify the columns
		that were flagged NOT NULL in the new table, so that
		we can quickly check that the records in the old table
		do not violate the added NOT NULL constraints. */

		nonnull = static_cast<ulint*>(
			mem_alloc(dict_table_get_n_cols(new_table)
				  * sizeof *nonnull));

		for (ulint i = 0; i < dict_table_get_n_cols(old_table); i++) {
			if (dict_table_get_nth_col(old_table, i)->prtype
			    & DATA_NOT_NULL) {
				continue;
			}

			const ulint j = col_map[i];

			if (j == ULINT_UNDEFINED) {
				/* The column was dropped. */
				continue;
			}

			if (dict_table_get_nth_col(new_table, j)->prtype
			    & DATA_NOT_NULL) {
				nonnull[n_nonnull++] = j;
			}
		}

		if (!n_nonnull) {
			mem_free(nonnull);
			nonnull = NULL;
		}
	}

	row_heap = mem_heap_create(sizeof(mrec_buf_t));

	/* Scan the clustered index. */
	for (;;) {
		const rec_t*	rec;
		ulint*		offsets;
		const dtuple_t*	row;
		row_ext_t*	ext;
		page_cur_t*	cur	= btr_pcur_get_page_cur(&pcur);

		page_cur_move_to_next(cur);

		if (page_cur_is_after_last(cur)) {
			if (UNIV_UNLIKELY(trx_is_interrupted(trx))) {
				err = DB_INTERRUPTED;
				trx->error_key_num = 0;
				goto func_exit;
			}

			if (online && old_table != new_table) {
				err = row_log_table_get_error(clust_index);
				if (err != DB_SUCCESS) {
					trx->error_key_num = 0;
					goto func_exit;
				}
			}
#ifdef DBUG_OFF
# define dbug_run_purge	false
#else /* DBUG_OFF */
			bool	dbug_run_purge = false;
#endif /* DBUG_OFF */
			DBUG_EXECUTE_IF(
				"ib_purge_on_create_index_page_switch",
				dbug_run_purge = true;);

			if (dbug_run_purge
			    || rw_lock_get_waiters(
				    dict_index_get_lock(clust_index))) {
				/* There are waiters on the clustered
				index tree lock, likely the purge
				thread. Store and restore the cursor
				position, and yield so that scanning a
				large table will not starve other
				threads. */

				/* Store the cursor position on the last user
				record on the page. */
				btr_pcur_move_to_prev_on_page(&pcur);
				/* Leaf pages must never be empty, unless
				this is the only page in the index tree. */
				ut_ad(btr_pcur_is_on_user_rec(&pcur)
				      || buf_block_get_page_no(
					      btr_pcur_get_block(&pcur))
				      == clust_index->page);

				btr_pcur_store_position(&pcur, &mtr);
				mtr_commit(&mtr);

				if (dbug_run_purge) {
					/* This is for testing
					purposes only (see
					DBUG_EXECUTE_IF above).  We
					signal the purge thread and
					hope that the purge batch will
					complete before we execute
					btr_pcur_restore_position(). */
					trx_purge_run();
					os_thread_sleep(1000000);
				}

				/* Give the waiters a chance to proceed. */
				os_thread_yield();

				mtr_start(&mtr);
				/* Restore position on the record, or its
				predecessor if the record was purged
				meanwhile. */
				btr_pcur_restore_position(
					BTR_SEARCH_LEAF, &pcur, &mtr);
				/* Move to the successor of the
				original record. */
				if (!btr_pcur_move_to_next_user_rec(
					    &pcur, &mtr)) {
end_of_index:
					row = NULL;
					mtr_commit(&mtr);
					mem_heap_free(row_heap);
					if (nonnull) {
						mem_free(nonnull);
					}
					goto write_buffers;
				}
			} else {
				ulint		next_page_no;
				buf_block_t*	block;

				next_page_no = btr_page_get_next(
					page_cur_get_page(cur), &mtr);

				if (next_page_no == FIL_NULL) {
					goto end_of_index;
				}

				block = page_cur_get_block(cur);
				block = btr_block_get(
					buf_block_get_space(block),
					buf_block_get_zip_size(block),
					next_page_no, BTR_SEARCH_LEAF,
					clust_index, &mtr);

				btr_leaf_page_release(page_cur_get_block(cur),
						      BTR_SEARCH_LEAF, &mtr);
				page_cur_set_before_first(block, cur);
				page_cur_move_to_next(cur);

				ut_ad(!page_cur_is_after_last(cur));
			}
		}

		rec = page_cur_get_rec(cur);

		offsets = rec_get_offsets(rec, clust_index, NULL,
					  ULINT_UNDEFINED, &row_heap);

		if (online) {
			/* Perform a REPEATABLE READ.

			When rebuilding the table online,
			row_log_table_apply() must not see a newer
			state of the table when applying the log.
			This is mainly to prevent false duplicate key
			errors, because the log will identify records
			by the PRIMARY KEY, and also to prevent unsafe
			BLOB access.

			When creating a secondary index online, this
			table scan must not see records that have only
			been inserted to the clustered index, but have
			not been written to the online_log of
			index[]. If we performed READ UNCOMMITTED, it
			could happen that the ADD INDEX reaches
			ONLINE_INDEX_COMPLETE state between the time
			the DML thread has updated the clustered index
			but has not yet accessed secondary index. */
			ut_ad(trx->read_view);

			if (!read_view_sees_trx_id(
				    trx->read_view,
				    row_get_rec_trx_id(
					    rec, clust_index, offsets))) {
				rec_t*	old_vers;

				row_vers_build_for_consistent_read(
					rec, &mtr, clust_index, &offsets,
					trx->read_view, &row_heap,
					row_heap, &old_vers);

				rec = old_vers;

				if (!rec) {
					continue;
				}
			}

			if (rec_get_deleted_flag(
				    rec,
				    dict_table_is_comp(old_table))) {
				/* This record was deleted in the latest
				committed version, or it was deleted and
				then reinserted-by-update before purge
				kicked in. Skip it. */
				continue;
			}

			ut_ad(!rec_offs_any_null_extern(rec, offsets));
		} else if (rec_get_deleted_flag(
				   rec, dict_table_is_comp(old_table))) {
			/* Skip delete-marked records.

			Skipping delete-marked records will make the
			created indexes unuseable for transactions
			whose read views were created before the index
			creation completed, but preserving the history
			would make it tricky to detect duplicate
			keys. */
			continue;
<<<<<<< HEAD
		} else if (UNIV_LIKELY_NULL(rec_offs_any_null_extern(
						    rec, offsets))) {
			/* This is essentially a READ UNCOMMITTED to
			fetch the most recent version of the record. */
#if defined UNIV_DEBUG || defined UNIV_BLOB_LIGHT_DEBUG
			trx_id_t	trx_id;
			ulint		trx_id_offset;

			/* It is possible that the record was
			just inserted and the off-page columns
			have not yet been written. We will
			ignore the record if this is the case,
			because it should be covered by the
			index->info.online log in that case. */

			trx_id_offset = clust_index->trx_id_offset;
			if (!trx_id_offset) {
				trx_id_offset = row_get_trx_id_offset(
					clust_index, offsets);
			}

			trx_id = trx_read_trx_id(rec + trx_id_offset);
			ut_a(trx_rw_is_active(trx_id, NULL, false));
			ut_a(trx_undo_trx_id_is_insert(rec + trx_id_offset));
#endif /* UNIV_DEBUG || UNIV_BLOB_LIGHT_DEBUG */

			/* When !online, we are holding an X-lock on
			old_table, preventing any inserts. */
			ut_ad(online);
			continue;
=======
>>>>>>> 4b79bdba
		}

		/* When !online, we are holding a lock on old_table, preventing
		any inserts that could have written a record 'stub' before
		writing out off-page columns. */
		ut_ad(!rec_offs_any_null_extern(rec, offsets));

		/* Build a row based on the clustered index. */

		row = row_build(ROW_COPY_POINTERS, clust_index,
				rec, offsets, new_table,
				add_cols, col_map, &ext, row_heap);
		ut_ad(row);

		for (ulint i = 0; i < n_nonnull; i++) {
			const dfield_t*	field	= &row->fields[nonnull[i]];

			ut_ad(dfield_get_type(field)->prtype & DATA_NOT_NULL);

			if (dfield_is_null(field)) {
				err = DB_INVALID_NULL;
				trx->error_key_num = 0;
				goto func_exit;
			}
		}

		/* Get the next Doc ID */
		if (add_doc_id) {
			doc_id++;
		} else {
			doc_id = 0;
		}

		if (add_autoinc != ULINT_UNDEFINED) {

			ut_ad(add_autoinc
			      < dict_table_get_n_user_cols(new_table));

			const dfield_t*	dfield;

			dfield = dtuple_get_nth_field(row, add_autoinc);
			if (dfield_is_null(dfield)) {
				goto write_buffers;
			}

			const dtype_t*  dtype = dfield_get_type(dfield);
			byte*	b = static_cast<byte*>(dfield_get_data(dfield));

			if (sequence.eof()) {
				err = DB_ERROR;
				trx->error_key_num = 0;

				ib_errf(trx->mysql_thd, IB_LOG_LEVEL_ERROR,
					ER_AUTOINC_READ_FAILED, "[NULL]");

				goto func_exit;
			}

			ulonglong	value = sequence++;

			switch (dtype_get_mtype(dtype)) {
			case DATA_INT: {
				ibool	usign;
				ulint	len = dfield_get_len(dfield);

				usign = dtype_get_prtype(dtype) & DATA_UNSIGNED;
				mach_write_ulonglong(b, value, len, usign);

				break;
				}

			case DATA_FLOAT:
				mach_float_write(
					b, static_cast<float>(value));
				break;

			case DATA_DOUBLE:
				mach_double_write(
					b, static_cast<double>(value));
				break;

			default:
				ut_ad(0);
			}
		}

write_buffers:
		/* Build all entries for all the indexes to be created
		in a single scan of the clustered index. */

		for (ulint i = 0; i < n_index; i++) {
			row_merge_buf_t*	buf	= merge_buf[i];
			merge_file_t*		file	= &files[i];
			ulint			rows_added = 0;

			if (UNIV_LIKELY
			    (row && (rows_added = row_merge_buf_add(
					buf, fts_index, old_table,
					psort_info, row, ext, &doc_id)))) {

				/* If we are creating FTS index,
				a single row can generate more
				records for tokenized word */
				file->n_rec += rows_added;
				if (doc_id > max_doc_id) {
					max_doc_id = doc_id;
				}

				continue;
			}

			if ((buf->index->type & DICT_FTS)
			    && (!row || !doc_id)) {
				continue;
			}

			/* The buffer must be sufficiently large
			to hold at least one record. It may only
			be empty when we reach the end of the
			clustered index. row_merge_buf_add()
			must not have been called in this loop. */
			ut_ad(buf->n_tuples || row == NULL);

			/* We have enough data tuples to form a block.
			Sort them and write to disk. */

			if (buf->n_tuples) {
				if (dict_index_is_unique(buf->index)) {
					row_merge_dup_t	dup = {
						buf->index, table, col_map, 0};

					row_merge_buf_sort(buf, &dup);

					if (dup.n_dup) {
						err = DB_DUPLICATE_KEY;
						trx->error_key_num
							= key_numbers[i];
						break;
					}
				} else {
					row_merge_buf_sort(buf, NULL);
				}
			} else if (online && new_table == old_table) {
				/* Note the newest transaction that
				modified this index when the scan was
				completed. We prevent older readers
				from accessing this index, to ensure
				read consistency. */

				trx_id_t	max_trx_id;

				ut_a(row == NULL);
				rw_lock_x_lock(
					dict_index_get_lock(buf->index));
				ut_a(dict_index_get_online_status(buf->index)
				     == ONLINE_INDEX_CREATION);

				max_trx_id = row_log_get_max_trx(buf->index);

				if (max_trx_id > buf->index->trx_id) {
					buf->index->trx_id = max_trx_id;
				}

				rw_lock_x_unlock(
					dict_index_get_lock(buf->index));
			}

			row_merge_buf_write(buf, file, block);

			if (!row_merge_write(file->fd, file->offset++,
					     block)) {
				err = DB_OUT_OF_FILE_SPACE;
				trx->error_key_num = i;
				break;
			}

			UNIV_MEM_INVALID(&block[0], srv_sort_buf_size);
			merge_buf[i] = row_merge_buf_empty(buf);

			if (UNIV_LIKELY(row != NULL)) {
				/* Try writing the record again, now
				that the buffer has been written out
				and emptied. */

				if (UNIV_UNLIKELY
				    (!(rows_added = row_merge_buf_add(
						buf, fts_index, old_table,
						psort_info, row, ext,
						&doc_id)))) {
					/* An empty buffer should have enough
					room for at least one record. */
					ut_error;
				}

				file->n_rec += rows_added;
			}
		}

		if (row == NULL) {
			goto all_done;
		}

		if (err != DB_SUCCESS) {
			goto func_exit;
		}

		mem_heap_empty(row_heap);
	}

func_exit:
	mtr_commit(&mtr);
	mem_heap_free(row_heap);

	if (nonnull) {
		mem_free(nonnull);
	}

all_done:
#ifdef FTS_INTERNAL_DIAG_PRINT
	DEBUG_FTS_SORT_PRINT("FTS_SORT: Complete Scan Table\n");
#endif
	if (fts_pll_sort) {
		bool	all_exit = false;
		ulint	trial_count = 0;
		const ulint max_trial_count = 10000;

		/* Tell all children that parent has done scanning */
		for (ulint i = 0; i < fts_sort_pll_degree; i++) {
			psort_info[i].state = FTS_PARENT_COMPLETE;
		}
wait_again:
		/* Now wait all children to report back to be completed */
		os_event_wait_time_low(fts_parallel_sort_event,
				       1000000, sig_count);

		for (ulint i = 0; i < fts_sort_pll_degree; i++) {
			if (psort_info[i].child_status != FTS_CHILD_COMPLETE
			    && psort_info[i].child_status != FTS_CHILD_EXITING) {
				sig_count = os_event_reset(
					fts_parallel_sort_event);
				goto wait_again;
			}
		}

		/* Now all children should complete, wait a bit until
		they all finish setting the event, before we free everything.
		This has a 10 second timeout */
		do {
			all_exit = true;

			for (ulint j = 0; j < fts_sort_pll_degree; j++) {
				if (psort_info[j].child_status
				    != FTS_CHILD_EXITING) {
					all_exit = false;
					os_thread_sleep(1000);
					break;
				}
			}
			trial_count++;
		} while (!all_exit && trial_count < max_trial_count);

		if (!all_exit) {
			ib_logf(IB_LOG_LEVEL_FATAL,
				"Not all child sort threads exited"
				" when creating FTS index '%s'",
				fts_sort_idx->name);
		}
	}

#ifdef FTS_INTERNAL_DIAG_PRINT
	DEBUG_FTS_SORT_PRINT("FTS_SORT: Complete Tokenization\n");
#endif
	for (ulint i = 0; i < n_index; i++) {
		row_merge_buf_free(merge_buf[i]);
	}

	row_fts_free_pll_merge_buf(psort_info);

	mem_free(merge_buf);

	btr_pcur_close(&pcur);

	/* Update the next Doc ID we used. Table should be locked, so
	no concurrent DML */
	if (max_doc_id) {
		fts_update_next_doc_id(
			0, new_table, old_table->name, max_doc_id);
	}

	trx->op_info = "";

	DBUG_RETURN(err);
}

/** Write a record via buffer 2 and read the next record to buffer N.
@param N	number of the buffer (0 or 1)
@param INDEX	record descriptor
@param AT_END	statement to execute at end of input */
#define ROW_MERGE_WRITE_GET_NEXT(N, INDEX, AT_END)			\
	do {								\
		b2 = row_merge_write_rec(&block[2 * srv_sort_buf_size], \
					 &buf[2], b2,			\
					 of->fd, &of->offset,		\
					 mrec##N, offsets##N);		\
		if (UNIV_UNLIKELY(!b2 || ++of->n_rec > file->n_rec)) {	\
			goto corrupt;					\
		}							\
		b##N = row_merge_read_rec(&block[N * srv_sort_buf_size],\
					  &buf[N], b##N, INDEX,		\
					  file->fd, foffs##N,		\
					  &mrec##N, offsets##N);	\
		if (UNIV_UNLIKELY(!b##N)) {				\
			if (mrec##N) {					\
				goto corrupt;				\
			}						\
			AT_END;						\
		}							\
	} while (0)

/*************************************************************//**
Merge two blocks of records on disk and write a bigger block.
@return	DB_SUCCESS or error code */
static __attribute__((nonnull, warn_unused_result))
dberr_t
row_merge_blocks(
/*=============*/
	const row_merge_dup_t*	dup,	/*!< in: descriptor of
					index being created */
	const merge_file_t*	file,	/*!< in: file containing
					index entries */
	row_merge_block_t*	block,	/*!< in/out: 3 buffers */
	ulint*			foffs0,	/*!< in/out: offset of first
					source list in the file */
	ulint*			foffs1,	/*!< in/out: offset of second
					source list in the file */
	merge_file_t*		of)	/*!< in/out: output file */
{
	mem_heap_t*	heap;	/*!< memory heap for offsets0, offsets1 */

	mrec_buf_t*	buf;	/*!< buffer for handling
				split mrec in block[] */
	const byte*	b0;	/*!< pointer to block[0] */
	const byte*	b1;	/*!< pointer to block[srv_sort_buf_size] */
	byte*		b2;	/*!< pointer to block[2 * srv_sort_buf_size] */
	const mrec_t*	mrec0;	/*!< merge rec, points to block[0] or buf[0] */
	const mrec_t*	mrec1;	/*!< merge rec, points to
				block[srv_sort_buf_size] or buf[1] */
	ulint*		offsets0;/* offsets of mrec0 */
	ulint*		offsets1;/* offsets of mrec1 */

	DBUG_ENTER("row_merge_blocks");
	DBUG_PRINT("ib_merge_sort",
		   ("fd=%d,%lu+%lu to fd=%d,%lu",
		    file->fd, ulong(*foffs0), ulong(*foffs1),
		    of->fd, ulong(of->offset)));

	heap = row_merge_heap_create(dup->index, &buf, &offsets0, &offsets1);

	/* Write a record and read the next record.  Split the output
	file in two halves, which can be merged on the following pass. */

	if (!row_merge_read(file->fd, *foffs0, &block[0])
	    || !row_merge_read(file->fd, *foffs1, &block[srv_sort_buf_size])) {
corrupt:
		mem_heap_free(heap);
		DBUG_RETURN(DB_CORRUPTION);
	}

	b0 = &block[0];
	b1 = &block[srv_sort_buf_size];
	b2 = &block[2 * srv_sort_buf_size];

	b0 = row_merge_read_rec(
		&block[0], &buf[0], b0, dup->index,
		file->fd, foffs0, &mrec0, offsets0);
	b1 = row_merge_read_rec(
		&block[srv_sort_buf_size],
		&buf[srv_sort_buf_size], b1, dup->index,
		file->fd, foffs1, &mrec1, offsets1);
	if (UNIV_UNLIKELY(!b0 && mrec0)
	    || UNIV_UNLIKELY(!b1 && mrec1)) {

		goto corrupt;
	}

	while (mrec0 && mrec1) {
		int cmp = cmp_rec_rec_simple(
			mrec0, mrec1, offsets0, offsets1,
			dup->index, dup->table);
		if (cmp < 0) {
			ROW_MERGE_WRITE_GET_NEXT(0, dup->index, goto merged);
		} else if (cmp) {
			ROW_MERGE_WRITE_GET_NEXT(1, dup->index, goto merged);
		} else {
			mem_heap_free(heap);
			DBUG_RETURN(DB_DUPLICATE_KEY);
		}
	}

merged:
	if (mrec0) {
		/* append all mrec0 to output */
		for (;;) {
			ROW_MERGE_WRITE_GET_NEXT(0, dup->index, goto done0);
		}
	}
done0:
	if (mrec1) {
		/* append all mrec1 to output */
		for (;;) {
			ROW_MERGE_WRITE_GET_NEXT(1, dup->index, goto done1);
		}
	}
done1:

	mem_heap_free(heap);
	b2 = row_merge_write_eof(&block[2 * srv_sort_buf_size],
				 b2, of->fd, &of->offset);
	DBUG_RETURN(b2 ? DB_SUCCESS : DB_CORRUPTION);
}

/*************************************************************//**
Copy a block of index entries.
@return	TRUE on success, FALSE on failure */
static __attribute__((nonnull, warn_unused_result))
ibool
row_merge_blocks_copy(
/*==================*/
	const dict_index_t*	index,	/*!< in: index being created */
	const merge_file_t*	file,	/*!< in: input file */
	row_merge_block_t*	block,	/*!< in/out: 3 buffers */
	ulint*			foffs0,	/*!< in/out: input file offset */
	merge_file_t*		of)	/*!< in/out: output file */
{
	mem_heap_t*	heap;	/*!< memory heap for offsets0, offsets1 */

	mrec_buf_t*	buf;	/*!< buffer for handling
				split mrec in block[] */
	const byte*	b0;	/*!< pointer to block[0] */
	byte*		b2;	/*!< pointer to block[2 * srv_sort_buf_size] */
	const mrec_t*	mrec0;	/*!< merge rec, points to block[0] */
	ulint*		offsets0;/* offsets of mrec0 */
	ulint*		offsets1;/* dummy offsets */

	DBUG_ENTER("row_merge_blocks_copy");
	DBUG_PRINT("ib_merge_sort",
		   ("fd=%d,%lu to fd=%d,%lu",
		    file->fd, ulong(foffs0),
		    of->fd, ulong(of->offset)));

	heap = row_merge_heap_create(index, &buf, &offsets0, &offsets1);

	/* Write a record and read the next record.  Split the output
	file in two halves, which can be merged on the following pass. */

	if (!row_merge_read(file->fd, *foffs0, &block[0])) {
corrupt:
		mem_heap_free(heap);
		DBUG_RETURN(FALSE);
	}

	b0 = &block[0];

	b2 = &block[2 * srv_sort_buf_size];

	b0 = row_merge_read_rec(&block[0], &buf[0], b0, index,
				file->fd, foffs0, &mrec0, offsets0);
	if (UNIV_UNLIKELY(!b0 && mrec0)) {

		goto corrupt;
	}

	if (mrec0) {
		/* append all mrec0 to output */
		for (;;) {
			ROW_MERGE_WRITE_GET_NEXT(0, index, goto done0);
		}
	}
done0:

	/* The file offset points to the beginning of the last page
	that has been read.  Update it to point to the next block. */
	(*foffs0)++;

	mem_heap_free(heap);
	DBUG_RETURN(row_merge_write_eof(&block[2 * srv_sort_buf_size],
					b2, of->fd, &of->offset)
		    != NULL);
}

/*************************************************************//**
Merge disk files.
@return	DB_SUCCESS or error code */
static __attribute__((nonnull))
dberr_t
row_merge(
/*======*/
	trx_t*			trx,	/*!< in: transaction */
	const row_merge_dup_t*	dup,	/*!< in: descriptor of
					index being created */
	merge_file_t*		file,	/*!< in/out: file containing
					index entries */
	row_merge_block_t*	block,	/*!< in/out: 3 buffers */
	int*			tmpfd,	/*!< in/out: temporary file handle */
	ulint*			num_run,/*!< in/out: Number of runs remain
					to be merged */
	ulint*			run_offset) /*!< in/out: Array contains the
					first offset number for each merge
					run */
{
	ulint		foffs0;	/*!< first input offset */
	ulint		foffs1;	/*!< second input offset */
	dberr_t		error;	/*!< error code */
	merge_file_t	of;	/*!< output file */
	const ulint	ihalf	= run_offset[*num_run / 2];
				/*!< half the input file */
	ulint		n_run	= 0;
				/*!< num of runs generated from this merge */

	UNIV_MEM_ASSERT_W(&block[0], 3 * srv_sort_buf_size);

	ut_ad(ihalf < file->offset);

	of.fd = *tmpfd;
	of.offset = 0;
	of.n_rec = 0;

#ifdef POSIX_FADV_SEQUENTIAL
	/* The input file will be read sequentially, starting from the
	beginning and the middle.  In Linux, the POSIX_FADV_SEQUENTIAL
	affects the entire file.  Each block will be read exactly once. */
	posix_fadvise(file->fd, 0, 0,
		      POSIX_FADV_SEQUENTIAL | POSIX_FADV_NOREUSE);
#endif /* POSIX_FADV_SEQUENTIAL */

	/* Merge blocks to the output file. */
	foffs0 = 0;
	foffs1 = ihalf;

	UNIV_MEM_INVALID(run_offset, *num_run * sizeof *run_offset);

	for (; foffs0 < ihalf && foffs1 < file->offset; foffs0++, foffs1++) {

		if (trx_is_interrupted(trx)) {
			return(DB_INTERRUPTED);
		}

		/* Remember the offset number for this run */
		run_offset[n_run++] = of.offset;

		error = row_merge_blocks(dup, file, block,
					 &foffs0, &foffs1, &of);

		if (error != DB_SUCCESS) {
			return(error);
		}

	}

	/* Copy the last blocks, if there are any. */

	while (foffs0 < ihalf) {
		if (UNIV_UNLIKELY(trx_is_interrupted(trx))) {
			return(DB_INTERRUPTED);
		}

		/* Remember the offset number for this run */
		run_offset[n_run++] = of.offset;

		if (!row_merge_blocks_copy(dup->index, file, block,
					   &foffs0, &of)) {
			return(DB_CORRUPTION);
		}
	}

	ut_ad(foffs0 == ihalf);

	while (foffs1 < file->offset) {
		if (trx_is_interrupted(trx)) {
			return(DB_INTERRUPTED);
		}

		/* Remember the offset number for this run */
		run_offset[n_run++] = of.offset;

		if (!row_merge_blocks_copy(dup->index, file, block,
					   &foffs1, &of)) {
			return(DB_CORRUPTION);
		}
	}

	ut_ad(foffs1 == file->offset);

	if (UNIV_UNLIKELY(of.n_rec != file->n_rec)) {
		return(DB_CORRUPTION);
	}

	ut_ad(n_run <= *num_run);

	*num_run = n_run;

	/* Each run can contain one or more offsets. As merge goes on,
	the number of runs (to merge) will reduce until we have one
	single run. So the number of runs will always be smaller than
	the number of offsets in file */
	ut_ad((*num_run) <= file->offset);

	/* The number of offsets in output file is always equal or
	smaller than input file */
	ut_ad(of.offset <= file->offset);

	/* Swap file descriptors for the next pass. */
	*tmpfd = file->fd;
	*file = of;

	UNIV_MEM_INVALID(&block[0], 3 * srv_sort_buf_size);

	return(DB_SUCCESS);
}

/*************************************************************//**
Merge disk files.
@return	DB_SUCCESS or error code */

dberr_t
row_merge_sort(
/*===========*/
	trx_t*			trx,	/*!< in: transaction */
	const row_merge_dup_t*	dup,	/*!< in: descriptor of
					index being created */
	merge_file_t*		file,	/*!< in/out: file containing
					index entries */
	row_merge_block_t*	block,	/*!< in/out: 3 buffers */
	int*			tmpfd)	/*!< in/out: temporary file handle */
{
	const ulint	half	= file->offset / 2;
	ulint		num_runs;
	ulint*		run_offset;
	dberr_t		error	= DB_SUCCESS;
	DBUG_ENTER("row_merge_sort");

	/* Record the number of merge runs we need to perform */
	num_runs = file->offset;

	/* If num_runs are less than 1, nothing to merge */
	if (num_runs <= 1) {
		DBUG_RETURN(error);
	}

	/* "run_offset" records each run's first offset number */
	run_offset = (ulint*) mem_alloc(file->offset * sizeof(ulint));

	/* This tells row_merge() where to start for the first round
	of merge. */
	run_offset[half] = half;

	/* The file should always contain at least one byte (the end
	of file marker).  Thus, it must be at least one block. */
	ut_ad(file->offset > 0);

	/* Merge the runs until we have one big run */
	do {
		error = row_merge(trx, dup, file, block, tmpfd,
				  &num_runs, run_offset);

		if (error != DB_SUCCESS) {
			break;
		}

		UNIV_MEM_ASSERT_RW(run_offset, num_runs * sizeof *run_offset);
	} while (num_runs > 1);

	mem_free(run_offset);

	DBUG_RETURN(error);
}

/*************************************************************//**
Copy externally stored columns to the data tuple. */
static __attribute__((nonnull))
void
row_merge_copy_blobs(
/*=================*/
	const mrec_t*	mrec,	/*!< in: merge record */
	const ulint*	offsets,/*!< in: offsets of mrec */
	ulint		zip_size,/*!< in: compressed page size in bytes, or 0 */
	dtuple_t*	tuple,	/*!< in/out: data tuple */
	mem_heap_t*	heap)	/*!< in/out: memory heap */
{
	ut_ad(rec_offs_any_extern(offsets));

	for (ulint i = 0; i < dtuple_get_n_fields(tuple); i++) {
		ulint		len;
		const void*	data;
		dfield_t*	field = dtuple_get_nth_field(tuple, i);

		if (!dfield_is_ext(field)) {
			continue;
		}

		ut_ad(!dfield_is_null(field));

		/* During the creation of a PRIMARY KEY, the table is
		X-locked, and we skip copying records that have been
		marked for deletion. Therefore, externally stored
		columns cannot possibly be freed between the time the
		BLOB pointers are read (row_merge_read_clustered_index())
		and dereferenced (below). */
		data = btr_rec_copy_externally_stored_field(
			mrec, offsets, zip_size, i, &len, heap);
		/* Because we have locked the table, any records
		written by incomplete transactions must have been
		rolled back already. There must not be any incomplete
		BLOB columns. */
		ut_a(data);

		dfield_set_data(field, data, len);
	}
}

/********************************************************************//**
Read sorted file containing index data tuples and insert these data
tuples to the index
@return	DB_SUCCESS or error number */
static __attribute__((nonnull, warn_unused_result))
dberr_t
row_merge_insert_index_tuples(
/*==========================*/
	trx_id_t		trx_id, /*!< in: transaction identifier */
	dict_index_t*		index,	/*!< in: index */
	const dict_table_t*	old_table,/*!< in: old table */
	int			fd,	/*!< in: file descriptor */
	row_merge_block_t*	block)	/*!< in/out: file buffer */
{
	const byte*		b;
	mem_heap_t*		heap;
	mem_heap_t*		tuple_heap;
	mem_heap_t*		ins_heap;
	dberr_t			error = DB_SUCCESS;
	ulint			foffs = 0;
	ulint*			offsets;
	mrec_buf_t*		buf;
	DBUG_ENTER("row_merge_insert_index_tuples");

	ut_ad(!srv_read_only_mode);
	ut_ad(!(index->type & DICT_FTS));
	ut_ad(trx_id);

	tuple_heap = mem_heap_create(1000);

	{
		ulint i	= 1 + REC_OFFS_HEADER_SIZE
			+ dict_index_get_n_fields(index);
		heap = mem_heap_create(sizeof *buf + i * sizeof *offsets);
		ins_heap = mem_heap_create(sizeof *buf + i * sizeof *offsets);
		offsets = static_cast<ulint*>(
			mem_heap_alloc(heap, i * sizeof *offsets));
		offsets[0] = i;
		offsets[1] = dict_index_get_n_fields(index);
	}

	b = block;

	if (!row_merge_read(fd, foffs, block)) {
		error = DB_CORRUPTION;
	} else {
		buf = static_cast<mrec_buf_t*>(
			mem_heap_alloc(heap, sizeof *buf));

		for (;;) {
			const mrec_t*	mrec;
			dtuple_t*	dtuple;
			ulint		n_ext;
			big_rec_t*	big_rec;
			rec_t*		rec;
			btr_cur_t	cursor;
			mtr_t		mtr;

			b = row_merge_read_rec(block, buf, b, index,
					       fd, &foffs, &mrec, offsets);
			if (UNIV_UNLIKELY(!b)) {
				/* End of list, or I/O error */
				if (mrec) {
					error = DB_CORRUPTION;
				}
				break;
			}

			dict_index_t*	old_index
				= dict_table_get_first_index(old_table);

			if (dict_index_is_clust(index)
			    && dict_index_is_online_ddl(old_index)) {
				error = row_log_table_get_error(old_index);
				if (error != DB_SUCCESS) {
					break;
				}
			}

			dtuple = row_rec_to_index_entry_low(
				mrec, index, offsets, &n_ext, tuple_heap);

			if (!n_ext) {
				/* There are no externally stored columns. */
			} else {
				ut_ad(dict_index_is_clust(index));
				/* Off-page columns can be fetched safely
				when concurrent modifications to the table
				are disabled. (Purge can process delete-marked
				records, but row_merge_read_clustered_index()
				would have skipped them.)

				When concurrent modifications are enabled,
				row_merge_read_clustered_index() will
				only see rows from transactions that were
				committed before the ALTER TABLE started
				(REPEATABLE READ).

				Any modifications after the
				row_merge_read_clustered_index() scan
				will go through row_log_table_apply().
				Any modifications to off-page columns
				will be tracked by
				row_log_table_blob_alloc() and
				row_log_table_blob_free(). */
				row_merge_copy_blobs(
					mrec, offsets,
					dict_table_zip_size(old_table),
					dtuple, tuple_heap);
			}

			ut_ad(dtuple_validate(dtuple));
			log_free_check();

			mtr_start(&mtr);
			/* Insert after the last user record. */
			btr_cur_open_at_index_side(
				false, index, BTR_MODIFY_LEAF,
				&cursor, 0, &mtr);
			page_cur_position(
				page_rec_get_prev(btr_cur_get_rec(&cursor)),
				btr_cur_get_block(&cursor),
				btr_cur_get_page_cur(&cursor));
			cursor.flag = BTR_CUR_BINARY;
#ifdef UNIV_DEBUG
			/* Check that the records are inserted in order. */
			rec = btr_cur_get_rec(&cursor);

			if (!page_rec_is_infimum(rec)) {
				ulint*	rec_offsets = rec_get_offsets(
					rec, index, offsets,
					ULINT_UNDEFINED, &tuple_heap);
				ut_ad(cmp_dtuple_rec(dtuple, rec, rec_offsets)
				      > 0);
			}
#endif /* UNIV_DEBUG */
			ulint*	ins_offsets = NULL;

			error = btr_cur_optimistic_insert(
				BTR_NO_UNDO_LOG_FLAG | BTR_NO_LOCKING_FLAG
				| BTR_KEEP_SYS_FLAG | BTR_CREATE_FLAG,
				&cursor, &ins_offsets, &ins_heap,
				dtuple, &rec, &big_rec, 0, NULL, &mtr);

			if (error == DB_FAIL) {
				ut_ad(!big_rec);
				mtr_commit(&mtr);
				mtr_start(&mtr);
				btr_cur_open_at_index_side(
					false, index, BTR_MODIFY_TREE,
					&cursor, 0, &mtr);
				page_cur_position(
					page_rec_get_prev(btr_cur_get_rec(
								  &cursor)),
					btr_cur_get_block(&cursor),
					btr_cur_get_page_cur(&cursor));

				error = btr_cur_pessimistic_insert(
					BTR_NO_UNDO_LOG_FLAG
					| BTR_NO_LOCKING_FLAG
					| BTR_KEEP_SYS_FLAG | BTR_CREATE_FLAG,
					&cursor, &ins_offsets, &ins_heap,
					dtuple, &rec, &big_rec, 0, NULL, &mtr);
			}

			if (!dict_index_is_clust(index)) {
				page_update_max_trx_id(
					btr_cur_get_block(&cursor),
					btr_cur_get_page_zip(&cursor),
					trx_id, &mtr);
			}

			mtr_commit(&mtr);

			if (UNIV_LIKELY_NULL(big_rec)) {
				/* If the system crashes at this
				point, the clustered index record will
				contain a null BLOB pointer. This
				should not matter, because the copied
				table will be dropped on crash
				recovery anyway. */

				ut_ad(dict_index_is_clust(index));
				ut_ad(error == DB_SUCCESS);
				error = row_ins_index_entry_big_rec(
					dtuple, big_rec,
					ins_offsets, &ins_heap,
					index, NULL, __FILE__, __LINE__);
				dtuple_convert_back_big_rec(
					index, dtuple, big_rec);
			}

			if (error != DB_SUCCESS) {
				goto err_exit;
			}

			mem_heap_empty(tuple_heap);
			mem_heap_empty(ins_heap);
		}
	}

err_exit:
	mem_heap_free(tuple_heap);
	mem_heap_free(ins_heap);
	mem_heap_free(heap);

	DBUG_RETURN(error);
}

/*********************************************************************//**
Sets an exclusive lock on a table, for the duration of creating indexes.
@return	error code or DB_SUCCESS */

dberr_t
row_merge_lock_table(
/*=================*/
	trx_t*		trx,		/*!< in/out: transaction */
	dict_table_t*	table,		/*!< in: table to lock */
	enum lock_mode	mode)		/*!< in: LOCK_X or LOCK_S */
{
	mem_heap_t*	heap;
	que_thr_t*	thr;
	dberr_t		err;
	sel_node_t*	node;

	ut_ad(!srv_read_only_mode);
	ut_ad(mode == LOCK_X || mode == LOCK_S);

	heap = mem_heap_create(512);

	trx->op_info = "setting table lock for creating or dropping index";

	node = sel_node_create(heap);
	thr = pars_complete_graph_for_exec(node, trx, heap);
	thr->graph->state = QUE_FORK_ACTIVE;

	/* We use the select query graph as the dummy graph needed
	in the lock module call */

	thr = static_cast<que_thr_t*>(
		que_fork_get_first_thr(
			static_cast<que_fork_t*>(que_node_get_parent(thr))));

	que_thr_move_to_run_state_for_mysql(thr, trx);

run_again:
	thr->run_node = thr;
	thr->prev_node = thr->common.parent;

	err = lock_table(0, table, mode, thr);

	trx->error_state = err;

	if (UNIV_LIKELY(err == DB_SUCCESS)) {
		que_thr_stop_for_mysql_no_error(thr, trx);
	} else {
		que_thr_stop_for_mysql(thr);

		if (err != DB_QUE_THR_SUSPENDED) {
			bool	was_lock_wait;

			was_lock_wait = row_mysql_handle_errors(
				&err, trx, thr, NULL);

			if (was_lock_wait) {
				goto run_again;
			}
		} else {
			que_thr_t*	run_thr;
			que_node_t*	parent;

			parent = que_node_get_parent(thr);

			run_thr = que_fork_start_command(
				static_cast<que_fork_t*>(parent));

			ut_a(run_thr == thr);

			/* There was a lock wait but the thread was not
			in a ready to run or running state. */
			trx->error_state = DB_LOCK_WAIT;

			goto run_again;
		}
	}

	que_graph_free(thr->graph);
	trx->op_info = "";

	return(err);
}

/*********************************************************************//**
Drop an index that was created before an error occurred.
The data dictionary must have been locked exclusively by the caller,
because the transaction will not be committed. */
static
void
row_merge_drop_index_dict(
/*======================*/
	trx_t*		trx,	/*!< in/out: dictionary transaction */
	index_id_t	index_id)/*!< in: index identifier */
{
	static const char sql[] =
		"PROCEDURE DROP_INDEX_PROC () IS\n"
		"BEGIN\n"
		"DELETE FROM SYS_FIELDS WHERE INDEX_ID=:indexid;\n"
		"DELETE FROM SYS_INDEXES WHERE ID=:indexid;\n"
		"END;\n";
	dberr_t		error;
	pars_info_t*	info;

	ut_ad(!srv_read_only_mode);
	ut_ad(mutex_own(&dict_sys->mutex));
	ut_ad(trx->dict_operation_lock_mode == RW_X_LATCH);
	ut_ad(trx_get_dict_operation(trx) == TRX_DICT_OP_INDEX);
#ifdef UNIV_SYNC_DEBUG
	ut_ad(rw_lock_own(&dict_operation_lock, RW_LOCK_EX));
#endif /* UNIV_SYNC_DEBUG */

	info = pars_info_create();
	pars_info_add_ull_literal(info, "indexid", index_id);
	trx->op_info = "dropping index from dictionary";
	error = que_eval_sql(info, sql, FALSE, trx);

	if (error != DB_SUCCESS) {
		/* Even though we ensure that DDL transactions are WAIT
		and DEADLOCK free, we could encounter other errors e.g.,
		DB_TOO_MANY_CONCURRENT_TRXS. */
		trx->error_state = DB_SUCCESS;

		ib_logf(IB_LOG_LEVEL_ERROR,
			"row_merge_drop_index_dict "
			"failed with error %u", unsigned(error));
	}

	trx->op_info = "";
}

/*********************************************************************//**
Drop indexes that were created before an error occurred.
The data dictionary must have been locked exclusively by the caller,
because the transaction will not be committed. */

void
row_merge_drop_indexes_dict(
/*========================*/
	trx_t*		trx,	/*!< in/out: dictionary transaction */
	table_id_t	table_id)/*!< in: table identifier */
{
	static const char sql[] =
		"PROCEDURE DROP_INDEXES_PROC () IS\n"
		"ixid CHAR;\n"
		"found INT;\n"

		"DECLARE CURSOR index_cur IS\n"
		" SELECT ID FROM SYS_INDEXES\n"
		" WHERE TABLE_ID=:tableid AND\n"
		" SUBSTR(NAME,0,1)='" TEMP_INDEX_PREFIX_STR "'\n"
		"FOR UPDATE;\n"

		"BEGIN\n"
		"found := 1;\n"
		"OPEN index_cur;\n"
		"WHILE found = 1 LOOP\n"
		"  FETCH index_cur INTO ixid;\n"
		"  IF (SQL % NOTFOUND) THEN\n"
		"    found := 0;\n"
		"  ELSE\n"
		"    DELETE FROM SYS_FIELDS WHERE INDEX_ID=ixid;\n"
		"    DELETE FROM SYS_INDEXES WHERE CURRENT OF index_cur;\n"
		"  END IF;\n"
		"END LOOP;\n"
		"CLOSE index_cur;\n"

		"END;\n";
	dberr_t		error;
	pars_info_t*	info;

	ut_ad(!srv_read_only_mode);
	ut_ad(mutex_own(&dict_sys->mutex));
	ut_ad(trx->dict_operation_lock_mode == RW_X_LATCH);
	ut_ad(trx_get_dict_operation(trx) == TRX_DICT_OP_INDEX);
#ifdef UNIV_SYNC_DEBUG
	ut_ad(rw_lock_own(&dict_operation_lock, RW_LOCK_EX));
#endif /* UNIV_SYNC_DEBUG */

	/* It is possible that table->n_ref_count > 1 when
	locked=TRUE. In this case, all code that should have an open
	handle to the table be waiting for the next statement to execute,
	or waiting for a meta-data lock.

	A concurrent purge will be prevented by dict_operation_lock. */

	info = pars_info_create();
	pars_info_add_ull_literal(info, "tableid", table_id);
	trx->op_info = "dropping indexes";
	error = que_eval_sql(info, sql, FALSE, trx);

	if (error != DB_SUCCESS) {
		/* Even though we ensure that DDL transactions are WAIT
		and DEADLOCK free, we could encounter other errors e.g.,
		DB_TOO_MANY_CONCURRENT_TRXS. */
		trx->error_state = DB_SUCCESS;

		ib_logf(IB_LOG_LEVEL_ERROR,
			"row_merge_drop_indexes_dict "
			"failed with error %u", unsigned(error));
	}

	trx->op_info = "";
}

/*********************************************************************//**
Drop indexes that were created before an error occurred.
The data dictionary must have been locked exclusively by the caller,
because the transaction will not be committed. */

void
row_merge_drop_indexes(
/*===================*/
	trx_t*		trx,	/*!< in/out: dictionary transaction */
	dict_table_t*	table,	/*!< in/out: table containing the indexes */
	ibool		locked)	/*!< in: TRUE=table locked,
				FALSE=may need to do a lazy drop */
{
	dict_index_t*	index;
	dict_index_t*	next_index;

	ut_ad(!srv_read_only_mode);
	ut_ad(mutex_own(&dict_sys->mutex));
	ut_ad(trx->dict_operation_lock_mode == RW_X_LATCH);
	ut_ad(trx_get_dict_operation(trx) == TRX_DICT_OP_INDEX);
#ifdef UNIV_SYNC_DEBUG
	ut_ad(rw_lock_own(&dict_operation_lock, RW_LOCK_EX));
#endif /* UNIV_SYNC_DEBUG */

	index = dict_table_get_first_index(table);
	ut_ad(dict_index_is_clust(index));
	ut_ad(dict_index_get_online_status(index) == ONLINE_INDEX_COMPLETE);

	/* the caller should have an open handle to the table */
	ut_ad(table->n_ref_count >= 1);

	/* It is possible that table->n_ref_count > 1 when
	locked=TRUE. In this case, all code that should have an open
	handle to the table be waiting for the next statement to execute,
	or waiting for a meta-data lock.

	A concurrent purge will be prevented by dict_operation_lock. */

	if (!locked && table->n_ref_count > 1) {
		/* We will have to drop the indexes later, when the
		table is guaranteed to be no longer in use.  Mark the
		indexes as incomplete and corrupted, so that other
		threads will stop using them.  Let dict_table_close()
		or crash recovery or the next invocation of
		prepare_inplace_alter_table() take care of dropping
		the indexes. */

		while ((index = dict_table_get_next_index(index)) != NULL) {
			ut_ad(!dict_index_is_clust(index));

			switch (dict_index_get_online_status(index)) {
			case ONLINE_INDEX_ABORTED_DROPPED:
				continue;
			case ONLINE_INDEX_COMPLETE:
				if (*index->name != TEMP_INDEX_PREFIX) {
					/* Do nothing to already
					published indexes. */
				} else if (index->type & DICT_FTS) {
					/* Drop a completed FULLTEXT
					index, due to a timeout during
					MDL upgrade for
					commit_inplace_alter_table().
					Because only concurrent reads
					are allowed (and they are not
					seeing this index yet) we
					are safe to drop the index. */
					dict_index_t* prev = UT_LIST_GET_PREV(
						indexes, index);
					/* At least there should be
					the clustered index before
					this one. */
					ut_ad(prev);
					ut_a(table->fts);
					fts_drop_index(table, index, trx);
					/* Since
					INNOBASE_SHARE::idx_trans_tbl
					is shared between all open
					ha_innobase handles to this
					table, no thread should be
					accessing this dict_index_t
					object. Also, we should be
					holding LOCK=SHARED MDL on the
					table even after the MDL
					upgrade timeout. */

					/* We can remove a DICT_FTS
					index from the cache, because
					we do not allow ADD FULLTEXT INDEX
					with LOCK=NONE. If we allowed that,
					we should exclude FTS entries from
					prebuilt->ins_node->entry_list
					in ins_node_create_entry_list(). */
					dict_index_remove_from_cache(
						table, index);
					index = prev;
				} else {
					rw_lock_x_lock(
						dict_index_get_lock(index));
					dict_index_set_online_status(
						index, ONLINE_INDEX_ABORTED);
					index->type |= DICT_CORRUPT;
					table->drop_aborted = TRUE;
					goto drop_aborted;
				}
				continue;
			case ONLINE_INDEX_CREATION:
				rw_lock_x_lock(dict_index_get_lock(index));
				ut_ad(*index->name == TEMP_INDEX_PREFIX);
				row_log_abort_sec(index);
			drop_aborted:
				rw_lock_x_unlock(dict_index_get_lock(index));

				DEBUG_SYNC_C("merge_drop_index_after_abort");
				/* covered by dict_sys->mutex */
				MONITOR_INC(MONITOR_BACKGROUND_DROP_INDEX);
				/* fall through */
			case ONLINE_INDEX_ABORTED:
				/* Drop the index tree from the
				data dictionary and free it from
				the tablespace, but keep the object
				in the data dictionary cache. */
				row_merge_drop_index_dict(trx, index->id);
				rw_lock_x_lock(dict_index_get_lock(index));
				dict_index_set_online_status(
					index, ONLINE_INDEX_ABORTED_DROPPED);
				rw_lock_x_unlock(dict_index_get_lock(index));
				table->drop_aborted = TRUE;
				continue;
			}
			ut_error;
		}

		return;
	}

	row_merge_drop_indexes_dict(trx, table->id);

	/* Invalidate all row_prebuilt_t::ins_graph that are referring
	to this table. That is, force row_get_prebuilt_insert_row() to
	rebuild prebuilt->ins_node->entry_list). */
	ut_ad(table->def_trx_id <= trx->id);
	table->def_trx_id = trx->id;

	next_index = dict_table_get_next_index(index);

	while ((index = next_index) != NULL) {
		/* read the next pointer before freeing the index */
		next_index = dict_table_get_next_index(index);

		ut_ad(!dict_index_is_clust(index));

		if (*index->name == TEMP_INDEX_PREFIX) {
			/* If it is FTS index, drop from table->fts
			and also drop its auxiliary tables */
			if (index->type & DICT_FTS) {
				ut_a(table->fts);
				fts_drop_index(table, index, trx);
			}

			switch (dict_index_get_online_status(index)) {
			case ONLINE_INDEX_CREATION:
				/* This state should only be possible
				when prepare_inplace_alter_table() fails
				after invoking row_merge_create_index().
				In inplace_alter_table(),
				row_merge_build_indexes()
				should never leave the index in this state.
				It would invoke row_log_abort_sec() on
				failure. */
			case ONLINE_INDEX_COMPLETE:
				/* In these cases, we are able to drop
				the index straight. The DROP INDEX was
				never deferred. */
				break;
			case ONLINE_INDEX_ABORTED:
			case ONLINE_INDEX_ABORTED_DROPPED:
				/* covered by dict_sys->mutex */
				MONITOR_DEC(MONITOR_BACKGROUND_DROP_INDEX);
			}

			dict_index_remove_from_cache(table, index);
		}
	}

	table->drop_aborted = FALSE;
	ut_d(dict_table_check_for_dup_indexes(table, CHECK_ALL_COMPLETE));
}

/*********************************************************************//**
Drop all partially created indexes during crash recovery. */

void
row_merge_drop_temp_indexes(void)
/*=============================*/
{
	static const char sql[] =
		"PROCEDURE DROP_TEMP_INDEXES_PROC () IS\n"
		"ixid CHAR;\n"
		"found INT;\n"

		"DECLARE CURSOR index_cur IS\n"
		" SELECT ID FROM SYS_INDEXES\n"
		" WHERE SUBSTR(NAME,0,1)='" TEMP_INDEX_PREFIX_STR "'\n"
		"FOR UPDATE;\n"

		"BEGIN\n"
		"found := 1;\n"
		"OPEN index_cur;\n"
		"WHILE found = 1 LOOP\n"
		"  FETCH index_cur INTO ixid;\n"
		"  IF (SQL % NOTFOUND) THEN\n"
		"    found := 0;\n"
		"  ELSE\n"
		"    DELETE FROM SYS_FIELDS WHERE INDEX_ID=ixid;\n"
		"    DELETE FROM SYS_INDEXES WHERE CURRENT OF index_cur;\n"
		"  END IF;\n"
		"END LOOP;\n"
		"CLOSE index_cur;\n"
		"END;\n";
	trx_t*	trx;
	dberr_t	error;

	/* Load the table definitions that contain partially defined
	indexes, so that the data dictionary information can be checked
	when accessing the tablename.ibd files. */
	trx = trx_allocate_for_background();
	trx->op_info = "dropping partially created indexes";
	row_mysql_lock_data_dictionary(trx);
	/* Ensure that this transaction will be rolled back and locks
	will be released, if the server gets killed before the commit
	gets written to the redo log. */
	trx_set_dict_operation(trx, TRX_DICT_OP_INDEX);

	trx->op_info = "dropping indexes";
	error = que_eval_sql(NULL, sql, FALSE, trx);

	if (error != DB_SUCCESS) {
		/* Even though we ensure that DDL transactions are WAIT
		and DEADLOCK free, we could encounter other errors e.g.,
		DB_TOO_MANY_CONCURRENT_TRXS. */
		trx->error_state = DB_SUCCESS;

		ib_logf(IB_LOG_LEVEL_ERROR,
			"row_merge_drop_temp_indexes "
			"failed with error %u", unsigned(error));
	}

	trx_commit_for_mysql(trx);
	row_mysql_unlock_data_dictionary(trx);
	trx_free_for_background(trx);
}

/*********************************************************************//**
Creates temporary merge files, and if UNIV_PFS_IO defined, register
the file descriptor with Performance Schema.
@return file descriptor, or -1 on failure */

int
row_merge_file_create_low(void)
/*===========================*/
{
	int	fd;
#ifdef UNIV_PFS_IO
	/* This temp file open does not go through normal
	file APIs, add instrumentation to register with
	performance schema */
	struct PSI_file_locker*	locker = NULL;
	PSI_file_locker_state	state;
	register_pfs_file_open_begin(&state, locker, innodb_temp_file_key,
				     PSI_FILE_OPEN,
				     "Innodb Merge Temp File",
				     __FILE__, __LINE__);
#endif
	fd = innobase_mysql_tmpfile();
#ifdef UNIV_PFS_IO
	register_pfs_file_open_end(locker, fd);
#endif

	if (fd < 0) {
		ib_logf(IB_LOG_LEVEL_ERROR,
			"Cannot create temporary merge file");
		return(-1);
	}
	return(fd);
}

/*********************************************************************//**
Create a merge file.
@return file descriptor, or -1 on failure */

int
row_merge_file_create(
/*==================*/
	merge_file_t*	merge_file)	/*!< out: merge file structure */
{
	merge_file->fd = row_merge_file_create_low();
	merge_file->offset = 0;
	merge_file->n_rec = 0;

	if (merge_file->fd >= 0) {
		if (srv_disable_sort_file_cache) {
			os_file_set_nocache(merge_file->fd,
				"row0merge.cc", "sort");
		}
	}
	return(merge_file->fd);
}

/*********************************************************************//**
Destroy a merge file. And de-register the file from Performance Schema
if UNIV_PFS_IO is defined. */

void
row_merge_file_destroy_low(
/*=======================*/
	int		fd)	/*!< in: merge file descriptor */
{
#ifdef UNIV_PFS_IO
	struct PSI_file_locker*	locker = NULL;
	PSI_file_locker_state	state;
	register_pfs_file_io_begin(&state, locker,
				   fd, 0, PSI_FILE_CLOSE,
				   __FILE__, __LINE__);
#endif
	if (fd >= 0) {
		close(fd);
	}
#ifdef UNIV_PFS_IO
	register_pfs_file_io_end(locker, 0);
#endif
}
/*********************************************************************//**
Destroy a merge file. */

void
row_merge_file_destroy(
/*===================*/
	merge_file_t*	merge_file)	/*!< in/out: merge file structure */
{
	ut_ad(!srv_read_only_mode);

	if (merge_file->fd != -1) {
		row_merge_file_destroy_low(merge_file->fd);
		merge_file->fd = -1;
	}
}

/*********************************************************************//**
Rename an index in the dictionary that was created. The data
dictionary must have been locked exclusively by the caller, because
the transaction will not be committed.
@return	DB_SUCCESS if all OK */

dberr_t
row_merge_rename_index_to_add(
/*==========================*/
	trx_t*		trx,		/*!< in/out: transaction */
	table_id_t	table_id,	/*!< in: table identifier */
	index_id_t	index_id)	/*!< in: index identifier */
{
	dberr_t		err = DB_SUCCESS;
	pars_info_t*	info = pars_info_create();

	/* We use the private SQL parser of Innobase to generate the
	query graphs needed in renaming indexes. */

	static const char rename_index[] =
		"PROCEDURE RENAME_INDEX_PROC () IS\n"
		"BEGIN\n"
		"UPDATE SYS_INDEXES SET NAME=SUBSTR(NAME,1,LENGTH(NAME)-1)\n"
		"WHERE TABLE_ID = :tableid AND ID = :indexid;\n"
		"END;\n";

	ut_ad(trx);
	ut_a(trx->dict_operation_lock_mode == RW_X_LATCH);
	ut_ad(trx_get_dict_operation(trx) == TRX_DICT_OP_INDEX);

	trx->op_info = "renaming index to add";

	pars_info_add_ull_literal(info, "tableid", table_id);
	pars_info_add_ull_literal(info, "indexid", index_id);

	err = que_eval_sql(info, rename_index, FALSE, trx);

	if (err != DB_SUCCESS) {
		/* Even though we ensure that DDL transactions are WAIT
		and DEADLOCK free, we could encounter other errors e.g.,
		DB_TOO_MANY_CONCURRENT_TRXS. */
		trx->error_state = DB_SUCCESS;

		ib_logf(IB_LOG_LEVEL_ERROR,
			"row_merge_rename_index_to_add "
			"failed with error %u", unsigned(err));
	}

	trx->op_info = "";

	return(err);
}

/*********************************************************************//**
Rename an index in the dictionary that is to be dropped. The data
dictionary must have been locked exclusively by the caller, because
the transaction will not be committed.
@return	DB_SUCCESS if all OK */

dberr_t
row_merge_rename_index_to_drop(
/*===========================*/
	trx_t*		trx,		/*!< in/out: transaction */
	table_id_t	table_id,	/*!< in: table identifier */
	index_id_t	index_id)	/*!< in: index identifier */
{
	dberr_t		err;
	pars_info_t*	info = pars_info_create();

	ut_ad(!srv_read_only_mode);

	/* We use the private SQL parser of Innobase to generate the
	query graphs needed in renaming indexes. */

	static const char rename_index[] =
		"PROCEDURE RENAME_INDEX_PROC () IS\n"
		"BEGIN\n"
		"UPDATE SYS_INDEXES SET NAME=CONCAT('"
		TEMP_INDEX_PREFIX_STR "',NAME)\n"
		"WHERE TABLE_ID = :tableid AND ID = :indexid;\n"
		"END;\n";

	ut_ad(trx);
	ut_a(trx->dict_operation_lock_mode == RW_X_LATCH);
	ut_ad(trx_get_dict_operation(trx) == TRX_DICT_OP_INDEX);

	trx->op_info = "renaming index to drop";

	pars_info_add_ull_literal(info, "tableid", table_id);
	pars_info_add_ull_literal(info, "indexid", index_id);

	err = que_eval_sql(info, rename_index, FALSE, trx);

	if (err != DB_SUCCESS) {
		/* Even though we ensure that DDL transactions are WAIT
		and DEADLOCK free, we could encounter other errors e.g.,
		DB_TOO_MANY_CONCURRENT_TRXS. */
		trx->error_state = DB_SUCCESS;

		ib_logf(IB_LOG_LEVEL_ERROR,
			"row_merge_rename_index_to_drop "
			"failed with error %u", unsigned(err));
	}

	trx->op_info = "";

	return(err);
}

/*********************************************************************//**
Provide a new pathname for a table that is being renamed if it belongs to
a file-per-table tablespace.  The caller is responsible for freeing the
memory allocated for the return value.
@return	new pathname of tablespace file, or NULL if space = 0 */

char*
row_make_new_pathname(
/*==================*/
	dict_table_t*	table,		/*!< in: table to be renamed */
	const char*	new_name)	/*!< in: new name */
{
	char*	new_path;
	char*	old_path;

	ut_ad(!Tablespace::is_system_tablespace(table->space));

	old_path = fil_space_get_first_path(table->space);
	ut_a(old_path);

	new_path = os_file_make_new_pathname(old_path, new_name);

	mem_free(old_path);

	return(new_path);
}

/*********************************************************************//**
Rename the tables in the data dictionary.  The data dictionary must
have been locked exclusively by the caller, because the transaction
will not be committed.
@return	error code or DB_SUCCESS */

dberr_t
row_merge_rename_tables_dict(
/*=========================*/
	dict_table_t*	old_table,	/*!< in/out: old table, renamed to
					tmp_name */
	dict_table_t*	new_table,	/*!< in/out: new table, renamed to
					old_table->name */
	const char*	tmp_name,	/*!< in: new name for old_table */
	trx_t*		trx)		/*!< in/out: dictionary transaction */
{
	dberr_t		err	= DB_ERROR;
	pars_info_t*	info;

	ut_ad(!srv_read_only_mode);
	ut_ad(old_table != new_table);
	ut_ad(mutex_own(&dict_sys->mutex));
	ut_a(trx->dict_operation_lock_mode == RW_X_LATCH);
	ut_ad(trx_get_dict_operation(trx) == TRX_DICT_OP_TABLE
	      || trx_get_dict_operation(trx) == TRX_DICT_OP_INDEX);

	trx->op_info = "renaming tables";

	/* We use the private SQL parser of Innobase to generate the query
	graphs needed in updating the dictionary data in system tables. */

	info = pars_info_create();

	pars_info_add_str_literal(info, "new_name", new_table->name);
	pars_info_add_str_literal(info, "old_name", old_table->name);
	pars_info_add_str_literal(info, "tmp_name", tmp_name);

	err = que_eval_sql(info,
			   "PROCEDURE RENAME_TABLES () IS\n"
			   "BEGIN\n"
			   "UPDATE SYS_TABLES SET NAME = :tmp_name\n"
			   " WHERE NAME = :old_name;\n"
			   "UPDATE SYS_TABLES SET NAME = :old_name\n"
			   " WHERE NAME = :new_name;\n"
			   "END;\n", FALSE, trx);

	/* Update SYS_TABLESPACES and SYS_DATAFILES if the old
	table is in a non-system tablespace where space > 0. */
	if (err == DB_SUCCESS
	    && !Tablespace::is_system_tablespace(old_table->space)
	    && !old_table->ibd_file_missing) {
		/* Make pathname to update SYS_DATAFILES. */
		char* tmp_path = row_make_new_pathname(old_table, tmp_name);

		info = pars_info_create();

		pars_info_add_str_literal(info, "tmp_name", tmp_name);
		pars_info_add_str_literal(info, "tmp_path", tmp_path);
		pars_info_add_int4_literal(info, "old_space",
					   (lint) old_table->space);

		err = que_eval_sql(info,
				   "PROCEDURE RENAME_OLD_SPACE () IS\n"
				   "BEGIN\n"
				   "UPDATE SYS_TABLESPACES"
				   " SET NAME = :tmp_name\n"
				   " WHERE SPACE = :old_space;\n"
				   "UPDATE SYS_DATAFILES"
				   " SET PATH = :tmp_path\n"
				   " WHERE SPACE = :old_space;\n"
				   "END;\n", FALSE, trx);

		mem_free(tmp_path);
	}

	/* Update SYS_TABLESPACES and SYS_DATAFILES if the new
	table is in a non-system tablespace where space > 0. */
	if (err == DB_SUCCESS
	    && !Tablespace::is_system_tablespace(new_table->space)) {
		/* Make pathname to update SYS_DATAFILES. */
		char* old_path = row_make_new_pathname(
			new_table, old_table->name);

		info = pars_info_create();

		pars_info_add_str_literal(info, "old_name", old_table->name);
		pars_info_add_str_literal(info, "old_path", old_path);
		pars_info_add_int4_literal(info, "new_space",
					   (lint) new_table->space);

		err = que_eval_sql(info,
				   "PROCEDURE RENAME_NEW_SPACE () IS\n"
				   "BEGIN\n"
				   "UPDATE SYS_TABLESPACES"
				   " SET NAME = :old_name\n"
				   " WHERE SPACE = :new_space;\n"
				   "UPDATE SYS_DATAFILES"
				   " SET PATH = :old_path\n"
				   " WHERE SPACE = :new_space;\n"
				   "END;\n", FALSE, trx);

		mem_free(old_path);
	}

	if (err == DB_SUCCESS && dict_table_is_discarded(new_table)) {
		err = row_import_update_discarded_flag(
			trx, new_table->id, true, true);
	}

	trx->op_info = "";

	return(err);
}

/*********************************************************************//**
Create and execute a query graph for creating an index.
@return	DB_SUCCESS or error code */
static __attribute__((nonnull, warn_unused_result))
dberr_t
row_merge_create_index_graph(
/*=========================*/
	trx_t*		trx,		/*!< in: trx */
	dict_table_t*	table,		/*!< in: table */
	dict_index_t*	index)		/*!< in: index */
{
	ind_node_t*	node;		/*!< Index creation node */
	mem_heap_t*	heap;		/*!< Memory heap */
	que_thr_t*	thr;		/*!< Query thread */
	dberr_t		err;

	DBUG_ENTER("row_merge_create_index_graph");

	ut_ad(trx);
	ut_ad(table);
	ut_ad(index);

	heap = mem_heap_create(512);

	index->table = table;
	node = ind_create_graph_create(index, heap, false);
	thr = pars_complete_graph_for_exec(node, trx, heap);

	ut_a(thr == que_fork_start_command(
			static_cast<que_fork_t*>(que_node_get_parent(thr))));

	que_run_threads(thr);

	err = trx->error_state;

	que_graph_free((que_t*) que_node_get_parent(thr));

	DBUG_RETURN(err);
}

/*********************************************************************//**
Create the index and load in to the dictionary.
@return	index, or NULL on error */

dict_index_t*
row_merge_create_index(
/*===================*/
	trx_t*			trx,	/*!< in/out: trx (sets error_state) */
	dict_table_t*		table,	/*!< in: the index is on this table */
	const index_def_t*	index_def)
					/*!< in: the index definition */
{
	dict_index_t*	index;
	dberr_t		err;
	ulint		n_fields = index_def->n_fields;
	ulint		i;

	DBUG_ENTER("row_merge_create_index");

	ut_ad(!srv_read_only_mode);

	/* Create the index prototype, using the passed in def, this is not
	a persistent operation. We pass 0 as the space id, and determine at
	a lower level the space id where to store the table. */

	index = dict_mem_index_create(table->name, index_def->name,
				      0, index_def->ind_type, n_fields);

	ut_a(index);

	for (i = 0; i < n_fields; i++) {
		index_field_t*	ifield = &index_def->fields[i];

		dict_mem_index_add_field(
			index, dict_table_get_col_name(table, ifield->col_no),
			ifield->prefix_len);
	}

	/* Add the index to SYS_INDEXES, using the index prototype. */
	err = row_merge_create_index_graph(trx, table, index);

	if (err == DB_SUCCESS) {

		index = dict_table_get_index_on_name(table, index_def->name);

		ut_a(index);

		/* Note the id of the transaction that created this
		index, we use it to restrict readers from accessing
		this index, to ensure read consistency. */
		ut_ad(index->trx_id == trx->id);
	} else {
		index = NULL;
	}

	DBUG_RETURN(index);
}

/*********************************************************************//**
Check if a transaction can use an index. */

ibool
row_merge_is_index_usable(
/*======================*/
	const trx_t*		trx,	/*!< in: transaction */
	const dict_index_t*	index)	/*!< in: index to check */
{
	if (!dict_index_is_clust(index)
	    && dict_index_is_online_ddl(index)) {
		/* Indexes that are being created are not useable. */
		return(FALSE);
	}

	return(!dict_index_is_corrupted(index)
	       && (dict_table_is_temporary(index->table)
		   || !trx->read_view
		   || read_view_sees_trx_id(trx->read_view, index->trx_id)));
}

/*********************************************************************//**
Drop a table. The caller must have ensured that the background stats
thread is not processing the table. This can be done by calling
dict_stats_wait_bg_to_stop_using_table() after locking the dictionary and
before calling this function.
@return	DB_SUCCESS or error code */

dberr_t
row_merge_drop_table(
/*=================*/
	trx_t*		trx,		/*!< in: transaction */
	dict_table_t*	table)		/*!< in: table to drop */
{
	ut_ad(!srv_read_only_mode);

	/* There must be no open transactions on the table. */
	ut_a(table->n_ref_count == 0);

	return(row_drop_table_for_mysql(table->name, trx, false, false));
}

/*********************************************************************//**
Build indexes on a table by reading a clustered index,
creating a temporary file containing index entries, merge sorting
these index entries and inserting sorted index entries to indexes.
@return	DB_SUCCESS or error code */

dberr_t
row_merge_build_indexes(
/*====================*/
	trx_t*		trx,		/*!< in: transaction */
	dict_table_t*	old_table,	/*!< in: table where rows are
					read from */
	dict_table_t*	new_table,	/*!< in: table where indexes are
					created; identical to old_table
					unless creating a PRIMARY KEY */
	bool		online,		/*!< in: true if creating indexes
					online */
	dict_index_t**	indexes,	/*!< in: indexes to be created */
	const ulint*	key_numbers,	/*!< in: MySQL key numbers */
	ulint		n_indexes,	/*!< in: size of indexes[] */
	struct TABLE*	table,		/*!< in/out: MySQL table, for
					reporting erroneous key value
					if applicable */
	const dtuple_t*	add_cols,	/*!< in: default values of
					added columns, or NULL */
	const ulint*	col_map,	/*!< in: mapping of old column
					numbers to new ones, or NULL
					if old_table == new_table */
	ulint		add_autoinc,	/*!< in: number of added
					AUTO_INCREMENT column, or
					ULINT_UNDEFINED if none is added */
	ib_sequence_t&	sequence)	/*!< in: autoinc instance if
					add_autoinc != ULINT_UNDEFINED */
{
	merge_file_t*		merge_files;
	row_merge_block_t*	block;
	ulint			block_size;
	ulint			i;
	ulint			j;
	dberr_t			error;
	int			tmpfd = -1;
	dict_index_t*		fts_sort_idx = NULL;
	fts_psort_t*		psort_info = NULL;
	fts_psort_t*		merge_info = NULL;
	ib_int64_t		sig_count = 0;
<<<<<<< HEAD
	bool			fts_psort_initiated = false;
=======
	DBUG_ENTER("row_merge_build_indexes");
>>>>>>> 4b79bdba

	ut_ad(!srv_read_only_mode);
	ut_ad((old_table == new_table) == !col_map);
	ut_ad(!add_cols || col_map);

	/* Allocate memory for merge file data structure and initialize
	fields */

	block_size = 3 * srv_sort_buf_size;
	block = static_cast<row_merge_block_t*>(
		os_mem_alloc_large(&block_size));

	if (block == NULL) {
		DBUG_RETURN(DB_OUT_OF_MEMORY);
	}

	trx_start_if_not_started_xa(trx, true);

	merge_files = static_cast<merge_file_t*>(
		mem_alloc(n_indexes * sizeof *merge_files));

	/* Initialize all the merge file descriptors, so that we
	don't call row_merge_file_destroy() on uninitialized
	merge file descriptor */

	for (i = 0; i < n_indexes; i++) {
		merge_files[i].fd = -1;
	}

	for (i = 0; i < n_indexes; i++) {
		if (row_merge_file_create(&merge_files[i]) < 0) {
			error = DB_OUT_OF_MEMORY;
			goto func_exit;
		}

		if (indexes[i]->type & DICT_FTS) {
			ibool	opt_doc_id_size = FALSE;

			/* To build FTS index, we would need to extract
			doc's word, Doc ID, and word's position, so
			we need to build a "fts sort index" indexing
			on above three 'fields' */
			fts_sort_idx = row_merge_create_fts_sort_index(
				indexes[i], old_table, &opt_doc_id_size);

			row_merge_dup_t* dup = static_cast<row_merge_dup_t*>(
				ut_malloc(sizeof *dup));
			dup->index = fts_sort_idx;
			dup->table = table;
			dup->col_map = col_map;
			dup->n_dup = 0;

			row_fts_psort_info_init(
				trx, dup, new_table, opt_doc_id_size,
				&psort_info, &merge_info);

			/* "We need to ensure that we free the resources
			allocated */
			fts_psort_initiated = true;
		}
	}

	tmpfd = row_merge_file_create_low();

	if (tmpfd < 0) {
		error = DB_OUT_OF_MEMORY;
		goto func_exit;
	}

	/* Reset the MySQL row buffer that is used when reporting
	duplicate keys. */
	innobase_rec_reset(table);

	/* Read clustered index of the table and create files for
	secondary index entries for merge sort */

	error = row_merge_read_clustered_index(
		trx, table, old_table, new_table, online, indexes,
		fts_sort_idx, psort_info, merge_files, key_numbers,
		n_indexes, add_cols, col_map,
		add_autoinc, sequence, block);

	if (error != DB_SUCCESS) {

		goto func_exit;
	}

	DEBUG_SYNC_C("row_merge_after_scan");

	/* Now we have files containing index entries ready for
	sorting and inserting. */

	for (i = 0; i < n_indexes; i++) {
		dict_index_t*	sort_idx = indexes[i];

		if (indexes[i]->type & DICT_FTS) {
			os_event_t	fts_parallel_merge_event;

			sort_idx = fts_sort_idx;

			fts_parallel_merge_event
				= merge_info[0].psort_common->merge_event;

			if (FTS_PLL_MERGE) {
				ulint	trial_count = 0;
				bool	all_exit = false;

				os_event_reset(fts_parallel_merge_event);
				row_fts_start_parallel_merge(merge_info);
wait_again:
				os_event_wait_time_low(
					fts_parallel_merge_event, 1000000,
					sig_count);

				for (j = 0; j < FTS_NUM_AUX_INDEX; j++) {
					if (merge_info[j].child_status
					    != FTS_CHILD_COMPLETE
					    && merge_info[j].child_status
					    != FTS_CHILD_EXITING) {
						sig_count = os_event_reset(
						fts_parallel_merge_event);

						goto wait_again;
					}
				}

				/* Now all children should complete, wait
				a bit until they all finish using event */
				while (!all_exit && trial_count < 10000) {
					all_exit = true;

					for (j = 0; j < FTS_NUM_AUX_INDEX;
					     j++) {
						if (merge_info[j].child_status
						    != FTS_CHILD_EXITING) {
							all_exit = false;
							os_thread_sleep(1000);
							break;
						}
					}
					trial_count++;
				}

				if (!all_exit) {
					ib_logf(IB_LOG_LEVEL_ERROR,
						"Not all child merge threads"
						" exited when creating FTS"
						" index '%s'",
						indexes[i]->name);
				}
			} else {
				/* This cannot report duplicates; an
				assertion would fail in that case. */
				error = row_fts_merge_insert(
					sort_idx, new_table,
					psort_info, 0);
			}

#ifdef FTS_INTERNAL_DIAG_PRINT
			DEBUG_FTS_SORT_PRINT("FTS_SORT: Complete Insert\n");
#endif
		} else {
			row_merge_dup_t	dup = {
				sort_idx, table, col_map, 0};

			error = row_merge_sort(
				trx, &dup, &merge_files[i],
				block, &tmpfd);

			if (error == DB_SUCCESS) {
				error = row_merge_insert_index_tuples(
					trx->id, sort_idx, old_table,
					merge_files[i].fd, block);
			}
		}

		/* Close the temporary file to free up space. */
		row_merge_file_destroy(&merge_files[i]);

		if (indexes[i]->type & DICT_FTS) {
			row_fts_psort_info_destroy(psort_info, merge_info);
			fts_psort_initiated = false;
		} else if (error != DB_SUCCESS || !online) {
			/* Do not apply any online log. */
		} else if (old_table != new_table) {
			ut_ad(!sort_idx->online_log);
			ut_ad(sort_idx->online_status
			      == ONLINE_INDEX_COMPLETE);
		} else {
			DEBUG_SYNC_C("row_log_apply_before");
			error = row_log_apply(trx, sort_idx, table);
			DEBUG_SYNC_C("row_log_apply_after");
		}

		if (error != DB_SUCCESS) {
			trx->error_key_num = key_numbers[i];
			goto func_exit;
		}

		if (indexes[i]->type & DICT_FTS && fts_enable_diag_print) {
			char*	name = (char*) indexes[i]->name;

			if (*name == TEMP_INDEX_PREFIX)  {
				name++;
			}

			ib_logf(IB_LOG_LEVEL_INFO,
				"Finished building full-text index %s", name);
		}
	}

func_exit:
	DBUG_EXECUTE_IF(
		"ib_build_indexes_too_many_concurrent_trxs",
		error = DB_TOO_MANY_CONCURRENT_TRXS;
		trx->error_state = error;);

	if (fts_psort_initiated) {
		/* Clean up FTS psort related resource */
		row_fts_psort_info_destroy(psort_info, merge_info);
		fts_psort_initiated = false;
	}

	row_merge_file_destroy_low(tmpfd);

	for (i = 0; i < n_indexes; i++) {
		row_merge_file_destroy(&merge_files[i]);
	}

	if (fts_sort_idx) {
		dict_mem_index_free(fts_sort_idx);
	}

	mem_free(merge_files);
	os_mem_free_large(block, block_size);

	DICT_TF2_FLAG_UNSET(new_table, DICT_TF2_FTS_ADD_DOC_ID);

	if (online && old_table == new_table && error != DB_SUCCESS) {
		/* On error, flag all online secondary index creation
		as aborted. */
		for (i = 0; i < n_indexes; i++) {
			ut_ad(!(indexes[i]->type & DICT_FTS));
			ut_ad(*indexes[i]->name == TEMP_INDEX_PREFIX);
			ut_ad(!dict_index_is_clust(indexes[i]));

			/* Completed indexes should be dropped as
			well, and indexes whose creation was aborted
			should be dropped from the persistent
			storage. However, at this point we can only
			set some flags in the not-yet-published
			indexes. These indexes will be dropped later
			in row_merge_drop_indexes(), called by
			rollback_inplace_alter_table(). */

			switch (dict_index_get_online_status(indexes[i])) {
			case ONLINE_INDEX_COMPLETE:
				break;
			case ONLINE_INDEX_CREATION:
				rw_lock_x_lock(
					dict_index_get_lock(indexes[i]));
				row_log_abort_sec(indexes[i]);
				indexes[i]->type |= DICT_CORRUPT;
				rw_lock_x_unlock(
					dict_index_get_lock(indexes[i]));
				new_table->drop_aborted = TRUE;
				/* fall through */
			case ONLINE_INDEX_ABORTED_DROPPED:
			case ONLINE_INDEX_ABORTED:
				MONITOR_MUTEX_INC(
					&dict_sys->mutex,
					MONITOR_BACKGROUND_DROP_INDEX);
			}
		}
	}

	DBUG_RETURN(error);
}<|MERGE_RESOLUTION|>--- conflicted
+++ resolved
@@ -1392,39 +1392,6 @@
 			would make it tricky to detect duplicate
 			keys. */
 			continue;
-<<<<<<< HEAD
-		} else if (UNIV_LIKELY_NULL(rec_offs_any_null_extern(
-						    rec, offsets))) {
-			/* This is essentially a READ UNCOMMITTED to
-			fetch the most recent version of the record. */
-#if defined UNIV_DEBUG || defined UNIV_BLOB_LIGHT_DEBUG
-			trx_id_t	trx_id;
-			ulint		trx_id_offset;
-
-			/* It is possible that the record was
-			just inserted and the off-page columns
-			have not yet been written. We will
-			ignore the record if this is the case,
-			because it should be covered by the
-			index->info.online log in that case. */
-
-			trx_id_offset = clust_index->trx_id_offset;
-			if (!trx_id_offset) {
-				trx_id_offset = row_get_trx_id_offset(
-					clust_index, offsets);
-			}
-
-			trx_id = trx_read_trx_id(rec + trx_id_offset);
-			ut_a(trx_rw_is_active(trx_id, NULL, false));
-			ut_a(trx_undo_trx_id_is_insert(rec + trx_id_offset));
-#endif /* UNIV_DEBUG || UNIV_BLOB_LIGHT_DEBUG */
-
-			/* When !online, we are holding an X-lock on
-			old_table, preventing any inserts. */
-			ut_ad(online);
-			continue;
-=======
->>>>>>> 4b79bdba
 		}
 
 		/* When !online, we are holding a lock on old_table, preventing
@@ -3340,11 +3307,8 @@
 	fts_psort_t*		psort_info = NULL;
 	fts_psort_t*		merge_info = NULL;
 	ib_int64_t		sig_count = 0;
-<<<<<<< HEAD
 	bool			fts_psort_initiated = false;
-=======
 	DBUG_ENTER("row_merge_build_indexes");
->>>>>>> 4b79bdba
 
 	ut_ad(!srv_read_only_mode);
 	ut_ad((old_table == new_table) == !col_map);
