/*****************************************************************************

Copyright (c) 2005, 2014, Oracle and/or its affiliates. All Rights Reserved.

This program is free software; you can redistribute it and/or modify it under
the terms of the GNU General Public License as published by the Free Software
Foundation; version 2 of the License.

This program is distributed in the hope that it will be useful, but WITHOUT
ANY WARRANTY; without even the implied warranty of MERCHANTABILITY or FITNESS
FOR A PARTICULAR PURPOSE. See the GNU General Public License for more details.

You should have received a copy of the GNU General Public License along with
this program; if not, write to the Free Software Foundation, Inc.,
51 Franklin Street, Suite 500, Boston, MA 02110-1335 USA

*****************************************************************************/

/**************************************************//**
@file row/row0merge.cc
New index creation routines using a merge sort

Created 12/4/2005 Jan Lindstrom
Completed by Sunny Bains and Marko Makela
*******************************************************/

#include "ha_prototypes.h"

#include "row0merge.h"
#include "row0ext.h"
#include "row0log.h"
#include "row0ins.h"
#include "row0sel.h"
#include "dict0crea.h"
#include "trx0purge.h"
#include "lock0lock.h"
#include "pars0pars.h"
#include "ut0sort.h"
#include "row0ftsort.h"
#include "row0import.h"
#include "handler0alter.h"
#include "fsp0sysspace.h"

/* Ignore posix_fadvise() on those platforms where it does not exist */
#if defined _WIN32
# define posix_fadvise(fd, offset, len, advice) /* nothing */
#endif /* _WIN32 */

/* Whether to disable file system cache */
char	srv_disable_sort_file_cache;

/** Class that caches index row tuples made from a single cluster
index page scan, and then insert into corresponding index tree */
class index_tuple_info_t {
public:
	/** constructor
	@param[in]	heap	memory heap
	@param[in]	index	index to be created */
	index_tuple_info_t(
		mem_heap_t*	heap,
		dict_index_t*	index) UNIV_NOTHROW
	{
		m_heap = heap;
		m_index = index;
		m_dtuple_vec = new(std::nothrow)idx_tuple_vec();
	}

	/** destructor */
	~index_tuple_info_t()
	{
		delete m_dtuple_vec;
	}

	/** Get the index object
	@return the index object */
	dict_index_t*   get_index() UNIV_NOTHROW
	{
		return(m_index);
	}

	/** Caches an index row into index tuple vector
	@param[in]	row	table row */
	void add(
		const dtuple_t*		row) UNIV_NOTHROW
	{
		dtuple_t*	dtuple;

		dtuple = row_build_index_entry(row, NULL, m_index, m_heap);

		ut_ad(dtuple);

		m_dtuple_vec->push_back(dtuple);
	}

	/** Insert spatial index rows cached in vector into spatial index
	@param[in,out]	trx		transaction
	@param[in,out]	row_heap	memory heap
	@param[in]	pcur		cluster index scanning cursor
	@param[in,out]	scan_mtr	mini-transaction for pcur
	@param[out]	mtr_committed	whether scan_mtr got committed
	@return DB_SUCCESS if successful, else error number */
	dberr_t insert(
		trx_t*			trx,
		mem_heap_t*		row_heap,
		btr_pcur_t*		pcur,
		mtr_t*			scan_mtr,
		bool*			mtr_committed)
	{
		big_rec_t*      big_rec;
		rec_t*          rec;
		btr_cur_t       ins_cur;
		mtr_t           mtr;
		rtr_info_t      rtr_info;
		ulint*		ins_offsets = NULL;
		dberr_t		error = DB_SUCCESS;
		dtuple_t*	dtuple;
		ulint		count = 0;
		const ulint	flag = BTR_NO_UNDO_LOG_FLAG
				       | BTR_NO_LOCKING_FLAG
				       | BTR_KEEP_SYS_FLAG | BTR_CREATE_FLAG;

		*mtr_committed = false;

		ut_ad(dict_index_is_spatial(m_index));

		for (idx_tuple_vec::iterator it = m_dtuple_vec->begin();
		     it != m_dtuple_vec->end();
		     ++it) {
			dtuple = *it;
			ut_ad(dtuple);

			if (log_sys->check_flush_or_checkpoint) {
				if (!(*mtr_committed)) {
					btr_pcur_move_to_prev_on_page(pcur);
					btr_pcur_store_position(pcur, scan_mtr);
					mtr_commit(scan_mtr);
					*mtr_committed = true;
				}

				log_free_check();
			}

			mtr.start();
			mtr.set_named_space(m_index->space);

			ins_cur.index = m_index;
			rtr_init_rtr_info(&rtr_info, false, &ins_cur, m_index,
					  false);
			rtr_info_update_btr(&ins_cur, &rtr_info);

			btr_cur_search_to_nth_level(m_index, 0, dtuple,
						    PAGE_CUR_RTREE_INSERT,
						    BTR_MODIFY_LEAF, &ins_cur,
						    0, __FILE__, __LINE__,
						    &mtr);

			/* It need to update MBR in parent entry,
			so change search mode to BTR_MODIFY_TREE */
			if (rtr_info.mbr_adj) {
				mtr_commit(&mtr);
				rtr_clean_rtr_info(&rtr_info, true);
				rtr_init_rtr_info(&rtr_info, false, &ins_cur,
						  m_index, false);
				rtr_info_update_btr(&ins_cur, &rtr_info);
				mtr_start(&mtr);
				mtr.set_named_space(m_index->space);
				btr_cur_search_to_nth_level(
					m_index, 0, dtuple,
					PAGE_CUR_RTREE_INSERT,
					BTR_MODIFY_TREE, &ins_cur, 0,
					__FILE__, __LINE__, &mtr);
			}

			error = btr_cur_optimistic_insert(
				flag, &ins_cur, &ins_offsets, &row_heap,
				dtuple, &rec, &big_rec, 0, NULL, &mtr);

			if (error == DB_FAIL) {
				ut_ad(!big_rec);
				mtr.commit();
				mtr.start();
				mtr.set_named_space(m_index->space);

				rtr_clean_rtr_info(&rtr_info, true);
				rtr_init_rtr_info(&rtr_info, false,
						  &ins_cur, m_index, false);

				rtr_info_update_btr(&ins_cur, &rtr_info);
				btr_cur_search_to_nth_level(
					m_index, 0, dtuple,
					PAGE_CUR_RTREE_INSERT,
					BTR_MODIFY_TREE,
					&ins_cur, 0,
					__FILE__, __LINE__, &mtr);


				error = btr_cur_pessimistic_insert(
						flag, &ins_cur, &ins_offsets,
						&row_heap, dtuple, &rec,
						&big_rec, 0, NULL, &mtr);
			}

			DBUG_EXECUTE_IF(
				"row_merge_ins_spatial_fail",
				error = DB_FAIL;
			);

			if (error == DB_SUCCESS) {
				if (rtr_info.mbr_adj) {
					error = rtr_ins_enlarge_mbr(
							&ins_cur, NULL, &mtr);
				}

				if (error == DB_SUCCESS) {
					page_update_max_trx_id(
						btr_cur_get_block(&ins_cur),
						btr_cur_get_page_zip(&ins_cur),
						trx->id, &mtr);
				}
			}

			mtr_commit(&mtr);

			rtr_clean_rtr_info(&rtr_info, true);
			count++;
		}

		m_dtuple_vec->clear();

		return(error);
	}

private:
	/** Cache index rows made from a cluster index scan. Usually
	for rows on single cluster index page */
	typedef std::vector<dtuple_t*>	idx_tuple_vec;

	/** vector used to cache index rows made from cluster index scan */
	idx_tuple_vec*		m_dtuple_vec;

	/** the index being built */
	dict_index_t*		m_index;

	/** memory heap for creating index tuples */
	mem_heap_t*		m_heap;
};

/* Maximum pending doc memory limit in bytes for a fts tokenization thread */
#define FTS_PENDING_DOC_MEMORY_LIMIT	1000000

<<<<<<< HEAD
/** Insert sorted data tuples to the index.
@param[in]	trx_id		transaction identifier
@param[in]	index		index to be inserted
@param[in]	old_table	old table
@param[in]	fd		file descriptor
@param[in,out]	block		file buffer
@param[in]	row_buf		row_buf the sorted data tuples,
or NULL if fd, block will be used instead
@return DB_SUCCESS or error number */
static	__attribute__((warn_unused_result))
dberr_t
row_merge_insert_index_tuples(
	trx_id_t		trx_id,
	dict_index_t*		index,
	const dict_table_t*	old_table,
	int			fd,
	row_merge_block_t*	block,
	const row_merge_buf_t*	row_buf);
=======
#ifdef UNIV_DEBUG
/******************************************************//**
Display a merge tuple. */
static __attribute__((nonnull))
void
row_merge_tuple_print(
/*==================*/
	FILE*		f,	/*!< in: output stream */
	const mtuple_t*	entry,	/*!< in: tuple to print */
	ulint		n_fields)/*!< in: number of fields in the tuple */
{
	ulint	j;

	for (j = 0; j < n_fields; j++) {
		const dfield_t*	field = &entry->fields[j];

		if (dfield_is_null(field)) {
			fputs("\n NULL;", f);
		} else {
			ulint	field_len	= dfield_get_len(field);
			ulint	len		= ut_min(field_len, 20);
			if (dfield_is_ext(field)) {
				fputs("\nE", f);
			} else {
				fputs("\n ", f);
			}
			ut_print_buf(f, dfield_get_data(field), len);
			if (len != field_len) {
				fprintf(f, " (total %lu bytes)", field_len);
			}
		}
	}
	putc('\n', f);
}
#endif /* UNIV_DEBUG */
>>>>>>> bb4af453

/******************************************************//**
Encode an index record. */
static __attribute__((nonnull))
void
row_merge_buf_encode(
/*=================*/
	byte**			b,		/*!< in/out: pointer to
						current end of output buffer */
	const dict_index_t*	index,		/*!< in: index */
	const mtuple_t*		entry,		/*!< in: index fields
						of the record to encode */
	ulint			n_fields)	/*!< in: number of fields
						in the entry */
{
	ulint	size;
	ulint	extra_size;

	size = rec_get_converted_size_temp(
		index, entry->fields, n_fields, &extra_size);
	ut_ad(size >= extra_size);

	/* Encode extra_size + 1 */
	if (extra_size + 1 < 0x80) {
		*(*b)++ = (byte) (extra_size + 1);
	} else {
		ut_ad((extra_size + 1) < 0x8000);
		*(*b)++ = (byte) (0x80 | ((extra_size + 1) >> 8));
		*(*b)++ = (byte) (extra_size + 1);
	}

	rec_convert_dtuple_to_temp(*b + extra_size, index,
				   entry->fields, n_fields);

	*b += size;
}

/******************************************************//**
Allocate a sort buffer.
@return own: sort buffer */
static __attribute__((malloc, nonnull))
row_merge_buf_t*
row_merge_buf_create_low(
/*=====================*/
	mem_heap_t*	heap,		/*!< in: heap where allocated */
	dict_index_t*	index,		/*!< in: secondary index */
	ulint		max_tuples,	/*!< in: maximum number of
					data tuples */
	ulint		buf_size)	/*!< in: size of the buffer,
					in bytes */
{
	row_merge_buf_t*	buf;

	ut_ad(max_tuples > 0);

	ut_ad(max_tuples <= srv_sort_buf_size);

	buf = static_cast<row_merge_buf_t*>(mem_heap_zalloc(heap, buf_size));
	buf->heap = heap;
	buf->index = index;
	buf->max_tuples = max_tuples;
	buf->tuples = static_cast<mtuple_t*>(
		ut_malloc(2 * max_tuples * sizeof *buf->tuples));
	buf->tmp_tuples = buf->tuples + max_tuples;

	return(buf);
}

/******************************************************//**
Allocate a sort buffer.
@return own: sort buffer */

row_merge_buf_t*
row_merge_buf_create(
/*=================*/
	dict_index_t*	index)	/*!< in: secondary index */
{
	row_merge_buf_t*	buf;
	ulint			max_tuples;
	ulint			buf_size;
	mem_heap_t*		heap;

	max_tuples = srv_sort_buf_size
		/ ut_max(1, dict_index_get_min_size(index));

	buf_size = (sizeof *buf);

	heap = mem_heap_create(buf_size);

	buf = row_merge_buf_create_low(heap, index, max_tuples, buf_size);

	return(buf);
}

/******************************************************//**
Empty a sort buffer.
@return sort buffer */

row_merge_buf_t*
row_merge_buf_empty(
/*================*/
	row_merge_buf_t*	buf)	/*!< in,own: sort buffer */
{
	ulint		buf_size	= sizeof *buf;
	ulint		max_tuples	= buf->max_tuples;
	mem_heap_t*	heap		= buf->heap;
	dict_index_t*	index		= buf->index;
	mtuple_t*	tuples		= buf->tuples;

	mem_heap_empty(heap);

	buf = static_cast<row_merge_buf_t*>(mem_heap_zalloc(heap, buf_size));
	buf->heap = heap;
	buf->index = index;
	buf->max_tuples = max_tuples;
	buf->tuples = tuples;
	buf->tmp_tuples = buf->tuples + max_tuples;

	return(buf);
}

/******************************************************//**
Deallocate a sort buffer. */

void
row_merge_buf_free(
/*===============*/
	row_merge_buf_t*	buf)	/*!< in,own: sort buffer to be freed */
{
	ut_free(buf->tuples);
	mem_heap_free(buf->heap);
}

/******************************************************//**
Insert a data tuple into a sort buffer.
@return number of rows added, 0 if out of space */
static
ulint
row_merge_buf_add(
/*==============*/
	row_merge_buf_t*	buf,	/*!< in/out: sort buffer */
	dict_index_t*		fts_index,/*!< in: fts index to be created */
	const dict_table_t*	old_table,/*!< in: original table */
	fts_psort_t*		psort_info, /*!< in: parallel sort info */
	const dtuple_t*		row,	/*!< in: table row */
	const row_ext_t*	ext,	/*!< in: cache of externally stored
					column prefixes, or NULL */
	doc_id_t*		doc_id)	/*!< in/out: Doc ID if we are
					creating FTS index */
{
	ulint			i;
	const dict_index_t*	index;
	mtuple_t*		entry;
	dfield_t*		field;
	const dict_field_t*	ifield;
	ulint			n_fields;
	ulint			data_size;
	ulint			extra_size;
	ulint			bucket = 0;
	doc_id_t		write_doc_id;
	ulint			n_row_added = 0;
	DBUG_ENTER("row_merge_buf_add");

	if (buf->n_tuples >= buf->max_tuples) {
		DBUG_RETURN(0);
	}

	DBUG_EXECUTE_IF(
		"ib_row_merge_buf_add_two",
		if (buf->n_tuples >= 2) DBUG_RETURN(0););

	UNIV_PREFETCH_R(row->fields);

	/* If we are building FTS index, buf->index points to
	the 'fts_sort_idx', and real FTS index is stored in
	fts_index */
	index = (buf->index->type & DICT_FTS) ? fts_index : buf->index;

	/* create spatial index should not come here */
	ut_ad(!dict_index_is_spatial(index));

	n_fields = dict_index_get_n_fields(index);

	entry = &buf->tuples[buf->n_tuples];
	field = entry->fields = static_cast<dfield_t*>(
		mem_heap_alloc(buf->heap, n_fields * sizeof *entry->fields));

	data_size = 0;
	extra_size = UT_BITS_IN_BYTES(index->n_nullable);

	ifield = dict_index_get_nth_field(index, 0);

	for (i = 0; i < n_fields; i++, field++, ifield++) {
		ulint			len;
		const dict_col_t*	col;
		ulint			col_no;
		ulint			fixed_len;
		const dfield_t*		row_field;

		col = ifield->col;
		col_no = dict_col_get_no(col);

		/* Process the Doc ID column */
		if (*doc_id > 0
		    && col_no == index->table->fts->doc_col) {
			fts_write_doc_id((byte*) &write_doc_id, *doc_id);

			/* Note: field->data now points to a value on the
			stack: &write_doc_id after dfield_set_data(). Because
			there is only one doc_id per row, it shouldn't matter.
			We allocate a new buffer before we leave the function
			later below. */

			dfield_set_data(
				field, &write_doc_id, sizeof(write_doc_id));

			field->type.mtype = ifield->col->mtype;
			field->type.prtype = ifield->col->prtype;
			field->type.mbminmaxlen = DATA_MBMINMAXLEN(0, 0);
			field->type.len = ifield->col->len;
		} else {
			row_field = dtuple_get_nth_field(row, col_no);

			dfield_copy(field, row_field);

			/* Tokenize and process data for FTS */
			if (index->type & DICT_FTS) {
				fts_doc_item_t*	doc_item;
				byte*		value;
				void*		ptr;
				const ulint	max_trial_count = 10000;
				ulint		trial_count = 0;

				/* fetch Doc ID if it already exists
				in the row, and not supplied by the
				caller. Even if the value column is
				NULL, we still need to get the Doc
				ID so to maintain the correct max
				Doc ID */
				if (*doc_id == 0) {
					const dfield_t*	doc_field;
					doc_field = dtuple_get_nth_field(
						row,
						index->table->fts->doc_col);
					*doc_id = (doc_id_t) mach_read_from_8(
						static_cast<byte*>(
						dfield_get_data(doc_field)));

					if (*doc_id == 0) {
						ib_logf(IB_LOG_LEVEL_WARN,
							"FTS Doc ID is zero."
							" Record Skipped");
						DBUG_RETURN(0);
					}
				}

				if (dfield_is_null(field)) {
					n_row_added = 1;
					continue;
				}

				ptr = ut_malloc(sizeof(*doc_item)
						+ field->len);

				doc_item = static_cast<fts_doc_item_t*>(ptr);
				value = static_cast<byte*>(ptr)
					+ sizeof(*doc_item);
				memcpy(value, field->data, field->len);
				field->data = value;

				doc_item->field = field;
				doc_item->doc_id = *doc_id;

				bucket = *doc_id % fts_sort_pll_degree;

				/* Add doc item to fts_doc_list */
				mutex_enter(&psort_info[bucket].mutex);

				if (psort_info[bucket].error == DB_SUCCESS) {
					UT_LIST_ADD_LAST(
						psort_info[bucket].fts_doc_list,
						doc_item);
					psort_info[bucket].memory_used +=
						sizeof(*doc_item) + field->len;
				} else {
					ut_free(doc_item);
				}

				mutex_exit(&psort_info[bucket].mutex);

				/* Sleep when memory used exceeds limit*/
				while (psort_info[bucket].memory_used
				       > FTS_PENDING_DOC_MEMORY_LIMIT
				       && trial_count++ < max_trial_count) {
					os_thread_sleep(1000);
				}

				n_row_added = 1;
				continue;
			}
		}

		len = dfield_get_len(field);

		if (dfield_is_null(field)) {
			ut_ad(!(col->prtype & DATA_NOT_NULL));
			continue;
		} else if (!ext) {
		} else if (dict_index_is_clust(index)) {
			/* Flag externally stored fields. */
			const byte*	buf = row_ext_lookup(ext, col_no,
							     &len);
			if (UNIV_LIKELY_NULL(buf)) {
				ut_a(buf != field_ref_zero);
				if (i < dict_index_get_n_unique(index)) {
					dfield_set_data(field, buf, len);
				} else {
					dfield_set_ext(field);
					len = dfield_get_len(field);
				}
			}
		} else {
			const byte*	buf = row_ext_lookup(ext, col_no,
							     &len);
			if (UNIV_LIKELY_NULL(buf)) {
				ut_a(buf != field_ref_zero);
				dfield_set_data(field, buf, len);
			}
		}

		/* If a column prefix index, take only the prefix */

		if (ifield->prefix_len) {
			len = dtype_get_at_most_n_mbchars(
				col->prtype,
				col->mbminmaxlen,
				ifield->prefix_len,
				len,
				static_cast<char*>(dfield_get_data(field)));
			dfield_set_len(field, len);
		}

		ut_ad(len <= col->len || DATA_LARGE_MTYPE(col->mtype));

		fixed_len = ifield->fixed_len;
		if (fixed_len && !dict_table_is_comp(index->table)
		    && DATA_MBMINLEN(col->mbminmaxlen)
		    != DATA_MBMAXLEN(col->mbminmaxlen)) {
			/* CHAR in ROW_FORMAT=REDUNDANT is always
			fixed-length, but in the temporary file it is
			variable-length for variable-length character
			sets. */
			fixed_len = 0;
		}

		if (fixed_len) {
#ifdef UNIV_DEBUG
			ulint	mbminlen = DATA_MBMINLEN(col->mbminmaxlen);
			ulint	mbmaxlen = DATA_MBMAXLEN(col->mbminmaxlen);

			/* len should be between size calcualted base on
			mbmaxlen and mbminlen */
			ut_ad(len <= fixed_len);
			ut_ad(!mbmaxlen || len >= mbminlen
			      * (fixed_len / mbmaxlen));

			ut_ad(!dfield_is_ext(field));
#endif /* UNIV_DEBUG */
		} else if (dfield_is_ext(field)) {
			extra_size += 2;
		} else if (len < 128
			   || (!DATA_BIG_COL(col))) {
			extra_size++;
		} else {
			/* For variable-length columns, we look up the
			maximum length from the column itself.  If this
			is a prefix index column shorter than 256 bytes,
			this will waste one byte. */
			extra_size += 2;
		}
		data_size += len;
	}

	/* If this is FTS index, we already populated the sort buffer, return
	here */
	if (index->type & DICT_FTS) {
		DBUG_RETURN(n_row_added);
	}

#ifdef UNIV_DEBUG
	{
		ulint	size;
		ulint	extra;

		size = rec_get_converted_size_temp(
			index, entry->fields, n_fields, &extra);

		ut_ad(data_size + extra_size == size);
		ut_ad(extra_size == extra);
	}
#endif /* UNIV_DEBUG */

	/* Add to the total size of the record in row_merge_block_t
	the encoded length of extra_size and the extra bytes (extra_size).
	See row_merge_buf_write() for the variable-length encoding
	of extra_size. */
	data_size += (extra_size + 1) + ((extra_size + 1) >= 0x80);

	ut_ad(data_size < srv_sort_buf_size);

	/* Reserve one byte for the end marker of row_merge_block_t. */
	if (buf->total_size + data_size >= srv_sort_buf_size - 1) {
		DBUG_RETURN(0);
	}

	buf->total_size += data_size;
	buf->n_tuples++;
	n_row_added++;

	field = entry->fields;

	/* Copy the data fields. */

	do {
		dfield_dup(field++, buf->heap);
	} while (--n_fields);

	DBUG_RETURN(n_row_added);
}

/*************************************************************//**
Report a duplicate key. */

void
row_merge_dup_report(
/*=================*/
	row_merge_dup_t*	dup,	/*!< in/out: for reporting duplicates */
	const dfield_t*		entry)	/*!< in: duplicate index entry */
{
	if (!dup->n_dup++) {
		/* Only report the first duplicate record,
		but count all duplicate records. */
		innobase_fields_to_mysql(dup->table, dup->index, entry);
	}
}

/*************************************************************//**
Compare two tuples.
@return positive, 0, negative if a is greater, equal, less, than b,
respectively */
static __attribute__((warn_unused_result))
int
row_merge_tuple_cmp(
/*================*/
	ulint			n_uniq,	/*!< in: number of unique fields */
	ulint			n_field,/*!< in: number of fields */
	const mtuple_t&		a,	/*!< in: first tuple to be compared */
	const mtuple_t&		b,	/*!< in: second tuple to be compared */
	row_merge_dup_t*	dup)	/*!< in/out: for reporting duplicates,
					NULL if non-unique index */
{
	int		cmp;
	const dfield_t*	af	= a.fields;
	const dfield_t*	bf	= b.fields;
	ulint		n	= n_uniq;

	ut_ad(n_uniq > 0);
	ut_ad(n_uniq <= n_field);

	/* Compare the fields of the tuples until a difference is
	found or we run out of fields to compare.  If !cmp at the
	end, the tuples are equal. */
	do {
		cmp = cmp_dfield_dfield(af++, bf++);
	} while (!cmp && --n);

	if (cmp) {
		return(cmp);
	}

	if (dup) {
		/* Report a duplicate value error if the tuples are
		logically equal.  NULL columns are logically inequal,
		although they are equal in the sorting order.  Find
		out if any of the fields are NULL. */
		for (const dfield_t* df = a.fields; df != af; df++) {
			if (dfield_is_null(df)) {
				goto no_report;
			}
		}

		row_merge_dup_report(dup, a.fields);
	}

no_report:
	/* The n_uniq fields were equal, but we compare all fields so
	that we will get the same (internal) order as in the B-tree. */
	for (n = n_field - n_uniq + 1; --n; ) {
		cmp = cmp_dfield_dfield(af++, bf++);
		if (cmp) {
			return(cmp);
		}
	}

	/* This should never be reached, except in a secondary index
	when creating a secondary index and a PRIMARY KEY, and there
	is a duplicate in the PRIMARY KEY that has not been detected
	yet. Internally, an index must never contain duplicates. */
	return(cmp);
}

/** Wrapper for row_merge_tuple_sort() to inject some more context to
UT_SORT_FUNCTION_BODY().
@param tuples array of tuples that being sorted
@param aux work area, same size as tuples[]
@param low lower bound of the sorting area, inclusive
@param high upper bound of the sorting area, inclusive */
#define row_merge_tuple_sort_ctx(tuples, aux, low, high)		\
	row_merge_tuple_sort(n_uniq, n_field, dup, tuples, aux, low, high)
/** Wrapper for row_merge_tuple_cmp() to inject some more context to
UT_SORT_FUNCTION_BODY().
@param a first tuple to be compared
@param b second tuple to be compared
@return positive, 0, negative, if a is greater, equal, less, than b,
respectively */
#define row_merge_tuple_cmp_ctx(a,b)			\
	row_merge_tuple_cmp(n_uniq, n_field, a, b, dup)

/**********************************************************************//**
Merge sort the tuple buffer in main memory. */
static __attribute__((nonnull(4,5)))
void
row_merge_tuple_sort(
/*=================*/
	ulint			n_uniq,	/*!< in: number of unique fields */
	ulint			n_field,/*!< in: number of fields */
	row_merge_dup_t*	dup,	/*!< in/out: reporter of duplicates
					(NULL if non-unique index) */
	mtuple_t*		tuples,	/*!< in/out: tuples */
	mtuple_t*		aux,	/*!< in/out: work area */
	ulint			low,	/*!< in: lower bound of the
					sorting area, inclusive */
	ulint			high)	/*!< in: upper bound of the
					sorting area, exclusive */
{
	ut_ad(n_field > 0);
	ut_ad(n_uniq <= n_field);

	UT_SORT_FUNCTION_BODY(row_merge_tuple_sort_ctx,
			      tuples, aux, low, high, row_merge_tuple_cmp_ctx);
}

/******************************************************//**
Sort a buffer. */

void
row_merge_buf_sort(
/*===============*/
	row_merge_buf_t*	buf,	/*!< in/out: sort buffer */
	row_merge_dup_t*	dup)	/*!< in/out: reporter of duplicates
					(NULL if non-unique index) */
{
	ut_ad(!dict_index_is_spatial(buf->index));

	row_merge_tuple_sort(dict_index_get_n_unique(buf->index),
			     dict_index_get_n_fields(buf->index),
			     dup,
			     buf->tuples, buf->tmp_tuples, 0, buf->n_tuples);
}

/******************************************************//**
Write a buffer to a block. */

void
row_merge_buf_write(
/*================*/
	const row_merge_buf_t*	buf,	/*!< in: sorted buffer */
	const merge_file_t*	of UNIV_UNUSED,
					/*!< in: output file */
	row_merge_block_t*	block)	/*!< out: buffer for writing to file */
{
	const dict_index_t*	index	= buf->index;
	ulint			n_fields= dict_index_get_n_fields(index);
	byte*			b	= &block[0];

	DBUG_ENTER("row_merge_buf_write");

	for (ulint i = 0; i < buf->n_tuples; i++) {
		const mtuple_t*	entry	= &buf->tuples[i];

		row_merge_buf_encode(&b, index, entry, n_fields);
		ut_ad(b < &block[srv_sort_buf_size]);

		DBUG_PRINT("ib_merge_sort",
			   ("%p,fd=%d,%lu %lu: %s",
			    reinterpret_cast<const void*>(b), of->fd,
			    ulong(of->offset), ulong(i),
			    rec_printer(entry->fields,
					n_fields).str().c_str()));
	}

	/* Write an "end-of-chunk" marker. */
	ut_a(b < &block[srv_sort_buf_size]);
	ut_a(b == &block[0] + buf->total_size);
	*b++ = 0;
#ifdef UNIV_DEBUG_VALGRIND
	/* The rest of the block is uninitialized.  Initialize it
	to avoid bogus warnings. */
	memset(b, 0xff, &block[srv_sort_buf_size] - b);
#endif /* UNIV_DEBUG_VALGRIND */
	DBUG_PRINT("ib_merge_sort",
		   ("write %p,%d,%lu EOF",
		    reinterpret_cast<const void*>(b), of->fd,
		    ulong(of->offset)));
	DBUG_VOID_RETURN;
}

/******************************************************//**
Create a memory heap and allocate space for row_merge_rec_offsets()
and mrec_buf_t[3].
@return memory heap */
static
mem_heap_t*
row_merge_heap_create(
/*==================*/
	const dict_index_t*	index,		/*!< in: record descriptor */
	mrec_buf_t**		buf,		/*!< out: 3 buffers */
	ulint**			offsets1,	/*!< out: offsets */
	ulint**			offsets2)	/*!< out: offsets */
{
	ulint		i	= 1 + REC_OFFS_HEADER_SIZE
		+ dict_index_get_n_fields(index);
	mem_heap_t*	heap	= mem_heap_create(2 * i * sizeof **offsets1
						  + 3 * sizeof **buf);

	*buf = static_cast<mrec_buf_t*>(
		mem_heap_alloc(heap, 3 * sizeof **buf));
	*offsets1 = static_cast<ulint*>(
		mem_heap_alloc(heap, i * sizeof **offsets1));
	*offsets2 = static_cast<ulint*>(
		mem_heap_alloc(heap, i * sizeof **offsets2));

	(*offsets1)[0] = (*offsets2)[0] = i;
	(*offsets1)[1] = (*offsets2)[1] = dict_index_get_n_fields(index);

	return(heap);
}

/********************************************************************//**
Read a merge block from the file system.
@return TRUE if request was successful, FALSE if fail */

ibool
row_merge_read(
/*===========*/
	int			fd,	/*!< in: file descriptor */
	ulint			offset,	/*!< in: offset where to read
					in number of row_merge_block_t
					elements */
	row_merge_block_t*	buf)	/*!< out: data */
{
	os_offset_t	ofs = ((os_offset_t) offset) * srv_sort_buf_size;
	ibool		success;

	DBUG_ENTER("row_merge_read");
	DBUG_PRINT("ib_merge_sort", ("fd=%d ofs=" UINT64PF, fd, ofs));
	DBUG_EXECUTE_IF("row_merge_read_failure", DBUG_RETURN(FALSE););

	success = os_file_read_no_error_handling(OS_FILE_FROM_FD(fd), buf,
						 ofs, srv_sort_buf_size);
#ifdef POSIX_FADV_DONTNEED
	/* Each block is read exactly once.  Free up the file cache. */
	posix_fadvise(fd, ofs, srv_sort_buf_size, POSIX_FADV_DONTNEED);
#endif /* POSIX_FADV_DONTNEED */

	if (UNIV_UNLIKELY(!success)) {
		ib_logf(IB_LOG_LEVEL_ERROR,
			"Failed to read merge block at " UINT64PF, ofs);
	}

	DBUG_RETURN(success);
}

/********************************************************************//**
Write a merge block to the file system.
@return TRUE if request was successful, FALSE if fail */

ibool
row_merge_write(
/*============*/
	int		fd,	/*!< in: file descriptor */
	ulint		offset,	/*!< in: offset where to write,
				in number of row_merge_block_t elements */
	const void*	buf)	/*!< in: data */
{
	size_t		buf_len = srv_sort_buf_size;
	os_offset_t	ofs = buf_len * (os_offset_t) offset;
	ibool		ret;

	DBUG_ENTER("row_merge_write");
	DBUG_PRINT("ib_merge_sort", ("fd=%d ofs=" UINT64PF, fd, ofs));
	DBUG_EXECUTE_IF("row_merge_write_failure", DBUG_RETURN(FALSE););

	ret = os_file_write("(merge)", OS_FILE_FROM_FD(fd), buf, ofs, buf_len);

#ifdef POSIX_FADV_DONTNEED
	/* The block will be needed on the next merge pass,
	but it can be evicted from the file cache meanwhile. */
	posix_fadvise(fd, ofs, buf_len, POSIX_FADV_DONTNEED);
#endif /* POSIX_FADV_DONTNEED */

	DBUG_RETURN(ret);
}

/********************************************************************//**
Read a merge record.
@return pointer to next record, or NULL on I/O error or end of list */

const byte*
row_merge_read_rec(
/*===============*/
	row_merge_block_t*	block,	/*!< in/out: file buffer */
	mrec_buf_t*		buf,	/*!< in/out: secondary buffer */
	const byte*		b,	/*!< in: pointer to record */
	const dict_index_t*	index,	/*!< in: index of the record */
	int			fd,	/*!< in: file descriptor */
	ulint*			foffs,	/*!< in/out: file offset */
	const mrec_t**		mrec,	/*!< out: pointer to merge record,
					or NULL on end of list
					(non-NULL on I/O error) */
	ulint*			offsets)/*!< out: offsets of mrec */
{
	ulint	extra_size;
	ulint	data_size;
	ulint	avail_size;

	ut_ad(block);
	ut_ad(buf);
	ut_ad(b >= &block[0]);
	ut_ad(b < &block[srv_sort_buf_size]);
	ut_ad(index);
	ut_ad(foffs);
	ut_ad(mrec);
	ut_ad(offsets);

	ut_ad(*offsets == 1 + REC_OFFS_HEADER_SIZE
	      + dict_index_get_n_fields(index));

	DBUG_ENTER("row_merge_read_rec");

	extra_size = *b++;

	if (UNIV_UNLIKELY(!extra_size)) {
		/* End of list */
		*mrec = NULL;
		DBUG_PRINT("ib_merge_sort",
			   ("read %p,%p,%d,%lu EOF\n",
			    reinterpret_cast<const void*>(b),
			    reinterpret_cast<const void*>(block),
			    fd, ulong(*foffs)));
		DBUG_RETURN(NULL);
	}

	if (extra_size >= 0x80) {
		/* Read another byte of extra_size. */

		if (UNIV_UNLIKELY(b >= &block[srv_sort_buf_size])) {
			if (!row_merge_read(fd, ++(*foffs), block)) {
err_exit:
				/* Signal I/O error. */
				*mrec = b;
				DBUG_RETURN(NULL);
			}

			/* Wrap around to the beginning of the buffer. */
			b = &block[0];
		}

		extra_size = (extra_size & 0x7f) << 8;
		extra_size |= *b++;
	}

	/* Normalize extra_size.  Above, value 0 signals "end of list". */
	extra_size--;

	/* Read the extra bytes. */

	if (UNIV_UNLIKELY(b + extra_size >= &block[srv_sort_buf_size])) {
		/* The record spans two blocks.  Copy the entire record
		to the auxiliary buffer and handle this as a special
		case. */

		avail_size = &block[srv_sort_buf_size] - b;
		ut_ad(avail_size < sizeof *buf);
		memcpy(*buf, b, avail_size);

		if (!row_merge_read(fd, ++(*foffs), block)) {

			goto err_exit;
		}

		/* Wrap around to the beginning of the buffer. */
		b = &block[0];

		/* Copy the record. */
		memcpy(*buf + avail_size, b, extra_size - avail_size);
		b += extra_size - avail_size;

		*mrec = *buf + extra_size;

		rec_init_offsets_temp(*mrec, index, offsets);

		data_size = rec_offs_data_size(offsets);

		/* These overflows should be impossible given that
		records are much smaller than either buffer, and
		the record starts near the beginning of each buffer. */
		ut_a(extra_size + data_size < sizeof *buf);
		ut_a(b + data_size < &block[srv_sort_buf_size]);

		/* Copy the data bytes. */
		memcpy(*buf + extra_size, b, data_size);
		b += data_size;

		goto func_exit;
	}

	*mrec = b + extra_size;

	rec_init_offsets_temp(*mrec, index, offsets);

	data_size = rec_offs_data_size(offsets);
	ut_ad(extra_size + data_size < sizeof *buf);

	b += extra_size + data_size;

	if (UNIV_LIKELY(b < &block[srv_sort_buf_size])) {
		/* The record fits entirely in the block.
		This is the normal case. */
		goto func_exit;
	}

	/* The record spans two blocks.  Copy it to buf. */

	b -= extra_size + data_size;
	avail_size = &block[srv_sort_buf_size] - b;
	memcpy(*buf, b, avail_size);
	*mrec = *buf + extra_size;
#ifdef UNIV_DEBUG
	/* We cannot invoke rec_offs_make_valid() here, because there
	are no REC_N_NEW_EXTRA_BYTES between extra_size and data_size.
	Similarly, rec_offs_validate() would fail, because it invokes
	rec_get_status(). */
	offsets[2] = (ulint) *mrec;
	offsets[3] = (ulint) index;
#endif /* UNIV_DEBUG */

	if (!row_merge_read(fd, ++(*foffs), block)) {

		goto err_exit;
	}

	/* Wrap around to the beginning of the buffer. */
	b = &block[0];

	/* Copy the rest of the record. */
	memcpy(*buf + avail_size, b, extra_size + data_size - avail_size);
	b += extra_size + data_size - avail_size;

func_exit:
	DBUG_PRINT("ib_merge_sort",
		   ("%p,%p,fd=%d,%lu: %s",
		    reinterpret_cast<const void*>(b),
		    reinterpret_cast<const void*>(block),
		    fd, ulong(*foffs),
		    rec_printer(*mrec, 0, offsets).str().c_str()));
	DBUG_RETURN(b);
}

/********************************************************************//**
Write a merge record. */
static
void
row_merge_write_rec_low(
/*====================*/
	byte*		b,	/*!< out: buffer */
	ulint		e,	/*!< in: encoded extra_size */
#ifndef DBUG_OFF
	ulint		size,	/*!< in: total size to write */
	int		fd,	/*!< in: file descriptor */
	ulint		foffs,	/*!< in: file offset */
#endif /* !DBUG_OFF */
	const mrec_t*	mrec,	/*!< in: record to write */
	const ulint*	offsets)/*!< in: offsets of mrec */
#ifdef DBUG_OFF
# define row_merge_write_rec_low(b, e, size, fd, foffs, mrec, offsets)	\
	row_merge_write_rec_low(b, e, mrec, offsets)
#endif /* DBUG_OFF */
{
	DBUG_ENTER("row_merge_write_rec_low");

#ifndef DBUG_OFF
	const byte* const end = b + size;
#endif /* DBUG_OFF */
	DBUG_ASSERT(e == rec_offs_extra_size(offsets) + 1);
	DBUG_PRINT("ib_merge_sort",
		   ("%p,fd=%d,%lu: %s",
		    reinterpret_cast<const void*>(b), fd, ulong(foffs),
		    rec_printer(mrec, 0, offsets).str().c_str()));

	if (e < 0x80) {
		*b++ = (byte) e;
	} else {
		*b++ = (byte) (0x80 | (e >> 8));
		*b++ = (byte) e;
	}

	memcpy(b, mrec - rec_offs_extra_size(offsets), rec_offs_size(offsets));
	DBUG_ASSERT(b + rec_offs_size(offsets) == end);
	DBUG_VOID_RETURN;
}

/********************************************************************//**
Write a merge record.
@return pointer to end of block, or NULL on error */
static
byte*
row_merge_write_rec(
/*================*/
	row_merge_block_t*	block,	/*!< in/out: file buffer */
	mrec_buf_t*		buf,	/*!< in/out: secondary buffer */
	byte*			b,	/*!< in: pointer to end of block */
	int			fd,	/*!< in: file descriptor */
	ulint*			foffs,	/*!< in/out: file offset */
	const mrec_t*		mrec,	/*!< in: record to write */
	const ulint*		offsets)/*!< in: offsets of mrec */
{
	ulint	extra_size;
	ulint	size;
	ulint	avail_size;

	ut_ad(block);
	ut_ad(buf);
	ut_ad(b >= &block[0]);
	ut_ad(b < &block[srv_sort_buf_size]);
	ut_ad(mrec);
	ut_ad(foffs);
	ut_ad(mrec < &block[0] || mrec > &block[srv_sort_buf_size]);
	ut_ad(mrec < buf[0] || mrec > buf[1]);

	/* Normalize extra_size.  Value 0 signals "end of list". */
	extra_size = rec_offs_extra_size(offsets) + 1;

	size = extra_size + (extra_size >= 0x80)
		+ rec_offs_data_size(offsets);

	if (UNIV_UNLIKELY(b + size >= &block[srv_sort_buf_size])) {
		/* The record spans two blocks.
		Copy it to the temporary buffer first. */
		avail_size = &block[srv_sort_buf_size] - b;

		row_merge_write_rec_low(buf[0],
					extra_size, size, fd, *foffs,
					mrec, offsets);

		/* Copy the head of the temporary buffer, write
		the completed block, and copy the tail of the
		record to the head of the new block. */
		memcpy(b, buf[0], avail_size);

		if (!row_merge_write(fd, (*foffs)++, block)) {
			return(NULL);
		}

		UNIV_MEM_INVALID(&block[0], srv_sort_buf_size);

		/* Copy the rest. */
		b = &block[0];
		memcpy(b, buf[0] + avail_size, size - avail_size);
		b += size - avail_size;
	} else {
		row_merge_write_rec_low(b, extra_size, size, fd, *foffs,
					mrec, offsets);
		b += size;
	}

	return(b);
}

/********************************************************************//**
Write an end-of-list marker.
@return pointer to end of block, or NULL on error */
static
byte*
row_merge_write_eof(
/*================*/
	row_merge_block_t*	block,	/*!< in/out: file buffer */
	byte*			b,	/*!< in: pointer to end of block */
	int			fd,	/*!< in: file descriptor */
	ulint*			foffs)	/*!< in/out: file offset */
{
	ut_ad(block);
	ut_ad(b >= &block[0]);
	ut_ad(b < &block[srv_sort_buf_size]);
	ut_ad(foffs);

	DBUG_ENTER("row_merge_write_eof");
	DBUG_PRINT("ib_merge_sort",
		   ("%p,%p,fd=%d,%lu",
		    reinterpret_cast<const void*>(b),
		    reinterpret_cast<const void*>(block),
		    fd, ulong(*foffs)));

	*b++ = 0;
	UNIV_MEM_ASSERT_RW(&block[0], b - &block[0]);
	UNIV_MEM_ASSERT_W(&block[0], srv_sort_buf_size);
#ifdef UNIV_DEBUG_VALGRIND
	/* The rest of the block is uninitialized.  Initialize it
	to avoid bogus warnings. */
	memset(b, 0xff, &block[srv_sort_buf_size] - b);
#endif /* UNIV_DEBUG_VALGRIND */

	if (!row_merge_write(fd, (*foffs)++, block)) {
		DBUG_RETURN(NULL);
	}

	UNIV_MEM_INVALID(&block[0], srv_sort_buf_size);
	DBUG_RETURN(&block[0]);
}

<<<<<<< HEAD
/** Create a temporary file if it has not been created already.
@param[in,out] tmpfd	temporary file handle
@return file descriptor, or -1 on failure */
static __attribute__((warn_unused_result))
int
row_merge_tmpfile_if_needed(
	int*	tmpfd)
{
	if (*tmpfd < 0) {
		*tmpfd = row_merge_file_create_low();
		if (*tmpfd >= 0) {
			MONITOR_ATOMIC_INC(MONITOR_ALTER_TABLE_SORT_FILES);
		}
	}

	return(*tmpfd);
}

/** Create a temporary file for merge sort if it was not created already.
@param[in,out]	file	merge file structure
@param[in]	nrec	number of records in the file
@return file descriptor, or -1 on failure */
static __attribute__((warn_unused_result))
int
row_merge_file_create_if_needed(
	merge_file_t*	file,
	int*		tmpfd,
	ulint		nrec)
{
	ut_ad(file->fd < 0 || *tmpfd >=0);
	if (file->fd < 0 && row_merge_file_create(file) >= 0) {
		MONITOR_ATOMIC_INC(MONITOR_ALTER_TABLE_SORT_FILES);
		if (row_merge_tmpfile_if_needed(tmpfd) < 0) {
			return(-1);
		}

		file->n_rec = nrec;
	}

	ut_ad(file->fd < 0 || *tmpfd >=0);
	return(file->fd);
}

=======
>>>>>>> bb4af453
/********************************************************************//**
Reads clustered index of the table and create temporary files
containing the index entries for the indexes to be built.
@return DB_SUCCESS or error */
static __attribute__((nonnull(1,2,3,4,6,9,10,16), warn_unused_result))
dberr_t
row_merge_read_clustered_index(
/*===========================*/
	trx_t*			trx,	/*!< in: transaction */
	struct TABLE*		table,	/*!< in/out: MySQL table object,
					for reporting erroneous records */
	const dict_table_t*	old_table,/*!< in: table where rows are
					read from */
	const dict_table_t*	new_table,/*!< in: table where indexes are
					created; identical to old_table
					unless creating a PRIMARY KEY */
	bool			online,	/*!< in: true if creating indexes
					online */
	dict_index_t**		index,	/*!< in: indexes to be created */
	dict_index_t*		fts_sort_idx,
					/*!< in: full-text index to be created,
					or NULL */
	fts_psort_t*		psort_info,
					/*!< in: parallel sort info for
					fts_sort_idx creation, or NULL */
	merge_file_t*		files,	/*!< in: temporary files */
	const ulint*		key_numbers,
					/*!< in: MySQL key numbers to create */
	ulint			n_index,/*!< in: number of indexes to create */
	const dtuple_t*		add_cols,
					/*!< in: default values of
					added columns, or NULL */
	const ulint*		col_map,/*!< in: mapping of old column
					numbers to new ones, or NULL
					if old_table == new_table */
	ulint			add_autoinc,
					/*!< in: number of added
					AUTO_INCREMENT column, or
					ULINT_UNDEFINED if none is added */
	ib_sequence_t&		sequence,/*!< in/out: autoinc sequence */
<<<<<<< HEAD
	row_merge_block_t*	block,	/*!< in/out: file buffer */
	bool			skip_pk_sort,/*!< in: whether the new
						PRIMARY KEY will follow
						existing order */
	int*			tmpfd)	/*!< in/out: temporary file handle */

=======
	row_merge_block_t*	block)	/*!< in/out: file buffer */
>>>>>>> bb4af453
{
	dict_index_t*		clust_index;	/* Clustered index */
	mem_heap_t*		row_heap;	/* Heap memory to create
						clustered index tuples */
	row_merge_buf_t**	merge_buf;	/* Temporary list for records*/
	btr_pcur_t		pcur;		/* Cursor on the clustered
						index */
	mtr_t			mtr;		/* Mini transaction */
	dberr_t			err = DB_SUCCESS;/* Return code */
	ulint			n_nonnull = 0;	/* number of columns
						changed to NOT NULL */
	ulint*			nonnull = NULL;	/* NOT NULL columns */
	dict_index_t*		fts_index = NULL;/* FTS index */
	doc_id_t		doc_id = 0;
	doc_id_t		max_doc_id = 0;
	ibool			add_doc_id = FALSE;
	os_event_t		fts_parallel_sort_event = NULL;
	ibool			fts_pll_sort = FALSE;
	int64_t			sig_count = 0;
	index_tuple_info_t**	spatial_dtuple_info = NULL;
	mem_heap_t*		spatial_heap = NULL;
	ulint			num_spatial = 0;
	DBUG_ENTER("row_merge_read_clustered_index");

	ut_ad((old_table == new_table) == !col_map);
	ut_ad(!add_cols || col_map);

	trx->op_info = "reading clustered index";

#ifdef FTS_INTERNAL_DIAG_PRINT
	DEBUG_FTS_SORT_PRINT("FTS_SORT: Start Create Index\n");
#endif

	/* Create and initialize memory for record buffers */

	merge_buf = static_cast<row_merge_buf_t**>(
		ut_malloc(n_index * sizeof *merge_buf));

	for (ulint i = 0; i < n_index; i++) {
		if (index[i]->type & DICT_FTS) {

			/* We are building a FT index, make sure
			we have the temporary 'fts_sort_idx' */
			ut_a(fts_sort_idx);

			fts_index = index[i];

			merge_buf[i] = row_merge_buf_create(fts_sort_idx);

			add_doc_id = DICT_TF2_FLAG_IS_SET(
				new_table, DICT_TF2_FTS_ADD_DOC_ID);

			/* If Doc ID does not exist in the table itself,
			fetch the first FTS Doc ID */
			if (add_doc_id) {
				fts_get_next_doc_id(
					(dict_table_t*) new_table,
					&doc_id);
				ut_ad(doc_id > 0);
			}

			fts_pll_sort = TRUE;
			row_fts_start_psort(psort_info);
			fts_parallel_sort_event =
				 psort_info[0].psort_common->sort_event;
		} else {
			if (dict_index_is_spatial(index[i])) {
				num_spatial++;
			}
			merge_buf[i] = row_merge_buf_create(index[i]);
		}
	}

	if (num_spatial > 0) {
		ulint	count = 0;

		spatial_heap = mem_heap_create(100);

		spatial_dtuple_info = static_cast<index_tuple_info_t**>(
			ut_malloc(num_spatial * sizeof(*spatial_dtuple_info)));

		for (ulint i = 0; i < n_index; i++) {
			if (dict_index_is_spatial(index[i])) {
				spatial_dtuple_info[count]
					= new(std::nothrow)index_tuple_info_t(
						spatial_heap, index[i]);
				count++;
			}
		}

		ut_ad(count == num_spatial);
	}

	mtr_start(&mtr);

	/* Find the clustered index and create a persistent cursor
	based on that. */

	clust_index = dict_table_get_first_index(old_table);

	btr_pcur_open_at_index_side(
		true, clust_index, BTR_SEARCH_LEAF, &pcur, true, 0, &mtr);

	if (old_table != new_table) {
		/* The table is being rebuilt.  Identify the columns
		that were flagged NOT NULL in the new table, so that
		we can quickly check that the records in the old table
		do not violate the added NOT NULL constraints. */

		nonnull = static_cast<ulint*>(
			ut_malloc(dict_table_get_n_cols(new_table)
				  * sizeof *nonnull));

		for (ulint i = 0; i < dict_table_get_n_cols(old_table); i++) {
			if (dict_table_get_nth_col(old_table, i)->prtype
			    & DATA_NOT_NULL) {
				continue;
			}

			const ulint j = col_map[i];

			if (j == ULINT_UNDEFINED) {
				/* The column was dropped. */
				continue;
			}

			if (dict_table_get_nth_col(new_table, j)->prtype
			    & DATA_NOT_NULL) {
				nonnull[n_nonnull++] = j;
			}
		}

		if (!n_nonnull) {
			ut_free(nonnull);
			nonnull = NULL;
		}
	}

	row_heap = mem_heap_create(sizeof(mrec_buf_t));

	/* Scan the clustered index. */
	for (;;) {
		const rec_t*	rec;
		ulint*		offsets;
		const dtuple_t*	row;
		row_ext_t*	ext;
		page_cur_t*	cur	= btr_pcur_get_page_cur(&pcur);

		page_cur_move_to_next(cur);

		if (page_cur_is_after_last(cur)) {
			if (UNIV_UNLIKELY(trx_is_interrupted(trx))) {
				err = DB_INTERRUPTED;
				trx->error_key_num = 0;
				goto func_exit;
			}

			if (online && old_table != new_table) {
				err = row_log_table_get_error(clust_index);
				if (err != DB_SUCCESS) {
					trx->error_key_num = 0;
					goto func_exit;
				}
			}

#ifdef DBUG_OFF
# define dbug_run_purge	false
#else /* DBUG_OFF */
			bool	dbug_run_purge = false;
#endif /* DBUG_OFF */
			DBUG_EXECUTE_IF(
				"ib_purge_on_create_index_page_switch",
				dbug_run_purge = true;);

			if (spatial_dtuple_info) {
				bool	mtr_committed = false;

				for (ulint j = 0; j < num_spatial; j++) {
					err = spatial_dtuple_info[j]->insert(
						trx, row_heap,
						&pcur, &mtr, &mtr_committed);

					if (err != DB_SUCCESS) {
						goto func_exit;
					}
				}

				mem_heap_empty(spatial_heap);

				if (mtr_committed) {
					goto scan_next;
				}
			}

			if (dbug_run_purge
			    || rw_lock_get_waiters(
				    dict_index_get_lock(clust_index))) {
				/* There are waiters on the clustered
				index tree lock, likely the purge
				thread. Store and restore the cursor
				position, and yield so that scanning a
				large table will not starve other
				threads. */

				/* Store the cursor position on the last user
				record on the page. */
				btr_pcur_move_to_prev_on_page(&pcur);
				/* Leaf pages must never be empty, unless
				this is the only page in the index tree. */
				ut_ad(btr_pcur_is_on_user_rec(&pcur)
				      || btr_pcur_get_block(
					      &pcur)->page.id.page_no()
				      == clust_index->page);

				btr_pcur_store_position(&pcur, &mtr);
				mtr_commit(&mtr);

				if (dbug_run_purge) {
					/* This is for testing
					purposes only (see
					DBUG_EXECUTE_IF above).  We
					signal the purge thread and
					hope that the purge batch will
					complete before we execute
					btr_pcur_restore_position(). */
					trx_purge_run();
					os_thread_sleep(1000000);
				}

				/* Give the waiters a chance to proceed. */
				os_thread_yield();
scan_next:
				mtr_start(&mtr);
				/* Restore position on the record, or its
				predecessor if the record was purged
				meanwhile. */
				btr_pcur_restore_position(
					BTR_SEARCH_LEAF, &pcur, &mtr);
				/* Move to the successor of the
				original record. */
				if (!btr_pcur_move_to_next_user_rec(
					    &pcur, &mtr)) {
end_of_index:
					row = NULL;
					mtr_commit(&mtr);
					mem_heap_free(row_heap);
					ut_free(nonnull);
					goto write_buffers;
				}
			} else {
				ulint		next_page_no;
				buf_block_t*	block;

				next_page_no = btr_page_get_next(
					page_cur_get_page(cur), &mtr);

				if (next_page_no == FIL_NULL) {
					goto end_of_index;
				}

				block = page_cur_get_block(cur);
				block = btr_block_get(
					page_id_t(block->page.id.space(),
						  next_page_no),
					block->page.size,
					BTR_SEARCH_LEAF,
					clust_index, &mtr);

				btr_leaf_page_release(page_cur_get_block(cur),
						      BTR_SEARCH_LEAF, &mtr);
				page_cur_set_before_first(block, cur);
				page_cur_move_to_next(cur);

				ut_ad(!page_cur_is_after_last(cur));
			}
		}

		rec = page_cur_get_rec(cur);

		offsets = rec_get_offsets(rec, clust_index, NULL,
					  ULINT_UNDEFINED, &row_heap);

		if (online) {
			/* Perform a REPEATABLE READ.

			When rebuilding the table online,
			row_log_table_apply() must not see a newer
			state of the table when applying the log.
			This is mainly to prevent false duplicate key
			errors, because the log will identify records
			by the PRIMARY KEY, and also to prevent unsafe
			BLOB access.

			When creating a secondary index online, this
			table scan must not see records that have only
			been inserted to the clustered index, but have
			not been written to the online_log of
			index[]. If we performed READ UNCOMMITTED, it
			could happen that the ADD INDEX reaches
			ONLINE_INDEX_COMPLETE state between the time
			the DML thread has updated the clustered index
			but has not yet accessed secondary index. */
			ut_ad(MVCC::is_view_active(trx->read_view));

			if (!trx->read_view->changes_visible(
				    row_get_rec_trx_id(
					    rec, clust_index, offsets))) {
				rec_t*	old_vers;

				row_vers_build_for_consistent_read(
					rec, &mtr, clust_index, &offsets,
					trx->read_view, &row_heap,
					row_heap, &old_vers);

				rec = old_vers;

				if (!rec) {
					continue;
				}
			}

			if (rec_get_deleted_flag(
				    rec,
				    dict_table_is_comp(old_table))) {
				/* This record was deleted in the latest
				committed version, or it was deleted and
				then reinserted-by-update before purge
				kicked in. Skip it. */
				continue;
			}

			ut_ad(!rec_offs_any_null_extern(rec, offsets));
		} else if (rec_get_deleted_flag(
				   rec, dict_table_is_comp(old_table))) {
			/* Skip delete-marked records.

			Skipping delete-marked records will make the
			created indexes unuseable for transactions
			whose read views were created before the index
			creation completed, but preserving the history
			would make it tricky to detect duplicate
			keys. */
			continue;
		}

		/* When !online, we are holding a lock on old_table, preventing
		any inserts that could have written a record 'stub' before
		writing out off-page columns. */
		ut_ad(!rec_offs_any_null_extern(rec, offsets));

		/* Build a row based on the clustered index. */

		row = row_build(ROW_COPY_POINTERS, clust_index,
				rec, offsets, new_table,
				add_cols, col_map, &ext, row_heap);
		ut_ad(row);

		for (ulint i = 0; i < n_nonnull; i++) {
			const dfield_t*	field	= &row->fields[nonnull[i]];

			ut_ad(dfield_get_type(field)->prtype & DATA_NOT_NULL);

			if (dfield_is_null(field)) {
				err = DB_INVALID_NULL;
				trx->error_key_num = 0;
				goto func_exit;
			}
		}

		/* Get the next Doc ID */
		if (add_doc_id) {
			doc_id++;
		} else {
			doc_id = 0;
		}

		if (add_autoinc != ULINT_UNDEFINED) {

			ut_ad(add_autoinc
			      < dict_table_get_n_user_cols(new_table));

			const dfield_t*	dfield;

			dfield = dtuple_get_nth_field(row, add_autoinc);
			if (dfield_is_null(dfield)) {
				goto write_buffers;
			}

			const dtype_t*  dtype = dfield_get_type(dfield);
			byte*	b = static_cast<byte*>(dfield_get_data(dfield));

			if (sequence.eof()) {
				err = DB_ERROR;
				trx->error_key_num = 0;

				ib_errf(trx->mysql_thd, IB_LOG_LEVEL_ERROR,
					ER_AUTOINC_READ_FAILED, "[NULL]");

				goto func_exit;
			}

			ulonglong	value = sequence++;

			switch (dtype_get_mtype(dtype)) {
			case DATA_INT: {
				ibool	usign;
				ulint	len = dfield_get_len(dfield);

				usign = dtype_get_prtype(dtype) & DATA_UNSIGNED;
				mach_write_ulonglong(b, value, len, usign);

				break;
				}

			case DATA_FLOAT:
				mach_float_write(
					b, static_cast<float>(value));
				break;

			case DATA_DOUBLE:
				mach_double_write(
					b, static_cast<double>(value));
				break;

			default:
				ut_ad(0);
			}
		}

write_buffers:
		/* Build all entries for all the indexes to be created
		in a single scan of the clustered index. */

		ulint	s_idx_cnt = 0;

		for (ulint i = 0; i < n_index; i++) {
			row_merge_buf_t*	buf	= merge_buf[i];
			merge_file_t*		file	= &files[i];
			ulint			rows_added = 0;

			if (dict_index_is_spatial(buf->index)) {

				if (!row) {
					continue;
				}

				ut_ad(spatial_dtuple_info[s_idx_cnt]->get_index()
				      == buf->index);

				spatial_dtuple_info[s_idx_cnt]->add(row);

				s_idx_cnt++;

				continue;
			}

			if (UNIV_LIKELY
			    (row && (rows_added = row_merge_buf_add(
					buf, fts_index, old_table,
					psort_info, row, ext, &doc_id)))) {

				/* If we are creating FTS index,
				a single row can generate more
				records for tokenized word */
				file->n_rec += rows_added;
				if (doc_id > max_doc_id) {
					max_doc_id = doc_id;
				}

				if (buf->index->type & DICT_FTS) {
					/* Check if error occurs in child thread */
					for (ulint j = 0;
					     j < fts_sort_pll_degree; j++) {
						if (psort_info[j].error
							!= DB_SUCCESS) {
							err = psort_info[j].error;
							trx->error_key_num = i;
							break;
						}
					}

					if (err != DB_SUCCESS) {
						break;
					}
				}

				continue;
			}

			if (buf->index->type & DICT_FTS) {
				if (!row || !doc_id) {
					continue;
				}
			}

			/* The buffer must be sufficiently large
			to hold at least one record. It may only
			be empty when we reach the end of the
			clustered index. row_merge_buf_add()
			must not have been called in this loop. */
			ut_ad(buf->n_tuples || row == NULL);

			/* We have enough data tuples to form a block.
			Sort them and write to disk. */

			/* We have enough data tuples to form a block.
			Sort them and write to disk. */

			if (buf->n_tuples) {
<<<<<<< HEAD
				if (skip_sort) {
					/* Temporary File is not used.
					so insert sorted block to the index */
					if (row != NULL) {
						/* We are not at the end of
						the scan yet. We must
						mtr_commit() in order to be
						able to call log_free_check()
						in row_merge_insert_index_tuples().
						Due to mtr_commit(), the
						current row will be invalid, and
						we must reread it on the next
						loop iteration. */
						btr_pcur_move_to_prev_on_page(
							&pcur);
						btr_pcur_store_position(
							&pcur, &mtr);
						mtr_commit(&mtr);
					}

					/* TODO: Detect duplicates earlier, by
					comparing to previous record in
					row_merge_buf_add(). */
					row_merge_dup_t dup = {
						buf->index, table, col_map, 0};

					row_merge_buf_sort(buf, &dup);

					if (dup.n_dup) {
						err = DB_DUPLICATE_KEY;
						trx->error_key_num
							= key_numbers[i];
						goto all_done;
					}

					err = row_merge_insert_index_tuples(
						trx->id, index[i], old_table,
						-1, NULL, buf);

					if (row != NULL) {
						/* Restore the cursor on the
						previous clustered index record,
						and empty the buffer. The next
						iteration of the outer loop will
						advance the cursor and read the
						next record (the one which we
						had to ignore due to the buffer
						overflow). */
						mtr_start(&mtr);
						btr_pcur_restore_position(
							BTR_SEARCH_LEAF, &pcur,
							&mtr);
						buf = row_merge_buf_empty(buf);
						/* Restart the outer loop on the
						record. We did not insert it
						into any index yet. */
						ut_ad(i == 0);
						break;
					}
				} else if (dict_index_is_unique(buf->index)) {
=======
				if (dict_index_is_unique(buf->index)) {
>>>>>>> bb4af453
					row_merge_dup_t	dup = {
						buf->index, table, col_map, 0};

					row_merge_buf_sort(buf, &dup);

					if (dup.n_dup) {
						err = DB_DUPLICATE_KEY;
						trx->error_key_num
							= key_numbers[i];
						break;
					}
				} else {
					row_merge_buf_sort(buf, NULL);
				}
			} else if (online && new_table == old_table) {
				/* Note the newest transaction that
				modified this index when the scan was
				completed. We prevent older readers
				from accessing this index, to ensure
				read consistency. */

				trx_id_t	max_trx_id;

				ut_a(row == NULL);
				rw_lock_x_lock(
					dict_index_get_lock(buf->index));
				ut_a(dict_index_get_online_status(buf->index)
				     == ONLINE_INDEX_CREATION);

				max_trx_id = row_log_get_max_trx(buf->index);

				if (max_trx_id > buf->index->trx_id) {
					buf->index->trx_id = max_trx_id;
				}

				rw_lock_x_unlock(
					dict_index_get_lock(buf->index));
			}

<<<<<<< HEAD
			/* Secondary index and clustered index which is
			not in sorted order can use the temporary file.
			Fulltext index should not use the temporary file. */
			if (!skip_sort && !(buf->index->type & DICT_FTS)) {
				/* In case we can have all rows in sort buffer,
				we can insert directly into the index without
				temporary file */
				if (row == NULL && file->fd == -1) {
					DBUG_EXECUTE_IF(
						"row_merge_write_failure",
						err = DB_TEMP_FILE_WRITE_FAIL;
						trx->error_key_num = i;
						goto all_done;);

					DBUG_EXECUTE_IF(
						"row_merge_tmpfile_fail",
						err = DB_OUT_OF_MEMORY;
						trx->error_key_num = i;
						goto all_done;);

					err = row_merge_insert_index_tuples(
						trx->id, index[i], old_table,
						-1, NULL, buf);
				} else {
					if (row_merge_file_create_if_needed(
						file, tmpfd,
						buf->n_tuples) < 0) {
						err = DB_OUT_OF_MEMORY;
						trx->error_key_num = i;
						goto func_exit;
					}

					ut_ad(file->n_rec > 0);

					row_merge_buf_write(buf, file, block);

					if (!row_merge_write(
						    file->fd, file->offset++,
						    block)) {
						err = DB_TEMP_FILE_WRITE_FAIL;
						trx->error_key_num = i;
						break;
					}
=======
			row_merge_buf_write(buf, file, block);
>>>>>>> bb4af453

			if (!row_merge_write(file->fd, file->offset++,
					     block)) {
				err = DB_TEMP_FILE_WRITE_FAILURE;
				trx->error_key_num = i;
				break;
			}

			UNIV_MEM_INVALID(&block[0], srv_sort_buf_size);
			merge_buf[i] = row_merge_buf_empty(buf);

			if (UNIV_LIKELY(row != NULL)) {
				/* Try writing the record again, now
				that the buffer has been written out
				and emptied. */

				if (UNIV_UNLIKELY
				    (!(rows_added = row_merge_buf_add(
						buf, fts_index, old_table,
						psort_info, row, ext,
						&doc_id)))) {
					/* An empty buffer should have enough
					room for at least one record. */
					ut_error;
				}

				file->n_rec += rows_added;
			}
		}

		if (row == NULL) {
			goto all_done;
		}

		if (err != DB_SUCCESS) {
			goto func_exit;
		}

		mem_heap_empty(row_heap);
	}

func_exit:
	mtr_commit(&mtr);
	mem_heap_free(row_heap);
	ut_free(nonnull);

all_done:
#ifdef FTS_INTERNAL_DIAG_PRINT
	DEBUG_FTS_SORT_PRINT("FTS_SORT: Complete Scan Table\n");
#endif
	if (fts_pll_sort) {
		bool	all_exit = false;
		ulint	trial_count = 0;
		const ulint max_trial_count = 10000;

wait_again:
                /* Check if error occurs in child thread */
		for (ulint j = 0; j < fts_sort_pll_degree; j++) {
			if (psort_info[j].error != DB_SUCCESS) {
				err = psort_info[j].error;
				trx->error_key_num = j;
				break;
			}
		}

		/* Tell all children that parent has done scanning */
		for (ulint i = 0; i < fts_sort_pll_degree; i++) {
			if (err == DB_SUCCESS) {
				psort_info[i].state = FTS_PARENT_COMPLETE;
			} else {
				psort_info[i].state = FTS_PARENT_EXITING;
			}
		}

		/* Now wait all children to report back to be completed */
		os_event_wait_time_low(fts_parallel_sort_event,
				       1000000, sig_count);

		for (ulint i = 0; i < fts_sort_pll_degree; i++) {
			if (psort_info[i].child_status != FTS_CHILD_COMPLETE
			    && psort_info[i].child_status != FTS_CHILD_EXITING) {
				sig_count = os_event_reset(
					fts_parallel_sort_event);
				goto wait_again;
			}
		}

		/* Now all children should complete, wait a bit until
		they all finish setting the event, before we free everything.
		This has a 10 second timeout */
		do {
			all_exit = true;

			for (ulint j = 0; j < fts_sort_pll_degree; j++) {
				if (psort_info[j].child_status
				    != FTS_CHILD_EXITING) {
					all_exit = false;
					os_thread_sleep(1000);
					break;
				}
			}
			trial_count++;
		} while (!all_exit && trial_count < max_trial_count);

		if (!all_exit) {
			ib_logf(IB_LOG_LEVEL_FATAL,
				"Not all child sort threads exited"
				" when creating FTS index '%s'",
				fts_sort_idx->name);
		}
	}

#ifdef FTS_INTERNAL_DIAG_PRINT
	DEBUG_FTS_SORT_PRINT("FTS_SORT: Complete Tokenization\n");
#endif
	for (ulint i = 0; i < n_index; i++) {
		row_merge_buf_free(merge_buf[i]);
	}

	row_fts_free_pll_merge_buf(psort_info);

	ut_free(merge_buf);

	btr_pcur_close(&pcur);

	if (spatial_dtuple_info) {
		for (ulint i = 0; i < num_spatial; i++) {
			delete spatial_dtuple_info[i];
		}
		ut_free(spatial_dtuple_info);

		if (spatial_heap) {
			mem_heap_free(spatial_heap);
		}
	}

	/* Update the next Doc ID we used. Table should be locked, so
	no concurrent DML */
	if (max_doc_id && err == DB_SUCCESS) {
		/* Sync fts cache for other fts indexes to keep all
		fts indexes consistent in sync_doc_id. */
		err = fts_sync_table(const_cast<dict_table_t*>(new_table));

		if (err == DB_SUCCESS) {
			fts_update_next_doc_id(
				0, new_table, old_table->name, max_doc_id);
		}
	}

	trx->op_info = "";

	DBUG_RETURN(err);
}

/** Write a record via buffer 2 and read the next record to buffer N.
@param N number of the buffer (0 or 1)
@param INDEX record descriptor
@param AT_END statement to execute at end of input */
#define ROW_MERGE_WRITE_GET_NEXT(N, INDEX, AT_END)			\
	do {								\
		b2 = row_merge_write_rec(&block[2 * srv_sort_buf_size], \
					 &buf[2], b2,			\
					 of->fd, &of->offset,		\
					 mrec##N, offsets##N);		\
		if (UNIV_UNLIKELY(!b2 || ++of->n_rec > file->n_rec)) {	\
			goto corrupt;					\
		}							\
		b##N = row_merge_read_rec(&block[N * srv_sort_buf_size],\
					  &buf[N], b##N, INDEX,		\
					  file->fd, foffs##N,		\
					  &mrec##N, offsets##N);	\
		if (UNIV_UNLIKELY(!b##N)) {				\
			if (mrec##N) {					\
				goto corrupt;				\
			}						\
			AT_END;						\
		}							\
	} while (0)

/*************************************************************//**
Merge two blocks of records on disk and write a bigger block.
@return DB_SUCCESS or error code */
static __attribute__((nonnull, warn_unused_result))
dberr_t
row_merge_blocks(
/*=============*/
	const row_merge_dup_t*	dup,	/*!< in: descriptor of
					index being created */
	const merge_file_t*	file,	/*!< in: file containing
					index entries */
	row_merge_block_t*	block,	/*!< in/out: 3 buffers */
	ulint*			foffs0,	/*!< in/out: offset of first
					source list in the file */
	ulint*			foffs1,	/*!< in/out: offset of second
					source list in the file */
	merge_file_t*		of)	/*!< in/out: output file */
{
	mem_heap_t*	heap;	/*!< memory heap for offsets0, offsets1 */

	mrec_buf_t*	buf;	/*!< buffer for handling
				split mrec in block[] */
	const byte*	b0;	/*!< pointer to block[0] */
	const byte*	b1;	/*!< pointer to block[srv_sort_buf_size] */
	byte*		b2;	/*!< pointer to block[2 * srv_sort_buf_size] */
	const mrec_t*	mrec0;	/*!< merge rec, points to block[0] or buf[0] */
	const mrec_t*	mrec1;	/*!< merge rec, points to
				block[srv_sort_buf_size] or buf[1] */
	ulint*		offsets0;/* offsets of mrec0 */
	ulint*		offsets1;/* offsets of mrec1 */

	DBUG_ENTER("row_merge_blocks");
	DBUG_PRINT("ib_merge_sort",
		   ("fd=%d,%lu+%lu to fd=%d,%lu",
		    file->fd, ulong(*foffs0), ulong(*foffs1),
		    of->fd, ulong(of->offset)));

	heap = row_merge_heap_create(dup->index, &buf, &offsets0, &offsets1);

	/* Write a record and read the next record.  Split the output
	file in two halves, which can be merged on the following pass. */

	if (!row_merge_read(file->fd, *foffs0, &block[0])
	    || !row_merge_read(file->fd, *foffs1, &block[srv_sort_buf_size])) {
corrupt:
		mem_heap_free(heap);
		DBUG_RETURN(DB_CORRUPTION);
	}

	b0 = &block[0];
	b1 = &block[srv_sort_buf_size];
	b2 = &block[2 * srv_sort_buf_size];

	b0 = row_merge_read_rec(
		&block[0], &buf[0], b0, dup->index,
		file->fd, foffs0, &mrec0, offsets0);
	b1 = row_merge_read_rec(
		&block[srv_sort_buf_size],
		&buf[srv_sort_buf_size], b1, dup->index,
		file->fd, foffs1, &mrec1, offsets1);
	if (UNIV_UNLIKELY(!b0 && mrec0)
	    || UNIV_UNLIKELY(!b1 && mrec1)) {

		goto corrupt;
	}

	while (mrec0 && mrec1) {
		int cmp = cmp_rec_rec_simple(
			mrec0, mrec1, offsets0, offsets1,
			dup->index, dup->table);
		if (cmp < 0) {
			ROW_MERGE_WRITE_GET_NEXT(0, dup->index, goto merged);
		} else if (cmp) {
			ROW_MERGE_WRITE_GET_NEXT(1, dup->index, goto merged);
		} else {
			mem_heap_free(heap);
			DBUG_RETURN(DB_DUPLICATE_KEY);
		}
	}

merged:
	if (mrec0) {
		/* append all mrec0 to output */
		for (;;) {
			ROW_MERGE_WRITE_GET_NEXT(0, dup->index, goto done0);
		}
	}
done0:
	if (mrec1) {
		/* append all mrec1 to output */
		for (;;) {
			ROW_MERGE_WRITE_GET_NEXT(1, dup->index, goto done1);
		}
	}
done1:

	mem_heap_free(heap);
	b2 = row_merge_write_eof(&block[2 * srv_sort_buf_size],
				 b2, of->fd, &of->offset);
	DBUG_RETURN(b2 ? DB_SUCCESS : DB_CORRUPTION);
}

/*************************************************************//**
Copy a block of index entries.
@return TRUE on success, FALSE on failure */
static __attribute__((nonnull, warn_unused_result))
ibool
row_merge_blocks_copy(
/*==================*/
	const dict_index_t*	index,	/*!< in: index being created */
	const merge_file_t*	file,	/*!< in: input file */
	row_merge_block_t*	block,	/*!< in/out: 3 buffers */
	ulint*			foffs0,	/*!< in/out: input file offset */
	merge_file_t*		of)	/*!< in/out: output file */
{
	mem_heap_t*	heap;	/*!< memory heap for offsets0, offsets1 */

	mrec_buf_t*	buf;	/*!< buffer for handling
				split mrec in block[] */
	const byte*	b0;	/*!< pointer to block[0] */
	byte*		b2;	/*!< pointer to block[2 * srv_sort_buf_size] */
	const mrec_t*	mrec0;	/*!< merge rec, points to block[0] */
	ulint*		offsets0;/* offsets of mrec0 */
	ulint*		offsets1;/* dummy offsets */

	DBUG_ENTER("row_merge_blocks_copy");
	DBUG_PRINT("ib_merge_sort",
		   ("fd=%d,%lu to fd=%d,%lu",
		    file->fd, ulong(foffs0),
		    of->fd, ulong(of->offset)));

	heap = row_merge_heap_create(index, &buf, &offsets0, &offsets1);

	/* Write a record and read the next record.  Split the output
	file in two halves, which can be merged on the following pass. */

	if (!row_merge_read(file->fd, *foffs0, &block[0])) {
corrupt:
		mem_heap_free(heap);
		DBUG_RETURN(FALSE);
	}

	b0 = &block[0];

	b2 = &block[2 * srv_sort_buf_size];

	b0 = row_merge_read_rec(&block[0], &buf[0], b0, index,
				file->fd, foffs0, &mrec0, offsets0);
	if (UNIV_UNLIKELY(!b0 && mrec0)) {

		goto corrupt;
	}

	if (mrec0) {
		/* append all mrec0 to output */
		for (;;) {
			ROW_MERGE_WRITE_GET_NEXT(0, index, goto done0);
		}
	}
done0:

	/* The file offset points to the beginning of the last page
	that has been read.  Update it to point to the next block. */
	(*foffs0)++;

	mem_heap_free(heap);
	DBUG_RETURN(row_merge_write_eof(&block[2 * srv_sort_buf_size],
					b2, of->fd, &of->offset)
		    != NULL);
}

/*************************************************************//**
Merge disk files.
@return DB_SUCCESS or error code */
static __attribute__((nonnull))
dberr_t
row_merge(
/*======*/
	trx_t*			trx,	/*!< in: transaction */
	const row_merge_dup_t*	dup,	/*!< in: descriptor of
					index being created */
	merge_file_t*		file,	/*!< in/out: file containing
					index entries */
	row_merge_block_t*	block,	/*!< in/out: 3 buffers */
	int*			tmpfd,	/*!< in/out: temporary file handle */
	ulint*			num_run,/*!< in/out: Number of runs remain
					to be merged */
	ulint*			run_offset) /*!< in/out: Array contains the
					first offset number for each merge
					run */
{
	ulint		foffs0;	/*!< first input offset */
	ulint		foffs1;	/*!< second input offset */
	dberr_t		error;	/*!< error code */
	merge_file_t	of;	/*!< output file */
	const ulint	ihalf	= run_offset[*num_run / 2];
				/*!< half the input file */
	ulint		n_run	= 0;
				/*!< num of runs generated from this merge */

	UNIV_MEM_ASSERT_W(&block[0], 3 * srv_sort_buf_size);

	ut_ad(ihalf < file->offset);

	of.fd = *tmpfd;
	of.offset = 0;
	of.n_rec = 0;

#ifdef POSIX_FADV_SEQUENTIAL
	/* The input file will be read sequentially, starting from the
	beginning and the middle.  In Linux, the POSIX_FADV_SEQUENTIAL
	affects the entire file.  Each block will be read exactly once. */
	posix_fadvise(file->fd, 0, 0,
		      POSIX_FADV_SEQUENTIAL | POSIX_FADV_NOREUSE);
#endif /* POSIX_FADV_SEQUENTIAL */

	/* Merge blocks to the output file. */
	foffs0 = 0;
	foffs1 = ihalf;

	UNIV_MEM_INVALID(run_offset, *num_run * sizeof *run_offset);

	for (; foffs0 < ihalf && foffs1 < file->offset; foffs0++, foffs1++) {

		if (trx_is_interrupted(trx)) {
			return(DB_INTERRUPTED);
		}

		/* Remember the offset number for this run */
		run_offset[n_run++] = of.offset;

		error = row_merge_blocks(dup, file, block,
					 &foffs0, &foffs1, &of);

		if (error != DB_SUCCESS) {
			return(error);
		}

	}

	/* Copy the last blocks, if there are any. */

	while (foffs0 < ihalf) {
		if (UNIV_UNLIKELY(trx_is_interrupted(trx))) {
			return(DB_INTERRUPTED);
		}

		/* Remember the offset number for this run */
		run_offset[n_run++] = of.offset;

		if (!row_merge_blocks_copy(dup->index, file, block,
					   &foffs0, &of)) {
			return(DB_CORRUPTION);
		}
	}

	ut_ad(foffs0 == ihalf);

	while (foffs1 < file->offset) {
		if (trx_is_interrupted(trx)) {
			return(DB_INTERRUPTED);
		}

		/* Remember the offset number for this run */
		run_offset[n_run++] = of.offset;

		if (!row_merge_blocks_copy(dup->index, file, block,
					   &foffs1, &of)) {
			return(DB_CORRUPTION);
		}
	}

	ut_ad(foffs1 == file->offset);

	if (UNIV_UNLIKELY(of.n_rec != file->n_rec)) {
		return(DB_CORRUPTION);
	}

	ut_ad(n_run <= *num_run);

	*num_run = n_run;

	/* Each run can contain one or more offsets. As merge goes on,
	the number of runs (to merge) will reduce until we have one
	single run. So the number of runs will always be smaller than
	the number of offsets in file */
	ut_ad((*num_run) <= file->offset);

	/* The number of offsets in output file is always equal or
	smaller than input file */
	ut_ad(of.offset <= file->offset);

	/* Swap file descriptors for the next pass. */
	*tmpfd = file->fd;
	*file = of;

	UNIV_MEM_INVALID(&block[0], 3 * srv_sort_buf_size);

	return(DB_SUCCESS);
}

/*************************************************************//**
Merge disk files.
@return DB_SUCCESS or error code */

dberr_t
row_merge_sort(
/*===========*/
	trx_t*			trx,	/*!< in: transaction */
	const row_merge_dup_t*	dup,	/*!< in: descriptor of
					index being created */
	merge_file_t*		file,	/*!< in/out: file containing
					index entries */
	row_merge_block_t*	block,	/*!< in/out: 3 buffers */
	int*			tmpfd)	/*!< in/out: temporary file handle */
{
	const ulint	half	= file->offset / 2;
	ulint		num_runs;
	ulint*		run_offset;
	dberr_t		error	= DB_SUCCESS;
	DBUG_ENTER("row_merge_sort");

	/* Record the number of merge runs we need to perform */
	num_runs = file->offset;

	/* If num_runs are less than 1, nothing to merge */
	if (num_runs <= 1) {
		DBUG_RETURN(error);
	}

	/* "run_offset" records each run's first offset number */
	run_offset = (ulint*) ut_malloc(file->offset * sizeof(ulint));

	/* This tells row_merge() where to start for the first round
	of merge. */
	run_offset[half] = half;

	/* The file should always contain at least one byte (the end
	of file marker).  Thus, it must be at least one block. */
	ut_ad(file->offset > 0);

	/* Merge the runs until we have one big run */
	do {
		error = row_merge(trx, dup, file, block, tmpfd,
				  &num_runs, run_offset);

		if (error != DB_SUCCESS) {
			break;
		}

		UNIV_MEM_ASSERT_RW(run_offset, num_runs * sizeof *run_offset);
	} while (num_runs > 1);

	ut_free(run_offset);

	DBUG_RETURN(error);
}

/*************************************************************//**
Copy externally stored columns to the data tuple. */
static __attribute__((nonnull))
void
row_merge_copy_blobs(
<<<<<<< HEAD
	const mrec_t*		mrec,
	const ulint*		offsets,
	const page_size_t&	page_size,
	dtuple_t*		tuple,
	mem_heap_t*		heap)
=======
/*=================*/
	const mrec_t*	mrec,	/*!< in: merge record */
	const ulint*	offsets,/*!< in: offsets of mrec */
	ulint		zip_size,/*!< in: compressed page size in bytes, or 0 */
	dtuple_t*	tuple,	/*!< in/out: data tuple */
	mem_heap_t*	heap)	/*!< in/out: memory heap */
>>>>>>> bb4af453
{
	ut_ad(rec_offs_any_extern(offsets));

	for (ulint i = 0; i < dtuple_get_n_fields(tuple); i++) {
		ulint		len;
		const void*	data;
		dfield_t*	field = dtuple_get_nth_field(tuple, i);

		if (!dfield_is_ext(field)) {
			continue;
		}

		ut_ad(!dfield_is_null(field));

		/* During the creation of a PRIMARY KEY, the table is
		X-locked, and we skip copying records that have been
		marked for deletion. Therefore, externally stored
		columns cannot possibly be freed between the time the
		BLOB pointers are read (row_merge_read_clustered_index())
		and dereferenced (below). */
<<<<<<< HEAD
		if (mrec == NULL) {
			field_data
				= static_cast<byte*>(dfield_get_data(field));
			field_len = dfield_get_len(field);
		} else {
			field_data = rec_get_nth_field(
				mrec, offsets, i, &field_len);
		}

		data = btr_copy_externally_stored_field(
			&len, field_data, page_size, field_len, heap);

=======
		data = btr_rec_copy_externally_stored_field(
			mrec, offsets, zip_size, i, &len, heap);
>>>>>>> bb4af453
		/* Because we have locked the table, any records
		written by incomplete transactions must have been
		rolled back already. There must not be any incomplete
		BLOB columns. */
		ut_a(data);

		dfield_set_data(field, data, len);
	}
}

<<<<<<< HEAD
/** Convert a merge record to a typed data tuple. Note that externally
stored fields are not copied to heap.
@param[in,out]	index	index on the table
@param[in]	mtuple	merge record
@param[in]	heap	memory heap from which memory needed is allocated
@return	index entry built. */
static
void
row_merge_mtuple_to_dtuple(
	dict_index_t*	index,
	dtuple_t*	dtuple,
	const mtuple_t* mtuple)
{
	ut_ad(!dict_index_is_univ(index));

	memcpy(dtuple->fields, mtuple->fields,
	       dtuple->n_fields * sizeof *mtuple->fields);
}

/** Insert sorted data tuples to the index.
@param[in]	trx_id		transaction identifier
@param[in]	index		index to be inserted
@param[in]	old_table	old table
@param[in]	fd		file descriptor
@param[in,out]	block		file buffer
@param[in]	row_buf		row_buf the sorted data tuples,
or NULL if fd, block will be used instead
@return DB_SUCCESS or error number */
static	__attribute__((warn_unused_result))
dberr_t
row_merge_insert_index_tuples(
	trx_id_t		trx_id,
	dict_index_t*		index,
	const dict_table_t*	old_table,
	int			fd,
	row_merge_block_t*	block,
	const row_merge_buf_t*	row_buf)

=======
/********************************************************************//**
Read sorted file containing index data tuples and insert these data
tuples to the index
@return	DB_SUCCESS or error number */
static __attribute__((nonnull, warn_unused_result))
dberr_t
row_merge_insert_index_tuples(
/*==========================*/
	trx_id_t		trx_id,	/*!< in: transaction identifier */
	dict_index_t*		index,	/*!< in: index */
	const dict_table_t*	old_table,/*!< in: old table */
	int			fd,	/*!< in: file descriptor */
	row_merge_block_t*	block)	/*!< in/out: file buffer */
>>>>>>> bb4af453
{
	const byte*		b;
	mem_heap_t*		heap;
	mem_heap_t*		tuple_heap;
	mem_heap_t*		ins_heap;
	dberr_t			error = DB_SUCCESS;
	ulint			foffs = 0;
	ulint*			offsets;
	mrec_buf_t*		buf;
	DBUG_ENTER("row_merge_insert_index_tuples");

	ut_ad(!srv_read_only_mode);
	ut_ad(!(index->type & DICT_FTS));
	ut_ad(!dict_index_is_spatial(index));
	ut_ad(trx_id);

	tuple_heap = mem_heap_create(1000);

	{
		ulint i	= 1 + REC_OFFS_HEADER_SIZE
			+ dict_index_get_n_fields(index);
		heap = mem_heap_create(sizeof *buf + i * sizeof *offsets);
		ins_heap = mem_heap_create(sizeof *buf + i * sizeof *offsets);
		offsets = static_cast<ulint*>(
			mem_heap_alloc(heap, i * sizeof *offsets));
		offsets[0] = i;
		offsets[1] = dict_index_get_n_fields(index);
	}

	b = block;

<<<<<<< HEAD

	for (;;) {
		const mrec_t*	mrec;
		ulint		n_ext;
		big_rec_t*	big_rec;
		rec_t*		rec;
		btr_cur_t	cursor;
		mtr_t		mtr;

		 if (row_buf != NULL) {
			if (n_rows >= row_buf->n_tuples) {
				break;
			}
=======
	if (!row_merge_read(fd, foffs, block)) {
		error = DB_CORRUPTION;
	} else {
		buf = static_cast<mrec_buf_t*>(
			mem_heap_alloc(heap, sizeof *buf));
>>>>>>> bb4af453

		for (;;) {
			const mrec_t*	mrec;
			dtuple_t*	dtuple;
			ulint		n_ext;
			big_rec_t*	big_rec;
			rec_t*		rec;
			btr_cur_t	cursor;
			mtr_t		mtr;

<<<<<<< HEAD
			n_ext = dtuple_get_n_ext(dtuple);
			n_rows++;
			/* BLOB pointers must be copied from dtuple */
			mrec = NULL;
		} else {

=======
>>>>>>> bb4af453
			b = row_merge_read_rec(block, buf, b, index,
					       fd, &foffs, &mrec, offsets);
			if (UNIV_UNLIKELY(!b)) {
				/* End of list, or I/O error */
				if (mrec) {
					error = DB_CORRUPTION;
				}
				break;
			}

			dict_index_t*	old_index
				= dict_table_get_first_index(old_table);

			if (dict_index_is_clust(index)
			    && dict_index_is_online_ddl(old_index)) {
				error = row_log_table_get_error(old_index);
				if (error != DB_SUCCESS) {
					break;
				}
			}

<<<<<<< HEAD
		if (!n_ext) {
			/* There are no externally stored columns. */
		} else {
			ut_ad(dict_index_is_clust(index));
			/* Off-page columns can be fetched safely
			when concurrent modifications to the table
			are disabled. (Purge can process delete-marked
			records, but row_merge_read_clustered_index()
			would have skipped them.)

			When concurrent modifications are enabled,
			row_merge_read_clustered_index() will
			only see rows from transactions that were
			committed before the ALTER TABLE started
			(REPEATABLE READ).

			Any modifications after the
			row_merge_read_clustered_index() scan
			will go through row_log_table_apply().
			Any modifications to off-page columns
			will be tracked by
			row_log_table_blob_alloc() and
			row_log_table_blob_free(). */
			row_merge_copy_blobs(
				mrec, offsets,
				dict_table_page_size(old_table),
				dtuple, tuple_heap);
		}

		ut_ad(dtuple_validate(dtuple));
		log_free_check();

		mtr_start(&mtr);
		mtr.set_named_space(index->space);
		/* Insert after the last user record. */
		btr_cur_open_at_index_side(
			false, index, BTR_MODIFY_LEAF,
			&cursor, 0, &mtr);
		page_cur_position(
			page_rec_get_prev(btr_cur_get_rec(&cursor)),
			btr_cur_get_block(&cursor),
			btr_cur_get_page_cur(&cursor));
		cursor.flag = BTR_CUR_BINARY;
#ifdef UNIV_DEBUG
		/* Check that the records are inserted in order. */
		rec = btr_cur_get_rec(&cursor);

		if (!page_rec_is_infimum(rec)) {
			ulint*	rec_offsets = rec_get_offsets(
				rec, index, offsets,
				ULINT_UNDEFINED, &tuple_heap);
			ut_ad(cmp_dtuple_rec(dtuple, rec, rec_offsets)
			      > 0);
		}
#endif /* UNIV_DEBUG */
		ulint*	ins_offsets = NULL;
=======
			dtuple = row_rec_to_index_entry_low(
				mrec, index, offsets, &n_ext, tuple_heap);

			if (!n_ext) {
				/* There are no externally stored columns. */
			} else {
				ut_ad(dict_index_is_clust(index));
				/* Off-page columns can be fetched safely
				when concurrent modifications to the table
				are disabled. (Purge can process delete-marked
				records, but row_merge_read_clustered_index()
				would have skipped them.)

				When concurrent modifications are enabled,
				row_merge_read_clustered_index() will
				only see rows from transactions that were
				committed before the ALTER TABLE started
				(REPEATABLE READ).

				Any modifications after the
				row_merge_read_clustered_index() scan
				will go through row_log_table_apply().
				Any modifications to off-page columns
				will be tracked by
				row_log_table_blob_alloc() and
				row_log_table_blob_free(). */
				row_merge_copy_blobs(
					mrec, offsets,
					dict_table_zip_size(old_table),
					dtuple, tuple_heap);
			}
>>>>>>> bb4af453

			ut_ad(dtuple_validate(dtuple));
			log_free_check();

			mtr_start(&mtr);
<<<<<<< HEAD
			mtr.set_named_space(index->space);
			btr_cur_open_at_index_side(
				false, index,
				BTR_MODIFY_TREE | BTR_LATCH_FOR_INSERT,
=======
			/* Insert after the last user record. */
			btr_cur_open_at_index_side(
				false, index, BTR_MODIFY_LEAF,
>>>>>>> bb4af453
				&cursor, 0, &mtr);
			page_cur_position(
				page_rec_get_prev(btr_cur_get_rec(
						&cursor)),
				btr_cur_get_block(&cursor),
				btr_cur_get_page_cur(&cursor));
			cursor.flag = BTR_CUR_BINARY;
#ifdef UNIV_DEBUG
			/* Check that the records are inserted in order. */
			rec = btr_cur_get_rec(&cursor);

			if (!page_rec_is_infimum(rec)) {
				ulint*	rec_offsets = rec_get_offsets(
					rec, index, offsets,
					ULINT_UNDEFINED, &tuple_heap);
				ut_ad(cmp_dtuple_rec(dtuple, rec, rec_offsets)
				      > 0);
			}
#endif /* UNIV_DEBUG */
			ulint*	ins_offsets = NULL;

			error = btr_cur_optimistic_insert(
				BTR_NO_UNDO_LOG_FLAG | BTR_NO_LOCKING_FLAG
				| BTR_KEEP_SYS_FLAG | BTR_CREATE_FLAG,
				&cursor, &ins_offsets, &ins_heap,
				dtuple, &rec, &big_rec, 0, NULL, &mtr);

			if (error == DB_FAIL) {
				ut_ad(!big_rec);
				mtr_commit(&mtr);
				mtr_start(&mtr);
				btr_cur_open_at_index_side(
					false, index, BTR_MODIFY_TREE,
					&cursor, 0, &mtr);
				page_cur_position(
					page_rec_get_prev(btr_cur_get_rec(
								  &cursor)),
					btr_cur_get_block(&cursor),
					btr_cur_get_page_cur(&cursor));

				error = btr_cur_pessimistic_insert(
					BTR_NO_UNDO_LOG_FLAG
					| BTR_NO_LOCKING_FLAG
					| BTR_KEEP_SYS_FLAG | BTR_CREATE_FLAG,
					&cursor, &ins_offsets, &ins_heap,
					dtuple, &rec, &big_rec, 0, NULL, &mtr);
			}

			if (!dict_index_is_clust(index)) {
				page_update_max_trx_id(
					btr_cur_get_block(&cursor),
					btr_cur_get_page_zip(&cursor),
					trx_id, &mtr);
			}

			mtr_commit(&mtr);

			if (UNIV_LIKELY_NULL(big_rec)) {
				/* If the system crashes at this
				point, the clustered index record will
				contain a null BLOB pointer. This
				should not matter, because the copied
				table will be dropped on crash
				recovery anyway. */

				ut_ad(dict_index_is_clust(index));
				ut_ad(error == DB_SUCCESS);
				error = row_ins_index_entry_big_rec(
					dtuple, big_rec,
					ins_offsets, &ins_heap,
					index, NULL, __FILE__, __LINE__);
				dtuple_convert_back_big_rec(
					index, dtuple, big_rec);
			}

			if (error != DB_SUCCESS) {
				goto err_exit;
			}

			mem_heap_empty(tuple_heap);
			mem_heap_empty(ins_heap);
		}
	}

err_exit:
	mem_heap_free(tuple_heap);
	mem_heap_free(ins_heap);
	mem_heap_free(heap);

	DBUG_RETURN(error);
}

/*********************************************************************//**
Sets an exclusive lock on a table, for the duration of creating indexes.
@return error code or DB_SUCCESS */

dberr_t
row_merge_lock_table(
/*=================*/
	trx_t*		trx,		/*!< in/out: transaction */
	dict_table_t*	table,		/*!< in: table to lock */
	enum lock_mode	mode)		/*!< in: LOCK_X or LOCK_S */
{
	mem_heap_t*	heap;
	que_thr_t*	thr;
	dberr_t		err;
	sel_node_t*	node;

	ut_ad(!srv_read_only_mode);
	ut_ad(mode == LOCK_X || mode == LOCK_S);

	heap = mem_heap_create(512);

	trx->op_info = "setting table lock for creating or dropping index";

	node = sel_node_create(heap);
	thr = pars_complete_graph_for_exec(node, trx, heap);
	thr->graph->state = QUE_FORK_ACTIVE;

	/* We use the select query graph as the dummy graph needed
	in the lock module call */

	thr = static_cast<que_thr_t*>(
		que_fork_get_first_thr(
			static_cast<que_fork_t*>(que_node_get_parent(thr))));

	que_thr_move_to_run_state_for_mysql(thr, trx);

run_again:
	thr->run_node = thr;
	thr->prev_node = thr->common.parent;

	err = lock_table(0, table, mode, thr);

	trx->error_state = err;

	if (UNIV_LIKELY(err == DB_SUCCESS)) {
		que_thr_stop_for_mysql_no_error(thr, trx);
	} else {
		que_thr_stop_for_mysql(thr);

		if (err != DB_QUE_THR_SUSPENDED) {
			bool	was_lock_wait;

			was_lock_wait = row_mysql_handle_errors(
				&err, trx, thr, NULL);

			if (was_lock_wait) {
				goto run_again;
			}
		} else {
			que_thr_t*	run_thr;
			que_node_t*	parent;

			parent = que_node_get_parent(thr);

			run_thr = que_fork_start_command(
				static_cast<que_fork_t*>(parent));

			ut_a(run_thr == thr);

			/* There was a lock wait but the thread was not
			in a ready to run or running state. */
			trx->error_state = DB_LOCK_WAIT;

			goto run_again;
		}
	}

	que_graph_free(thr->graph);
	trx->op_info = "";

	return(err);
}

/*********************************************************************//**
Drop an index that was created before an error occurred.
The data dictionary must have been locked exclusively by the caller,
because the transaction will not be committed. */
static
void
row_merge_drop_index_dict(
/*======================*/
	trx_t*		trx,	/*!< in/out: dictionary transaction */
	index_id_t	index_id)/*!< in: index identifier */
{
	static const char sql[] =
		"PROCEDURE DROP_INDEX_PROC () IS\n"
		"BEGIN\n"
		"DELETE FROM SYS_FIELDS WHERE INDEX_ID=:indexid;\n"
		"DELETE FROM SYS_INDEXES WHERE ID=:indexid;\n"
		"END;\n";
	dberr_t		error;
	pars_info_t*	info;

	ut_ad(!srv_read_only_mode);
	ut_ad(mutex_own(&dict_sys->mutex));
	ut_ad(trx->dict_operation_lock_mode == RW_X_LATCH);
	ut_ad(trx_get_dict_operation(trx) == TRX_DICT_OP_INDEX);
#ifdef UNIV_SYNC_DEBUG
	ut_ad(rw_lock_own(&dict_operation_lock, RW_LOCK_X));
#endif /* UNIV_SYNC_DEBUG */

	info = pars_info_create();
	pars_info_add_ull_literal(info, "indexid", index_id);
	trx->op_info = "dropping index from dictionary";
	error = que_eval_sql(info, sql, FALSE, trx);

	if (error != DB_SUCCESS) {
		/* Even though we ensure that DDL transactions are WAIT
		and DEADLOCK free, we could encounter other errors e.g.,
		DB_TOO_MANY_CONCURRENT_TRXS. */
		trx->error_state = DB_SUCCESS;

		ib_logf(IB_LOG_LEVEL_ERROR,
			"row_merge_drop_index_dict"
			" failed with error %u", unsigned(error));
	}

	trx->op_info = "";
}

/*********************************************************************//**
Drop indexes that were created before an error occurred.
The data dictionary must have been locked exclusively by the caller,
because the transaction will not be committed. */

void
row_merge_drop_indexes_dict(
/*========================*/
	trx_t*		trx,	/*!< in/out: dictionary transaction */
	table_id_t	table_id)/*!< in: table identifier */
{
	static const char sql[] =
		"PROCEDURE DROP_INDEXES_PROC () IS\n"
		"ixid CHAR;\n"
		"found INT;\n"

		"DECLARE CURSOR index_cur IS\n"
		" SELECT ID FROM SYS_INDEXES\n"
		" WHERE TABLE_ID=:tableid AND\n"
		" SUBSTR(NAME,0,1)='" TEMP_INDEX_PREFIX_STR "'\n"
		"FOR UPDATE;\n"

		"BEGIN\n"
		"found := 1;\n"
		"OPEN index_cur;\n"
		"WHILE found = 1 LOOP\n"
		"  FETCH index_cur INTO ixid;\n"
		"  IF (SQL % NOTFOUND) THEN\n"
		"    found := 0;\n"
		"  ELSE\n"
		"    DELETE FROM SYS_FIELDS WHERE INDEX_ID=ixid;\n"
		"    DELETE FROM SYS_INDEXES WHERE CURRENT OF index_cur;\n"
		"  END IF;\n"
		"END LOOP;\n"
		"CLOSE index_cur;\n"

		"END;\n";
	dberr_t		error;
	pars_info_t*	info;

	ut_ad(!srv_read_only_mode);
	ut_ad(mutex_own(&dict_sys->mutex));
	ut_ad(trx->dict_operation_lock_mode == RW_X_LATCH);
	ut_ad(trx_get_dict_operation(trx) == TRX_DICT_OP_INDEX);
#ifdef UNIV_SYNC_DEBUG
	ut_ad(rw_lock_own(&dict_operation_lock, RW_LOCK_X));
#endif /* UNIV_SYNC_DEBUG */

	/* It is possible that table->n_ref_count > 1 when
	locked=TRUE. In this case, all code that should have an open
	handle to the table be waiting for the next statement to execute,
	or waiting for a meta-data lock.

	A concurrent purge will be prevented by dict_operation_lock. */

	info = pars_info_create();
	pars_info_add_ull_literal(info, "tableid", table_id);
	trx->op_info = "dropping indexes";
	error = que_eval_sql(info, sql, FALSE, trx);

	if (error != DB_SUCCESS) {
		/* Even though we ensure that DDL transactions are WAIT
		and DEADLOCK free, we could encounter other errors e.g.,
		DB_TOO_MANY_CONCURRENT_TRXS. */
		trx->error_state = DB_SUCCESS;

		ib_logf(IB_LOG_LEVEL_ERROR,
			"row_merge_drop_indexes_dict"
			" failed with error %u", unsigned(error));
	}

	trx->op_info = "";
}

/*********************************************************************//**
Drop indexes that were created before an error occurred.
The data dictionary must have been locked exclusively by the caller,
because the transaction will not be committed. */

void
row_merge_drop_indexes(
/*===================*/
	trx_t*		trx,	/*!< in/out: dictionary transaction */
	dict_table_t*	table,	/*!< in/out: table containing the indexes */
	ibool		locked)	/*!< in: TRUE=table locked,
				FALSE=may need to do a lazy drop */
{
	dict_index_t*	index;
	dict_index_t*	next_index;

	ut_ad(!srv_read_only_mode);
	ut_ad(mutex_own(&dict_sys->mutex));
	ut_ad(trx->dict_operation_lock_mode == RW_X_LATCH);
	ut_ad(trx_get_dict_operation(trx) == TRX_DICT_OP_INDEX);
#ifdef UNIV_SYNC_DEBUG
	ut_ad(rw_lock_own(&dict_operation_lock, RW_LOCK_X));
#endif /* UNIV_SYNC_DEBUG */

	index = dict_table_get_first_index(table);
	ut_ad(dict_index_is_clust(index));
	ut_ad(dict_index_get_online_status(index) == ONLINE_INDEX_COMPLETE);

	/* the caller should have an open handle to the table */
	ut_ad(table->n_ref_count >= 1);

	/* It is possible that table->n_ref_count > 1 when
	locked=TRUE. In this case, all code that should have an open
	handle to the table be waiting for the next statement to execute,
	or waiting for a meta-data lock.

	A concurrent purge will be prevented by dict_operation_lock. */

	if (!locked && table->n_ref_count > 1) {
		/* We will have to drop the indexes later, when the
		table is guaranteed to be no longer in use.  Mark the
		indexes as incomplete and corrupted, so that other
		threads will stop using them.  Let dict_table_close()
		or crash recovery or the next invocation of
		prepare_inplace_alter_table() take care of dropping
		the indexes. */

		while ((index = dict_table_get_next_index(index)) != NULL) {
			ut_ad(!dict_index_is_clust(index));

			switch (dict_index_get_online_status(index)) {
			case ONLINE_INDEX_ABORTED_DROPPED:
				continue;
			case ONLINE_INDEX_COMPLETE:
				if (*index->name != TEMP_INDEX_PREFIX) {
					/* Do nothing to already
					published indexes. */
				} else if (index->type & DICT_FTS) {
					/* Drop a completed FULLTEXT
					index, due to a timeout during
					MDL upgrade for
					commit_inplace_alter_table().
					Because only concurrent reads
					are allowed (and they are not
					seeing this index yet) we
					are safe to drop the index. */
					dict_index_t* prev = UT_LIST_GET_PREV(
						indexes, index);
					/* At least there should be
					the clustered index before
					this one. */
					ut_ad(prev);
					ut_a(table->fts);
					fts_drop_index(table, index, trx);
					/* Since
					INNOBASE_SHARE::idx_trans_tbl
					is shared between all open
					ha_innobase handles to this
					table, no thread should be
					accessing this dict_index_t
					object. Also, we should be
					holding LOCK=SHARED MDL on the
					table even after the MDL
					upgrade timeout. */

					/* We can remove a DICT_FTS
					index from the cache, because
					we do not allow ADD FULLTEXT INDEX
					with LOCK=NONE. If we allowed that,
					we should exclude FTS entries from
					prebuilt->ins_node->entry_list
					in ins_node_create_entry_list(). */
					dict_index_remove_from_cache(
						table, index);
					index = prev;
				} else {
					rw_lock_x_lock(
						dict_index_get_lock(index));
					dict_index_set_online_status(
						index, ONLINE_INDEX_ABORTED);
					index->type |= DICT_CORRUPT;
					table->drop_aborted = TRUE;
					goto drop_aborted;
				}
				continue;
			case ONLINE_INDEX_CREATION:
				rw_lock_x_lock(dict_index_get_lock(index));
				ut_ad(*index->name == TEMP_INDEX_PREFIX);
				row_log_abort_sec(index);
			drop_aborted:
				rw_lock_x_unlock(dict_index_get_lock(index));

				DEBUG_SYNC_C("merge_drop_index_after_abort");
				/* covered by dict_sys->mutex */
				MONITOR_INC(MONITOR_BACKGROUND_DROP_INDEX);
				/* fall through */
			case ONLINE_INDEX_ABORTED:
				/* Drop the index tree from the
				data dictionary and free it from
				the tablespace, but keep the object
				in the data dictionary cache. */
				row_merge_drop_index_dict(trx, index->id);
				rw_lock_x_lock(dict_index_get_lock(index));
				dict_index_set_online_status(
					index, ONLINE_INDEX_ABORTED_DROPPED);
				rw_lock_x_unlock(dict_index_get_lock(index));
				table->drop_aborted = TRUE;
				continue;
			}
			ut_error;
		}

		return;
	}

	row_merge_drop_indexes_dict(trx, table->id);

	/* Invalidate all row_prebuilt_t::ins_graph that are referring
	to this table. That is, force row_get_prebuilt_insert_row() to
	rebuild prebuilt->ins_node->entry_list). */
	ut_ad(table->def_trx_id <= trx->id);
	table->def_trx_id = trx->id;

	next_index = dict_table_get_next_index(index);

	while ((index = next_index) != NULL) {
		/* read the next pointer before freeing the index */
		next_index = dict_table_get_next_index(index);

		ut_ad(!dict_index_is_clust(index));

		if (*index->name == TEMP_INDEX_PREFIX) {
			/* If it is FTS index, drop from table->fts
			and also drop its auxiliary tables */
			if (index->type & DICT_FTS) {
				ut_a(table->fts);
				fts_drop_index(table, index, trx);
			}

			switch (dict_index_get_online_status(index)) {
			case ONLINE_INDEX_CREATION:
				/* This state should only be possible
				when prepare_inplace_alter_table() fails
				after invoking row_merge_create_index().
				In inplace_alter_table(),
				row_merge_build_indexes()
				should never leave the index in this state.
				It would invoke row_log_abort_sec() on
				failure. */
			case ONLINE_INDEX_COMPLETE:
				/* In these cases, we are able to drop
				the index straight. The DROP INDEX was
				never deferred. */
				break;
			case ONLINE_INDEX_ABORTED:
			case ONLINE_INDEX_ABORTED_DROPPED:
				/* covered by dict_sys->mutex */
				MONITOR_DEC(MONITOR_BACKGROUND_DROP_INDEX);
			}

			dict_index_remove_from_cache(table, index);
		}
	}

	table->drop_aborted = FALSE;
	ut_d(dict_table_check_for_dup_indexes(table, CHECK_ALL_COMPLETE));
}

/*********************************************************************//**
Drop all partially created indexes during crash recovery. */

void
row_merge_drop_temp_indexes(void)
/*=============================*/
{
	static const char sql[] =
		"PROCEDURE DROP_TEMP_INDEXES_PROC () IS\n"
		"ixid CHAR;\n"
		"found INT;\n"

		"DECLARE CURSOR index_cur IS\n"
		" SELECT ID FROM SYS_INDEXES\n"
		" WHERE SUBSTR(NAME,0,1)='" TEMP_INDEX_PREFIX_STR "'\n"
		"FOR UPDATE;\n"

		"BEGIN\n"
		"found := 1;\n"
		"OPEN index_cur;\n"
		"WHILE found = 1 LOOP\n"
		"  FETCH index_cur INTO ixid;\n"
		"  IF (SQL % NOTFOUND) THEN\n"
		"    found := 0;\n"
		"  ELSE\n"
		"    DELETE FROM SYS_FIELDS WHERE INDEX_ID=ixid;\n"
		"    DELETE FROM SYS_INDEXES WHERE CURRENT OF index_cur;\n"
		"  END IF;\n"
		"END LOOP;\n"
		"CLOSE index_cur;\n"
		"END;\n";
	trx_t*	trx;
	dberr_t	error;

	/* Load the table definitions that contain partially defined
	indexes, so that the data dictionary information can be checked
	when accessing the tablename.ibd files. */
	trx = trx_allocate_for_background();
	trx->op_info = "dropping partially created indexes";
	row_mysql_lock_data_dictionary(trx);
	/* Ensure that this transaction will be rolled back and locks
	will be released, if the server gets killed before the commit
	gets written to the redo log. */
	trx_set_dict_operation(trx, TRX_DICT_OP_INDEX);

	trx->op_info = "dropping indexes";
	error = que_eval_sql(NULL, sql, FALSE, trx);

	if (error != DB_SUCCESS) {
		/* Even though we ensure that DDL transactions are WAIT
		and DEADLOCK free, we could encounter other errors e.g.,
		DB_TOO_MANY_CONCURRENT_TRXS. */
		trx->error_state = DB_SUCCESS;

		ib_logf(IB_LOG_LEVEL_ERROR,
			"row_merge_drop_temp_indexes"
			" failed with error %u", unsigned(error));
	}

	trx_commit_for_mysql(trx);
	row_mysql_unlock_data_dictionary(trx);
	trx_free_for_background(trx);
}

/*********************************************************************//**
Creates temporary merge files, and if UNIV_PFS_IO defined, register
the file descriptor with Performance Schema.
@return file descriptor, or -1 on failure */

int
row_merge_file_create_low(void)
/*===========================*/
{
	int	fd;
#ifdef UNIV_PFS_IO
	/* This temp file open does not go through normal
	file APIs, add instrumentation to register with
	performance schema */
	struct PSI_file_locker*	locker = NULL;
	PSI_file_locker_state	state;
	register_pfs_file_open_begin(&state, locker, innodb_temp_file_key,
				     PSI_FILE_OPEN,
				     "Innodb Merge Temp File",
				     __FILE__, __LINE__);
#endif
	fd = innobase_mysql_tmpfile();
#ifdef UNIV_PFS_IO
	register_pfs_file_open_end(locker, fd);
#endif

	if (fd < 0) {
		ib_logf(IB_LOG_LEVEL_ERROR,
			"Cannot create temporary merge file");
		return(-1);
	}
	return(fd);
}

/*********************************************************************//**
Create a merge file.
@return file descriptor, or -1 on failure */

int
row_merge_file_create(
/*==================*/
	merge_file_t*	merge_file)	/*!< out: merge file structure */
{
	merge_file->fd = row_merge_file_create_low();
	merge_file->offset = 0;
	merge_file->n_rec = 0;

	if (merge_file->fd >= 0) {
		if (srv_disable_sort_file_cache) {
			os_file_set_nocache(merge_file->fd,
				"row0merge.cc", "sort");
		}
	}
	return(merge_file->fd);
}

/*********************************************************************//**
Destroy a merge file. And de-register the file from Performance Schema
if UNIV_PFS_IO is defined. */

void
row_merge_file_destroy_low(
/*=======================*/
	int		fd)	/*!< in: merge file descriptor */
{
#ifdef UNIV_PFS_IO
	struct PSI_file_locker*	locker = NULL;
	PSI_file_locker_state	state;
	register_pfs_file_io_begin(&state, locker,
				   fd, 0, PSI_FILE_CLOSE,
				   __FILE__, __LINE__);
#endif
	if (fd >= 0) {
		close(fd);
	}
#ifdef UNIV_PFS_IO
	register_pfs_file_io_end(locker, 0);
#endif
}
/*********************************************************************//**
Destroy a merge file. */

void
row_merge_file_destroy(
/*===================*/
	merge_file_t*	merge_file)	/*!< in/out: merge file structure */
{
	ut_ad(!srv_read_only_mode);

	if (merge_file->fd != -1) {
		row_merge_file_destroy_low(merge_file->fd);
		merge_file->fd = -1;
	}
}

/*********************************************************************//**
Rename an index in the dictionary that was created. The data
dictionary must have been locked exclusively by the caller, because
the transaction will not be committed.
@return DB_SUCCESS if all OK */

dberr_t
row_merge_rename_index_to_add(
/*==========================*/
	trx_t*		trx,		/*!< in/out: transaction */
	table_id_t	table_id,	/*!< in: table identifier */
	index_id_t	index_id)	/*!< in: index identifier */
{
	dberr_t		err = DB_SUCCESS;
	pars_info_t*	info = pars_info_create();

	/* We use the private SQL parser of Innobase to generate the
	query graphs needed in renaming indexes. */

	static const char rename_index[] =
		"PROCEDURE RENAME_INDEX_PROC () IS\n"
		"BEGIN\n"
		"UPDATE SYS_INDEXES SET NAME=SUBSTR(NAME,1,LENGTH(NAME)-1)\n"
		"WHERE TABLE_ID = :tableid AND ID = :indexid;\n"
		"END;\n";

	ut_ad(trx);
	ut_a(trx->dict_operation_lock_mode == RW_X_LATCH);
	ut_ad(trx_get_dict_operation(trx) == TRX_DICT_OP_INDEX);

	trx->op_info = "renaming index to add";

	pars_info_add_ull_literal(info, "tableid", table_id);
	pars_info_add_ull_literal(info, "indexid", index_id);

	err = que_eval_sql(info, rename_index, FALSE, trx);

	if (err != DB_SUCCESS) {
		/* Even though we ensure that DDL transactions are WAIT
		and DEADLOCK free, we could encounter other errors e.g.,
		DB_TOO_MANY_CONCURRENT_TRXS. */
		trx->error_state = DB_SUCCESS;

		ib_logf(IB_LOG_LEVEL_ERROR,
			"row_merge_rename_index_to_add"
			" failed with error %u", unsigned(err));
	}

	trx->op_info = "";

	return(err);
}

/*********************************************************************//**
Rename an index in the dictionary that is to be dropped. The data
dictionary must have been locked exclusively by the caller, because
the transaction will not be committed.
@return DB_SUCCESS if all OK */

dberr_t
row_merge_rename_index_to_drop(
/*===========================*/
	trx_t*		trx,		/*!< in/out: transaction */
	table_id_t	table_id,	/*!< in: table identifier */
	index_id_t	index_id)	/*!< in: index identifier */
{
	dberr_t		err;
	pars_info_t*	info = pars_info_create();

	ut_ad(!srv_read_only_mode);

	/* We use the private SQL parser of Innobase to generate the
	query graphs needed in renaming indexes. */

	static const char rename_index[] =
		"PROCEDURE RENAME_INDEX_PROC () IS\n"
		"BEGIN\n"
		"UPDATE SYS_INDEXES SET NAME=CONCAT('"
		TEMP_INDEX_PREFIX_STR "',NAME)\n"
		"WHERE TABLE_ID = :tableid AND ID = :indexid;\n"
		"END;\n";

	ut_ad(trx);
	ut_a(trx->dict_operation_lock_mode == RW_X_LATCH);
	ut_ad(trx_get_dict_operation(trx) == TRX_DICT_OP_INDEX);

	trx->op_info = "renaming index to drop";

	pars_info_add_ull_literal(info, "tableid", table_id);
	pars_info_add_ull_literal(info, "indexid", index_id);

	err = que_eval_sql(info, rename_index, FALSE, trx);

	if (err != DB_SUCCESS) {
		/* Even though we ensure that DDL transactions are WAIT
		and DEADLOCK free, we could encounter other errors e.g.,
		DB_TOO_MANY_CONCURRENT_TRXS. */
		trx->error_state = DB_SUCCESS;

		ib_logf(IB_LOG_LEVEL_ERROR,
			"row_merge_rename_index_to_drop"
			" failed with error %u", unsigned(err));
	}

	trx->op_info = "";

	return(err);
}

/*********************************************************************//**
Provide a new pathname for a table that is being renamed if it belongs to
a file-per-table tablespace.  The caller is responsible for freeing the
memory allocated for the return value.
@return new pathname of tablespace file, or NULL if space = 0 */

char*
row_make_new_pathname(
/*==================*/
	dict_table_t*	table,		/*!< in: table to be renamed */
	const char*	new_name)	/*!< in: new name */
{
	char*	new_path;
	char*	old_path;

	ut_ad(!is_system_tablespace(table->space));

	old_path = fil_space_get_first_path(table->space);
	ut_a(old_path);

	new_path = os_file_make_new_pathname(old_path, new_name);

	ut_free(old_path);

	return(new_path);
}

/*********************************************************************//**
Rename the tables in the data dictionary.  The data dictionary must
have been locked exclusively by the caller, because the transaction
will not be committed.
@return error code or DB_SUCCESS */

dberr_t
row_merge_rename_tables_dict(
/*=========================*/
	dict_table_t*	old_table,	/*!< in/out: old table, renamed to
					tmp_name */
	dict_table_t*	new_table,	/*!< in/out: new table, renamed to
					old_table->name */
	const char*	tmp_name,	/*!< in: new name for old_table */
	trx_t*		trx)		/*!< in/out: dictionary transaction */
{
	dberr_t		err	= DB_ERROR;
	pars_info_t*	info;

	ut_ad(!srv_read_only_mode);
	ut_ad(old_table != new_table);
	ut_ad(mutex_own(&dict_sys->mutex));
	ut_a(trx->dict_operation_lock_mode == RW_X_LATCH);
	ut_ad(trx_get_dict_operation(trx) == TRX_DICT_OP_TABLE
	      || trx_get_dict_operation(trx) == TRX_DICT_OP_INDEX);

	trx->op_info = "renaming tables";

	/* We use the private SQL parser of Innobase to generate the query
	graphs needed in updating the dictionary data in system tables. */

	info = pars_info_create();

	pars_info_add_str_literal(info, "new_name", new_table->name);
	pars_info_add_str_literal(info, "old_name", old_table->name);
	pars_info_add_str_literal(info, "tmp_name", tmp_name);

	err = que_eval_sql(info,
			   "PROCEDURE RENAME_TABLES () IS\n"
			   "BEGIN\n"
			   "UPDATE SYS_TABLES SET NAME = :tmp_name\n"
			   " WHERE NAME = :old_name;\n"
			   "UPDATE SYS_TABLES SET NAME = :old_name\n"
			   " WHERE NAME = :new_name;\n"
			   "END;\n", FALSE, trx);

	/* Update SYS_TABLESPACES and SYS_DATAFILES if the old
	table is in a non-system tablespace where space > 0. */
	if (err == DB_SUCCESS
	    && !is_system_tablespace(old_table->space)
	    && !old_table->ibd_file_missing) {
		/* Make pathname to update SYS_DATAFILES. */
		char* tmp_path = row_make_new_pathname(old_table, tmp_name);

		info = pars_info_create();

		pars_info_add_str_literal(info, "tmp_name", tmp_name);
		pars_info_add_str_literal(info, "tmp_path", tmp_path);
		pars_info_add_int4_literal(info, "old_space",
					   (lint) old_table->space);

		err = que_eval_sql(info,
				   "PROCEDURE RENAME_OLD_SPACE () IS\n"
				   "BEGIN\n"
				   "UPDATE SYS_TABLESPACES"
				   " SET NAME = :tmp_name\n"
				   " WHERE SPACE = :old_space;\n"
				   "UPDATE SYS_DATAFILES"
				   " SET PATH = :tmp_path\n"
				   " WHERE SPACE = :old_space;\n"
				   "END;\n", FALSE, trx);

		ut_free(tmp_path);
	}

	/* Update SYS_TABLESPACES and SYS_DATAFILES if the new
	table is in a non-system tablespace where space > 0. */
	if (err == DB_SUCCESS
	    && !is_system_tablespace(new_table->space)) {
		/* Make pathname to update SYS_DATAFILES. */
		char* old_path = row_make_new_pathname(
			new_table, old_table->name);

		info = pars_info_create();

		pars_info_add_str_literal(info, "old_name", old_table->name);
		pars_info_add_str_literal(info, "old_path", old_path);
		pars_info_add_int4_literal(info, "new_space",
					   (lint) new_table->space);

		err = que_eval_sql(info,
				   "PROCEDURE RENAME_NEW_SPACE () IS\n"
				   "BEGIN\n"
				   "UPDATE SYS_TABLESPACES"
				   " SET NAME = :old_name\n"
				   " WHERE SPACE = :new_space;\n"
				   "UPDATE SYS_DATAFILES"
				   " SET PATH = :old_path\n"
				   " WHERE SPACE = :new_space;\n"
				   "END;\n", FALSE, trx);

		ut_free(old_path);
	}

	if (err == DB_SUCCESS && dict_table_is_discarded(new_table)) {
		err = row_import_update_discarded_flag(
			trx, new_table->id, true, true);
	}

	trx->op_info = "";

	return(err);
}

/*********************************************************************//**
Create and execute a query graph for creating an index.
@return DB_SUCCESS or error code */
static __attribute__((nonnull, warn_unused_result))
dberr_t
row_merge_create_index_graph(
/*=========================*/
	trx_t*		trx,		/*!< in: trx */
	dict_table_t*	table,		/*!< in: table */
	dict_index_t*	index)		/*!< in: index */
{
	ind_node_t*	node;		/*!< Index creation node */
	mem_heap_t*	heap;		/*!< Memory heap */
	que_thr_t*	thr;		/*!< Query thread */
	dberr_t		err;

	DBUG_ENTER("row_merge_create_index_graph");

	ut_ad(trx);
	ut_ad(table);
	ut_ad(index);

	heap = mem_heap_create(512);

	index->table = table;
	node = ind_create_graph_create(index, heap, false);
	thr = pars_complete_graph_for_exec(node, trx, heap);

	ut_a(thr == que_fork_start_command(
			static_cast<que_fork_t*>(que_node_get_parent(thr))));

	que_run_threads(thr);

	err = trx->error_state;

	que_graph_free((que_t*) que_node_get_parent(thr));

	DBUG_RETURN(err);
}

/*********************************************************************//**
Create the index and load in to the dictionary.
@return index, or NULL on error */

dict_index_t*
row_merge_create_index(
/*===================*/
	trx_t*			trx,	/*!< in/out: trx (sets error_state) */
	dict_table_t*		table,	/*!< in: the index is on this table */
	const index_def_t*	index_def)
					/*!< in: the index definition */
{
	dict_index_t*	index;
	dberr_t		err;
	ulint		n_fields = index_def->n_fields;
	ulint		i;

	DBUG_ENTER("row_merge_create_index");

	ut_ad(!srv_read_only_mode);

	/* Create the index prototype, using the passed in def, this is not
	a persistent operation. We pass 0 as the space id, and determine at
	a lower level the space id where to store the table. */

	index = dict_mem_index_create(table->name, index_def->name,
				      0, index_def->ind_type, n_fields);

	ut_a(index);

	for (i = 0; i < n_fields; i++) {
		index_field_t*	ifield = &index_def->fields[i];

		dict_mem_index_add_field(
			index, dict_table_get_col_name(table, ifield->col_no),
			ifield->prefix_len);
	}

	/* Add the index to SYS_INDEXES, using the index prototype. */
	err = row_merge_create_index_graph(trx, table, index);

	if (err == DB_SUCCESS) {

		index = dict_table_get_index_on_name(table, index_def->name);

		ut_a(index);

		index->parser = index_def->parser;

		/* Note the id of the transaction that created this
		index, we use it to restrict readers from accessing
		this index, to ensure read consistency. */
		ut_ad(index->trx_id == trx->id);
	} else {
		index = NULL;
	}

	DBUG_RETURN(index);
}

/*********************************************************************//**
Check if a transaction can use an index. */

ibool
row_merge_is_index_usable(
/*======================*/
	const trx_t*		trx,	/*!< in: transaction */
	const dict_index_t*	index)	/*!< in: index to check */
{
	if (!dict_index_is_clust(index)
	    && dict_index_is_online_ddl(index)) {
		/* Indexes that are being created are not useable. */
		return(FALSE);
	}

	return(!dict_index_is_corrupted(index)
	       && (dict_table_is_temporary(index->table)
		   || index->trx_id == 0
		   || !MVCC::is_view_active(trx->read_view)
		   || trx->read_view->changes_visible(index->trx_id)));
}

/*********************************************************************//**
Drop a table. The caller must have ensured that the background stats
thread is not processing the table. This can be done by calling
dict_stats_wait_bg_to_stop_using_table() after locking the dictionary and
before calling this function.
@return DB_SUCCESS or error code */

dberr_t
row_merge_drop_table(
/*=================*/
	trx_t*		trx,		/*!< in: transaction */
	dict_table_t*	table)		/*!< in: table to drop */
{
	ut_ad(!srv_read_only_mode);

	/* There must be no open transactions on the table. */
	ut_a(table->n_ref_count == 0);

	return(row_drop_table_for_mysql(table->name, trx, false, false));
}

/*********************************************************************//**
Build indexes on a table by reading a clustered index,
creating a temporary file containing index entries, merge sorting
these index entries and inserting sorted index entries to indexes.
@return DB_SUCCESS or error code */

dberr_t
row_merge_build_indexes(
/*====================*/
	trx_t*		trx,		/*!< in: transaction */
	dict_table_t*	old_table,	/*!< in: table where rows are
					read from */
	dict_table_t*	new_table,	/*!< in: table where indexes are
					created; identical to old_table
					unless creating a PRIMARY KEY */
	bool		online,		/*!< in: true if creating indexes
					online */
	dict_index_t**	indexes,	/*!< in: indexes to be created */
	const ulint*	key_numbers,	/*!< in: MySQL key numbers */
	ulint		n_indexes,	/*!< in: size of indexes[] */
	struct TABLE*	table,		/*!< in/out: MySQL table, for
					reporting erroneous key value
					if applicable */
	const dtuple_t*	add_cols,	/*!< in: default values of
					added columns, or NULL */
	const ulint*	col_map,	/*!< in: mapping of old column
					numbers to new ones, or NULL
					if old_table == new_table */
	ulint		add_autoinc,	/*!< in: number of added
					AUTO_INCREMENT column, or
					ULINT_UNDEFINED if none is added */
<<<<<<< HEAD
	ib_sequence_t&	sequence,	/*!< in: autoinc instance if
					add_autoinc != ULINT_UNDEFINED */
	bool		skip_pk_sort)   /*!< in: whether the new PRIMARY KEY
					will follow existing order */
=======
	ib_sequence_t&	sequence)	/*!< in: autoinc instance if
					add_autoinc != ULINT_UNDEFINED */
>>>>>>> bb4af453
{
	merge_file_t*		merge_files;
	row_merge_block_t*	block;
	ulint			block_size;
	ulint			i;
	ulint			j;
	dberr_t			error;
	int			tmpfd = -1;
	dict_index_t*		fts_sort_idx = NULL;
	fts_psort_t*		psort_info = NULL;
	fts_psort_t*		merge_info = NULL;
	int64_t			sig_count = 0;
	bool			fts_psort_initiated = false;
	DBUG_ENTER("row_merge_build_indexes");

	ut_ad(!srv_read_only_mode);
	ut_ad((old_table == new_table) == !col_map);
	ut_ad(!add_cols || col_map);

	/* Allocate memory for merge file data structure and initialize
	fields */

	block_size = 3 * srv_sort_buf_size;
	block = static_cast<row_merge_block_t*>(
		os_mem_alloc_large(&block_size));

	if (block == NULL) {
		DBUG_RETURN(DB_OUT_OF_MEMORY);
	}

	trx_start_if_not_started_xa(trx, true);

	merge_files = static_cast<merge_file_t*>(
		ut_malloc(n_indexes * sizeof *merge_files));

	/* Initialize all the merge file descriptors, so that we
	don't call row_merge_file_destroy() on uninitialized
	merge file descriptor */

	for (i = 0; i < n_indexes; i++) {
		merge_files[i].fd = -1;
	}

	for (i = 0; i < n_indexes; i++) {
		if (row_merge_file_create(&merge_files[i]) < 0) {
			error = DB_OUT_OF_MEMORY;
			goto func_exit;
		}

		if (indexes[i]->type & DICT_FTS) {
			ibool	opt_doc_id_size = FALSE;

			/* To build FTS index, we would need to extract
			doc's word, Doc ID, and word's position, so
			we need to build a "fts sort index" indexing
			on above three 'fields' */
			fts_sort_idx = row_merge_create_fts_sort_index(
				indexes[i], old_table, &opt_doc_id_size);

			row_merge_dup_t* dup = static_cast<row_merge_dup_t*>(
				ut_malloc(sizeof *dup));
			dup->index = fts_sort_idx;
			dup->table = table;
			dup->col_map = col_map;
			dup->n_dup = 0;

			row_fts_psort_info_init(
				trx, dup, new_table, opt_doc_id_size,
				&psort_info, &merge_info);

			/* "We need to ensure that we free the resources
			allocated */
			fts_psort_initiated = true;
		}
	}

	tmpfd = row_merge_file_create_low();

	if (tmpfd < 0) {
		error = DB_OUT_OF_MEMORY;
		goto func_exit;
	}

	/* Reset the MySQL row buffer that is used when reporting
	duplicate keys. */
	innobase_rec_reset(table);

	/* Read clustered index of the table and create files for
	secondary index entries for merge sort */

	error = row_merge_read_clustered_index(
		trx, table, old_table, new_table, online, indexes,
		fts_sort_idx, psort_info, merge_files, key_numbers,
		n_indexes, add_cols, col_map,
		add_autoinc, sequence, block);

	if (error != DB_SUCCESS) {

		goto func_exit;
	}

	DEBUG_SYNC_C("row_merge_after_scan");

	/* Now we have files containing index entries ready for
	sorting and inserting. */

	for (i = 0; i < n_indexes; i++) {
		dict_index_t*	sort_idx = indexes[i];

		if (dict_index_is_spatial(sort_idx)) {
			continue;
		}

		if (indexes[i]->type & DICT_FTS) {
			os_event_t	fts_parallel_merge_event;

			sort_idx = fts_sort_idx;

			fts_parallel_merge_event
				= merge_info[0].psort_common->merge_event;

			if (FTS_PLL_MERGE) {
				ulint	trial_count = 0;
				bool	all_exit = false;

				os_event_reset(fts_parallel_merge_event);
				row_fts_start_parallel_merge(merge_info);
wait_again:
				os_event_wait_time_low(
					fts_parallel_merge_event, 1000000,
					sig_count);

				for (j = 0; j < FTS_NUM_AUX_INDEX; j++) {
					if (merge_info[j].child_status
					    != FTS_CHILD_COMPLETE
					    && merge_info[j].child_status
					    != FTS_CHILD_EXITING) {
						sig_count = os_event_reset(
						fts_parallel_merge_event);

						goto wait_again;
					}
				}

				/* Now all children should complete, wait
				a bit until they all finish using event */
				while (!all_exit && trial_count < 10000) {
					all_exit = true;

					for (j = 0; j < FTS_NUM_AUX_INDEX;
					     j++) {
						if (merge_info[j].child_status
						    != FTS_CHILD_EXITING) {
							all_exit = false;
							os_thread_sleep(1000);
							break;
						}
					}
					trial_count++;
				}

				if (!all_exit) {
					ib_logf(IB_LOG_LEVEL_ERROR,
						"Not all child merge threads"
						" exited when creating FTS"
						" index '%s'",
						indexes[i]->name);
				}
			} else {
				/* This cannot report duplicates; an
				assertion would fail in that case. */
				error = row_fts_merge_insert(
					sort_idx, new_table,
					psort_info, 0);
			}

#ifdef FTS_INTERNAL_DIAG_PRINT
			DEBUG_FTS_SORT_PRINT("FTS_SORT: Complete Insert\n");
#endif
<<<<<<< HEAD
		} else if (merge_files[i].fd >= 0) {
=======
		} else {
>>>>>>> bb4af453
			row_merge_dup_t	dup = {
				sort_idx, table, col_map, 0};

			error = row_merge_sort(
				trx, &dup, &merge_files[i],
				block, &tmpfd);

			if (error == DB_SUCCESS) {
				error = row_merge_insert_index_tuples(
					trx->id, sort_idx, old_table,
					merge_files[i].fd, block);
			}
		}

		/* Close the temporary file to free up space. */
		row_merge_file_destroy(&merge_files[i]);

		if (indexes[i]->type & DICT_FTS) {
			row_fts_psort_info_destroy(psort_info, merge_info);
			fts_psort_initiated = false;
		} else if (error != DB_SUCCESS || !online) {
			/* Do not apply any online log. */
		} else if (old_table != new_table) {
			ut_ad(!sort_idx->online_log);
			ut_ad(sort_idx->online_status
			      == ONLINE_INDEX_COMPLETE);
		} else {
			DEBUG_SYNC_C("row_log_apply_before");
			error = row_log_apply(trx, sort_idx, table);
			DEBUG_SYNC_C("row_log_apply_after");
		}

		if (error != DB_SUCCESS) {
			trx->error_key_num = key_numbers[i];
			goto func_exit;
		}

		if (indexes[i]->type & DICT_FTS && fts_enable_diag_print) {
			char*	name = (char*) indexes[i]->name;

			if (*name == TEMP_INDEX_PREFIX)  {
				name++;
			}

			ib_logf(IB_LOG_LEVEL_INFO,
				"Finished building full-text index %s", name);
		}
	}

func_exit:
	DBUG_EXECUTE_IF(
		"ib_build_indexes_too_many_concurrent_trxs",
		error = DB_TOO_MANY_CONCURRENT_TRXS;
		trx->error_state = error;);

	if (fts_psort_initiated) {
		/* Clean up FTS psort related resource */
		row_fts_psort_info_destroy(psort_info, merge_info);
		fts_psort_initiated = false;
	}

	row_merge_file_destroy_low(tmpfd);

	for (i = 0; i < n_indexes; i++) {
		row_merge_file_destroy(&merge_files[i]);
	}

	if (fts_sort_idx) {
		dict_mem_index_free(fts_sort_idx);
	}

	ut_free(merge_files);
	os_mem_free_large(block, block_size);

	DICT_TF2_FLAG_UNSET(new_table, DICT_TF2_FTS_ADD_DOC_ID);

	if (online && old_table == new_table && error != DB_SUCCESS) {
		/* On error, flag all online secondary index creation
		as aborted. */
		for (i = 0; i < n_indexes; i++) {
			ut_ad(!(indexes[i]->type & DICT_FTS));
			ut_ad(*indexes[i]->name == TEMP_INDEX_PREFIX);
			ut_ad(!dict_index_is_clust(indexes[i]));

			/* Completed indexes should be dropped as
			well, and indexes whose creation was aborted
			should be dropped from the persistent
			storage. However, at this point we can only
			set some flags in the not-yet-published
			indexes. These indexes will be dropped later
			in row_merge_drop_indexes(), called by
			rollback_inplace_alter_table(). */

			switch (dict_index_get_online_status(indexes[i])) {
			case ONLINE_INDEX_COMPLETE:
				break;
			case ONLINE_INDEX_CREATION:
				rw_lock_x_lock(
					dict_index_get_lock(indexes[i]));
				row_log_abort_sec(indexes[i]);
				indexes[i]->type |= DICT_CORRUPT;
				rw_lock_x_unlock(
					dict_index_get_lock(indexes[i]));
				new_table->drop_aborted = TRUE;
				/* fall through */
			case ONLINE_INDEX_ABORTED_DROPPED:
			case ONLINE_INDEX_ABORTED:
				MONITOR_MUTEX_INC(
					&dict_sys->mutex,
					MONITOR_BACKGROUND_DROP_INDEX);
			}
		}
	}

	DBUG_RETURN(error);
}<|MERGE_RESOLUTION|>--- conflicted
+++ resolved
@@ -248,63 +248,6 @@
 /* Maximum pending doc memory limit in bytes for a fts tokenization thread */
 #define FTS_PENDING_DOC_MEMORY_LIMIT	1000000
 
-<<<<<<< HEAD
-/** Insert sorted data tuples to the index.
-@param[in]	trx_id		transaction identifier
-@param[in]	index		index to be inserted
-@param[in]	old_table	old table
-@param[in]	fd		file descriptor
-@param[in,out]	block		file buffer
-@param[in]	row_buf		row_buf the sorted data tuples,
-or NULL if fd, block will be used instead
-@return DB_SUCCESS or error number */
-static	__attribute__((warn_unused_result))
-dberr_t
-row_merge_insert_index_tuples(
-	trx_id_t		trx_id,
-	dict_index_t*		index,
-	const dict_table_t*	old_table,
-	int			fd,
-	row_merge_block_t*	block,
-	const row_merge_buf_t*	row_buf);
-=======
-#ifdef UNIV_DEBUG
-/******************************************************//**
-Display a merge tuple. */
-static __attribute__((nonnull))
-void
-row_merge_tuple_print(
-/*==================*/
-	FILE*		f,	/*!< in: output stream */
-	const mtuple_t*	entry,	/*!< in: tuple to print */
-	ulint		n_fields)/*!< in: number of fields in the tuple */
-{
-	ulint	j;
-
-	for (j = 0; j < n_fields; j++) {
-		const dfield_t*	field = &entry->fields[j];
-
-		if (dfield_is_null(field)) {
-			fputs("\n NULL;", f);
-		} else {
-			ulint	field_len	= dfield_get_len(field);
-			ulint	len		= ut_min(field_len, 20);
-			if (dfield_is_ext(field)) {
-				fputs("\nE", f);
-			} else {
-				fputs("\n ", f);
-			}
-			ut_print_buf(f, dfield_get_data(field), len);
-			if (len != field_len) {
-				fprintf(f, " (total %lu bytes)", field_len);
-			}
-		}
-	}
-	putc('\n', f);
-}
-#endif /* UNIV_DEBUG */
->>>>>>> bb4af453
-
 /******************************************************//**
 Encode an index record. */
 static __attribute__((nonnull))
@@ -1334,52 +1277,6 @@
 	DBUG_RETURN(&block[0]);
 }
 
-<<<<<<< HEAD
-/** Create a temporary file if it has not been created already.
-@param[in,out] tmpfd	temporary file handle
-@return file descriptor, or -1 on failure */
-static __attribute__((warn_unused_result))
-int
-row_merge_tmpfile_if_needed(
-	int*	tmpfd)
-{
-	if (*tmpfd < 0) {
-		*tmpfd = row_merge_file_create_low();
-		if (*tmpfd >= 0) {
-			MONITOR_ATOMIC_INC(MONITOR_ALTER_TABLE_SORT_FILES);
-		}
-	}
-
-	return(*tmpfd);
-}
-
-/** Create a temporary file for merge sort if it was not created already.
-@param[in,out]	file	merge file structure
-@param[in]	nrec	number of records in the file
-@return file descriptor, or -1 on failure */
-static __attribute__((warn_unused_result))
-int
-row_merge_file_create_if_needed(
-	merge_file_t*	file,
-	int*		tmpfd,
-	ulint		nrec)
-{
-	ut_ad(file->fd < 0 || *tmpfd >=0);
-	if (file->fd < 0 && row_merge_file_create(file) >= 0) {
-		MONITOR_ATOMIC_INC(MONITOR_ALTER_TABLE_SORT_FILES);
-		if (row_merge_tmpfile_if_needed(tmpfd) < 0) {
-			return(-1);
-		}
-
-		file->n_rec = nrec;
-	}
-
-	ut_ad(file->fd < 0 || *tmpfd >=0);
-	return(file->fd);
-}
-
-=======
->>>>>>> bb4af453
 /********************************************************************//**
 Reads clustered index of the table and create temporary files
 containing the index entries for the indexes to be built.
@@ -1420,16 +1317,7 @@
 					AUTO_INCREMENT column, or
 					ULINT_UNDEFINED if none is added */
 	ib_sequence_t&		sequence,/*!< in/out: autoinc sequence */
-<<<<<<< HEAD
-	row_merge_block_t*	block,	/*!< in/out: file buffer */
-	bool			skip_pk_sort,/*!< in: whether the new
-						PRIMARY KEY will follow
-						existing order */
-	int*			tmpfd)	/*!< in/out: temporary file handle */
-
-=======
 	row_merge_block_t*	block)	/*!< in/out: file buffer */
->>>>>>> bb4af453
 {
 	dict_index_t*		clust_index;	/* Clustered index */
 	mem_heap_t*		row_heap;	/* Heap memory to create
@@ -1935,74 +1823,8 @@
 			/* We have enough data tuples to form a block.
 			Sort them and write to disk. */
 
-			/* We have enough data tuples to form a block.
-			Sort them and write to disk. */
-
 			if (buf->n_tuples) {
-<<<<<<< HEAD
-				if (skip_sort) {
-					/* Temporary File is not used.
-					so insert sorted block to the index */
-					if (row != NULL) {
-						/* We are not at the end of
-						the scan yet. We must
-						mtr_commit() in order to be
-						able to call log_free_check()
-						in row_merge_insert_index_tuples().
-						Due to mtr_commit(), the
-						current row will be invalid, and
-						we must reread it on the next
-						loop iteration. */
-						btr_pcur_move_to_prev_on_page(
-							&pcur);
-						btr_pcur_store_position(
-							&pcur, &mtr);
-						mtr_commit(&mtr);
-					}
-
-					/* TODO: Detect duplicates earlier, by
-					comparing to previous record in
-					row_merge_buf_add(). */
-					row_merge_dup_t dup = {
-						buf->index, table, col_map, 0};
-
-					row_merge_buf_sort(buf, &dup);
-
-					if (dup.n_dup) {
-						err = DB_DUPLICATE_KEY;
-						trx->error_key_num
-							= key_numbers[i];
-						goto all_done;
-					}
-
-					err = row_merge_insert_index_tuples(
-						trx->id, index[i], old_table,
-						-1, NULL, buf);
-
-					if (row != NULL) {
-						/* Restore the cursor on the
-						previous clustered index record,
-						and empty the buffer. The next
-						iteration of the outer loop will
-						advance the cursor and read the
-						next record (the one which we
-						had to ignore due to the buffer
-						overflow). */
-						mtr_start(&mtr);
-						btr_pcur_restore_position(
-							BTR_SEARCH_LEAF, &pcur,
-							&mtr);
-						buf = row_merge_buf_empty(buf);
-						/* Restart the outer loop on the
-						record. We did not insert it
-						into any index yet. */
-						ut_ad(i == 0);
-						break;
-					}
-				} else if (dict_index_is_unique(buf->index)) {
-=======
 				if (dict_index_is_unique(buf->index)) {
->>>>>>> bb4af453
 					row_merge_dup_t	dup = {
 						buf->index, table, col_map, 0};
 
@@ -2042,53 +1864,7 @@
 					dict_index_get_lock(buf->index));
 			}
 
-<<<<<<< HEAD
-			/* Secondary index and clustered index which is
-			not in sorted order can use the temporary file.
-			Fulltext index should not use the temporary file. */
-			if (!skip_sort && !(buf->index->type & DICT_FTS)) {
-				/* In case we can have all rows in sort buffer,
-				we can insert directly into the index without
-				temporary file */
-				if (row == NULL && file->fd == -1) {
-					DBUG_EXECUTE_IF(
-						"row_merge_write_failure",
-						err = DB_TEMP_FILE_WRITE_FAIL;
-						trx->error_key_num = i;
-						goto all_done;);
-
-					DBUG_EXECUTE_IF(
-						"row_merge_tmpfile_fail",
-						err = DB_OUT_OF_MEMORY;
-						trx->error_key_num = i;
-						goto all_done;);
-
-					err = row_merge_insert_index_tuples(
-						trx->id, index[i], old_table,
-						-1, NULL, buf);
-				} else {
-					if (row_merge_file_create_if_needed(
-						file, tmpfd,
-						buf->n_tuples) < 0) {
-						err = DB_OUT_OF_MEMORY;
-						trx->error_key_num = i;
-						goto func_exit;
-					}
-
-					ut_ad(file->n_rec > 0);
-
-					row_merge_buf_write(buf, file, block);
-
-					if (!row_merge_write(
-						    file->fd, file->offset++,
-						    block)) {
-						err = DB_TEMP_FILE_WRITE_FAIL;
-						trx->error_key_num = i;
-						break;
-					}
-=======
 			row_merge_buf_write(buf, file, block);
->>>>>>> bb4af453
 
 			if (!row_merge_write(file->fd, file->offset++,
 					     block)) {
@@ -2626,25 +2402,20 @@
 	DBUG_RETURN(error);
 }
 
-/*************************************************************//**
-Copy externally stored columns to the data tuple. */
-static __attribute__((nonnull))
+/** Copy externally stored columns to the data tuple.
+@param[in]	mrec		merge record
+@param[in]	offsets		offsets of mrec
+@param[in]	page_size	page size
+@param[in,out]	tuple		data tuple
+@param[in,out]	heap		memory heap */
+static
 void
 row_merge_copy_blobs(
-<<<<<<< HEAD
 	const mrec_t*		mrec,
 	const ulint*		offsets,
 	const page_size_t&	page_size,
 	dtuple_t*		tuple,
 	mem_heap_t*		heap)
-=======
-/*=================*/
-	const mrec_t*	mrec,	/*!< in: merge record */
-	const ulint*	offsets,/*!< in: offsets of mrec */
-	ulint		zip_size,/*!< in: compressed page size in bytes, or 0 */
-	dtuple_t*	tuple,	/*!< in/out: data tuple */
-	mem_heap_t*	heap)	/*!< in/out: memory heap */
->>>>>>> bb4af453
 {
 	ut_ad(rec_offs_any_extern(offsets));
 
@@ -2665,23 +2436,8 @@
 		columns cannot possibly be freed between the time the
 		BLOB pointers are read (row_merge_read_clustered_index())
 		and dereferenced (below). */
-<<<<<<< HEAD
-		if (mrec == NULL) {
-			field_data
-				= static_cast<byte*>(dfield_get_data(field));
-			field_len = dfield_get_len(field);
-		} else {
-			field_data = rec_get_nth_field(
-				mrec, offsets, i, &field_len);
-		}
-
-		data = btr_copy_externally_stored_field(
-			&len, field_data, page_size, field_len, heap);
-
-=======
 		data = btr_rec_copy_externally_stored_field(
-			mrec, offsets, zip_size, i, &len, heap);
->>>>>>> bb4af453
+			mrec, offsets, page_size, i, &len, heap);
 		/* Because we have locked the table, any records
 		written by incomplete transactions must have been
 		rolled back already. There must not be any incomplete
@@ -2692,60 +2448,19 @@
 	}
 }
 
-<<<<<<< HEAD
-/** Convert a merge record to a typed data tuple. Note that externally
-stored fields are not copied to heap.
-@param[in,out]	index	index on the table
-@param[in]	mtuple	merge record
-@param[in]	heap	memory heap from which memory needed is allocated
-@return	index entry built. */
-static
-void
-row_merge_mtuple_to_dtuple(
-	dict_index_t*	index,
-	dtuple_t*	dtuple,
-	const mtuple_t* mtuple)
-{
-	ut_ad(!dict_index_is_univ(index));
-
-	memcpy(dtuple->fields, mtuple->fields,
-	       dtuple->n_fields * sizeof *mtuple->fields);
-}
-
-/** Insert sorted data tuples to the index.
-@param[in]	trx_id		transaction identifier
-@param[in]	index		index to be inserted
-@param[in]	old_table	old table
-@param[in]	fd		file descriptor
-@param[in,out]	block		file buffer
-@param[in]	row_buf		row_buf the sorted data tuples,
-or NULL if fd, block will be used instead
-@return DB_SUCCESS or error number */
-static	__attribute__((warn_unused_result))
-dberr_t
-row_merge_insert_index_tuples(
-	trx_id_t		trx_id,
-	dict_index_t*		index,
-	const dict_table_t*	old_table,
-	int			fd,
-	row_merge_block_t*	block,
-	const row_merge_buf_t*	row_buf)
-
-=======
 /********************************************************************//**
 Read sorted file containing index data tuples and insert these data
 tuples to the index
-@return	DB_SUCCESS or error number */
+@return DB_SUCCESS or error number */
 static __attribute__((nonnull, warn_unused_result))
 dberr_t
 row_merge_insert_index_tuples(
 /*==========================*/
-	trx_id_t		trx_id,	/*!< in: transaction identifier */
+	trx_id_t		trx_id, /*!< in: transaction identifier */
 	dict_index_t*		index,	/*!< in: index */
 	const dict_table_t*	old_table,/*!< in: old table */
 	int			fd,	/*!< in: file descriptor */
 	row_merge_block_t*	block)	/*!< in/out: file buffer */
->>>>>>> bb4af453
 {
 	const byte*		b;
 	mem_heap_t*		heap;
@@ -2777,27 +2492,11 @@
 
 	b = block;
 
-<<<<<<< HEAD
-
-	for (;;) {
-		const mrec_t*	mrec;
-		ulint		n_ext;
-		big_rec_t*	big_rec;
-		rec_t*		rec;
-		btr_cur_t	cursor;
-		mtr_t		mtr;
-
-		 if (row_buf != NULL) {
-			if (n_rows >= row_buf->n_tuples) {
-				break;
-			}
-=======
 	if (!row_merge_read(fd, foffs, block)) {
 		error = DB_CORRUPTION;
 	} else {
 		buf = static_cast<mrec_buf_t*>(
 			mem_heap_alloc(heap, sizeof *buf));
->>>>>>> bb4af453
 
 		for (;;) {
 			const mrec_t*	mrec;
@@ -2808,15 +2507,6 @@
 			btr_cur_t	cursor;
 			mtr_t		mtr;
 
-<<<<<<< HEAD
-			n_ext = dtuple_get_n_ext(dtuple);
-			n_rows++;
-			/* BLOB pointers must be copied from dtuple */
-			mrec = NULL;
-		} else {
-
-=======
->>>>>>> bb4af453
 			b = row_merge_read_rec(block, buf, b, index,
 					       fd, &foffs, &mrec, offsets);
 			if (UNIV_UNLIKELY(!b)) {
@@ -2838,64 +2528,6 @@
 				}
 			}
 
-<<<<<<< HEAD
-		if (!n_ext) {
-			/* There are no externally stored columns. */
-		} else {
-			ut_ad(dict_index_is_clust(index));
-			/* Off-page columns can be fetched safely
-			when concurrent modifications to the table
-			are disabled. (Purge can process delete-marked
-			records, but row_merge_read_clustered_index()
-			would have skipped them.)
-
-			When concurrent modifications are enabled,
-			row_merge_read_clustered_index() will
-			only see rows from transactions that were
-			committed before the ALTER TABLE started
-			(REPEATABLE READ).
-
-			Any modifications after the
-			row_merge_read_clustered_index() scan
-			will go through row_log_table_apply().
-			Any modifications to off-page columns
-			will be tracked by
-			row_log_table_blob_alloc() and
-			row_log_table_blob_free(). */
-			row_merge_copy_blobs(
-				mrec, offsets,
-				dict_table_page_size(old_table),
-				dtuple, tuple_heap);
-		}
-
-		ut_ad(dtuple_validate(dtuple));
-		log_free_check();
-
-		mtr_start(&mtr);
-		mtr.set_named_space(index->space);
-		/* Insert after the last user record. */
-		btr_cur_open_at_index_side(
-			false, index, BTR_MODIFY_LEAF,
-			&cursor, 0, &mtr);
-		page_cur_position(
-			page_rec_get_prev(btr_cur_get_rec(&cursor)),
-			btr_cur_get_block(&cursor),
-			btr_cur_get_page_cur(&cursor));
-		cursor.flag = BTR_CUR_BINARY;
-#ifdef UNIV_DEBUG
-		/* Check that the records are inserted in order. */
-		rec = btr_cur_get_rec(&cursor);
-
-		if (!page_rec_is_infimum(rec)) {
-			ulint*	rec_offsets = rec_get_offsets(
-				rec, index, offsets,
-				ULINT_UNDEFINED, &tuple_heap);
-			ut_ad(cmp_dtuple_rec(dtuple, rec, rec_offsets)
-			      > 0);
-		}
-#endif /* UNIV_DEBUG */
-		ulint*	ins_offsets = NULL;
-=======
 			dtuple = row_rec_to_index_entry_low(
 				mrec, index, offsets, &n_ext, tuple_heap);
 
@@ -2924,29 +2556,21 @@
 				row_log_table_blob_free(). */
 				row_merge_copy_blobs(
 					mrec, offsets,
-					dict_table_zip_size(old_table),
+					dict_table_page_size(old_table),
 					dtuple, tuple_heap);
 			}
->>>>>>> bb4af453
 
 			ut_ad(dtuple_validate(dtuple));
 			log_free_check();
 
 			mtr_start(&mtr);
-<<<<<<< HEAD
 			mtr.set_named_space(index->space);
-			btr_cur_open_at_index_side(
-				false, index,
-				BTR_MODIFY_TREE | BTR_LATCH_FOR_INSERT,
-=======
 			/* Insert after the last user record. */
 			btr_cur_open_at_index_side(
 				false, index, BTR_MODIFY_LEAF,
->>>>>>> bb4af453
 				&cursor, 0, &mtr);
 			page_cur_position(
-				page_rec_get_prev(btr_cur_get_rec(
-						&cursor)),
+				page_rec_get_prev(btr_cur_get_rec(&cursor)),
 				btr_cur_get_block(&cursor),
 				btr_cur_get_page_cur(&cursor));
 			cursor.flag = BTR_CUR_BINARY;
@@ -2974,8 +2598,10 @@
 				ut_ad(!big_rec);
 				mtr_commit(&mtr);
 				mtr_start(&mtr);
+				mtr.set_named_space(index->space);
 				btr_cur_open_at_index_side(
-					false, index, BTR_MODIFY_TREE,
+					false, index,
+					BTR_MODIFY_TREE | BTR_LATCH_FOR_INSERT,
 					&cursor, 0, &mtr);
 				page_cur_position(
 					page_rec_get_prev(btr_cur_get_rec(
@@ -4010,15 +3636,8 @@
 	ulint		add_autoinc,	/*!< in: number of added
 					AUTO_INCREMENT column, or
 					ULINT_UNDEFINED if none is added */
-<<<<<<< HEAD
-	ib_sequence_t&	sequence,	/*!< in: autoinc instance if
-					add_autoinc != ULINT_UNDEFINED */
-	bool		skip_pk_sort)   /*!< in: whether the new PRIMARY KEY
-					will follow existing order */
-=======
 	ib_sequence_t&	sequence)	/*!< in: autoinc instance if
 					add_autoinc != ULINT_UNDEFINED */
->>>>>>> bb4af453
 {
 	merge_file_t*		merge_files;
 	row_merge_block_t*	block;
@@ -4198,11 +3817,7 @@
 #ifdef FTS_INTERNAL_DIAG_PRINT
 			DEBUG_FTS_SORT_PRINT("FTS_SORT: Complete Insert\n");
 #endif
-<<<<<<< HEAD
-		} else if (merge_files[i].fd >= 0) {
-=======
 		} else {
->>>>>>> bb4af453
 			row_merge_dup_t	dup = {
 				sort_idx, table, col_map, 0};
 
