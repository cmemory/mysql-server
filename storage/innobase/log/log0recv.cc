/*****************************************************************************

Copyright (c) 1997, 2017, Oracle and/or its affiliates. All Rights Reserved.
Copyright (c) 2012, Facebook Inc.

This program is free software; you can redistribute it and/or modify it under
the terms of the GNU General Public License as published by the Free Software
Foundation; version 2 of the License.

This program is distributed in the hope that it will be useful, but WITHOUT
ANY WARRANTY; without even the implied warranty of MERCHANTABILITY or FITNESS
FOR A PARTICULAR PURPOSE. See the GNU General Public License for more details.

You should have received a copy of the GNU General Public License along with
this program; if not, write to the Free Software Foundation, Inc.,
51 Franklin Street, Suite 500, Boston, MA 02110-1335 USA

*****************************************************************************/

/**************************************************//**
@file log/log0recv.cc
Recovery

Created 9/20/1997 Heikki Tuuri
*******************************************************/

#include "ha_prototypes.h"

#include <vector>
#include <map>
#include <string>

#include "log0recv.h"

#ifdef UNIV_NONINL
#include "log0recv.ic"
#endif

#include <my_aes.h>

#include "mem0mem.h"
#include "buf0buf.h"
#include "buf0flu.h"
#include "mtr0mtr.h"
#include "mtr0log.h"
#include "page0cur.h"
#include "page0zip.h"
#include "btr0btr.h"
#include "btr0cur.h"
#include "ibuf0ibuf.h"
#include "trx0undo.h"
#include "trx0rec.h"
#include "fil0fil.h"
#include "fsp0sysspace.h"
#include "ut0new.h"
#include "row0trunc.h"
#ifndef UNIV_HOTBACKUP
# include "buf0rea.h"
# include "srv0srv.h"
# include "srv0start.h"
# include "trx0roll.h"
# include "row0merge.h"
#else /* !UNIV_HOTBACKUP */
/** This is set to false if the backup was originally taken with the
mysqlbackup --include regexp option: then we do not want to create tables in
directories which were not included */
bool	recv_replay_file_ops	= true;
#include "fut0lst.h"
#endif /* !UNIV_HOTBACKUP */

/** Log records are stored in the hash table in chunks at most of this size;
this must be less than UNIV_PAGE_SIZE as it is stored in the buffer pool */
#define RECV_DATA_BLOCK_SIZE	(MEM_MAX_ALLOC_IN_BUF - sizeof(recv_data_t))

/** Read-ahead area in applying log records to file pages */
#define RECV_READ_AHEAD_AREA	32

/** The recovery system */
recv_sys_t*	recv_sys = NULL;
/** TRUE when applying redo log records during crash recovery; FALSE
otherwise.  Note that this is FALSE while a background thread is
rolling back incomplete transactions. */
volatile bool	recv_recovery_on;

#ifndef UNIV_HOTBACKUP
/** TRUE when recv_init_crash_recovery() has been called. */
bool	recv_needed_recovery;
#else
# define recv_needed_recovery			false
# define buf_pool_get_curr_size() (5 * 1024 * 1024)
#endif /* !UNIV_HOTBACKUP */
# ifdef UNIV_DEBUG
/** TRUE if writing to the redo log (mtr_commit) is forbidden.
Protected by log_sys->mutex. */
bool	recv_no_log_write = false;
# endif /* UNIV_DEBUG */

/** TRUE if buf_page_is_corrupted() should check if the log sequence
number (FIL_PAGE_LSN) is in the future.  Initially FALSE, and set by
recv_recovery_from_checkpoint_start(). */
bool	recv_lsn_checks_on;

/** If the following is TRUE, the buffer pool file pages must be invalidated
after recovery and no ibuf operations are allowed; this becomes TRUE if
the log record hash table becomes too full, and log records must be merged
to file pages already before the recovery is finished: in this case no
ibuf operations are allowed, as they could modify the pages read in the
buffer pool before the pages have been recovered to the up-to-date state.

TRUE means that recovery is running and no operations on the log files
are allowed yet: the variable name is misleading. */
#ifndef UNIV_HOTBACKUP
bool	recv_no_ibuf_operations;
/** TRUE when the redo log is being backed up */
# define recv_is_making_a_backup		false
/** TRUE when recovering from a backed up redo log file */
# define recv_is_from_backup			false
#else /* !UNIV_HOTBACKUP */
/** true if the backup is an offline backup */
volatile bool is_online_redo_copy = true;
/**true if the last flushed lsn read at the start of backup */
volatile lsn_t backup_redo_log_flushed_lsn;

/** TRUE when the redo log is being backed up */
bool	recv_is_making_a_backup	= false;
/** TRUE when recovering from a backed up redo log file */
bool	recv_is_from_backup	= false;
# define buf_pool_get_curr_size() (5 * 1024 * 1024)
#endif /* !UNIV_HOTBACKUP */
/** The following counter is used to decide when to print info on
log scan */
static ulint	recv_scan_print_counter;

/** The type of the previous parsed redo log record */
static mlog_id_t	recv_previous_parsed_rec_type;
/** The offset of the previous parsed redo log record */
static ulint	recv_previous_parsed_rec_offset;
/** The 'multi' flag of the previous parsed redo log record */
static ulint	recv_previous_parsed_rec_is_multi;

/** This many frames must be left free in the buffer pool when we scan
the log and store the scanned log records in the buffer pool: we will
use these free frames to read in pages when we start applying the
log records to the database.
This is the default value. If the actual size of the buffer pool is
larger than 10 MB we'll set this value to 512. */
ulint	recv_n_pool_free_frames;

/** The maximum lsn we see for a page during the recovery process. If this
is bigger than the lsn we are able to scan up to, that is an indication that
the recovery failed and the database may be corrupt. */
lsn_t	recv_max_page_lsn;

#ifdef UNIV_PFS_THREAD
mysql_pfs_key_t	trx_rollback_clean_thread_key;
#endif /* UNIV_PFS_THREAD */

#ifndef UNIV_HOTBACKUP
# ifdef UNIV_PFS_THREAD
mysql_pfs_key_t	recv_writer_thread_key;
# endif /* UNIV_PFS_THREAD */

/** Flag indicating if recv_writer thread is active. */
volatile bool	recv_writer_thread_active = false;
#endif /* !UNIV_HOTBACKUP */

#ifndef	DBUG_OFF
/** Return string name of the redo log record type.
@param[in]	type	record log record enum
@return string name of record log record */
const char*
get_mlog_string(mlog_id_t type);
#endif /* !DBUG_OFF */

/* prototypes */

#ifndef UNIV_HOTBACKUP
/*******************************************************//**
Initialize crash recovery environment. Can be called iff
recv_needed_recovery == false. */
static
void
recv_init_crash_recovery(void);
/*===========================*/
#endif /* !UNIV_HOTBACKUP */

/** Tablespace item during recovery */
struct file_name_t {
	/** Tablespace file name (MLOG_FILE_NAME) */
	std::string	name;
	/** Tablespace object (NULL if not valid or not found) */
	fil_space_t*	space;
	/** Whether the tablespace has been deleted */
	bool		deleted;

	/** Constructor */
	file_name_t(std::string name_, bool deleted_) :
		name(name_), space(NULL), deleted (deleted_) {}
};

/** Map of dirty tablespaces during recovery */
typedef std::map<
	ulint,
	file_name_t,
	std::less<ulint>,
	ut_allocator<std::pair<const ulint, file_name_t> > >	recv_spaces_t;

static recv_spaces_t	recv_spaces;

/** Process a file name from a MLOG_FILE_* record.
@param[in,out]	name		file name
@param[in]	len		length of the file name
@param[in]	space_id	the tablespace ID
@param[in]	deleted		whether this is a MLOG_FILE_DELETE record
@retval true if able to process file successfully.
@retval false if unable to process the file */
static
bool
fil_name_process(
	char*	name,
	ulint	len,
	ulint	space_id,
	bool	deleted)
{
	bool	processed = true;

	/* We will also insert space=NULL into the map, so that
	further checks can ensure that a MLOG_FILE_NAME record was
	scanned before applying any page records for the space_id. */

	os_normalize_path(name);
	file_name_t	fname(std::string(name, len - 1), deleted);
	std::pair<recv_spaces_t::iterator,bool> p = recv_spaces.insert(
		std::make_pair(space_id, fname));
	ut_ad(p.first->first == space_id);

	file_name_t&	f = p.first->second;

	if (deleted) {
		/* Got MLOG_FILE_DELETE */

		if (!p.second && !f.deleted) {
			f.deleted = true;
			if (f.space != NULL) {
				fil_space_free(space_id, false);
				f.space = NULL;
			}
		}

		ut_ad(f.space == NULL);
	} else if (p.second // the first MLOG_FILE_NAME or MLOG_FILE_RENAME2
		   || f.name != fname.name) {
		fil_space_t*	space;

		/* Check if the tablespace file exists and contains
		the space_id. If not, ignore the file after displaying
		a note. Abort if there are multiple files with the
		same space_id. */
		switch (fil_ibd_load(space_id, name, space)) {
		case FIL_LOAD_OK:
			ut_ad(space != NULL);

			/* For encrypted tablespace, set key and iv. */
			if (FSP_FLAGS_GET_ENCRYPTION(space->flags)
			    && recv_sys->encryption_list != NULL) {
				dberr_t				err;
				encryption_list_t::iterator	it;

				for (it = recv_sys->encryption_list->begin();
				     it != recv_sys->encryption_list->end();
				     it++) {
					if (it->space_id == space->id) {
						err = fil_set_encryption(
							space->id,
							Encryption::AES,
							it->key,
							it->iv);
						if (err != DB_SUCCESS) {
							ib::error()
								<< "Can't set"
								" encryption"
								" information"
								" for"
								" tablespace"
								<< space->name
								<< "!";
						}
						ut_free(it->key);
						ut_free(it->iv);
						it->key = NULL;
						it->iv = NULL;
						it->space_id = 0;
					}
				}
			}

			if (f.space == NULL || f.space == space) {
				f.name = fname.name;
				f.space = space;
				f.deleted = false;
			} else {
				ib::error() << "Tablespace " << space_id
					<< " has been found in two places: '"
					<< f.name << "' and '" << name << "'."
					" You must delete one of them.";
				recv_sys->found_corrupt_fs = true;
				processed = false;
			}
			break;

		case FIL_LOAD_ID_CHANGED:
			ut_ad(space == NULL);
			break;

		case FIL_LOAD_NOT_FOUND:
			/* No matching tablespace was found; maybe it
			was renamed, and we will find a subsequent
			MLOG_FILE_* record. */
			ut_ad(space == NULL);

			if (srv_force_recovery) {
				/* Without innodb_force_recovery,
				missing tablespaces will only be
				reported in
				recv_init_crash_recovery_spaces().
				Enable some more diagnostics when
				forcing recovery. */

				ib::info()
					<< "At LSN: " << recv_sys->recovered_lsn
					<< ": unable to open file " << name
					<< " for tablespace " << space_id;
			}
			break;

		case FIL_LOAD_INVALID:
			ut_ad(space == NULL);
			if (srv_force_recovery == 0) {
#ifndef UNIV_HOTBACKUP
				ib::warn() << "We do not continue the crash"
					" recovery, because the table may"
					" become corrupt if we cannot apply"
					" the log records in the InnoDB log to"
					" it. To fix the problem and start"
					" mysqld:";
				ib::info() << "1) If there is a permission"
					" problem in the file and mysqld"
					" cannot open the file, you should"
					" modify the permissions.";
				ib::info() << "2) If the tablespace is not"
					" needed, or you can restore an older"
					" version from a backup, then you can"
					" remove the .ibd file, and use"
					" --innodb_force_recovery=1 to force"
					" startup without this file.";
				ib::info() << "3) If the file system or the"
					" disk is broken, and you cannot"
					" remove the .ibd file, you can set"
					" --innodb_force_recovery.";
				recv_sys->found_corrupt_fs = true;
#else
				ib::warn() << "We do not continue the apply-log"
					" operation because the tablespace may"
					" become corrupt if we cannot apply"
					" the log records in the redo log"
					" records to it.";
#endif /* !UNIV_BACKUP  */
				processed = false;
				break;
			}

			ib::info() << "innodb_force_recovery was set to "
				<< srv_force_recovery << ". Continuing crash"
				" recovery even though we cannot access the"
				" files for tablespace " << space_id << ".";
			break;
		}
	}
	return(processed);
}

#ifndef UNIV_HOTBACKUP
/** Parse or process a MLOG_FILE_* record.
@param[in]	ptr		redo log record
@param[in]	end		end of the redo log buffer
@param[in]	space_id	the tablespace ID
@param[in]	first_page_no	first page number in the file
@param[in]	type		MLOG_FILE_NAME or MLOG_FILE_DELETE
or MLOG_FILE_CREATE2 or MLOG_FILE_RENAME2
@param[in]	apply		whether to apply the record
@return pointer to next redo log record
@retval NULL if this log record was truncated */
static
byte*
fil_name_parse(
	byte*		ptr,
	const byte*	end,
	ulint		space_id,
	ulint		first_page_no,
	mlog_id_t	type,
	bool		apply)
{
	if (type == MLOG_FILE_CREATE2) {
		if (end < ptr + 4) {
			return(NULL);
		}
		ptr += 4;
	}

	if (end < ptr + 2) {
		return(NULL);
	}

	ulint	len = mach_read_from_2(ptr);
	ptr += 2;
	if (end < ptr + len) {
		return(NULL);
	}

	/* MLOG_FILE_* records should only be written for
	user-created tablespaces. The name must be long enough
	and end in .ibd. */
	bool corrupt = is_predefined_tablespace(space_id)
		|| first_page_no != 0 // TODO: multi-file user tablespaces
		|| len < sizeof "/a.ibd\0"
		|| memcmp(ptr + len - 5, DOT_IBD, 5) != 0
		|| memchr(ptr, OS_PATH_SEPARATOR, len) == NULL;

	byte*	end_ptr	= ptr + len;

	switch (type) {
	default:
		ut_ad(0); // the caller checked this
	case MLOG_FILE_NAME:
		if (corrupt) {
			recv_sys->found_corrupt_log = true;
			break;
		}

		fil_name_process(
			reinterpret_cast<char*>(ptr), len, space_id, false);
		break;
	case MLOG_FILE_DELETE:
		if (corrupt) {
			recv_sys->found_corrupt_log = true;
			break;
		}

		fil_name_process(
			reinterpret_cast<char*>(ptr), len, space_id, true);

		break;
	case MLOG_FILE_CREATE2:
		break;
	case MLOG_FILE_RENAME2:
		if (corrupt) {
			recv_sys->found_corrupt_log = true;
		}

		/* The new name follows the old name. */
		byte*	new_name = end_ptr + 2;
		if (end < new_name) {
			return(NULL);
		}

		ulint	new_len = mach_read_from_2(end_ptr);

		if (end < end_ptr + 2 + new_len) {
			return(NULL);
		}

		end_ptr += 2 + new_len;

		corrupt = corrupt
			|| new_len < sizeof "/a.ibd\0"
			|| memcmp(new_name + new_len - 5, DOT_IBD, 5) != 0
			|| !memchr(new_name, OS_PATH_SEPARATOR, new_len);

		if (corrupt) {
			recv_sys->found_corrupt_log = true;
			break;
		}

		fil_name_process(
			reinterpret_cast<char*>(ptr), len,
			space_id, false);
		fil_name_process(
			reinterpret_cast<char*>(new_name), new_len,
			space_id, false);

		if (!apply) {
			break;
		}
		if (!fil_op_replay_rename(
			    space_id, first_page_no,
			    reinterpret_cast<const char*>(ptr),
			    reinterpret_cast<const char*>(new_name))) {
			recv_sys->found_corrupt_fs = true;
		}
	}

	return(end_ptr);
}
#else /* !UNIV_HOTBACKUP */
/** Parse a file name retrieved from a MLOG_FILE_* record,
and return the absolute file path corresponds to backup dir
as well as in the form of database/tablespace
@param[in]	file_name		path emitted by the redo log
@param[out]	absolute_path	absolute path of tablespace
corresponds to backup dir
@param[out]	tablespace_name	name in the form of database/table */
static
void
make_abs_file_path(
	const std::string&	name,
	std::string&		absolute_path,
	std::string&		tablespace_name)
{
	std::string file_name = name;
	std::string path = fil_path_to_mysql_datadir;
	size_t pos = std::string::npos;

	if (is_absolute_path(file_name.c_str())) {

		pos = file_name.rfind(OS_PATH_SEPARATOR);
		std::string temp_name = file_name.substr(0, pos);
		pos = temp_name.rfind(OS_PATH_SEPARATOR);
		++pos;
		file_name = file_name.substr(pos, file_name.length());
		path += OS_PATH_SEPARATOR + file_name;
	} else {
		pos = file_name.find(OS_PATH_SEPARATOR);
		++pos;
		file_name = file_name.substr(pos, file_name.length());
		path += OS_PATH_SEPARATOR + file_name;
	}

	absolute_path = path;

	/* remove the .ibd extension */
	pos = file_name.rfind(".ibd");
	if (pos != std::string::npos)
		tablespace_name = file_name.substr(0, pos);

	/* space->name uses '/', not OS_PATH_SEPARATOR,
	update the seperator */
	if (OS_PATH_SEPARATOR != '/') {
		pos = tablespace_name.find(OS_PATH_SEPARATOR);
		while (pos != std::string::npos) {
			tablespace_name[pos] = '/';
			pos = tablespace_name.find(OS_PATH_SEPARATOR);
		}
	}

}

/** Wrapper around fil_name_process()
@param[in]	name		absolute path of tablespace file
@param[in]	space_id	the tablespace ID
@retval		true		if able to process file successfully.
@retval		false		if unable to process the file */
bool
fil_name_process(
	const char*	name,
	ulint	space_id)
{
	size_t length = strlen(name);
	++length;

	char* file_name = static_cast<char*>(ut_malloc_nokey(length));
	strncpy(file_name, name,length);

	bool processed = fil_name_process(file_name, length, space_id, false);

	ut_free(file_name);
	return(processed);
}

/** Parse or process a MLOG_FILE_* record.
@param[in]	ptr		redo log record
@param[in]	end		end of the redo log buffer
@param[in]	space_id	the tablespace ID
@param[in]	first_page_no	first page number in the file
@param[in]	type		MLOG_FILE_NAME or MLOG_FILE_DELETE
or MLOG_FILE_CREATE2 or MLOG_FILE_RENAME2
@param[in]	apply		whether to apply the record
@retval	pointer to next redo log record
@retval	NULL if this log record was truncated */
static
byte*
fil_name_parse(
	byte*		ptr,
	const byte*	end,
	ulint		space_id,
	ulint		first_page_no,
	mlog_id_t	type,
	bool		apply)
{

	ulint flags = mach_read_from_4(ptr);

	if (type == MLOG_FILE_CREATE2) {
		if (end < ptr + 4) {
			return(NULL);
		}
		ptr += 4;
	}

	if (end < ptr + 2) {
		return(NULL);
	}

	ulint	len = mach_read_from_2(ptr);
	ptr += 2;
	if (end < ptr + len) {
		return(NULL);
	}

	os_normalize_path(reinterpret_cast<char*>(ptr));

	/* MLOG_FILE_* records should only be written for
	user-created tablespaces. The name must be long enough
	and end in .ibd. */
	bool corrupt = is_predefined_tablespace(space_id)
		|| first_page_no != 0 // TODO: multi-file user tablespaces
		|| len < sizeof "/a.ibd\0"
		|| memcmp(ptr + len - 5, DOT_IBD, 5) != 0
		|| memchr(ptr, OS_PATH_SEPARATOR, len) == NULL;

	byte*	end_ptr = ptr + len;

	if (corrupt) {
		recv_sys->found_corrupt_log = true;
		return(end_ptr);
	}

	std::string abs_file_path, tablespace_name;
	char* name = reinterpret_cast<char*>(ptr);
	char* new_name = NULL;
	recv_spaces_t::iterator itr;

	make_abs_file_path(name, abs_file_path, tablespace_name);

	if (!recv_is_making_a_backup) {

		name = static_cast<char*>(ut_malloc_nokey(
			(abs_file_path.length() + 1)));
		strcpy(name, abs_file_path.c_str());
		len = strlen(name) + 1;
	}
	switch (type) {
	default:
		ut_ad(0); // the caller checked this
	case MLOG_FILE_NAME:
		/* Don't validate tablespaces while copying redo logs
		because backup process might keep some tablespace handles
		open in server datadir.
		Maintain "map of dirty tablespaces" so that assumptions
		for other redo log records are not broken even for dirty
		tablespaces during apply log */
		if (!recv_is_making_a_backup) {
			recv_spaces.insert(std::make_pair(space_id,
						file_name_t(abs_file_path,
						false)));
		}
		break;
	case MLOG_FILE_DELETE:
		/* Don't validate tablespaces while copying redo logs
		because backup process might keep some tablespace handles
		open in server datadir. */
		if (recv_is_making_a_backup)
			break;

		fil_name_process(
			name, len, space_id, true);

		if (apply && recv_replay_file_ops
			&& fil_space_get(space_id)) {
			dberr_t	err = fil_delete_tablespace(
				space_id, BUF_REMOVE_FLUSH_NO_WRITE);
			ut_a(err == DB_SUCCESS);
		}

		break;
	case MLOG_FILE_CREATE2:
		if (recv_is_making_a_backup
		    || (!recv_replay_file_ops)
		    || (is_intermediate_file(abs_file_path.c_str()))
		    || (fil_space_get(space_id))
		    || (fil_space_get_id_by_name(
				tablespace_name.c_str()) != ULINT_UNDEFINED)) {
			/* Don't create table while :-
			1. scanning the redo logs during backup
			2. apply-log on a partial backup
			3. if it is intermediate file
			4. tablespace is already loaded in memory */
		} else {
			itr = recv_spaces.find(space_id);
			if (itr == recv_spaces.end()
				|| (itr->second.name != abs_file_path)) {

				dberr_t ret = fil_ibd_create(
					space_id, tablespace_name.c_str(),
					abs_file_path.c_str(),
					flags, FIL_IBD_FILE_INITIAL_SIZE);

				if (ret != DB_SUCCESS) {
					ib::fatal() << "Could not create the"
						<< " tablespace : "
						<< abs_file_path
						<< " with space Id : "
						<< space_id;
				}
			}
		}
		break;
	case MLOG_FILE_RENAME2:
		/* The new name follows the old name. */
		byte*	new_table_name = end_ptr + 2;
		if (end < new_table_name) {
			return(NULL);
		}

		ulint	new_len = mach_read_from_2(end_ptr);

		if (end < end_ptr + 2 + new_len) {
			return(NULL);
		}

		end_ptr += 2 + new_len;

		char* new_table = reinterpret_cast<char*>(new_table_name);
		os_normalize_path(new_table);

		corrupt = corrupt
			|| new_len < sizeof "/a.ibd\0"
			|| memcmp(new_table_name + new_len - 5, DOT_IBD, 5) != 0
			|| !memchr(new_table_name, OS_PATH_SEPARATOR, new_len);

		if (corrupt) {
			recv_sys->found_corrupt_log = true;
			break;
		}

		if (recv_is_making_a_backup
		    || (!recv_replay_file_ops)
		    || (is_intermediate_file(name))
		    || (is_intermediate_file(new_table))) {
			/* Don't rename table while :-
			1. scanning the redo logs during backup
			2. apply-log on a partial backup
			3. The new name is already used.
			4. A tablespace is not open in memory with the old name.
			This will prevent unintended renames during recovery. */
			break;
		} else {
			make_abs_file_path(new_table, abs_file_path,
					   tablespace_name);

			new_name = static_cast<char*>(ut_malloc_nokey(
				(abs_file_path.length() + 1)));
			strcpy(new_name, abs_file_path.c_str());
			new_len = strlen(new_name) + 1;
		}

		fil_name_process(name, len, space_id, false);
		fil_name_process( new_name, new_len, space_id, false);

		if (!fil_op_replay_rename(
			space_id, first_page_no,
			name,
			new_name)) {
			recv_sys->found_corrupt_fs = true;
		}
	}

	if (!recv_is_making_a_backup) {
		ut_free(name);
		ut_free(new_name);
	}
	return(end_ptr);
}
#endif /* UNIV_HOTBACKUP */

/********************************************************//**
Creates the recovery system. */
void
recv_sys_create(void)
/*=================*/
{
	if (recv_sys != NULL) {

		return;
	}

	recv_sys = static_cast<recv_sys_t*>(ut_zalloc_nokey(sizeof(*recv_sys)));

	mutex_create(LATCH_ID_RECV_SYS, &recv_sys->mutex);
	mutex_create(LATCH_ID_RECV_WRITER, &recv_sys->writer_mutex);

	recv_sys->heap = NULL;
	recv_sys->addr_hash = NULL;
}

/********************************************************//**
Release recovery system mutexes. */
void
recv_sys_close(void)
/*================*/
{
	if (recv_sys != NULL) {
		if (recv_sys->addr_hash != NULL) {
			hash_table_free(recv_sys->addr_hash);
		}

		if (recv_sys->heap != NULL) {
			mem_heap_free(recv_sys->heap);
		}
#ifndef UNIV_HOTBACKUP
		if (recv_sys->flush_start != NULL) {
			os_event_destroy(recv_sys->flush_start);
		}

		if (recv_sys->flush_end != NULL) {
			os_event_destroy(recv_sys->flush_end);
		}
#endif /* !UNIV_HOTBACKUP */
		ut_free(recv_sys->buf);
		ut_free(recv_sys->last_block_buf_start);

#ifndef UNIV_HOTBACKUP
		ut_ad(!recv_writer_thread_active);
		mutex_free(&recv_sys->writer_mutex);
#endif /* !UNIV_HOTBACKUP */

		mutex_free(&recv_sys->mutex);

		ut_free(recv_sys);
		recv_sys = NULL;
	}

	recv_spaces.clear();
}

/********************************************************//**
Frees the recovery system memory. */
void
recv_sys_mem_free(void)
/*===================*/
{
	if (recv_sys != NULL) {
		if (recv_sys->addr_hash != NULL) {
			hash_table_free(recv_sys->addr_hash);
		}

		if (recv_sys->heap != NULL) {
			mem_heap_free(recv_sys->heap);
		}
#ifndef UNIV_HOTBACKUP
		if (recv_sys->flush_start != NULL) {
			os_event_destroy(recv_sys->flush_start);
		}

		if (recv_sys->flush_end != NULL) {
			os_event_destroy(recv_sys->flush_end);
		}
#endif /* !UNIV_HOTBACKUP */
		ut_free(recv_sys->buf);
		ut_free(recv_sys->last_block_buf_start);
		ut_free(recv_sys);
		recv_sys = NULL;
	}
}

#ifndef UNIV_HOTBACKUP
/************************************************************
Reset the state of the recovery system variables. */
void
recv_sys_var_init(void)
/*===================*/
{
	recv_recovery_on = false;
	recv_needed_recovery = false;
	recv_lsn_checks_on = false;
	recv_no_ibuf_operations = false;
	recv_scan_print_counter	= 0;
	recv_previous_parsed_rec_type = MLOG_SINGLE_REC_FLAG;
	recv_previous_parsed_rec_offset	= 0;
	recv_previous_parsed_rec_is_multi = 0;
	recv_n_pool_free_frames	= 256;
	recv_max_page_lsn = 0;
}

/******************************************************************//**
recv_writer thread tasked with flushing dirty pages from the buffer
pools.
@return a dummy parameter */
extern "C"
os_thread_ret_t
DECLARE_THREAD(recv_writer_thread)(
/*===============================*/
	void*	arg MY_ATTRIBUTE((unused)))
			/*!< in: a dummy parameter required by
			os_thread_create */
{
	my_thread_init();
	ut_ad(!srv_read_only_mode);

#ifdef UNIV_PFS_THREAD
	pfs_register_thread(recv_writer_thread_key);
#endif /* UNIV_PFS_THREAD */

#ifdef UNIV_DEBUG_THREAD_CREATION
	ib::info() << "recv_writer thread running, id "
		<< os_thread_pf(os_thread_get_curr_id());
#endif /* UNIV_DEBUG_THREAD_CREATION */

	recv_writer_thread_active = true;

	while (srv_shutdown_state == SRV_SHUTDOWN_NONE) {

		os_thread_sleep(100000);

		mutex_enter(&recv_sys->writer_mutex);

		if (!recv_recovery_on) {
			mutex_exit(&recv_sys->writer_mutex);
			break;
		}

		/* Flush pages from end of LRU if required */
		os_event_reset(recv_sys->flush_end);
		recv_sys->flush_type = BUF_FLUSH_LRU;
		os_event_set(recv_sys->flush_start);
		os_event_wait(recv_sys->flush_end);

		mutex_exit(&recv_sys->writer_mutex);
	}

	recv_writer_thread_active = false;

	my_thread_end();
	/* We count the number of threads in os_thread_exit().
	A created thread should always use that to exit and not
	use return() to exit. */
	os_thread_exit();

	OS_THREAD_DUMMY_RETURN;
}
#endif /* !UNIV_HOTBACKUP */

/************************************************************
Inits the recovery system for a recovery operation. */
void
recv_sys_init(
/*==========*/
	ulint	available_memory)	/*!< in: available memory in bytes */
{
	if (recv_sys->heap != NULL) {

		return;
	}

#ifndef UNIV_HOTBACKUP
	mutex_enter(&(recv_sys->mutex));

	recv_sys->heap = mem_heap_create_typed(256,
					MEM_HEAP_FOR_RECV_SYS);

	if (!srv_read_only_mode) {
		recv_sys->flush_start = os_event_create(0);
		recv_sys->flush_end = os_event_create(0);
	}
#else /* !UNIV_HOTBACKUP */
	recv_sys->heap = mem_heap_create(256);
	recv_is_from_backup = true;
#endif /* !UNIV_HOTBACKUP */

	/* Set appropriate value of recv_n_pool_free_frames. */
	if (buf_pool_get_curr_size() >= (10 * 1024 * 1024)) {
		/* Buffer pool of size greater than 10 MB. */
		recv_n_pool_free_frames = 512;
	}

	recv_sys->buf = static_cast<byte*>(
		ut_malloc_nokey(RECV_PARSING_BUF_SIZE));
	recv_sys->len = 0;
	recv_sys->recovered_offset = 0;

	recv_sys->addr_hash = hash_create(available_memory / 512);
	recv_sys->n_addrs = 0;

	recv_sys->apply_log_recs = FALSE;
	recv_sys->apply_batch_on = FALSE;

	recv_sys->last_block_buf_start = static_cast<byte*>(
		ut_malloc_nokey(2 * OS_FILE_LOG_BLOCK_SIZE));

	recv_sys->last_block = static_cast<byte*>(ut_align(
		recv_sys->last_block_buf_start, OS_FILE_LOG_BLOCK_SIZE));

	recv_sys->found_corrupt_log = false;
	recv_sys->found_corrupt_fs = false;
	recv_sys->mlog_checkpoint_lsn = 0;

	recv_max_page_lsn = 0;

	/* Call the constructor for recv_sys_t::dblwr member */
	new (&recv_sys->dblwr) recv_dblwr_t();

	recv_sys->encryption_list = NULL;
	mutex_exit(&(recv_sys->mutex));
}

/********************************************************//**
Empties the hash table when it has been fully processed. */
static
void
recv_sys_empty_hash(void)
/*=====================*/
{
	ut_ad(mutex_own(&(recv_sys->mutex)));

	if (recv_sys->n_addrs != 0) {
		ib::fatal() << recv_sys->n_addrs << " pages with log records"
			" were left unprocessed!";
	}

	hash_table_free(recv_sys->addr_hash);
	mem_heap_empty(recv_sys->heap);

	recv_sys->addr_hash = hash_create(buf_pool_get_curr_size() / 512);
}

#ifndef UNIV_HOTBACKUP

/********************************************************//**
Frees the recovery system. */
void
recv_sys_debug_free(void)
/*=====================*/
{
	mutex_enter(&(recv_sys->mutex));

	hash_table_free(recv_sys->addr_hash);
	mem_heap_free(recv_sys->heap);
	ut_free(recv_sys->buf);
	ut_free(recv_sys->last_block_buf_start);

	recv_sys->buf = NULL;
	recv_sys->heap = NULL;
	recv_sys->addr_hash = NULL;
	recv_sys->last_block_buf_start = NULL;

	/* wake page cleaner up to progress */
	if (!srv_read_only_mode) {
		ut_ad(!recv_recovery_on);
		ut_ad(!recv_writer_thread_active);
		os_event_reset(buf_flush_event);
		os_event_set(recv_sys->flush_start);
	}

	if (recv_sys->encryption_list != NULL) {
		encryption_list_t::iterator	it;

		for (it = recv_sys->encryption_list->begin();
		     it != recv_sys->encryption_list->end();
		     it++) {
			if (it->key != NULL) {
				ut_free(it->key);
				it->key = NULL;
			}
			if (it->iv != NULL) {
				ut_free(it->iv);
				it->iv = NULL;
			}
		}

		recv_sys->encryption_list->swap(*recv_sys->encryption_list);

		UT_DELETE(recv_sys->encryption_list);
		recv_sys->encryption_list = NULL;
	}

	mutex_exit(&(recv_sys->mutex));
}

/********************************************************//**
Copies a log segment from the most up-to-date log group to the other log
groups, so that they all contain the latest log data. Also writes the info
about the latest checkpoint to the groups, and inits the fields in the group
memory structs to up-to-date values. */
static
void
recv_synchronize_groups(void)
/*=========================*/
{
	lsn_t		start_lsn;
	lsn_t		end_lsn;
	lsn_t		recovered_lsn;

	recovered_lsn = recv_sys->recovered_lsn;

	/* Read the last recovered log block to the recovery system buffer:
	the block is always incomplete */

	start_lsn = ut_uint64_align_down(recovered_lsn,
					 OS_FILE_LOG_BLOCK_SIZE);
	end_lsn = ut_uint64_align_up(recovered_lsn, OS_FILE_LOG_BLOCK_SIZE);

	ut_a(start_lsn != end_lsn);

	log_group_read_log_seg(recv_sys->last_block,
			       UT_LIST_GET_FIRST(log_sys->log_groups),
			       start_lsn, end_lsn);

	for (log_group_t* group = UT_LIST_GET_FIRST(log_sys->log_groups);
	     group;
	     group = UT_LIST_GET_NEXT(log_groups, group)) {
		/* Update the fields in the group struct to correspond to
		recovered_lsn */

		log_group_set_fields(group, recovered_lsn);
	}

	/* Copy the checkpoint info to the log; remember that we have
	incremented checkpoint_no by one, and the info will not be written
	over the max checkpoint info, thus making the preservation of max
	checkpoint info on disk certain */

	log_write_checkpoint_info(true);
	log_mutex_enter();
}
#endif /* !UNIV_HOTBACKUP */

/** Check the consistency of a log header block.
@param[in]	log header block
@return true if ok */
static
bool
recv_check_log_header_checksum(
	const byte*	buf)
{
	return(log_block_get_checksum(buf)
	       == log_block_calc_checksum_crc32(buf));
}

#ifndef UNIV_HOTBACKUP
/** Find the latest checkpoint in the format-0 log header.
@param[out]	max_group	log group, or NULL
@param[out]	max_field	LOG_CHECKPOINT_1 or LOG_CHECKPOINT_2
@return error code or DB_SUCCESS */
static MY_ATTRIBUTE((warn_unused_result))
dberr_t
recv_find_max_checkpoint_0(
	log_group_t**	max_group,
	ulint*		max_field)
{
	log_group_t*	group = UT_LIST_GET_FIRST(log_sys->log_groups);
	ib_uint64_t	max_no = 0;
	ib_uint64_t	checkpoint_no;
	byte*		buf	= log_sys->checkpoint_buf;

	ut_ad(group->format == 0);
	ut_ad(UT_LIST_GET_NEXT(log_groups, group) == NULL);

	/** Offset of the first checkpoint checksum */
	static const uint CHECKSUM_1 = 288;
	/** Offset of the second checkpoint checksum */
	static const uint CHECKSUM_2 = CHECKSUM_1 + 4;
	/** Most significant bits of the checkpoint offset */
	static const uint OFFSET_HIGH32 = CHECKSUM_2 + 12;
	/** Least significant bits of the checkpoint offset */
	static const uint OFFSET_LOW32 = 16;

	for (ulint field = LOG_CHECKPOINT_1; field <= LOG_CHECKPOINT_2;
	     field += LOG_CHECKPOINT_2 - LOG_CHECKPOINT_1) {
		log_group_header_read(group, field);

		if (static_cast<uint32_t>(ut_fold_binary(buf, CHECKSUM_1))
		    != mach_read_from_4(buf + CHECKSUM_1)
		    || static_cast<uint32_t>(
			    ut_fold_binary(buf + LOG_CHECKPOINT_LSN,
					   CHECKSUM_2 - LOG_CHECKPOINT_LSN))
		    != mach_read_from_4(buf + CHECKSUM_2)) {
			DBUG_PRINT("ib_log",
				   ("invalid pre-5.7.9 checkpoint " ULINTPF,
				    field));
			continue;
		}

		group->state = LOG_GROUP_OK;

		group->lsn = mach_read_from_8(
			buf + LOG_CHECKPOINT_LSN);
		group->lsn_offset = static_cast<ib_uint64_t>(
			mach_read_from_4(buf + OFFSET_HIGH32)) << 32
			| mach_read_from_4(buf + OFFSET_LOW32);
		checkpoint_no = mach_read_from_8(
			buf + LOG_CHECKPOINT_NO);

		DBUG_PRINT("ib_log",
			   ("checkpoint " UINT64PF " at " LSN_PF
			    " found in group " ULINTPF,
			    checkpoint_no, group->lsn, group->id));

		if (checkpoint_no >= max_no) {
			*max_group = group;
			*max_field = field;
			max_no = checkpoint_no;
		}
	}

	if (*max_group != NULL) {
		return(DB_SUCCESS);
	}

	ib::error() << "Upgrade after a crash is not supported."
		" This redo log was created before MySQL 5.7.9,"
		" and we did not find a valid checkpoint."
		" Please follow the instructions at"
		" " REFMAN "upgrading.html";
	return(DB_ERROR);
}

/** Determine if a pre-5.7.9 redo log is clean.
@param[in]	lsn	checkpoint LSN
@return error code
@retval	DB_SUCCESS	if the redo log is clean
@retval DB_ERROR	if the redo log is corrupted or dirty */
static
dberr_t
recv_log_format_0_recover(lsn_t lsn)
{
	log_mutex_enter();
	log_group_t*	group = UT_LIST_GET_FIRST(log_sys->log_groups);
	const lsn_t	source_offset
		= log_group_calc_lsn_offset(lsn, group);
	log_mutex_exit();
	const ulint	page_no
		= (ulint) (source_offset / univ_page_size.physical());
	byte*		buf = log_sys->buf;

	static const char* NO_UPGRADE_RECOVERY_MSG =
		"Upgrade after a crash is not supported."
		" This redo log was created before MySQL 5.7.9";
	static const char* NO_UPGRADE_RTFM_MSG =
		". Please follow the instructions at "
		REFMAN "upgrading.html";

	fil_io(IORequestLogRead, true,
	       page_id_t(group->space_id, page_no),
	       univ_page_size,
	       (ulint) ((source_offset & ~(OS_FILE_LOG_BLOCK_SIZE - 1))
			% univ_page_size.physical()),
	       OS_FILE_LOG_BLOCK_SIZE, buf, NULL);

	if (log_block_calc_checksum_format_0(buf)
	    != log_block_get_checksum(buf)) {
		ib::error() << NO_UPGRADE_RECOVERY_MSG
			<< ", and it appears corrupted"
			<< NO_UPGRADE_RTFM_MSG;
		return(DB_CORRUPTION);
	}

	if (log_block_get_data_len(buf)
	    != (source_offset & (OS_FILE_LOG_BLOCK_SIZE - 1))) {
		ib::error() << NO_UPGRADE_RECOVERY_MSG
			<< NO_UPGRADE_RTFM_MSG;
		return(DB_ERROR);
	}

	/* Mark the redo log for upgrading. */
	srv_log_file_size = 0;
	recv_sys->parse_start_lsn = recv_sys->recovered_lsn
		= recv_sys->scanned_lsn
		= recv_sys->mlog_checkpoint_lsn = lsn;
	log_sys->last_checkpoint_lsn = log_sys->next_checkpoint_lsn
		= log_sys->lsn = log_sys->write_lsn
		= log_sys->current_flush_lsn = log_sys->flushed_to_disk_lsn
		= lsn;
	log_sys->next_checkpoint_no = 0;
	return(DB_SUCCESS);
}

/** Find the latest checkpoint in the log header.
@param[out]	max_group	log group, or NULL
@param[out]	max_field	LOG_CHECKPOINT_1 or LOG_CHECKPOINT_2
@return error code or DB_SUCCESS */
static MY_ATTRIBUTE((warn_unused_result))
dberr_t
recv_find_max_checkpoint(
	log_group_t**	max_group,
	ulint*		max_field)
{
	log_group_t*	group;
	ib_uint64_t	max_no;
	ib_uint64_t	checkpoint_no;
	ulint		field;
	byte*		buf;

	group = UT_LIST_GET_FIRST(log_sys->log_groups);

	max_no = 0;
	*max_group = NULL;
	*max_field = 0;

	buf = log_sys->checkpoint_buf;

	while (group) {
		group->state = LOG_GROUP_CORRUPTED;

		log_group_header_read(group, 0);
		/* Check the header page checksum. There was no
		checksum in the first redo log format (version 0). */
		group->format = mach_read_from_4(buf + LOG_HEADER_FORMAT);
		if (group->format != 0
		    && !recv_check_log_header_checksum(buf)) {
			ib::error() << "Invalid redo log header checksum.";
			return(DB_CORRUPTION);
		}

		switch (group->format) {
		case 0:
			return(recv_find_max_checkpoint_0(
				       max_group, max_field));
		case LOG_HEADER_FORMAT_CURRENT:
			break;
		default:
			/* Ensure that the string is NUL-terminated. */
			buf[LOG_HEADER_CREATOR_END] = 0;
			ib::error() << "Unsupported redo log format."
				" The redo log was created"
				" with " << buf + LOG_HEADER_CREATOR <<
				". Please follow the instructions at "
				REFMAN "upgrading-downgrading.html";
			/* Do not issue a message about a possibility
			to cleanly shut down the newer server version
			and to remove the redo logs, because the
			format of the system data structures may
			radically change after MySQL 5.7. */
			return(DB_ERROR);
		}

		for (field = LOG_CHECKPOINT_1; field <= LOG_CHECKPOINT_2;
		     field += LOG_CHECKPOINT_2 - LOG_CHECKPOINT_1) {

			log_group_header_read(group, field);

			if (!recv_check_log_header_checksum(buf)) {
				DBUG_PRINT("ib_log",
					   ("invalid checkpoint,"
					    " group " ULINTPF " at " ULINTPF
					    ", checksum %x",
					    group->id, field,
					    (unsigned) log_block_get_checksum(
						    buf)));
				continue;
			}

			group->state = LOG_GROUP_OK;

			group->lsn = mach_read_from_8(
				buf + LOG_CHECKPOINT_LSN);
			group->lsn_offset = mach_read_from_8(
				buf + LOG_CHECKPOINT_OFFSET);
			checkpoint_no = mach_read_from_8(
				buf + LOG_CHECKPOINT_NO);

			DBUG_PRINT("ib_log",
				   ("checkpoint " UINT64PF " at " LSN_PF
				    " found in group " ULINTPF,
				    checkpoint_no, group->lsn, group->id));

			if (checkpoint_no >= max_no) {
				*max_group = group;
				*max_field = field;
				max_no = checkpoint_no;
			}
		}

		group = UT_LIST_GET_NEXT(log_groups, group);
	}

	if (*max_group == NULL) {
		/* Before 5.7.9, we could get here during database
		initialization if we created an ib_logfile0 file that
		was filled with zeroes, and were killed. After
		5.7.9, we would reject such a file already earlier,
		when checking the file header. */
		ib::error() << "No valid checkpoint found"
			" (corrupted redo log)."
			" You can try --innodb-force-recovery=6"
			" as a last resort.";
		return(DB_ERROR);
	}

	return(DB_SUCCESS);
}
#else /* !UNIV_HOTBACKUP */
/*******************************************************************//**
Reads the checkpoint info needed in hot backup.
@return TRUE if success */
ibool
recv_read_checkpoint_info_for_backup(
/*=================================*/
	const byte*	hdr,	/*!< in: buffer containing the log group
				header */
	lsn_t*		lsn,	/*!< out: checkpoint lsn */
	lsn_t*		offset,	/*!< out: checkpoint offset in the log group */
	lsn_t*		cp_no,	/*!< out: checkpoint number */
	lsn_t*		first_header_lsn)
				/*!< out: lsn of of the start of the
				first log file */
{
	ulint		max_cp		= 0;
	ib_uint64_t	max_cp_no	= 0;
	const byte*	cp_buf;

	cp_buf = hdr + LOG_CHECKPOINT_1;

	if (recv_check_log_header_checksum(cp_buf)) {
		max_cp_no = mach_read_from_8(cp_buf + LOG_CHECKPOINT_NO);
		max_cp = LOG_CHECKPOINT_1;
	}

	cp_buf = hdr + LOG_CHECKPOINT_2;

	if (recv_check_log_header_checksum(cp_buf)) {
		if (mach_read_from_8(cp_buf + LOG_CHECKPOINT_NO) > max_cp_no) {
			max_cp = LOG_CHECKPOINT_2;
		}
	}

	if (max_cp == 0) {
		return(FALSE);
	}

	cp_buf = hdr + max_cp;

	*lsn = mach_read_from_8(cp_buf + LOG_CHECKPOINT_LSN);
	*offset = mach_read_from_8(
		cp_buf + LOG_CHECKPOINT_OFFSET);

	*cp_no = mach_read_from_8(cp_buf + LOG_CHECKPOINT_NO);

	*first_header_lsn = mach_read_from_8(hdr + LOG_HEADER_START_LSN);

	return(TRUE);
}
#endif /* !UNIV_HOTBACKUP */

/** Check the 4-byte checksum to the trailer checksum field of a log
block.
@param[in]	log block
@return whether the checksum matches */
static
bool
log_block_checksum_is_ok(
	const byte*	block)	/*!< in: pointer to a log block */
{
	return(!innodb_log_checksums
	       || log_block_get_checksum(block)
	       == log_block_calc_checksum(block));
}

#ifdef UNIV_HOTBACKUP
/*******************************************************************//**
Scans the log segment and n_bytes_scanned is set to the length of valid
log scanned. */
void
recv_scan_log_seg_for_backup(
/*=========================*/
	byte*		buf,		/*!< in: buffer containing log data */
	ulint		buf_len,	/*!< in: data length in that buffer */
	lsn_t*		scanned_lsn,	/*!< in/out: lsn of buffer start,
					we return scanned lsn */
	ulint*		scanned_checkpoint_no,
					/*!< in/out: 4 lowest bytes of the
					highest scanned checkpoint number so
					far */
	ulint*		n_bytes_scanned)/*!< out: how much we were able to
					scan, smaller than buf_len if log
					data ended here */
{
	ulint	data_len;
	byte*	log_block;
	ulint	no;

	*n_bytes_scanned = 0;

	for (log_block = buf; log_block < buf + buf_len;
	     log_block += OS_FILE_LOG_BLOCK_SIZE) {

		no = log_block_get_hdr_no(log_block);

#if 0
		fprintf(stderr, "Log block header no %lu\n", no);
#endif

		if (no != log_block_convert_lsn_to_no(*scanned_lsn)
		    || !log_block_checksum_is_ok(log_block)) {
#if 0
			fprintf(stderr,
				"Log block n:o %lu, scanned lsn n:o %lu\n",
				no, log_block_convert_lsn_to_no(*scanned_lsn));
#endif
			/* Garbage or an incompletely written log block */

			log_block += OS_FILE_LOG_BLOCK_SIZE;
#if 0
			fprintf(stderr,
				"Next log block n:o %lu\n",
				log_block_get_hdr_no(log_block));
#endif
			break;
		}

		if (*scanned_checkpoint_no > 0
		    && log_block_get_checkpoint_no(log_block)
		    < *scanned_checkpoint_no
		    && *scanned_checkpoint_no
		    - log_block_get_checkpoint_no(log_block)
		    > 0x80000000UL) {

			/* Garbage from a log buffer flush which was made
			before the most recent database recovery */
#if 0
			fprintf(stderr,
				"Scanned cp n:o %lu, block cp n:o %lu\n",
				*scanned_checkpoint_no,
				log_block_get_checkpoint_no(log_block));
#endif
			break;
		}

		data_len = log_block_get_data_len(log_block);

		*scanned_checkpoint_no
			= log_block_get_checkpoint_no(log_block);
		*scanned_lsn += data_len;

		*n_bytes_scanned += data_len;

		if (data_len < OS_FILE_LOG_BLOCK_SIZE) {
			/* Log data ends here */

#if 0
			fprintf(stderr, "Log block data len %lu\n",
				data_len);
#endif
			break;
		}
	}
}
#endif /* UNIV_HOTBACKUP */

/** Parse or process a write encryption info record.
@param[in]	ptr		redo log record
@param[in]	end		end of the redo log buffer
@param[in]	space_id	the tablespace ID
@return log record end, NULL if not a complete record */
static
byte*
fil_write_encryption_parse(
	byte*		ptr,
	const byte*	end,
	ulint		space_id)
{
	fil_space_t*	space;
	ulint		offset;
	ulint		len;
	byte*		key = NULL;
	byte*		iv = NULL;
	bool		is_new = false;

	space = fil_space_get(space_id);
	if (space == NULL) {
		encryption_list_t::iterator	it;

		if (recv_sys->encryption_list == NULL) {
			recv_sys->encryption_list =
				UT_NEW_NOKEY(encryption_list_t());
		}

		for (it = recv_sys->encryption_list->begin();
		     it != recv_sys->encryption_list->end();
		     it++) {
			if (it->space_id == space_id) {
				key = it->key;
				iv = it->iv;
			}
		}

		if (key == NULL) {
			key = static_cast<byte*>(ut_malloc_nokey(
					ENCRYPTION_KEY_LEN));
			iv = static_cast<byte*>(ut_malloc_nokey(
					ENCRYPTION_KEY_LEN));
			is_new = true;
		}
	} else {
		key = space->encryption_key;
		iv = space->encryption_iv;
	}

	offset = mach_read_from_2(ptr);
	ptr += 2;
	len = mach_read_from_2(ptr);

	ptr += 2;
	if (end < ptr + len) {
		return(NULL);
	}

	if (offset >= UNIV_PAGE_SIZE
	    || len + offset > UNIV_PAGE_SIZE
	    || (len != ENCRYPTION_INFO_SIZE_V1
		&& len != ENCRYPTION_INFO_SIZE_V2)) {
		recv_sys->found_corrupt_log = TRUE;
		return(NULL);
	}

#ifdef	UNIV_ENCRYPT_DEBUG
	if (space) {
		fprintf(stderr, "Got %lu from redo log:", space->id);
	}
#endif
	if (!fsp_header_decode_encryption_info(key,
					       iv,
					       ptr)) {
		recv_sys->found_corrupt_log = TRUE;
		ib::warn() << "Encryption information"
			<< " in the redo log of space "
			<< space_id << " is invalid";
	}

	ut_ad(len == ENCRYPTION_INFO_SIZE_V1
	      || len == ENCRYPTION_INFO_SIZE_V2);

	ptr += len;

	if (space == NULL) {
		if (is_new) {
			recv_encryption_t info;

			/* Add key and iv to list */
			info.space_id = space_id;
			info.key = key;
			info.iv = iv;

			recv_sys->encryption_list->push_back(info);
		}
	} else {
		ut_ad(FSP_FLAGS_GET_ENCRYPTION(space->flags));

		space->encryption_type = Encryption::AES;
		space->encryption_klen = ENCRYPTION_KEY_LEN;
	}

	return(ptr);
}

/** Try to parse a single log record body and also applies it if
specified.
@param[in]	type		redo log entry type
@param[in]	ptr		redo log record body
@param[in]	end_ptr		end of buffer
@param[in]	space_id	tablespace identifier
@param[in]	page_no		page number
@param[in]	apply		whether to apply the record
@param[in,out]	block		buffer block, or NULL if
a page log record should not be applied
or if it is a MLOG_FILE_ operation
@param[in,out]	mtr		mini-transaction, or NULL if
a page log record should not be applied
@return log record end, NULL if not a complete record */
static
byte*
recv_parse_or_apply_log_rec_body(
	mlog_id_t	type,
	byte*		ptr,
	byte*		end_ptr,
	ulint		space_id,
	ulint		page_no,
	bool		apply,
	buf_block_t*	block,
	mtr_t*		mtr)
{
	ut_ad(!block == !mtr);
#ifndef UNIV_HOTBACKUP
	ut_ad(!apply || recv_sys->mlog_checkpoint_lsn != 0);
#endif /* !UNIV_HOTBACKUP */

	switch (type) {
	case MLOG_FILE_NAME:
	case MLOG_FILE_DELETE:
	case MLOG_FILE_CREATE2:
	case MLOG_FILE_RENAME2:
		ut_ad(block == NULL);
		/* Collect the file names when parsing the log,
		before applying any log records. */
		return(fil_name_parse(ptr, end_ptr, space_id, page_no, type,
				      apply));
	case MLOG_INDEX_LOAD:
#ifdef UNIV_HOTBACKUP
		/* While scaning redo logs during  backup phase a
		MLOG_INDEX_LOAD type redo log record indicates a DDL
		(create index, alter table...)is performed with
		'algorithm=inplace'. This redo log indicates that

		1. The DDL was started after MEB started backing up, in which
		case MEB will not be able to take a consistent backup and should
		fail. or
		2. There is a possibility of this record existing in the REDO
		even after the completion of the index create operation. This is
		because of InnoDB does  not checkpointing after the flushing the
		index pages.

		If MEB gets the last_redo_flush_lsn and that is less than the
		lsn of the current record MEB fails the backup process.
		Error out in case of online backup and emit a warning in case
		of offline backup and continue.
		*/
		if (!recv_recovery_on) {
			if (is_online_redo_copy) {
				if (backup_redo_log_flushed_lsn
				    < recv_sys->recovered_lsn) {
					ib::trace() << "Last flushed lsn: "
						<< backup_redo_log_flushed_lsn
						<< " load_index lsn "
						<< recv_sys->recovered_lsn;

					if (backup_redo_log_flushed_lsn == 0)
						ib::error() << "MEB was not "
							"able to determine the"
							"InnoDB Engine Status";

					ib::fatal() << "An optimized(without"
						" redo logging) DDLoperation"
						" has been performed. All"
						" modified pages may not have"
						" been flushed to the disk yet."
						" \n    MEB will not be able"
						" take a consistent backup."
						" Retry the backup operation";
				}
				/** else the index is flushed to disk before
				backup started hence no error */
			} else {
				/* offline backup */
				ib::trace() << "Last flushed lsn: "
					<< backup_redo_log_flushed_lsn
					<< " load_index lsn "
					<< recv_sys->recovered_lsn;

				ib::warn() << "An optimized(without redo"
					" logging) DDL operation has been"
					" performed. All modified pages may not"
					" have been flushed to the disk yet."
					" \n    This offline backup may not"
					" be consistent";
			}
		}
#endif /* UNIV_HOTBACKUP */
		if (end_ptr < ptr + 8) {
			return(NULL);
		}
		return(ptr + 8);
	case MLOG_TRUNCATE:
		return(truncate_t::parse_redo_entry(ptr, end_ptr, space_id));
	case MLOG_WRITE_STRING:
		/* For encrypted tablespace, we need to get the
		encryption key information before the page 0 is recovered.
	        Otherwise, redo will not find the key to decrypt
		the data pages. */
		if (page_no == 0 && !is_system_tablespace(space_id)
		    && !apply) {
			return(fil_write_encryption_parse(ptr,
							  end_ptr,
							  space_id));
		}
		break;

	default:
		break;
	}

	dict_index_t*	index	= NULL;
	page_t*		page;
	page_zip_des_t*	page_zip;
#ifdef UNIV_DEBUG
	ulint		page_type;
#endif /* UNIV_DEBUG */

	if (block) {
		/* Applying a page log record. */
		ut_ad(apply);
		page = block->frame;
		page_zip = buf_block_get_page_zip(block);
		ut_d(page_type = fil_page_get_type(page));
	} else if (apply
		   && !is_predefined_tablespace(space_id)
		   && recv_spaces.find(space_id) == recv_spaces.end()) {
		ib::fatal() << "Missing MLOG_FILE_NAME or MLOG_FILE_DELETE"
			" for redo log record " << type << " (page "
			<< space_id << ":" << page_no << ") at "
			<< recv_sys->recovered_lsn << ".";
		return(NULL);
	} else {
		/* Parsing a page log record. */
		page = NULL;
		page_zip = NULL;
		ut_d(page_type = FIL_PAGE_TYPE_ALLOCATED);
	}

	const byte*	old_ptr = ptr;

	switch (type) {
#ifdef UNIV_LOG_LSN_DEBUG
	case MLOG_LSN:
		/* The LSN is checked in recv_parse_log_rec(). */
		break;
#endif /* UNIV_LOG_LSN_DEBUG */
	case MLOG_1BYTE: case MLOG_2BYTES: case MLOG_4BYTES: case MLOG_8BYTES:
#ifdef UNIV_DEBUG
		if (page && page_type == FIL_PAGE_TYPE_ALLOCATED
		    && end_ptr >= ptr + 2) {
			/* It is OK to set FIL_PAGE_TYPE and certain
			list node fields on an empty page.  Any other
			write is not OK. */

			/* NOTE: There may be bogus assertion failures for
			dict_hdr_create(), trx_rseg_header_create(),
			trx_sys_create_doublewrite_buf(), and
			trx_sysf_create().
			These are only called during database creation. */
			ulint	offs = mach_read_from_2(ptr);

			switch (type) {
			default:
				ut_error;
			case MLOG_2BYTES:
				/* Note that this can fail when the
				redo log been written with something
				older than InnoDB Plugin 1.0.4. */
				ut_ad(offs == FIL_PAGE_TYPE
				      || offs == IBUF_TREE_SEG_HEADER
				      + IBUF_HEADER + FSEG_HDR_OFFSET
				      || offs == PAGE_BTR_IBUF_FREE_LIST
				      + PAGE_HEADER + FIL_ADDR_BYTE
				      || offs == PAGE_BTR_IBUF_FREE_LIST
				      + PAGE_HEADER + FIL_ADDR_BYTE
				      + FIL_ADDR_SIZE
				      || offs == PAGE_BTR_SEG_LEAF
				      + PAGE_HEADER + FSEG_HDR_OFFSET
				      || offs == PAGE_BTR_SEG_TOP
				      + PAGE_HEADER + FSEG_HDR_OFFSET
				      || offs == PAGE_BTR_IBUF_FREE_LIST_NODE
				      + PAGE_HEADER + FIL_ADDR_BYTE
				      + 0 /*FLST_PREV*/
				      || offs == PAGE_BTR_IBUF_FREE_LIST_NODE
				      + PAGE_HEADER + FIL_ADDR_BYTE
				      + FIL_ADDR_SIZE /*FLST_NEXT*/);
				break;
			case MLOG_4BYTES:
				/* Note that this can fail when the
				redo log been written with something
				older than InnoDB Plugin 1.0.4. */
				ut_ad(0
				      || offs == IBUF_TREE_SEG_HEADER
				      + IBUF_HEADER + FSEG_HDR_SPACE
				      || offs == IBUF_TREE_SEG_HEADER
				      + IBUF_HEADER + FSEG_HDR_PAGE_NO
				      || offs == PAGE_BTR_IBUF_FREE_LIST
				      + PAGE_HEADER/* flst_init */
				      || offs == PAGE_BTR_IBUF_FREE_LIST
				      + PAGE_HEADER + FIL_ADDR_PAGE
				      || offs == PAGE_BTR_IBUF_FREE_LIST
				      + PAGE_HEADER + FIL_ADDR_PAGE
				      + FIL_ADDR_SIZE
				      || offs == PAGE_BTR_SEG_LEAF
				      + PAGE_HEADER + FSEG_HDR_PAGE_NO
				      || offs == PAGE_BTR_SEG_LEAF
				      + PAGE_HEADER + FSEG_HDR_SPACE
				      || offs == PAGE_BTR_SEG_TOP
				      + PAGE_HEADER + FSEG_HDR_PAGE_NO
				      || offs == PAGE_BTR_SEG_TOP
				      + PAGE_HEADER + FSEG_HDR_SPACE
				      || offs == PAGE_BTR_IBUF_FREE_LIST_NODE
				      + PAGE_HEADER + FIL_ADDR_PAGE
				      + 0 /*FLST_PREV*/
				      || offs == PAGE_BTR_IBUF_FREE_LIST_NODE
				      + PAGE_HEADER + FIL_ADDR_PAGE
				      + FIL_ADDR_SIZE /*FLST_NEXT*/);
				break;
			}
		}
#endif /* UNIV_DEBUG */
		ptr = mlog_parse_nbytes(type, ptr, end_ptr, page, page_zip);
		if (ptr != NULL && page != NULL
		    && page_no == 0 && type == MLOG_4BYTES) {
			ulint	offs = mach_read_from_2(old_ptr);
			switch (offs) {
				fil_space_t*	space;
				ulint		val;
			default:
				break;
			case FSP_HEADER_OFFSET + FSP_SPACE_FLAGS:
			case FSP_HEADER_OFFSET + FSP_SIZE:
			case FSP_HEADER_OFFSET + FSP_FREE_LIMIT:
			case FSP_HEADER_OFFSET + FSP_FREE + FLST_LEN:
				space = fil_space_get(space_id);
				ut_a(space != NULL);
				val = mach_read_from_4(page + offs);

				switch (offs) {
				case FSP_HEADER_OFFSET + FSP_SPACE_FLAGS:
					space->flags = val;
					break;
				case FSP_HEADER_OFFSET + FSP_SIZE:
					space->size_in_header = val;
					break;
				case FSP_HEADER_OFFSET + FSP_FREE_LIMIT:
					space->free_limit = val;
					break;
				case FSP_HEADER_OFFSET + FSP_FREE + FLST_LEN:
					space->free_len = val;
					ut_ad(val == flst_get_len(
						      page + offs));
					break;
				}
			}
		}
		break;
	case MLOG_REC_INSERT: case MLOG_COMP_REC_INSERT:
		ut_ad(!page || fil_page_type_is_index(page_type));

		if (NULL != (ptr = mlog_parse_index(
				     ptr, end_ptr,
				     type == MLOG_COMP_REC_INSERT,
				     &index))) {
			ut_a(!page
			     || (ibool)!!page_is_comp(page)
			     == dict_table_is_comp(index->table));
			ptr = page_cur_parse_insert_rec(FALSE, ptr, end_ptr,
							block, index, mtr);
		}
		break;
	case MLOG_REC_CLUST_DELETE_MARK: case MLOG_COMP_REC_CLUST_DELETE_MARK:
		ut_ad(!page || fil_page_type_is_index(page_type));

		if (NULL != (ptr = mlog_parse_index(
				     ptr, end_ptr,
				     type == MLOG_COMP_REC_CLUST_DELETE_MARK,
				     &index))) {
			ut_a(!page
			     || (ibool)!!page_is_comp(page)
			     == dict_table_is_comp(index->table));
			ptr = btr_cur_parse_del_mark_set_clust_rec(
				ptr, end_ptr, page, page_zip, index);
		}
		break;
	case MLOG_COMP_REC_SEC_DELETE_MARK:
		ut_ad(!page || fil_page_type_is_index(page_type));
		/* This log record type is obsolete, but we process it for
		backward compatibility with MySQL 5.0.3 and 5.0.4. */
		ut_a(!page || page_is_comp(page));
		ut_a(!page_zip);
		ptr = mlog_parse_index(ptr, end_ptr, TRUE, &index);
		if (!ptr) {
			break;
		}
		/* Fall through */
	case MLOG_REC_SEC_DELETE_MARK:
		ut_ad(!page || fil_page_type_is_index(page_type));
		ptr = btr_cur_parse_del_mark_set_sec_rec(ptr, end_ptr,
							 page, page_zip);
		break;
	case MLOG_REC_UPDATE_IN_PLACE: case MLOG_COMP_REC_UPDATE_IN_PLACE:
		ut_ad(!page || fil_page_type_is_index(page_type));

		if (NULL != (ptr = mlog_parse_index(
				     ptr, end_ptr,
				     type == MLOG_COMP_REC_UPDATE_IN_PLACE,
				     &index))) {
			ut_a(!page
			     || (ibool)!!page_is_comp(page)
			     == dict_table_is_comp(index->table));
			ptr = btr_cur_parse_update_in_place(ptr, end_ptr, page,
							    page_zip, index);
		}
		break;
	case MLOG_LIST_END_DELETE: case MLOG_COMP_LIST_END_DELETE:
	case MLOG_LIST_START_DELETE: case MLOG_COMP_LIST_START_DELETE:
		ut_ad(!page || fil_page_type_is_index(page_type));

		if (NULL != (ptr = mlog_parse_index(
				     ptr, end_ptr,
				     type == MLOG_COMP_LIST_END_DELETE
				     || type == MLOG_COMP_LIST_START_DELETE,
				     &index))) {
			ut_a(!page
			     || (ibool)!!page_is_comp(page)
			     == dict_table_is_comp(index->table));
			ptr = page_parse_delete_rec_list(type, ptr, end_ptr,
							 block, index, mtr);
		}
		break;
	case MLOG_LIST_END_COPY_CREATED: case MLOG_COMP_LIST_END_COPY_CREATED:
		ut_ad(!page || fil_page_type_is_index(page_type));

		if (NULL != (ptr = mlog_parse_index(
				     ptr, end_ptr,
				     type == MLOG_COMP_LIST_END_COPY_CREATED,
				     &index))) {
			ut_a(!page
			     || (ibool)!!page_is_comp(page)
			     == dict_table_is_comp(index->table));
			ptr = page_parse_copy_rec_list_to_created_page(
				ptr, end_ptr, block, index, mtr);
		}
		break;
	case MLOG_PAGE_REORGANIZE:
	case MLOG_COMP_PAGE_REORGANIZE:
	case MLOG_ZIP_PAGE_REORGANIZE:
		ut_ad(!page || fil_page_type_is_index(page_type));

		if (NULL != (ptr = mlog_parse_index(
				     ptr, end_ptr,
				     type != MLOG_PAGE_REORGANIZE,
				     &index))) {
			ut_a(!page
			     || (ibool)!!page_is_comp(page)
			     == dict_table_is_comp(index->table));
			ptr = btr_parse_page_reorganize(
				ptr, end_ptr, index,
				type == MLOG_ZIP_PAGE_REORGANIZE,
				block, mtr);
		}
		break;
	case MLOG_PAGE_CREATE: case MLOG_COMP_PAGE_CREATE:
		/* Allow anything in page_type when creating a page. */
		ut_a(!page_zip);
		page_parse_create(block, type == MLOG_COMP_PAGE_CREATE, false);
		break;
	case MLOG_PAGE_CREATE_RTREE: case MLOG_COMP_PAGE_CREATE_RTREE:
		page_parse_create(block, type == MLOG_COMP_PAGE_CREATE_RTREE,
				  true);
		break;
	case MLOG_UNDO_INSERT:
		ut_ad(!page || page_type == FIL_PAGE_UNDO_LOG);
		ptr = trx_undo_parse_add_undo_rec(ptr, end_ptr, page);
		break;
	case MLOG_UNDO_ERASE_END:
		ut_ad(!page || page_type == FIL_PAGE_UNDO_LOG);
		ptr = trx_undo_parse_erase_page_end(ptr, end_ptr, page, mtr);
		break;
	case MLOG_UNDO_INIT:
		/* Allow anything in page_type when creating a page. */
		ptr = trx_undo_parse_page_init(ptr, end_ptr, page, mtr);
		break;
	case MLOG_UNDO_HDR_DISCARD:
		ut_ad(!page || page_type == FIL_PAGE_UNDO_LOG);
		ptr = trx_undo_parse_discard_latest(ptr, end_ptr, page, mtr);
		break;
	case MLOG_UNDO_HDR_CREATE:
	case MLOG_UNDO_HDR_REUSE:
		ut_ad(!page || page_type == FIL_PAGE_UNDO_LOG);
		ptr = trx_undo_parse_page_header(type, ptr, end_ptr,
						 page, mtr);
		break;
	case MLOG_REC_MIN_MARK: case MLOG_COMP_REC_MIN_MARK:
		ut_ad(!page || fil_page_type_is_index(page_type));
		/* On a compressed page, MLOG_COMP_REC_MIN_MARK
		will be followed by MLOG_COMP_REC_DELETE
		or MLOG_ZIP_WRITE_HEADER(FIL_PAGE_PREV, FIL_NULL)
		in the same mini-transaction. */
		ut_a(type == MLOG_COMP_REC_MIN_MARK || !page_zip);
		ptr = btr_parse_set_min_rec_mark(
			ptr, end_ptr, type == MLOG_COMP_REC_MIN_MARK,
			page, mtr);
		break;
	case MLOG_REC_DELETE: case MLOG_COMP_REC_DELETE:
		ut_ad(!page || fil_page_type_is_index(page_type));

		if (NULL != (ptr = mlog_parse_index(
				     ptr, end_ptr,
				     type == MLOG_COMP_REC_DELETE,
				     &index))) {
			ut_a(!page
			     || (ibool)!!page_is_comp(page)
			     == dict_table_is_comp(index->table));
			ptr = page_cur_parse_delete_rec(ptr, end_ptr,
							block, index, mtr);
		}
		break;
	case MLOG_IBUF_BITMAP_INIT:
		/* Allow anything in page_type when creating a page. */
		ptr = ibuf_parse_bitmap_init(ptr, end_ptr, block, mtr);
		break;
	case MLOG_INIT_FILE_PAGE:
	case MLOG_INIT_FILE_PAGE2:
		/* Allow anything in page_type when creating a page. */
		ptr = fsp_parse_init_file_page(ptr, end_ptr, block);
		break;
	case MLOG_WRITE_STRING:
		ut_ad(!page || page_type != FIL_PAGE_TYPE_ALLOCATED
		      || page_no == 0);
		ptr = mlog_parse_string(ptr, end_ptr, page, page_zip);
		break;
	case MLOG_ZIP_WRITE_NODE_PTR:
		ut_ad(!page || fil_page_type_is_index(page_type));
		ptr = page_zip_parse_write_node_ptr(ptr, end_ptr,
						    page, page_zip);
		break;
	case MLOG_ZIP_WRITE_BLOB_PTR:
		ut_ad(!page || fil_page_type_is_index(page_type));
		ptr = page_zip_parse_write_blob_ptr(ptr, end_ptr,
						    page, page_zip);
		break;
	case MLOG_ZIP_WRITE_HEADER:
		ut_ad(!page || fil_page_type_is_index(page_type));
		ptr = page_zip_parse_write_header(ptr, end_ptr,
						  page, page_zip);
		break;
	case MLOG_ZIP_PAGE_COMPRESS:
		/* Allow anything in page_type when creating a page. */
		ptr = page_zip_parse_compress(ptr, end_ptr,
					      page, page_zip);
		break;
	case MLOG_ZIP_PAGE_COMPRESS_NO_DATA:
		if (NULL != (ptr = mlog_parse_index(
				ptr, end_ptr, TRUE, &index))) {

			ut_a(!page || ((ibool)!!page_is_comp(page)
				== dict_table_is_comp(index->table)));
			ptr = page_zip_parse_compress_no_data(
				ptr, end_ptr, page, page_zip, index);
		}
		break;
	default:
		ptr = NULL;
		recv_sys->found_corrupt_log = true;
	}

	if (index) {
		dict_table_t*	table = index->table;

		dict_mem_index_free(index);
		dict_mem_table_free(table);
	}

	return(ptr);
}

/*********************************************************************//**
Calculates the fold value of a page file address: used in inserting or
searching for a log record in the hash table.
@return folded value */
UNIV_INLINE
ulint
recv_fold(
/*======*/
	ulint	space,	/*!< in: space */
	ulint	page_no)/*!< in: page number */
{
	return(ut_fold_ulint_pair(space, page_no));
}

/*********************************************************************//**
Calculates the hash value of a page file address: used in inserting or
searching for a log record in the hash table.
@return folded value */
UNIV_INLINE
ulint
recv_hash(
/*======*/
	ulint	space,	/*!< in: space */
	ulint	page_no)/*!< in: page number */
{
	return(hash_calc_hash(recv_fold(space, page_no), recv_sys->addr_hash));
}

/*********************************************************************//**
Gets the hashed file address struct for a page.
@return file address struct, NULL if not found from the hash table */
static
recv_addr_t*
recv_get_fil_addr_struct(
/*=====================*/
	ulint	space,	/*!< in: space id */
	ulint	page_no)/*!< in: page number */
{
	recv_addr_t*	recv_addr;

	for (recv_addr = static_cast<recv_addr_t*>(
			HASH_GET_FIRST(recv_sys->addr_hash,
				       recv_hash(space, page_no)));
	     recv_addr != 0;
	     recv_addr = static_cast<recv_addr_t*>(
		     HASH_GET_NEXT(addr_hash, recv_addr))) {

		if (recv_addr->space == space
		    && recv_addr->page_no == page_no) {

			return(recv_addr);
		}
	}

	return(NULL);
}

/*******************************************************************//**
Adds a new log record to the hash table of log records. */
static
void
recv_add_to_hash_table(
/*===================*/
	mlog_id_t	type,		/*!< in: log record type */
	ulint		space,		/*!< in: space id */
	ulint		page_no,	/*!< in: page number */
	byte*		body,		/*!< in: log record body */
	byte*		rec_end,	/*!< in: log record end */
	lsn_t		start_lsn,	/*!< in: start lsn of the mtr */
	lsn_t		end_lsn)	/*!< in: end lsn of the mtr */
{
	recv_t*		recv;
	ulint		len;
	recv_data_t*	recv_data;
	recv_data_t**	prev_field;
	recv_addr_t*	recv_addr;

	ut_ad(type != MLOG_FILE_DELETE);
	ut_ad(type != MLOG_FILE_CREATE2);
	ut_ad(type != MLOG_FILE_RENAME2);
	ut_ad(type != MLOG_FILE_NAME);
	ut_ad(type != MLOG_DUMMY_RECORD);
	ut_ad(type != MLOG_CHECKPOINT);
	ut_ad(type != MLOG_INDEX_LOAD);
	ut_ad(type != MLOG_TRUNCATE);

	len = rec_end - body;

	recv = static_cast<recv_t*>(
		mem_heap_alloc(recv_sys->heap, sizeof(recv_t)));

	recv->type = type;
	recv->len = rec_end - body;
	recv->start_lsn = start_lsn;
	recv->end_lsn = end_lsn;

	recv_addr = recv_get_fil_addr_struct(space, page_no);

	if (recv_addr == NULL) {
		recv_addr = static_cast<recv_addr_t*>(
			mem_heap_alloc(recv_sys->heap, sizeof(recv_addr_t)));

		recv_addr->space = space;
		recv_addr->page_no = page_no;
		recv_addr->state = RECV_NOT_PROCESSED;

		UT_LIST_INIT(recv_addr->rec_list, &recv_t::rec_list);

		HASH_INSERT(recv_addr_t, addr_hash, recv_sys->addr_hash,
			    recv_fold(space, page_no), recv_addr);
		recv_sys->n_addrs++;
#if 0
		fprintf(stderr, "Inserting log rec for space %lu, page %lu\n",
			space, page_no);
#endif
	}

	UT_LIST_ADD_LAST(recv_addr->rec_list, recv);

	prev_field = &(recv->data);

	/* Store the log record body in chunks of less than UNIV_PAGE_SIZE:
	recv_sys->heap grows into the buffer pool, and bigger chunks could not
	be allocated */

	while (rec_end > body) {

		len = rec_end - body;

		if (len > RECV_DATA_BLOCK_SIZE) {
			len = RECV_DATA_BLOCK_SIZE;
		}

		recv_data = static_cast<recv_data_t*>(
			mem_heap_alloc(recv_sys->heap,
				       sizeof(recv_data_t) + len));

		*prev_field = recv_data;

		memcpy(recv_data + 1, body, len);

		prev_field = &(recv_data->next);

		body += len;
	}

	*prev_field = NULL;
}

/*********************************************************************//**
Copies the log record body from recv to buf. */
static
void
recv_data_copy_to_buf(
/*==================*/
	byte*	buf,	/*!< in: buffer of length at least recv->len */
	recv_t*	recv)	/*!< in: log record */
{
	recv_data_t*	recv_data;
	ulint		part_len;
	ulint		len;

	len = recv->len;
	recv_data = recv->data;

	while (len > 0) {
		if (len > RECV_DATA_BLOCK_SIZE) {
			part_len = RECV_DATA_BLOCK_SIZE;
		} else {
			part_len = len;
		}

		ut_memcpy(buf, ((byte*) recv_data) + sizeof(recv_data_t),
			  part_len);
		buf += part_len;
		len -= part_len;

		recv_data = recv_data->next;
	}
}

/************************************************************************//**
Applies the hashed log records to the page, if the page lsn is less than the
lsn of a log record. This can be called when a buffer page has just been
read in, or also for a page already in the buffer pool. */
void
recv_recover_page_func(
/*===================*/
#ifndef UNIV_HOTBACKUP
	ibool		just_read_in,
				/*!< in: TRUE if the i/o handler calls
				this for a freshly read page */
#endif /* !UNIV_HOTBACKUP */
	buf_block_t*	block)	/*!< in/out: buffer block */
{
	page_t*		page;
	page_zip_des_t*	page_zip;
	recv_addr_t*	recv_addr;
	recv_t*		recv;
	byte*		buf;
	lsn_t		start_lsn;
	lsn_t		end_lsn;
	lsn_t		page_lsn;
	lsn_t		page_newest_lsn;
	ibool		modification_to_page;
	mtr_t		mtr;

	mutex_enter(&(recv_sys->mutex));

	if (recv_sys->apply_log_recs == FALSE) {

		/* Log records should not be applied now */

		mutex_exit(&(recv_sys->mutex));

		return;
	}

	recv_addr = recv_get_fil_addr_struct(block->page.id.space(),
					     block->page.id.page_no());

	if ((recv_addr == NULL)
	    || (recv_addr->state == RECV_BEING_PROCESSED)
	    || (recv_addr->state == RECV_PROCESSED)) {
		ut_ad(recv_addr == NULL || recv_needed_recovery);

		mutex_exit(&(recv_sys->mutex));

		return;
	}

#ifndef UNIV_HOTBACKUP
	ut_ad(recv_needed_recovery);

	DBUG_PRINT("ib_log",
		   ("Applying log to page %u:%u",
		    recv_addr->space, recv_addr->page_no));
#endif /* !UNIV_HOTBACKUP */

	recv_addr->state = RECV_BEING_PROCESSED;

	mutex_exit(&(recv_sys->mutex));

	mtr_start(&mtr);
	mtr_set_log_mode(&mtr, MTR_LOG_NONE);

	page = block->frame;
	page_zip = buf_block_get_page_zip(block);

#ifndef UNIV_HOTBACKUP
	if (just_read_in) {
		/* Move the ownership of the x-latch on the page to
		this OS thread, so that we can acquire a second
		x-latch on it.  This is needed for the operations to
		the page to pass the debug checks. */

		rw_lock_x_lock_move_ownership(&block->lock);
	}

	ibool	success = buf_page_get_known_nowait(
		RW_X_LATCH, block, BUF_KEEP_OLD,
		__FILE__, __LINE__, &mtr);
	ut_a(success);

	buf_block_dbg_add_level(block, SYNC_NO_ORDER_CHECK);
#endif /* !UNIV_HOTBACKUP */

	/* Read the newest modification lsn from the page */
	page_lsn = mach_read_from_8(page + FIL_PAGE_LSN);

#ifndef UNIV_HOTBACKUP
	/* It may be that the page has been modified in the buffer
	pool: read the newest modification lsn there */

	page_newest_lsn = buf_page_get_newest_modification(&block->page);

	if (page_newest_lsn) {

		page_lsn = page_newest_lsn;
	}
#else /* !UNIV_HOTBACKUP */
	/* In recovery from a backup we do not really use the buffer pool */
	page_newest_lsn = 0;
#endif /* !UNIV_HOTBACKUP */

	modification_to_page = FALSE;
	start_lsn = end_lsn = 0;

	recv = UT_LIST_GET_FIRST(recv_addr->rec_list);

	while (recv) {
		end_lsn = recv->end_lsn;

		ut_ad(end_lsn
		      <= UT_LIST_GET_FIRST(log_sys->log_groups)->scanned_lsn);

		if (recv->len > RECV_DATA_BLOCK_SIZE) {
			/* We have to copy the record body to a separate
			buffer */

			buf = static_cast<byte*>(ut_malloc_nokey(recv->len));

			recv_data_copy_to_buf(buf, recv);
		} else {
			buf = ((byte*)(recv->data)) + sizeof(recv_data_t);
		}

		if (recv->type == MLOG_INIT_FILE_PAGE) {
			page_lsn = page_newest_lsn;

			memset(FIL_PAGE_LSN + page, 0, 8);
			memset(UNIV_PAGE_SIZE - FIL_PAGE_END_LSN_OLD_CHKSUM
			       + page, 0, 8);

			if (page_zip) {
				memset(FIL_PAGE_LSN + page_zip->data, 0, 8);
			}
		}

		/* If per-table tablespace was truncated and there exist REDO
		records before truncate that are to be applied as part of
		recovery (checkpoint didn't happen since truncate was done)
		skip such records using lsn check as they may not stand valid
		post truncate.
		LSN at start of truncate is recorded and any redo record
		with LSN less than recorded LSN is skipped.
		Note: We can't skip complete recv_addr as same page may have
		valid REDO records post truncate those needs to be applied. */
		bool	skip_recv = false;
		if (srv_was_tablespace_truncated(fil_space_get(recv_addr->space))) {
			lsn_t	init_lsn =
				truncate_t::get_truncated_tablespace_init_lsn(
				recv_addr->space);
			skip_recv = (recv->start_lsn < init_lsn);
		}

		/* Ignore applying the redo logs for tablespace that is
		truncated. Post recovery there is fixup action that will
		restore the tablespace back to normal state.
		Applying redo at this stage can result in error given that
		redo will have action recorded on page before tablespace
		was re-inited and that would lead to an error while applying
		such action. */
		if (recv->start_lsn >= page_lsn
		    && !srv_is_tablespace_truncated(recv_addr->space)
		    && !skip_recv) {

			lsn_t	end_lsn;

			if (!modification_to_page) {

				modification_to_page = TRUE;
				start_lsn = recv->start_lsn;
			}

			DBUG_PRINT("ib_log",
				   ("apply " LSN_PF ":"
				    " %s len " ULINTPF " page %u:%u",
				    recv->start_lsn,
				    get_mlog_string(recv->type), recv->len,
				    recv_addr->space,
				    recv_addr->page_no));

			recv_parse_or_apply_log_rec_body(
				recv->type, buf, buf + recv->len,
				recv_addr->space, recv_addr->page_no,
				true, block, &mtr);

			end_lsn = recv->start_lsn + recv->len;
			mach_write_to_8(FIL_PAGE_LSN + page, end_lsn);
			mach_write_to_8(UNIV_PAGE_SIZE
					- FIL_PAGE_END_LSN_OLD_CHKSUM
					+ page, end_lsn);

			if (page_zip) {
				mach_write_to_8(FIL_PAGE_LSN
						+ page_zip->data, end_lsn);
			}
		}

		if (recv->len > RECV_DATA_BLOCK_SIZE) {
			ut_free(buf);
		}

		recv = UT_LIST_GET_NEXT(rec_list, recv);
	}

#ifdef UNIV_ZIP_DEBUG
	if (fil_page_index_page_check(page)) {
		page_zip_des_t*	page_zip = buf_block_get_page_zip(block);

		ut_a(!page_zip
		     || page_zip_validate_low(page_zip, page, NULL, FALSE));
	}
#endif /* UNIV_ZIP_DEBUG */

#ifndef UNIV_HOTBACKUP
	if (modification_to_page) {
		ut_a(block);

		log_flush_order_mutex_enter();
		buf_flush_recv_note_modification(block, start_lsn, end_lsn);
		log_flush_order_mutex_exit();
	}
#else /* !UNIV_HOTBACKUP */
	start_lsn = start_lsn; /* Silence compiler */
#endif /* !UNIV_HOTBACKUP */

	/* Make sure that committing mtr does not change the modification
	lsn values of page */

	mtr.discard_modifications();

	mtr_commit(&mtr);

	mutex_enter(&(recv_sys->mutex));

	if (recv_max_page_lsn < page_lsn) {
		recv_max_page_lsn = page_lsn;
	}

	recv_addr->state = RECV_PROCESSED;

	ut_a(recv_sys->n_addrs);
	recv_sys->n_addrs--;

	mutex_exit(&(recv_sys->mutex));

}

#ifndef UNIV_HOTBACKUP
/** Reads in pages which have hashed log records, from an area around a given
page number.
@param[in]	page_id	page id
@return number of pages found */
static
ulint
recv_read_in_area(
	const page_id_t&	page_id)
{
	recv_addr_t* recv_addr;
	ulint	page_nos[RECV_READ_AHEAD_AREA];
	ulint	low_limit;
	ulint	n;

	low_limit = page_id.page_no()
		- (page_id.page_no() % RECV_READ_AHEAD_AREA);

	n = 0;

	for (ulint page_no = low_limit;
	     page_no < low_limit + RECV_READ_AHEAD_AREA;
	     page_no++) {

		recv_addr = recv_get_fil_addr_struct(page_id.space(), page_no);

		const page_id_t	cur_page_id(page_id.space(), page_no);

		if (recv_addr && !buf_page_peek(cur_page_id)) {

			mutex_enter(&(recv_sys->mutex));

			if (recv_addr->state == RECV_NOT_PROCESSED) {
				recv_addr->state = RECV_BEING_READ;

				page_nos[n] = page_no;

				n++;
			}

			mutex_exit(&(recv_sys->mutex));
		}
	}

	buf_read_recv_pages(FALSE, page_id.space(), page_nos, n);
	/*
	fprintf(stderr, "Recv pages at %lu n %lu\n", page_nos[0], n);
	*/
	return(n);
}

/*******************************************************************//**
Empties the hash table of stored log records, applying them to appropriate
pages. */
void
recv_apply_hashed_log_recs(
/*=======================*/
	ibool	allow_ibuf)	/*!< in: if TRUE, also ibuf operations are
				allowed during the application; if FALSE,
				no ibuf operations are allowed, and after
				the application all file pages are flushed to
				disk and invalidated in buffer pool: this
				alternative means that no new log records
				can be generated during the application;
				the caller must in this case own the log
				mutex */
{
	recv_addr_t* recv_addr;
	ulint	i;
	ibool	has_printed	= FALSE;
	mtr_t	mtr;
loop:
	mutex_enter(&(recv_sys->mutex));

	if (recv_sys->apply_batch_on) {

		mutex_exit(&(recv_sys->mutex));

		os_thread_sleep(500000);

		goto loop;
	}

	ut_ad(!allow_ibuf == log_mutex_own());

	if (!allow_ibuf) {
		recv_no_ibuf_operations = true;
	}

	recv_sys->apply_log_recs = TRUE;
	recv_sys->apply_batch_on = TRUE;

	for (i = 0; i < hash_get_n_cells(recv_sys->addr_hash); i++) {

		for (recv_addr = static_cast<recv_addr_t*>(
				HASH_GET_FIRST(recv_sys->addr_hash, i));
		     recv_addr != 0;
		     recv_addr = static_cast<recv_addr_t*>(
				HASH_GET_NEXT(addr_hash, recv_addr))) {

			if (srv_is_tablespace_truncated(recv_addr->space)) {
				/* Avoid applying REDO log for the tablespace
				that is schedule for TRUNCATE. */
				ut_a(recv_sys->n_addrs);
				recv_addr->state = RECV_DISCARDED;
				recv_sys->n_addrs--;
				continue;
			}

			if (recv_addr->state == RECV_DISCARDED) {
				ut_a(recv_sys->n_addrs);
				recv_sys->n_addrs--;
				continue;
			}

			const page_id_t		page_id(recv_addr->space,
							recv_addr->page_no);
			bool			found;
			const page_size_t&	page_size
				= fil_space_get_page_size(recv_addr->space,
							  &found);

			ut_ad(found);

			if (recv_addr->state == RECV_NOT_PROCESSED) {
				if (!has_printed) {
					ib::info() << "Starting an apply batch"
						" of log records"
						" to the database...";
					fputs("InnoDB: Progress in percent: ",
					      stderr);
					has_printed = TRUE;
				}

				mutex_exit(&(recv_sys->mutex));

				if (buf_page_peek(page_id)) {
					buf_block_t*	block;

					mtr_start(&mtr);

					block = buf_page_get(
						page_id, page_size,
						RW_X_LATCH, &mtr);

					buf_block_dbg_add_level(
						block, SYNC_NO_ORDER_CHECK);

					recv_recover_page(FALSE, block);
					mtr_commit(&mtr);
				} else {
					recv_read_in_area(page_id);
				}

				mutex_enter(&(recv_sys->mutex));
			}
		}

		if (has_printed
		    && (i * 100) / hash_get_n_cells(recv_sys->addr_hash)
		    != ((i + 1) * 100)
		    / hash_get_n_cells(recv_sys->addr_hash)) {

			fprintf(stderr, "%lu ", (ulong)
				((i * 100)
				 / hash_get_n_cells(recv_sys->addr_hash)));
		}
	}

	/* Wait until all the pages have been processed */

	while (recv_sys->n_addrs != 0) {

		mutex_exit(&(recv_sys->mutex));

		os_thread_sleep(500000);

		mutex_enter(&(recv_sys->mutex));
	}

	if (has_printed) {

		fprintf(stderr, "\n");
	}

	if (!allow_ibuf) {

		/* Flush all the file pages to disk and invalidate them in
		the buffer pool */

		ut_d(recv_no_log_write = true);
		mutex_exit(&(recv_sys->mutex));
		log_mutex_exit();

		/* Stop the recv_writer thread from issuing any LRU
		flush batches. */
		mutex_enter(&recv_sys->writer_mutex);

		/* Wait for any currently run batch to end. */
		buf_flush_wait_LRU_batch_end();

		os_event_reset(recv_sys->flush_end);
		recv_sys->flush_type = BUF_FLUSH_LIST;
		os_event_set(recv_sys->flush_start);
		os_event_wait(recv_sys->flush_end);

		buf_pool_invalidate();

		/* Allow batches from recv_writer thread. */
		mutex_exit(&recv_sys->writer_mutex);

		log_mutex_enter();
		mutex_enter(&(recv_sys->mutex));
		ut_d(recv_no_log_write = false);

		recv_no_ibuf_operations = false;
	}

	recv_sys->apply_log_recs = FALSE;
	recv_sys->apply_batch_on = FALSE;

	recv_sys_empty_hash();

	if (has_printed) {
		ib::info() << "Apply batch completed";
	}

	mutex_exit(&(recv_sys->mutex));
}
#else /* !UNIV_HOTBACKUP */
/*******************************************************************//**
Applies log records in the hash table to a backup. */
void
recv_apply_log_recs_for_backup(void)
/*================================*/
{
	recv_addr_t*	recv_addr;
	ulint		n_hash_cells;
	buf_block_t*	block;
	bool		success;
	ulint		error;
	ulint		i;
	fil_space_t*	space = NULL;
	page_id_t	page_id;
	recv_sys->apply_log_recs = TRUE;
	recv_sys->apply_batch_on = TRUE;

	block = back_block1;

	ib::info() << "Starting an apply batch of log records to the"
		" database...\n";

	fputs("InnoDB: Progress in percent: ", stderr);

	n_hash_cells = hash_get_n_cells(recv_sys->addr_hash);

	for (i = 0; i < n_hash_cells; i++) {
		/* The address hash table is externally chained */
		recv_addr = static_cast<recv_addr_t*>(hash_get_nth_cell(
					recv_sys->addr_hash, i)->node);

		while (recv_addr != NULL) {

			ib::trace() << "recv_addr {State: " << recv_addr->state
				<< ", Space id: " << recv_addr->space
				<< "Page no: " << recv_addr->page_no
				<< ". index i: " << i << "\n";
<<<<<<< HEAD

			bool			found;
			const page_size_t&	page_size
				= fil_space_get_page_size(recv_addr->space,
							  &found);

=======

			bool			found;
			const page_size_t&	page_size
				= fil_space_get_page_size(recv_addr->space,
							  &found);

>>>>>>> 33fa37f4
			if (!found) {
#if 0
				fprintf(stderr,
					"InnoDB: Warning: cannot apply"
					" log record to"
					" tablespace %lu page %lu,\n"
					"InnoDB: because tablespace with"
					" that id does not exist.\n",
					recv_addr->space, recv_addr->page_no);
#endif
				recv_addr->state = RECV_DISCARDED;

				ut_a(recv_sys->n_addrs);
				recv_sys->n_addrs--;

				goto skip_this_recv_addr;
			}

			/* We simulate a page read made by the buffer pool, to
			make sure the recovery apparatus works ok. We must init
			the block. */

			buf_page_init_for_backup_restore(
				page_id_t(recv_addr->space, recv_addr->page_no),
				page_size, block);

			/* Extend the tablespace's last file if the page_no
			does not fall inside its bounds; we assume the last
			file is auto-extending, and mysqlbackup copied the file
			when it still was smaller */
			fil_space_t*	space
				= fil_space_get(recv_addr->space);

			success = fil_space_extend(
				space, recv_addr->page_no + 1);
			if (!success) {
				ib::fatal() << "Cannot extend tablespace "
					<< recv_addr->space << " to hold "
					<< recv_addr->page_no << " pages";
			}

			/* Read the page from the tablespace file using the
			fil0fil.cc routines */

			const page_id_t	page_id(recv_addr->space,
						recv_addr->page_no);

			if (page_size.is_compressed()) {

				error = fil_io(
					IORequestRead, true,
					page_id,
					page_size, 0, page_size.physical(),
					block->page.zip.data, NULL);

				if (error == DB_SUCCESS
				    && !buf_zip_decompress(block, TRUE)) {
					ut_error;
				}
			} else {

				error = fil_io(
					IORequestRead, true,
					page_id, page_size, 0,
					page_size.logical(),
					block->frame, NULL);
			}

			if (error != DB_SUCCESS) {
				ib::fatal() << "Cannot read from tablespace "
					<< recv_addr->space << " page number "
					<< recv_addr->page_no;
			}

			/* Apply the log records to this page */
			recv_recover_page(FALSE, block);

			/* Write the page back to the tablespace file using the
			fil0fil.cc routines */

			buf_flush_init_for_writing(
				block, block->frame,
				buf_block_get_page_zip(block),
				mach_read_from_8(block->frame + FIL_PAGE_LSN),
				fsp_is_checksum_disabled(
					block->page.id.space()));

			if (page_size.is_compressed()) {

				error = fil_io(
					IORequestWrite, true, page_id,
					page_size, 0, page_size.physical(),
					block->page.zip.data, NULL);
			} else {
				error = fil_io(
					IORequestWrite, true, page_id,
					page_size, 0, page_size.logical(),
					block->frame, NULL);
			}
skip_this_recv_addr:
			recv_addr = static_cast<recv_addr_t*>(HASH_GET_NEXT(
					addr_hash, recv_addr));
		}

		if ((100 * i) / n_hash_cells
		    != (100 * (i + 1)) / n_hash_cells) {
			fprintf(stderr, "%lu ",
				(ulong) ((100 * i) / n_hash_cells));
			fflush(stderr);
		}
	}
	/* write logs in next line */
	fprintf(stderr, "\n");
	recv_sys->apply_log_recs = FALSE;
	recv_sys->apply_batch_on = FALSE;
	recv_sys_empty_hash();
}
#endif /* !UNIV_HOTBACKUP */

/** Tries to parse a single log record.
@param[out]	type		log record type
@param[in]	ptr		pointer to a buffer
@param[in]	end_ptr		end of the buffer
@param[out]	space_id	tablespace identifier
@param[out]	page_no		page number
@param[in]	apply		whether to apply MLOG_FILE_* records
@param[out]	body		start of log record body
@return length of the record, or 0 if the record was not complete */
static
ulint
recv_parse_log_rec(
	mlog_id_t*	type,
	byte*		ptr,
	byte*		end_ptr,
	ulint*		space,
	ulint*		page_no,
	bool		apply,
	byte**		body)
{
	byte*	new_ptr;

	*body = NULL;

	UNIV_MEM_INVALID(type, sizeof *type);
	UNIV_MEM_INVALID(space, sizeof *space);
	UNIV_MEM_INVALID(page_no, sizeof *page_no);
	UNIV_MEM_INVALID(body, sizeof *body);

	if (ptr == end_ptr) {

		return(0);
	}

	switch (*ptr) {
#ifdef UNIV_LOG_LSN_DEBUG
	case MLOG_LSN | MLOG_SINGLE_REC_FLAG:
	case MLOG_LSN:
		new_ptr = mlog_parse_initial_log_record(
			ptr, end_ptr, type, space, page_no);
		if (new_ptr != NULL) {
			const lsn_t	lsn = static_cast<lsn_t>(
				*space) << 32 | *page_no;
			ut_a(lsn == recv_sys->recovered_lsn);
		}

		*type = MLOG_LSN;
		return(new_ptr - ptr);
#endif /* UNIV_LOG_LSN_DEBUG */
	case MLOG_MULTI_REC_END:
	case MLOG_DUMMY_RECORD:
		*type = static_cast<mlog_id_t>(*ptr);
		return(1);
	case MLOG_CHECKPOINT:
		if (end_ptr < ptr + SIZE_OF_MLOG_CHECKPOINT) {
			return(0);
		}
		*type = static_cast<mlog_id_t>(*ptr);
		return(SIZE_OF_MLOG_CHECKPOINT);
	case MLOG_MULTI_REC_END | MLOG_SINGLE_REC_FLAG:
	case MLOG_DUMMY_RECORD | MLOG_SINGLE_REC_FLAG:
	case MLOG_CHECKPOINT | MLOG_SINGLE_REC_FLAG:
		recv_sys->found_corrupt_log = true;
		return(0);
	}

	new_ptr = mlog_parse_initial_log_record(ptr, end_ptr, type, space,
						page_no);
	*body = new_ptr;

	if (UNIV_UNLIKELY(!new_ptr)) {

		return(0);
	}

	new_ptr = recv_parse_or_apply_log_rec_body(
		*type, new_ptr, end_ptr, *space, *page_no, apply, NULL, NULL);

	if (UNIV_UNLIKELY(new_ptr == NULL)) {

		return(0);
	}

	return(new_ptr - ptr);
}

/*******************************************************//**
Calculates the new value for lsn when more data is added to the log. */
static
lsn_t
recv_calc_lsn_on_data_add(
/*======================*/
	lsn_t		lsn,	/*!< in: old lsn */
	ib_uint64_t	len)	/*!< in: this many bytes of data is
				added, log block headers not included */
{
	ulint		frag_len;
	ib_uint64_t	lsn_len;

	frag_len = (lsn % OS_FILE_LOG_BLOCK_SIZE) - LOG_BLOCK_HDR_SIZE;
	ut_ad(frag_len < OS_FILE_LOG_BLOCK_SIZE - LOG_BLOCK_HDR_SIZE
	      - LOG_BLOCK_TRL_SIZE);
	lsn_len = len;
	lsn_len += (lsn_len + frag_len)
		/ (OS_FILE_LOG_BLOCK_SIZE - LOG_BLOCK_HDR_SIZE
		   - LOG_BLOCK_TRL_SIZE)
		* (LOG_BLOCK_HDR_SIZE + LOG_BLOCK_TRL_SIZE);

	return(lsn + lsn_len);
}

/** Prints diagnostic info of corrupt log.
@param[in]	ptr	pointer to corrupt log record
@param[in]	type	type of the log record (could be garbage)
@param[in]	space	tablespace ID (could be garbage)
@param[in]	page_no	page number (could be garbage)
@return whether processing should continue */
static
bool
recv_report_corrupt_log(
	const byte*	ptr,
	int		type,
	ulint		space,
	ulint		page_no)
{
	ib::error() <<
		"############### CORRUPT LOG RECORD FOUND ##################";

	ib::info() << "Log record type " << type << ", page " << space << ":"
		<< page_no << ". Log parsing proceeded successfully up to "
		<< recv_sys->recovered_lsn << ". Previous log record type "
		<< recv_previous_parsed_rec_type << ", is multi "
		<< recv_previous_parsed_rec_is_multi << " Recv offset "
		<< (ptr - recv_sys->buf) << ", prev "
		<< recv_previous_parsed_rec_offset;

	ut_ad(ptr <= recv_sys->buf + recv_sys->len);

	const ulint	limit	= 100;
	const ulint	before
		= std::min(recv_previous_parsed_rec_offset, limit);
	const ulint	after
		= std::min(recv_sys->len - (ptr - recv_sys->buf), limit);

	ib::info() << "Hex dump starting " << before << " bytes before and"
		" ending " << after << " bytes after the corrupted record:";

	ut_print_buf(stderr,
		     recv_sys->buf
		     + recv_previous_parsed_rec_offset - before,
		     ptr - recv_sys->buf + before + after
		     - recv_previous_parsed_rec_offset);
	putc('\n', stderr);

#ifndef UNIV_HOTBACKUP
	if (!srv_force_recovery) {
		ib::info() << "Set innodb_force_recovery to ignore this error.";
		return(false);
	}
#endif /* !UNIV_HOTBACKUP */

	ib::warn() << "The log file may have been corrupt and it is possible"
		" that the log scan did not proceed far enough in recovery!"
		" Please run CHECK TABLE on your InnoDB tables to check"
		" that they are ok! If mysqld crashes after this recovery; "
		<< FORCE_RECOVERY_MSG;
	return(true);
}

/** Whether to store redo log records to the hash table */
enum store_t {
	/** Do not store redo log records. */
	STORE_NO,
	/** Store redo log records. */
	STORE_YES,
	/** Store redo log records if the tablespace exists. */
	STORE_IF_EXISTS
};

/** Parse log records from a buffer and optionally store them to a
hash table to wait merging to file pages.
@param[in]	checkpoint_lsn	the LSN of the latest checkpoint
@param[in]	store		whether to store page operations
@param[in]	apply		whether to apply the records
@return whether MLOG_CHECKPOINT record was seen the first time,
or corruption was noticed */
static MY_ATTRIBUTE((warn_unused_result))
bool
recv_parse_log_recs(
	lsn_t		checkpoint_lsn,
	store_t		store,
	bool		apply)
{
	byte*		ptr;
	byte*		end_ptr;
	bool		single_rec;
	ulint		len;
	lsn_t		new_recovered_lsn;
	lsn_t		old_lsn;
	mlog_id_t	type;
	ulint		space;
	ulint		page_no;
	byte*		body;

	ut_ad(log_mutex_own());
	ut_ad(recv_sys->parse_start_lsn != 0);
loop:
	ptr = recv_sys->buf + recv_sys->recovered_offset;

	end_ptr = recv_sys->buf + recv_sys->len;

	if (ptr == end_ptr) {

		return(false);
	}

	switch (*ptr) {
	case MLOG_CHECKPOINT:
#ifdef UNIV_LOG_LSN_DEBUG
	case MLOG_LSN:
#endif /* UNIV_LOG_LSN_DEBUG */
	case MLOG_DUMMY_RECORD:
		single_rec = true;
		break;
	default:
		single_rec = !!(*ptr & MLOG_SINGLE_REC_FLAG);
	}

	if (single_rec) {
		/* The mtr did not modify multiple pages */

		old_lsn = recv_sys->recovered_lsn;

		/* Try to parse a log record, fetching its type, space id,
		page no, and a pointer to the body of the log record */

		len = recv_parse_log_rec(&type, ptr, end_ptr, &space,
					 &page_no, apply, &body);

		if (len == 0) {
			return(false);
		}

		if (recv_sys->found_corrupt_log) {
			recv_report_corrupt_log(
				ptr, type, space, page_no);
			return(true);
		}

		if (recv_sys->found_corrupt_fs) {
			return(true);
		}

		new_recovered_lsn = recv_calc_lsn_on_data_add(old_lsn, len);

		if (new_recovered_lsn > recv_sys->scanned_lsn) {
			/* The log record filled a log block, and we require
			that also the next log block should have been scanned
			in */

			return(false);
		}

		recv_previous_parsed_rec_type = type;
		recv_previous_parsed_rec_offset = recv_sys->recovered_offset;
		recv_previous_parsed_rec_is_multi = 0;

		recv_sys->recovered_offset += len;
		recv_sys->recovered_lsn = new_recovered_lsn;

		switch (type) {
			lsn_t	lsn;
		case MLOG_DUMMY_RECORD:
			/* Do nothing */
			break;
		case MLOG_CHECKPOINT:
#if SIZE_OF_MLOG_CHECKPOINT != 1 + 8
# error SIZE_OF_MLOG_CHECKPOINT != 1 + 8
#endif
			lsn = mach_read_from_8(ptr + 1);

			DBUG_PRINT("ib_log",
				   ("MLOG_CHECKPOINT(" LSN_PF ") %s at "
				    LSN_PF,
				    lsn,
				    lsn != checkpoint_lsn ? "ignored"
				    : recv_sys->mlog_checkpoint_lsn
				    ? "reread" : "read",
				    recv_sys->recovered_lsn));

			if (lsn == checkpoint_lsn) {
				if (recv_sys->mlog_checkpoint_lsn) {
					/* At recv_reset_logs() we may
					write a duplicate MLOG_CHECKPOINT
					for the same checkpoint LSN. Thus
					recv_sys->mlog_checkpoint_lsn
					can differ from the current LSN. */
					ut_ad(recv_sys->mlog_checkpoint_lsn
					      <= recv_sys->recovered_lsn);
					break;
				}
				recv_sys->mlog_checkpoint_lsn
					= recv_sys->recovered_lsn;
#ifndef UNIV_HOTBACKUP
				return(true);
#endif /* !UNIV_HOTBACKUP */
			}
			break;
		case MLOG_FILE_NAME:
		case MLOG_FILE_DELETE:
		case MLOG_FILE_CREATE2:
		case MLOG_FILE_RENAME2:
		case MLOG_TRUNCATE:
			/* These were already handled by
			recv_parse_log_rec() and
			recv_parse_or_apply_log_rec_body(). */
			break;
#ifdef UNIV_LOG_LSN_DEBUG
		case MLOG_LSN:
			/* Do not add these records to the hash table.
			The page number and space id fields are misused
			for something else. */
			break;
#endif /* UNIV_LOG_LSN_DEBUG */
		default:
			switch (store) {
			case STORE_NO:
				break;
			case STORE_IF_EXISTS:
				if (fil_space_get_flags(space)
				    == ULINT_UNDEFINED) {
					break;
				}
				/* fall through */
			case STORE_YES:
				recv_add_to_hash_table(
					type, space, page_no, body,
					ptr + len, old_lsn,
					recv_sys->recovered_lsn);
			}
			/* fall through */
		case MLOG_INDEX_LOAD:
			DBUG_PRINT("ib_log",
				("scan " LSN_PF ": log rec %s"
				" len " ULINTPF
				" page " ULINTPF ":" ULINTPF,
				old_lsn, get_mlog_string(type),
				len, space, page_no));
		}
	} else {
		/* Check that all the records associated with the single mtr
		are included within the buffer */

		ulint	total_len	= 0;
		ulint	n_recs		= 0;
<<<<<<< HEAD
=======
		bool	only_mlog_file	= true;
		ulint	mlog_rec_len	= 0;
>>>>>>> 33fa37f4

		for (;;) {
			len = recv_parse_log_rec(
				&type, ptr, end_ptr, &space, &page_no,
				false, &body);

			if (len == 0) {
				return(false);
			}

			if (recv_sys->found_corrupt_log
			    || type == MLOG_CHECKPOINT
			    || (*ptr & MLOG_SINGLE_REC_FLAG)) {
				recv_sys->found_corrupt_log = true;
				recv_report_corrupt_log(
					ptr, type, space, page_no);
				return(true);
			}

			if (recv_sys->found_corrupt_fs) {
				return(true);
			}

			recv_previous_parsed_rec_type = type;
			recv_previous_parsed_rec_offset
				= recv_sys->recovered_offset + total_len;
			recv_previous_parsed_rec_is_multi = 1;

<<<<<<< HEAD
=======
			/* MLOG_FILE_NAME redo log records doesn't make changes
			to persistent data. If only MLOG_FILE_NAME redo
			log record exists then reset the parsing buffer pointer
			by changing recovered_lsn and recovered_offset. */
			if (type != MLOG_FILE_NAME && only_mlog_file == true) {
				only_mlog_file = false;
			}

			if (only_mlog_file) {
				new_recovered_lsn = recv_calc_lsn_on_data_add(
					recv_sys->recovered_lsn, len);
				mlog_rec_len += len;
				recv_sys->recovered_offset += len;
				recv_sys->recovered_lsn = new_recovered_lsn;
			}

>>>>>>> 33fa37f4
			total_len += len;
			n_recs++;

			ptr += len;

			if (type == MLOG_MULTI_REC_END) {
				DBUG_PRINT("ib_log",
					   ("scan " LSN_PF
					    ": multi-log end"
					    " total_len " ULINTPF
					    " n=" ULINTPF,
					    recv_sys->recovered_lsn,
					    total_len, n_recs));
<<<<<<< HEAD
=======
				total_len -= mlog_rec_len;
>>>>>>> 33fa37f4
				break;
			}

			DBUG_PRINT("ib_log",
				   ("scan " LSN_PF ": multi-log rec %s"
				    " len " ULINTPF
				    " page " ULINTPF ":" ULINTPF,
				    recv_sys->recovered_lsn,
				    get_mlog_string(type), len, space, page_no));
		}

		new_recovered_lsn = recv_calc_lsn_on_data_add(
			recv_sys->recovered_lsn, total_len);

		if (new_recovered_lsn > recv_sys->scanned_lsn) {
			/* The log record filled a log block, and we require
			that also the next log block should have been scanned
			in */

			return(false);
		}

		/* Add all the records to the hash table */

		ptr = recv_sys->buf + recv_sys->recovered_offset;

		for (;;) {
			old_lsn = recv_sys->recovered_lsn;
			/* This will apply MLOG_FILE_ records. We
			had to skip them in the first scan, because we
			did not know if the mini-transaction was
			completely recovered (until MLOG_MULTI_REC_END). */
			len = recv_parse_log_rec(
				&type, ptr, end_ptr, &space, &page_no,
				apply, &body);

			if (recv_sys->found_corrupt_log
			    && !recv_report_corrupt_log(
				    ptr, type, space, page_no)) {
				return(true);
			}

			if (recv_sys->found_corrupt_fs) {
				return(true);
			}

			ut_a(len != 0);
			ut_a(!(*ptr & MLOG_SINGLE_REC_FLAG));

			recv_sys->recovered_offset += len;
			recv_sys->recovered_lsn
				= recv_calc_lsn_on_data_add(old_lsn, len);

			switch (type) {
			case MLOG_MULTI_REC_END:
				/* Found the end mark for the records */
				goto loop;
#ifdef UNIV_LOG_LSN_DEBUG
			case MLOG_LSN:
				/* Do not add these records to the hash table.
				The page number and space id fields are misused
				for something else. */
				break;
#endif /* UNIV_LOG_LSN_DEBUG */
			case MLOG_FILE_NAME:
			case MLOG_FILE_DELETE:
			case MLOG_FILE_CREATE2:
			case MLOG_FILE_RENAME2:
			case MLOG_INDEX_LOAD:
			case MLOG_TRUNCATE:
				/* These were already handled by
				recv_parse_log_rec() and
				recv_parse_or_apply_log_rec_body(). */
				break;
			default:
				switch (store) {
				case STORE_NO:
					break;
				case STORE_IF_EXISTS:
					if (fil_space_get_flags(space)
					    == ULINT_UNDEFINED) {
						break;
					}
					/* fall through */
				case STORE_YES:
					recv_add_to_hash_table(
						type, space, page_no,
						body, ptr + len,
						old_lsn,
						new_recovered_lsn);
				}
			}

			ptr += len;
		}
	}

	goto loop;
}

/*******************************************************//**
Adds data from a new log block to the parsing buffer of recv_sys if
recv_sys->parse_start_lsn is non-zero.
@return true if more data added */
static
bool
recv_sys_add_to_parsing_buf(
/*========================*/
	const byte*	log_block,	/*!< in: log block */
	lsn_t		scanned_lsn)	/*!< in: lsn of how far we were able
					to find data in this log block */
{
	ulint	more_len;
	ulint	data_len;
	ulint	start_offset;
	ulint	end_offset;

	ut_ad(scanned_lsn >= recv_sys->scanned_lsn);

	if (!recv_sys->parse_start_lsn) {
		/* Cannot start parsing yet because no start point for
		it found */

		return(false);
	}

	data_len = log_block_get_data_len(log_block);

	if (recv_sys->parse_start_lsn >= scanned_lsn) {

		return(false);

	} else if (recv_sys->scanned_lsn >= scanned_lsn) {

		return(false);

	} else if (recv_sys->parse_start_lsn > recv_sys->scanned_lsn) {
		more_len = (ulint) (scanned_lsn - recv_sys->parse_start_lsn);
	} else {
		more_len = (ulint) (scanned_lsn - recv_sys->scanned_lsn);
	}

	if (more_len == 0) {

		return(false);
	}

	ut_ad(data_len >= more_len);

	start_offset = data_len - more_len;

	if (start_offset < LOG_BLOCK_HDR_SIZE) {
		start_offset = LOG_BLOCK_HDR_SIZE;
	}

	end_offset = data_len;

	if (end_offset > OS_FILE_LOG_BLOCK_SIZE - LOG_BLOCK_TRL_SIZE) {
		end_offset = OS_FILE_LOG_BLOCK_SIZE - LOG_BLOCK_TRL_SIZE;
	}

	ut_ad(start_offset <= end_offset);

	if (start_offset < end_offset) {
		ut_memcpy(recv_sys->buf + recv_sys->len,
			  log_block + start_offset, end_offset - start_offset);

		recv_sys->len += end_offset - start_offset;

		ut_a(recv_sys->len <= RECV_PARSING_BUF_SIZE);
	}

	return(true);
}

/*******************************************************//**
Moves the parsing buffer data left to the buffer start. */
static
void
recv_sys_justify_left_parsing_buf(void)
/*===================================*/
{
	ut_memmove(recv_sys->buf, recv_sys->buf + recv_sys->recovered_offset,
		   recv_sys->len - recv_sys->recovered_offset);

	recv_sys->len -= recv_sys->recovered_offset;

	recv_sys->recovered_offset = 0;
}

/*******************************************************//**
Scans log from a buffer and stores new log data to the parsing buffer.
Parses and hashes the log records if new data found.  Unless
UNIV_HOTBACKUP is defined, this function will apply log records
automatically when the hash table becomes full.
@return true if not able to scan any more in this log group */
static
bool
recv_scan_log_recs(
/*===============*/
	ulint		available_memory,/*!< in: we let the hash table of recs
					to grow to this size, at the maximum */
	store_t*	store_to_hash,	/*!< in,out: whether the records should be
					stored to the hash table; this is reset
					if just debug checking is needed, or
					when the available_memory runs out */
	const byte*	buf,		/*!< in: buffer containing a log
					segment or garbage */
	ulint		len,		/*!< in: buffer length */
	lsn_t		checkpoint_lsn,	/*!< in: latest checkpoint LSN */
	lsn_t		start_lsn,	/*!< in: buffer start lsn */
	lsn_t*		contiguous_lsn,	/*!< in/out: it is known that all log
					groups contain contiguous log data up
					to this lsn */
	lsn_t*		group_scanned_lsn)/*!< out: scanning succeeded up to
					this lsn */
{
	const byte*	log_block	= buf;
	ulint		no;
	lsn_t		scanned_lsn	= start_lsn;
	bool		finished	= false;
	ulint		data_len;
	bool		more_data	= false;
	bool		apply		= recv_sys->mlog_checkpoint_lsn != 0;
<<<<<<< HEAD
=======
	ulint		recv_parsing_buf_size = RECV_PARSING_BUF_SIZE;
>>>>>>> 33fa37f4

	ut_ad(start_lsn % OS_FILE_LOG_BLOCK_SIZE == 0);
	ut_ad(len % OS_FILE_LOG_BLOCK_SIZE == 0);
	ut_ad(len >= OS_FILE_LOG_BLOCK_SIZE);

	do {
		ut_ad(!finished);
		no = log_block_get_hdr_no(log_block);
		ulint expected_no = log_block_convert_lsn_to_no(scanned_lsn);
		if (no != expected_no) {
			/* Garbage or an incompletely written log block.

			We will not report any error, because this can
			happen when InnoDB was killed while it was
			writing redo log. We simply treat this as an
			abrupt end of the redo log. */
			finished = true;
			break;
		}

		if (!log_block_checksum_is_ok(log_block)) {
			ib::error() << "Log block " << no <<
				" at lsn " << scanned_lsn << " has valid"
				" header, but checksum field contains "
				<< log_block_get_checksum(log_block)
				<< ", should be "
				<< log_block_calc_checksum(log_block);
			/* Garbage or an incompletely written log block.

			This could be the result of killing the server
			while it was writing this log block. We treat
			this as an abrupt end of the redo log. */
			finished = true;
			break;
		}

		if (log_block_get_flush_bit(log_block)) {
			/* This block was a start of a log flush operation:
			we know that the previous flush operation must have
			been completed for all log groups before this block
			can have been flushed to any of the groups. Therefore,
			we know that log data is contiguous up to scanned_lsn
			in all non-corrupt log groups. */

			if (scanned_lsn > *contiguous_lsn) {
				*contiguous_lsn = scanned_lsn;
			}
		}

		data_len = log_block_get_data_len(log_block);

		if (scanned_lsn + data_len > recv_sys->scanned_lsn
		    && log_block_get_checkpoint_no(log_block)
		    < recv_sys->scanned_checkpoint_no
		    && (recv_sys->scanned_checkpoint_no
			- log_block_get_checkpoint_no(log_block)
			> 0x80000000UL)) {

			/* Garbage from a log buffer flush which was made
			before the most recent database recovery */
			finished = true;
			break;
		}

		if (!recv_sys->parse_start_lsn
		    && (log_block_get_first_rec_group(log_block) > 0)) {

			/* We found a point from which to start the parsing
			of log records */

			recv_sys->parse_start_lsn = scanned_lsn
				+ log_block_get_first_rec_group(log_block);
			recv_sys->scanned_lsn = recv_sys->parse_start_lsn;
			recv_sys->recovered_lsn = recv_sys->parse_start_lsn;
		}

		scanned_lsn += data_len;

		if (scanned_lsn > recv_sys->scanned_lsn) {

			/* We have found more entries. If this scan is
			of startup type, we must initiate crash recovery
			environment before parsing these log records. */

#ifndef UNIV_HOTBACKUP
			if (!recv_needed_recovery) {

				if (!srv_read_only_mode) {
					ib::info() << "Log scan progressed"
						" past the checkpoint lsn "
						<< recv_sys->scanned_lsn;

					recv_init_crash_recovery();
				} else {

					ib::warn() << "Recovery skipped,"
						" --innodb-read-only set!";

					return(true);
				}
			}
#endif /* !UNIV_HOTBACKUP */

			/* We were able to find more log data: add it to the
			parsing buffer if parse_start_lsn is already
			non-zero */

			DBUG_EXECUTE_IF(
				"reduce_recv_parsing_buf",
				recv_parsing_buf_size
					= (70 * 1024);
				);

			if (recv_sys->len + 4 * OS_FILE_LOG_BLOCK_SIZE
<<<<<<< HEAD
			    >= RECV_PARSING_BUF_SIZE) {
=======
			    >= recv_parsing_buf_size) {
>>>>>>> 33fa37f4
				ib::error() << "Log parsing buffer overflow."
					" Recovery may have failed!";

				recv_sys->found_corrupt_log = true;

#ifndef UNIV_HOTBACKUP
				if (!srv_force_recovery) {
					ib::error()
						<< "Set innodb_force_recovery"
						" to ignore this error.";
					return(true);
				}
#endif /* !UNIV_HOTBACKUP */

			} else if (!recv_sys->found_corrupt_log) {
				more_data = recv_sys_add_to_parsing_buf(
					log_block, scanned_lsn);
			}

			recv_sys->scanned_lsn = scanned_lsn;
			recv_sys->scanned_checkpoint_no
				= log_block_get_checkpoint_no(log_block);
		}

		if (data_len < OS_FILE_LOG_BLOCK_SIZE) {
			/* Log data for this group ends here */
			finished = true;
			break;
		} else {
			log_block += OS_FILE_LOG_BLOCK_SIZE;
		}
	} while (log_block < buf + len);

	*group_scanned_lsn = scanned_lsn;

	if (recv_needed_recovery
	    || (recv_is_from_backup && !recv_is_making_a_backup)) {
		recv_scan_print_counter++;

		if (finished || (recv_scan_print_counter % 80 == 0)) {

			ib::info() << "Doing recovery: scanned up to"
				" log sequence number " << scanned_lsn;
		}
	}

	if (more_data && !recv_sys->found_corrupt_log) {
		/* Try to parse more log records */

		if (recv_parse_log_recs(checkpoint_lsn,
					*store_to_hash, apply)) {
			ut_ad(recv_sys->found_corrupt_log
			      || recv_sys->found_corrupt_fs
			      || recv_sys->mlog_checkpoint_lsn
			      == recv_sys->recovered_lsn);
			return(true);
		}

		if (*store_to_hash != STORE_NO
		    && mem_heap_get_size(recv_sys->heap) > available_memory) {
			*store_to_hash = STORE_NO;
		}

		if (recv_sys->recovered_offset > recv_parsing_buf_size / 4) {
			/* Move parsing buffer data to the buffer start */

			recv_sys_justify_left_parsing_buf();
		}
	}

	return(finished);
}

#ifndef UNIV_HOTBACKUP
/** Scans log from a buffer and stores new log data to the parsing buffer.
Parses and hashes the log records if new data found.
@param[in,out]	group			log group
@param[in,out]	contiguous_lsn		log sequence number
until which all redo log has been scanned
@param[in]	last_phase		whether changes
can be applied to the tablespaces
@return whether rescan is needed (not everything was stored) */
static
bool
recv_group_scan_log_recs(
	log_group_t*	group,
	lsn_t*		contiguous_lsn,
	bool		last_phase)
{
	DBUG_ENTER("recv_group_scan_log_recs");
	DBUG_ASSERT(!last_phase || recv_sys->mlog_checkpoint_lsn > 0);

	mutex_enter(&recv_sys->mutex);
	recv_sys->len = 0;
	recv_sys->recovered_offset = 0;
	recv_sys->n_addrs = 0;
	recv_sys_empty_hash();
	srv_start_lsn = *contiguous_lsn;
	recv_sys->parse_start_lsn = *contiguous_lsn;
	recv_sys->scanned_lsn = *contiguous_lsn;
	recv_sys->recovered_lsn = *contiguous_lsn;
	recv_sys->scanned_checkpoint_no = 0;
	recv_previous_parsed_rec_type = MLOG_SINGLE_REC_FLAG;
	recv_previous_parsed_rec_offset	= 0;
	recv_previous_parsed_rec_is_multi = 0;
	ut_ad(recv_max_page_lsn == 0);
	ut_ad(last_phase || !recv_writer_thread_active);
	mutex_exit(&recv_sys->mutex);

	lsn_t	checkpoint_lsn	= *contiguous_lsn;
	lsn_t	start_lsn;
	lsn_t	end_lsn;
	store_t	store_to_hash	= recv_sys->mlog_checkpoint_lsn == 0
		? STORE_NO : (last_phase ? STORE_IF_EXISTS : STORE_YES);
	ulint	available_mem	= UNIV_PAGE_SIZE
		* (buf_pool_get_n_pages()
		   - (recv_n_pool_free_frames * srv_buf_pool_instances));

	end_lsn = *contiguous_lsn = ut_uint64_align_down(
		*contiguous_lsn, OS_FILE_LOG_BLOCK_SIZE);

	do {
		if (last_phase && store_to_hash == STORE_NO) {
			store_to_hash = STORE_IF_EXISTS;
			/* We must not allow change buffer
			merge here, because it would generate
			redo log records before we have
			finished the redo log scan. */
			recv_apply_hashed_log_recs(FALSE);
		}

		start_lsn = end_lsn;
		end_lsn += RECV_SCAN_SIZE;

		log_group_read_log_seg(
			log_sys->buf, group, start_lsn, end_lsn);
	} while (!recv_scan_log_recs(
			 available_mem, &store_to_hash, log_sys->buf,
			 RECV_SCAN_SIZE,
			 checkpoint_lsn,
			 start_lsn, contiguous_lsn, &group->scanned_lsn));

	if (recv_sys->found_corrupt_log || recv_sys->found_corrupt_fs) {
		DBUG_RETURN(false);
	}

	DBUG_PRINT("ib_log", ("%s " LSN_PF
			      " completed for log group " ULINTPF,
			      last_phase ? "rescan" : "scan",
			      group->scanned_lsn, group->id));

	DBUG_RETURN(store_to_hash == STORE_NO);
}

/*******************************************************//**
Initialize crash recovery environment. Can be called iff
recv_needed_recovery == false. */
static
void
recv_init_crash_recovery(void)
{
	ut_ad(!srv_read_only_mode);
	ut_a(!recv_needed_recovery);

	recv_needed_recovery = true;
}

/** Report a missing tablespace for which page-redo log exists.
@param[in]	err	previous error code
@param[in]	i	tablespace descriptor
@return new error code */
static
dberr_t
recv_init_missing_space(dberr_t err, const recv_spaces_t::const_iterator& i)
{
	if (srv_force_recovery == 0) {
		ib::error() << "Tablespace " << i->first << " was not"
			" found at " << i->second.name << ".";

		if (err == DB_SUCCESS) {
			ib::error() << "Set innodb_force_recovery=1 to"
				" ignore this and to permanently lose"
				" all changes to the tablespace.";
			err = DB_TABLESPACE_NOT_FOUND;
		}
	} else {
		ib::warn() << "Tablespace " << i->first << " was not"
			" found at " << i->second.name << ", and"
			" innodb_force_recovery was set. All redo log"
			" for this tablespace will be ignored!";
	}

	return(err);
}

/** Check if all tablespaces were found for crash recovery.
@return error code or DB_SUCCESS */
static MY_ATTRIBUTE((warn_unused_result))
dberr_t
recv_init_crash_recovery_spaces(void)
{
	typedef std::set<ulint>	space_set_t;
	bool		flag_deleted	= false;
	space_set_t	missing_spaces;

	ut_ad(!srv_read_only_mode);
	ut_ad(recv_needed_recovery);

	ib::info() << "Database was not shutdown normally!";
	ib::info() << "Starting crash recovery.";

	for (recv_spaces_t::iterator i = recv_spaces.begin();
	     i != recv_spaces.end(); i++) {
		ut_ad(!is_predefined_tablespace(i->first));

		if (i->second.deleted) {
			/* The tablespace was deleted,
			so we can ignore any redo log for it. */
			flag_deleted = true;
		} else if (i->second.space != NULL) {
			/* The tablespace was found, and there
			are some redo log records for it. */
			fil_names_dirty(i->second.space);
		} else {
			missing_spaces.insert(i->first);
			flag_deleted = true;
		}
	}

	if (flag_deleted) {
		dberr_t err = DB_SUCCESS;

		for (ulint h = 0;
		     h < hash_get_n_cells(recv_sys->addr_hash);
		     h++) {
			for (recv_addr_t* recv_addr
				     = static_cast<recv_addr_t*>(
					     HASH_GET_FIRST(
						     recv_sys->addr_hash, h));
			     recv_addr != 0;
			     recv_addr = static_cast<recv_addr_t*>(
				     HASH_GET_NEXT(addr_hash, recv_addr))) {
				const ulint space = recv_addr->space;

				if (is_predefined_tablespace(space)) {
					continue;
				}

				recv_spaces_t::iterator i
					= recv_spaces.find(space);
				ut_ad(i != recv_spaces.end());

				if (i->second.deleted) {
					ut_ad(missing_spaces.find(space)
					      == missing_spaces.end());
					recv_addr->state = RECV_DISCARDED;
					continue;
				}

				space_set_t::iterator m = missing_spaces.find(
					space);

				if (m != missing_spaces.end()) {
					missing_spaces.erase(m);
					err = recv_init_missing_space(err, i);
					recv_addr->state = RECV_DISCARDED;
					/* All further redo log for this
					tablespace should be removed. */
					i->second.deleted = true;
				}
			}
		}

		if (err != DB_SUCCESS) {
			return(err);
		}
	}

	for (space_set_t::const_iterator m = missing_spaces.begin();
	     m != missing_spaces.end(); m++) {
		recv_spaces_t::iterator i = recv_spaces.find(*m);
		ut_ad(i != recv_spaces.end());

		ib::info() << "Tablespace " << i->first
			<< " was not found at '" << i->second.name
			<< "', but there were no modifications either.";
	}

	buf_dblwr_process();

	if (srv_force_recovery < SRV_FORCE_NO_LOG_REDO) {
		/* Spawn the background thread to flush dirty pages
		from the buffer pools. */
		os_thread_create(recv_writer_thread, 0, 0);
	}

	return(DB_SUCCESS);
}

/** Start recovering from a redo log checkpoint.
@see recv_recovery_from_checkpoint_finish
@param[in]	flush_lsn	FIL_PAGE_FILE_FLUSH_LSN
of first system tablespace page
@return error code or DB_SUCCESS */
dberr_t
recv_recovery_from_checkpoint_start(
	lsn_t	flush_lsn)
{
	log_group_t*	group;
	log_group_t*	max_cp_group;
	ulint		max_cp_field;
	lsn_t		checkpoint_lsn;
	bool		rescan;
	ib_uint64_t	checkpoint_no;
	lsn_t		contiguous_lsn;
	byte*		buf;
	byte		log_hdr_buf[LOG_FILE_HDR_SIZE];
	dberr_t		err;

	/* Initialize red-black tree for fast insertions into the
	flush_list during recovery process. */
	buf_flush_init_flush_rbt();

	if (srv_force_recovery >= SRV_FORCE_NO_LOG_REDO) {

		ib::info() << "The user has set SRV_FORCE_NO_LOG_REDO on,"
			" skipping log redo";

		return(DB_SUCCESS);
	}

	recv_recovery_on = true;

	log_mutex_enter();

	/* Look for the latest checkpoint from any of the log groups */

	err = recv_find_max_checkpoint(&max_cp_group, &max_cp_field);

	if (err != DB_SUCCESS) {

		log_mutex_exit();

		return(err);
	}

	log_group_header_read(max_cp_group, max_cp_field);

	buf = log_sys->checkpoint_buf;

	checkpoint_lsn = mach_read_from_8(buf + LOG_CHECKPOINT_LSN);
	checkpoint_no = mach_read_from_8(buf + LOG_CHECKPOINT_NO);

	/* Read the first log file header to print a note if this is
	a recovery from a restored InnoDB Hot Backup */

	const page_id_t	page_id(max_cp_group->space_id, 0);

	fil_io(IORequestLogRead, true, page_id, univ_page_size, 0,
	       LOG_FILE_HDR_SIZE, log_hdr_buf, max_cp_group);

	if (0 == ut_memcmp(log_hdr_buf + LOG_HEADER_CREATOR,
			   (byte*)"ibbackup", (sizeof "ibbackup") - 1)) {

		if (srv_read_only_mode) {
			log_mutex_exit();

			ib::error() << "Cannot restore from mysqlbackup,"
				" InnoDB running in read-only mode!";

			return(DB_ERROR);
		}

		/* This log file was created by mysqlbackup --restore: print
		a note to the user about it */

		ib::info() << "The log file was created by mysqlbackup"
			" --apply-log at "
			<< log_hdr_buf + LOG_HEADER_CREATOR
			<< ". The following crash recovery is part of a"
			" normal restore.";

		/* Replace the label. */
		ut_ad(LOG_HEADER_CREATOR_END - LOG_HEADER_CREATOR
		      >= sizeof LOG_HEADER_CREATOR_CURRENT);
		memset(log_hdr_buf + LOG_HEADER_CREATOR, 0,
		       LOG_HEADER_CREATOR_END - LOG_HEADER_CREATOR);
		strcpy(reinterpret_cast<char*>(log_hdr_buf)
		       + LOG_HEADER_CREATOR, LOG_HEADER_CREATOR_CURRENT);

		/* Write to the log file to wipe over the label */
		fil_io(IORequestLogWrite, true, page_id,
		       univ_page_size, 0, OS_FILE_LOG_BLOCK_SIZE, log_hdr_buf,
		       max_cp_group);
	}

	/* Start reading the log groups from the checkpoint lsn up. The
	variable contiguous_lsn contains an lsn up to which the log is
	known to be contiguously written to all log groups. */

	recv_sys->mlog_checkpoint_lsn = 0;

	ut_ad(RECV_SCAN_SIZE <= log_sys->buf_size);

	ut_ad(UT_LIST_GET_LEN(log_sys->log_groups) == 1);
	group = UT_LIST_GET_FIRST(log_sys->log_groups);

	ut_ad(recv_sys->n_addrs == 0);
	contiguous_lsn = checkpoint_lsn;
	switch (group->format) {
	case 0:
		log_mutex_exit();
		return(recv_log_format_0_recover(checkpoint_lsn));
	case LOG_HEADER_FORMAT_CURRENT:
		break;
	default:
		ut_ad(0);
		recv_sys->found_corrupt_log = true;
		log_mutex_exit();
		return(DB_ERROR);
	}

	/* Look for MLOG_CHECKPOINT. */
	recv_group_scan_log_recs(group, &contiguous_lsn, false);
	/* The first scan should not have stored or applied any records. */
	ut_ad(recv_sys->n_addrs == 0);
	ut_ad(!recv_sys->found_corrupt_fs);

	if (recv_sys->found_corrupt_log && !srv_force_recovery) {
		log_mutex_exit();
		return(DB_ERROR);
	}

	if (recv_sys->mlog_checkpoint_lsn == 0) {
		if (!srv_read_only_mode
		    && group->scanned_lsn != checkpoint_lsn) {
			ib::error() << "Ignoring the redo log due to missing"
				" MLOG_CHECKPOINT between the checkpoint "
				<< checkpoint_lsn << " and the end "
				<< group->scanned_lsn << ".";
			if (srv_force_recovery < SRV_FORCE_NO_LOG_REDO) {
				log_mutex_exit();
				return(DB_ERROR);
			}
		}

		group->scanned_lsn = checkpoint_lsn;
		rescan = false;
	} else {
		contiguous_lsn = checkpoint_lsn;
		rescan = recv_group_scan_log_recs(
			group, &contiguous_lsn, false);

		if ((recv_sys->found_corrupt_log && !srv_force_recovery)
		    || recv_sys->found_corrupt_fs) {
			log_mutex_exit();
			return(DB_ERROR);
		}
	}

	/* NOTE: we always do a 'recovery' at startup, but only if
	there is something wrong we will print a message to the
	user about recovery: */

	if (checkpoint_lsn != flush_lsn) {

		if (checkpoint_lsn + SIZE_OF_MLOG_CHECKPOINT < flush_lsn) {
			ib::warn() << " Are you sure you are using the"
				" right ib_logfiles to start up the database?"
				" Log sequence number in the ib_logfiles is "
				<< checkpoint_lsn << ", less than the"
				" log sequence number in the first system"
				" tablespace file header, " << flush_lsn << ".";
		}

		if (!recv_needed_recovery) {

			ib::info() << "The log sequence number " << flush_lsn
				<< " in the system tablespace does not match"
				" the log sequence number " << checkpoint_lsn
				<< " in the ib_logfiles!";

			if (srv_read_only_mode) {
				ib::error() << "Can't initiate database"
					" recovery, running in read-only-mode.";
				log_mutex_exit();
				return(DB_READ_ONLY);
			}

			recv_init_crash_recovery();
		}
	}

	log_sys->lsn = recv_sys->recovered_lsn;

	if (recv_needed_recovery) {
		err = recv_init_crash_recovery_spaces();

		if (err != DB_SUCCESS) {
			log_mutex_exit();
			return(err);
		}

		if (rescan) {
			contiguous_lsn = checkpoint_lsn;
			recv_group_scan_log_recs(group, &contiguous_lsn, true);

			if ((recv_sys->found_corrupt_log
			     && !srv_force_recovery)
			    || recv_sys->found_corrupt_fs) {
				log_mutex_exit();
				return(DB_ERROR);
			}
		}
	} else {
		ut_ad(!rescan || recv_sys->n_addrs == 0);
	}

	/* We currently have only one log group */

	if (group->scanned_lsn < checkpoint_lsn
	    || group->scanned_lsn < recv_max_page_lsn) {

		ib::error() << "We scanned the log up to " << group->scanned_lsn
			<< ". A checkpoint was at " << checkpoint_lsn << " and"
			" the maximum LSN on a database page was "
			<< recv_max_page_lsn << ". It is possible that the"
			" database is now corrupt!";
	}

	if (recv_sys->recovered_lsn < checkpoint_lsn) {
		log_mutex_exit();

		/* No harm in trying to do RO access. */
		if (!srv_read_only_mode) {
			ut_error;
		}

		return(DB_ERROR);
	}

	/* Synchronize the uncorrupted log groups to the most up-to-date log
	group; we also copy checkpoint info to groups */

	log_sys->next_checkpoint_lsn = checkpoint_lsn;
	log_sys->next_checkpoint_no = checkpoint_no + 1;

	recv_synchronize_groups();

	if (!recv_needed_recovery) {
		ut_a(checkpoint_lsn == recv_sys->recovered_lsn);
	} else {
		srv_start_lsn = recv_sys->recovered_lsn;
	}

	ut_memcpy(log_sys->buf, recv_sys->last_block, OS_FILE_LOG_BLOCK_SIZE);

	log_sys->buf_free = (ulint) log_sys->lsn % OS_FILE_LOG_BLOCK_SIZE;
	log_sys->buf_next_to_write = log_sys->buf_free;
	log_sys->write_lsn = log_sys->lsn;

	log_sys->last_checkpoint_lsn = checkpoint_lsn;

	if (!srv_read_only_mode) {
		/* Write a MLOG_CHECKPOINT marker as the first thing,
		before generating any other redo log. */
		fil_names_clear(log_sys->last_checkpoint_lsn, true);
	}

	MONITOR_SET(MONITOR_LSN_CHECKPOINT_AGE,
		    log_sys->lsn - log_sys->last_checkpoint_lsn);

	log_sys->next_checkpoint_no = checkpoint_no + 1;

	mutex_enter(&recv_sys->mutex);

	recv_sys->apply_log_recs = TRUE;

	mutex_exit(&recv_sys->mutex);

	log_mutex_exit();

	recv_lsn_checks_on = true;

	/* The database is now ready to start almost normal processing of user
	transactions: transaction rollbacks and the application of the log
	records in the hash table can be run in background. */

	return(DB_SUCCESS);
}

/** Complete recovery from a checkpoint. */
void
recv_recovery_from_checkpoint_finish(void)
{
	/* Make sure that the recv_writer thread is done. This is
	required because it grabs various mutexes and we want to
	ensure that when we enable sync_order_checks there is no
	mutex currently held by any thread. */
	mutex_enter(&recv_sys->writer_mutex);

	/* Free the resources of the recovery system */
	recv_recovery_on = false;

	/* By acquring the mutex we ensure that the recv_writer thread
	won't trigger any more LRU batches. Now wait for currently
	in progress batches to finish. */
	buf_flush_wait_LRU_batch_end();

	mutex_exit(&recv_sys->writer_mutex);

	ulint count = 0;
	while (recv_writer_thread_active) {
		++count;
		os_thread_sleep(100000);
		if (srv_print_verbose_log && count > 600) {
			ib::info() << "Waiting for recv_writer to"
				" finish flushing of buffer pool";
			count = 0;
		}
	}

	recv_sys_debug_free();

	/* Free up the flush_rbt. */
	buf_flush_free_flush_rbt();

	/* Validate a few system page types that were left uninitialized
	by older versions of MySQL. */
	mtr_t		mtr;
	buf_block_t*	block;
	mtr.start();
	mtr.set_sys_modified();
	/* Bitmap page types will be reset in buf_dblwr_check_block()
	without redo logging. */
	block = buf_page_get(
		page_id_t(IBUF_SPACE_ID, FSP_IBUF_HEADER_PAGE_NO),
		univ_page_size, RW_X_LATCH, &mtr);
	fil_block_check_type(block, FIL_PAGE_TYPE_SYS, &mtr);
	/* Already MySQL 3.23.53 initialized FSP_IBUF_TREE_ROOT_PAGE_NO
	to FIL_PAGE_INDEX. No need to reset that one. */
	block = buf_page_get(
		page_id_t(TRX_SYS_SPACE, TRX_SYS_PAGE_NO),
		univ_page_size, RW_X_LATCH, &mtr);
	fil_block_check_type(block, FIL_PAGE_TYPE_TRX_SYS, &mtr);
	block = buf_page_get(
		page_id_t(TRX_SYS_SPACE, FSP_FIRST_RSEG_PAGE_NO),
		univ_page_size, RW_X_LATCH, &mtr);
	fil_block_check_type(block, FIL_PAGE_TYPE_SYS, &mtr);
	block = buf_page_get(
		page_id_t(TRX_SYS_SPACE, FSP_DICT_HDR_PAGE_NO),
		univ_page_size, RW_X_LATCH, &mtr);
	fil_block_check_type(block, FIL_PAGE_TYPE_SYS, &mtr);
	mtr.commit();

	/* Roll back any recovered data dictionary transactions, so
	that the data dictionary tables will be free of any locks.
	The data dictionary latch should guarantee that there is at
	most one data dictionary transaction active at a time. */
	if (srv_force_recovery < SRV_FORCE_NO_TRX_UNDO) {
		trx_rollback_or_clean_recovered(FALSE);
	}
}

/********************************************************//**
Initiates the rollback of active transactions. */
void
recv_recovery_rollback_active(void)
/*===============================*/
{
	ut_ad(!recv_writer_thread_active);

	/* Switch latching order checks on in sync0debug.cc, if
	--innodb-sync-debug=true (default) */
	ut_d(sync_check_enable());

	/* We can't start any (DDL) transactions if UNDO logging
	has been disabled, additionally disable ROLLBACK of recovered
	user transactions. */
	if (srv_force_recovery < SRV_FORCE_NO_TRX_UNDO
	    && !srv_read_only_mode) {

		/* Drop partially created indexes. */
		row_merge_drop_temp_indexes();
		/* Drop temporary tables. */
		row_mysql_drop_temp_tables();

		/* Drop any auxiliary tables that were not dropped when the
		parent table was dropped. This can happen if the parent table
		was dropped but the server crashed before the auxiliary tables
		were dropped. */
		fts_drop_orphaned_tables();

		/* Rollback the uncommitted transactions which have no user
		session */

		trx_rollback_or_clean_is_active = true;
		os_thread_create(trx_rollback_or_clean_all_recovered, 0, 0);
	}
}

/******************************************************//**
Resets the logs. The contents of log files will be lost! */
void
recv_reset_logs(
/*============*/
	lsn_t		lsn)		/*!< in: reset to this lsn
					rounded up to be divisible by
					OS_FILE_LOG_BLOCK_SIZE, after
					which we add
					LOG_BLOCK_HDR_SIZE */
{
	log_group_t*	group;

	ut_ad(log_mutex_own());

	log_sys->lsn = ut_uint64_align_up(lsn, OS_FILE_LOG_BLOCK_SIZE);

	group = UT_LIST_GET_FIRST(log_sys->log_groups);

	while (group) {
		group->lsn = log_sys->lsn;
		group->lsn_offset = LOG_FILE_HDR_SIZE;
		group = UT_LIST_GET_NEXT(log_groups, group);
	}

	log_sys->buf_next_to_write = 0;
	log_sys->write_lsn = log_sys->lsn;

	log_sys->next_checkpoint_no = 0;
	log_sys->last_checkpoint_lsn = 0;

	log_block_init(log_sys->buf, log_sys->lsn);
	log_block_set_first_rec_group(log_sys->buf, LOG_BLOCK_HDR_SIZE);

	log_sys->buf_free = LOG_BLOCK_HDR_SIZE;
	log_sys->lsn += LOG_BLOCK_HDR_SIZE;

	MONITOR_SET(MONITOR_LSN_CHECKPOINT_AGE,
		    (log_sys->lsn - log_sys->last_checkpoint_lsn));

	log_mutex_exit();

	/* Reset the checkpoint fields in logs */

	log_make_checkpoint_at(LSN_MAX, TRUE);

	log_mutex_enter();
}
#endif /* !UNIV_HOTBACKUP */

#ifdef UNIV_HOTBACKUP
/******************************************************//**
Creates new log files after a backup has been restored. */
void
recv_reset_log_files_for_backup(
/*============================*/
	const char*	log_dir,	/*!< in: log file directory path */
	ulint		n_log_files,	/*!< in: number of log files */
	lsn_t		log_file_size,	/*!< in: log file size */
	lsn_t		lsn)		/*!< in: new start lsn, must be
					divisible by OS_FILE_LOG_BLOCK_SIZE */
{
	os_file_t	log_file;
	bool		success;
	byte*		buf;
	ulint		i;
	ulint		log_dir_len;
	char		name[5000];
	static const char ib_logfile_basename[] = "ib_logfile";

	log_dir_len = strlen(log_dir);
	/* full path name of ib_logfile consists of log dir path + basename
	+ number. This must fit in the name buffer.
	*/
	ut_a(log_dir_len + strlen(ib_logfile_basename) + 11  < sizeof(name));

	buf = (byte*)ut_zalloc_nokey(LOG_FILE_HDR_SIZE +
				     OS_FILE_LOG_BLOCK_SIZE);

	for (i = 0; i < n_log_files; i++) {

		sprintf(name, "%s%s%lu", log_dir,
			ib_logfile_basename, (ulong) i);

		log_file = os_file_create_simple(innodb_log_file_key,
						 name, OS_FILE_CREATE,
						 OS_FILE_READ_WRITE,
						 srv_read_only_mode, &success);
		if (!success) {
			ib::fatal() << "Cannot create " << name << ". Check that"
				" the file does not exist yet.";
		}

		ib::info() << "Setting log file size to " << log_file_size;

		success = os_file_set_size(
			name, log_file, log_file_size, srv_read_only_mode);

		if (!success) {
			ib::fatal() << "Cannot set " << name << " size to "
				<< (long long unsigned)log_file_size;
		}

		os_file_flush(log_file);
		os_file_close(log_file);
	}

	/* We pretend there is a checkpoint at lsn + LOG_BLOCK_HDR_SIZE */

	log_reset_first_header_and_checkpoint(buf, lsn);

	log_block_init(buf + LOG_FILE_HDR_SIZE, lsn);
	log_block_set_first_rec_group(buf + LOG_FILE_HDR_SIZE,
				      LOG_BLOCK_HDR_SIZE);
	log_block_set_checksum(buf + LOG_FILE_HDR_SIZE,
	log_block_calc_checksum_crc32(buf + LOG_FILE_HDR_SIZE));

	log_block_set_checksum(buf, log_block_calc_checksum_crc32(buf));
	sprintf(name, "%s%s%lu", log_dir, ib_logfile_basename, (ulong)0);

	log_file = os_file_create_simple(innodb_log_file_key,
					 name, OS_FILE_OPEN,
					 OS_FILE_READ_WRITE,
					 srv_read_only_mode, &success);
	if (!success) {
		ib::fatal() << "Cannot open " << name << ".";
	}

	IORequest	request(IORequest::WRITE);

	dberr_t	err = os_file_write(
		request, name, log_file, buf, 0,
		LOG_FILE_HDR_SIZE + OS_FILE_LOG_BLOCK_SIZE);

	ut_a(err == DB_SUCCESS);

	os_file_flush(log_file);
	os_file_close(log_file);

	ut_free(buf);
}
#endif /* UNIV_HOTBACKUP */

/** Find a doublewrite copy of a page.
@param[in]	space_id	tablespace identifier
@param[in]	page_no		page number
@return	page frame
@retval NULL if no page was found */

const byte*
recv_dblwr_t::find_page(ulint space_id, ulint page_no)
{
	typedef std::vector<const byte*, ut_allocator<const byte*> >
		matches_t;

	matches_t	matches;
	const byte*	result = 0;

	for (list::iterator i = pages.begin(); i != pages.end(); ++i) {
		if (page_get_space_id(*i) == space_id
		    && page_get_page_no(*i) == page_no) {
			matches.push_back(*i);
		}
	}

	if (matches.size() == 1) {
		result = matches[0];
	} else if (matches.size() > 1) {

		lsn_t max_lsn	= 0;
		lsn_t page_lsn	= 0;

		for (matches_t::iterator i = matches.begin();
		     i != matches.end();
		     ++i) {

			page_lsn = mach_read_from_8(*i + FIL_PAGE_LSN);

			if (page_lsn > max_lsn) {
				max_lsn = page_lsn;
				result = *i;
			}
		}
	}

	return(result);
}

#ifndef DBUG_OFF
/** Return string name of the redo log record type.
@param[in]	type	record log record enum
@return string name of record log record */
const char*
get_mlog_string(mlog_id_t type)
{
	switch (type) {
	case MLOG_SINGLE_REC_FLAG:
		return("MLOG_SINGLE_REC_FLAG");

	case MLOG_1BYTE:
		return("MLOG_1BYTE");

	case MLOG_2BYTES:
		return("MLOG_2BYTES");

	case MLOG_4BYTES:
		return("MLOG_4BYTES");

	case MLOG_8BYTES:
		return("MLOG_8BYTES");

	case MLOG_REC_INSERT:
		return("MLOG_REC_INSERT");

	case MLOG_REC_CLUST_DELETE_MARK:
		return("MLOG_REC_CLUST_DELETE_MARK");

	case MLOG_REC_SEC_DELETE_MARK:
		return("MLOG_REC_SEC_DELETE_MARK");

	case MLOG_REC_UPDATE_IN_PLACE:
		return("MLOG_REC_UPDATE_IN_PLACE");

	case MLOG_REC_DELETE:
		return("MLOG_REC_DELETE");

	case MLOG_LIST_END_DELETE:
		return("MLOG_LIST_END_DELETE");

	case MLOG_LIST_START_DELETE:
		return("MLOG_LIST_START_DELETE");

	case MLOG_LIST_END_COPY_CREATED:
		return("MLOG_LIST_END_COPY_CREATED");

	case MLOG_PAGE_REORGANIZE:
		return("MLOG_PAGE_REORGANIZE");

	case MLOG_PAGE_CREATE:
		return("MLOG_PAGE_CREATE");

	case MLOG_UNDO_INSERT:
		return("MLOG_UNDO_INSERT");

	case MLOG_UNDO_ERASE_END:
		return("MLOG_UNDO_ERASE_END");

	case MLOG_UNDO_INIT:
		return("MLOG_UNDO_INIT");

	case MLOG_UNDO_HDR_DISCARD:
		return("MLOG_UNDO_HDR_DISCARD");

	case MLOG_UNDO_HDR_REUSE:
		return("MLOG_UNDO_HDR_REUSE");

	case MLOG_UNDO_HDR_CREATE:
		return("MLOG_UNDO_HDR_CREATE");

	case MLOG_REC_MIN_MARK:
		return("MLOG_REC_MIN_MARK");

	case MLOG_IBUF_BITMAP_INIT:
		return("MLOG_IBUF_BITMAP_INIT");

#ifdef UNIV_LOG_LSN_DEBUG
	case MLOG_LSN:
		return("MLOG_LSN");
#endif /* UNIV_LOG_LSN_DEBUG */

	case MLOG_INIT_FILE_PAGE:
		return("MLOG_INIT_FILE_PAGE");

	case MLOG_WRITE_STRING:
		return("MLOG_WRITE_STRING");

	case MLOG_MULTI_REC_END:
		return("MLOG_MULTI_REC_END");

	case MLOG_DUMMY_RECORD:
		return("MLOG_DUMMY_RECORD");

	case MLOG_FILE_DELETE:
		return("MLOG_FILE_DELETE");

	case MLOG_COMP_REC_MIN_MARK:
		return("MLOG_COMP_REC_MIN_MARK");

	case MLOG_COMP_PAGE_CREATE:
		return("MLOG_COMP_PAGE_CREATE");

	case MLOG_COMP_REC_INSERT:
		return("MLOG_COMP_REC_INSERT");

	case MLOG_COMP_REC_CLUST_DELETE_MARK:
		return("MLOG_COMP_REC_CLUST_DELETE_MARK");

	case MLOG_COMP_REC_SEC_DELETE_MARK:
		return("MLOG_COMP_REC_SEC_DELETE_MARK");

	case MLOG_COMP_REC_UPDATE_IN_PLACE:
		return("MLOG_COMP_REC_UPDATE_IN_PLACE");

	case MLOG_COMP_REC_DELETE:
		return("MLOG_COMP_REC_DELETE");

	case MLOG_COMP_LIST_END_DELETE:
		return("MLOG_COMP_LIST_END_DELETE");

	case MLOG_COMP_LIST_START_DELETE:
		return("MLOG_COMP_LIST_START_DELETE");

	case MLOG_COMP_LIST_END_COPY_CREATED:
		return("MLOG_COMP_LIST_END_COPY_CREATED");

	case MLOG_COMP_PAGE_REORGANIZE:
		return("MLOG_COMP_PAGE_REORGANIZE");

	case MLOG_FILE_CREATE2:
		return("MLOG_FILE_CREATE2");

	case MLOG_ZIP_WRITE_NODE_PTR:
		return("MLOG_ZIP_WRITE_NODE_PTR");

	case MLOG_ZIP_WRITE_BLOB_PTR:
		return("MLOG_ZIP_WRITE_BLOB_PTR");

	case MLOG_ZIP_WRITE_HEADER:
		return("MLOG_ZIP_WRITE_HEADER");

	case MLOG_ZIP_PAGE_COMPRESS:
		return("MLOG_ZIP_PAGE_COMPRESS");

	case MLOG_ZIP_PAGE_COMPRESS_NO_DATA:
		return("MLOG_ZIP_PAGE_COMPRESS_NO_DATA");

	case MLOG_ZIP_PAGE_REORGANIZE:
		return("MLOG_ZIP_PAGE_REORGANIZE");

	case MLOG_FILE_RENAME2:
		return("MLOG_FILE_RENAME2");

	case MLOG_FILE_NAME:
		return("MLOG_FILE_NAME");

	case MLOG_CHECKPOINT:
		return("MLOG_CHECKPOINT");

	case MLOG_PAGE_CREATE_RTREE:
		return("MLOG_PAGE_CREATE_RTREE");

	case MLOG_COMP_PAGE_CREATE_RTREE:
		return("MLOG_COMP_PAGE_CREATE_RTREE");

	case MLOG_INIT_FILE_PAGE2:
		return("MLOG_INIT_FILE_PAGE2");

	case MLOG_INDEX_LOAD:
		return("MLOG_INDEX_LOAD");

	case MLOG_TRUNCATE:
		return("MLOG_TRUNCATE");
	}
	DBUG_ASSERT(0);
	return(NULL);
}
#endif /* !DBUG_OFF */<|MERGE_RESOLUTION|>--- conflicted
+++ resolved
@@ -2851,21 +2851,12 @@
 				<< ", Space id: " << recv_addr->space
 				<< "Page no: " << recv_addr->page_no
 				<< ". index i: " << i << "\n";
-<<<<<<< HEAD
 
 			bool			found;
 			const page_size_t&	page_size
 				= fil_space_get_page_size(recv_addr->space,
 							  &found);
 
-=======
-
-			bool			found;
-			const page_size_t&	page_size
-				= fil_space_get_page_size(recv_addr->space,
-							  &found);
-
->>>>>>> 33fa37f4
 			if (!found) {
 #if 0
 				fprintf(stderr,
@@ -3340,11 +3331,8 @@
 
 		ulint	total_len	= 0;
 		ulint	n_recs		= 0;
-<<<<<<< HEAD
-=======
 		bool	only_mlog_file	= true;
 		ulint	mlog_rec_len	= 0;
->>>>>>> 33fa37f4
 
 		for (;;) {
 			len = recv_parse_log_rec(
@@ -3373,8 +3361,6 @@
 				= recv_sys->recovered_offset + total_len;
 			recv_previous_parsed_rec_is_multi = 1;
 
-<<<<<<< HEAD
-=======
 			/* MLOG_FILE_NAME redo log records doesn't make changes
 			to persistent data. If only MLOG_FILE_NAME redo
 			log record exists then reset the parsing buffer pointer
@@ -3391,7 +3377,6 @@
 				recv_sys->recovered_lsn = new_recovered_lsn;
 			}
 
->>>>>>> 33fa37f4
 			total_len += len;
 			n_recs++;
 
@@ -3405,10 +3390,7 @@
 					    " n=" ULINTPF,
 					    recv_sys->recovered_lsn,
 					    total_len, n_recs));
-<<<<<<< HEAD
-=======
 				total_len -= mlog_rec_len;
->>>>>>> 33fa37f4
 				break;
 			}
 
@@ -3633,10 +3615,7 @@
 	ulint		data_len;
 	bool		more_data	= false;
 	bool		apply		= recv_sys->mlog_checkpoint_lsn != 0;
-<<<<<<< HEAD
-=======
 	ulint		recv_parsing_buf_size = RECV_PARSING_BUF_SIZE;
->>>>>>> 33fa37f4
 
 	ut_ad(start_lsn % OS_FILE_LOG_BLOCK_SIZE == 0);
 	ut_ad(len % OS_FILE_LOG_BLOCK_SIZE == 0);
@@ -3751,11 +3730,7 @@
 				);
 
 			if (recv_sys->len + 4 * OS_FILE_LOG_BLOCK_SIZE
-<<<<<<< HEAD
-			    >= RECV_PARSING_BUF_SIZE) {
-=======
 			    >= recv_parsing_buf_size) {
->>>>>>> 33fa37f4
 				ib::error() << "Log parsing buffer overflow."
 					" Recovery may have failed!";
 
