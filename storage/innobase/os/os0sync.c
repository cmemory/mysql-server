/*****************************************************************************

Copyright (c) 1995, 2009, Innobase Oy. All Rights Reserved.

This program is free software; you can redistribute it and/or modify it under
the terms of the GNU General Public License as published by the Free Software
Foundation; version 2 of the License.

This program is distributed in the hope that it will be useful, but WITHOUT
ANY WARRANTY; without even the implied warranty of MERCHANTABILITY or FITNESS
FOR A PARTICULAR PURPOSE. See the GNU General Public License for more details.

You should have received a copy of the GNU General Public License along with
this program; if not, write to the Free Software Foundation, Inc., 59 Temple
Place, Suite 330, Boston, MA 02111-1307 USA

*****************************************************************************/

/**************************************************//**
@file os/os0sync.c
The interface to the operating system
synchronization primitives.

Created 9/6/1995 Heikki Tuuri
*******************************************************/

#include "os0sync.h"
#ifdef UNIV_NONINL
#include "os0sync.ic"
#endif

#ifdef __WIN__
#include <windows.h>
#endif

#include "ut0mem.h"
#include "srv0start.h"
#include "srv0srv.h"

/* Type definition for an operating system mutex struct */
struct os_mutex_struct{
	os_event_t	event;	/*!< Used by sync0arr.c for queing threads */
	void*		handle;	/*!< OS handle to mutex */
	ulint		count;	/*!< we use this counter to check
				that the same thread does not
				recursively lock the mutex: we
				do not assume that the OS mutex
				supports recursive locking, though
				NT seems to do that */
	UT_LIST_NODE_T(os_mutex_str_t) os_mutex_list;
				/* list of all 'slow' OS mutexes created */
};

/** Mutex protecting counts and the lists of OS mutexes and events */
UNIV_INTERN os_mutex_t	os_sync_mutex;
/** TRUE if os_sync_mutex has been initialized */
static ibool		os_sync_mutex_inited	= FALSE;
/** TRUE when os_sync_free() is being executed */
static ibool		os_sync_free_called	= FALSE;

/** This is incremented by 1 in os_thread_create and decremented by 1 in
os_thread_exit */
UNIV_INTERN ulint	os_thread_count		= 0;

/** The list of all events created */
static UT_LIST_BASE_NODE_T(os_event_struct_t)	os_event_list;

/** The list of all OS 'slow' mutexes */
static UT_LIST_BASE_NODE_T(os_mutex_str_t)	os_mutex_list;

UNIV_INTERN ulint	os_event_count		= 0;
UNIV_INTERN ulint	os_mutex_count		= 0;
UNIV_INTERN ulint	os_fast_mutex_count	= 0;

/* The number of microsecnds in a second. */
static const ulint MICROSECS_IN_A_SECOND = 1000000;

/* Because a mutex is embedded inside an event and there is an
event embedded inside a mutex, on free, this generates a recursive call.
This version of the free event function doesn't acquire the global lock */
static void os_event_free_internal(os_event_t	event);

/* On Windows (Vista and later), load function pointers for condition
variable handling. Those functions are not available in prior versions,
so we have to use them via runtime loading, as long as we support XP. */
static void os_cond_module_init(void);

#ifdef __WIN__
/* Prototypes and function pointers for condition variable functions */
typedef VOID (WINAPI* InitializeConditionVariableProc)
	     (PCONDITION_VARIABLE ConditionVariable);
static InitializeConditionVariableProc initialize_condition_variable;

typedef BOOL (WINAPI* SleepConditionVariableCSProc)
	     (PCONDITION_VARIABLE ConditionVariable,
	      PCRITICAL_SECTION CriticalSection,
	      DWORD dwMilliseconds);
static SleepConditionVariableCSProc sleep_condition_variable;

typedef VOID (WINAPI* WakeAllConditionVariableProc)
	     (PCONDITION_VARIABLE ConditionVariable);
static WakeAllConditionVariableProc wake_all_condition_variable;

typedef VOID (WINAPI* WakeConditionVariableProc)
	     (PCONDITION_VARIABLE ConditionVariable);
static WakeConditionVariableProc wake_condition_variable;
#endif

/*********************************************************//**
Initialitze condition variable */
UNIV_INLINE
void
os_cond_init(
/*=========*/
	os_cond_t*	cond)	/*!< in: condition variable. */
{
	ut_a(cond);

#ifdef __WIN__
	ut_a(initialize_condition_variable != NULL);
	initialize_condition_variable(cond);
#else
	ut_a(pthread_cond_init(cond, NULL) == 0);
#endif
}

/*********************************************************//**
Do a timed wait on condition variable.
@return TRUE if timed out, FALSE otherwise */
UNIV_INLINE
ibool
os_cond_wait_timed(
/*===============*/
	os_cond_t*		cond,		/*!< in: condition variable. */
	os_fast_mutex_t*	mutex,		/*!< in: fast mutex */
#ifndef __WIN__
	const struct timespec*	abstime		/*!< in: timeout */
#else
	DWORD			time_in_ms	/*!< in: timeout in
						milliseconds*/
#endif /* !__WIN__ */
)
{
#ifdef __WIN__
	BOOL	ret;
	DWORD	err;

	ut_a(sleep_condition_variable != NULL);

	ret = sleep_condition_variable(cond, mutex, time_in_ms);

	if (!ret) {
		err = GetLastError();
		/* From http://msdn.microsoft.com/en-us/library/ms686301%28VS.85%29.aspx,
		"Condition variables are subject to spurious wakeups
		(those not associated with an explicit wake) and stolen wakeups
		(another thread manages to run before the woken thread)."
		Check for both types of timeouts.
		Conditions are checked by the caller.*/
		if ((err == WAIT_TIMEOUT) || (err == ERROR_TIMEOUT)) {
			return(TRUE);
		}
	}

	ut_a(ret);

	return(FALSE);
#else
	int	ret;

	ret = pthread_cond_timedwait(cond, mutex, abstime);

	switch (ret) {
	case 0:
	case ETIMEDOUT:
	/* We play it safe by checking for EINTR even though
	according to the POSIX documentation it can't return EINTR. */
	case EINTR:
		break;

	default:
		fprintf(stderr, "  InnoDB: pthread_cond_timedwait() returned: "
				"%d: abstime={%lu,%lu}\n",
<<<<<<< HEAD
			       	ret, (ulong) abstime->tv_sec, (ulong) abstime->tv_nsec);
=======
				ret, (ulong) abstime->tv_sec, (ulong) abstime->tv_nsec);
>>>>>>> 2aee9fb9
		ut_error;
	}

	return(ret == ETIMEDOUT);
#endif
}
/*********************************************************//**
Wait on condition variable */
UNIV_INLINE
void
os_cond_wait(
/*=========*/
	os_cond_t*		cond,	/*!< in: condition variable. */
	os_fast_mutex_t*	mutex)	/*!< in: fast mutex */
{
	ut_a(cond);
	ut_a(mutex);

#ifdef __WIN__
	ut_a(sleep_condition_variable != NULL);
	ut_a(sleep_condition_variable(cond, mutex, INFINITE));
#else
	ut_a(pthread_cond_wait(cond, mutex) == 0);
#endif
}

/*********************************************************//**
Wakes all threads  waiting for condition variable */
UNIV_INLINE
void
os_cond_broadcast(
/*==============*/
	os_cond_t*	cond)	/*!< in: condition variable. */
{
	ut_a(cond);

#ifdef __WIN__
	ut_a(wake_all_condition_variable != NULL);
	wake_all_condition_variable(cond);
#else
	ut_a(pthread_cond_broadcast(cond) == 0);
#endif
}

/*********************************************************//**
Wakes one thread waiting for condition variable */
UNIV_INLINE
void
os_cond_signal(
/*==========*/
	os_cond_t*	cond)	/*!< in: condition variable. */
{
	ut_a(cond);

#ifdef __WIN__
	ut_a(wake_condition_variable != NULL);
	wake_condition_variable(cond);
#else
	ut_a(pthread_cond_signal(cond) == 0);
#endif
}

/*********************************************************//**
Destroys condition variable */
UNIV_INLINE
void
os_cond_destroy(
/*============*/
	os_cond_t*	cond)	/*!< in: condition variable. */
{
#ifdef __WIN__
	/* Do nothing */
#else
	ut_a(pthread_cond_destroy(cond) == 0);
#endif
}

/*********************************************************//**
On Windows (Vista and later), load function pointers for condition variable
handling. Those functions are not available in prior versions, so we have to
use them via runtime loading, as long as we support XP. */
static
void
os_cond_module_init(void)
/*=====================*/
{
#ifdef __WIN__
	HMODULE		h_dll;

	if (!srv_use_native_conditions)
		return;

	h_dll = GetModuleHandle("kernel32");

	initialize_condition_variable = (InitializeConditionVariableProc)
			 GetProcAddress(h_dll, "InitializeConditionVariable");
	sleep_condition_variable = (SleepConditionVariableCSProc)
			  GetProcAddress(h_dll, "SleepConditionVariableCS");
	wake_all_condition_variable = (WakeAllConditionVariableProc)
			     GetProcAddress(h_dll, "WakeAllConditionVariable");
	wake_condition_variable = (WakeConditionVariableProc)
			 GetProcAddress(h_dll, "WakeConditionVariable");

	/* When using native condition variables, check function pointers */
	ut_a(initialize_condition_variable);
	ut_a(sleep_condition_variable);
	ut_a(wake_all_condition_variable);
	ut_a(wake_condition_variable);
#endif
}

/*********************************************************//**
Initializes global event and OS 'slow' mutex lists. */
UNIV_INTERN
void
os_sync_init(void)
/*==============*/
{
	UT_LIST_INIT(os_event_list);
	UT_LIST_INIT(os_mutex_list);

	os_sync_mutex = NULL;
	os_sync_mutex_inited = FALSE;

	/* Now for Windows only */
	os_cond_module_init();

	os_sync_mutex = os_mutex_create();

	os_sync_mutex_inited = TRUE;
}

/*********************************************************//**
Frees created events and OS 'slow' mutexes. */
UNIV_INTERN
void
os_sync_free(void)
/*==============*/
{
	os_event_t	event;
	os_mutex_t	mutex;

	os_sync_free_called = TRUE;
	event = UT_LIST_GET_FIRST(os_event_list);

	while (event) {

		os_event_free(event);

		event = UT_LIST_GET_FIRST(os_event_list);
	}

	mutex = UT_LIST_GET_FIRST(os_mutex_list);

	while (mutex) {
		if (mutex == os_sync_mutex) {
			/* Set the flag to FALSE so that we do not try to
			reserve os_sync_mutex any more in remaining freeing
			operations in shutdown */
			os_sync_mutex_inited = FALSE;
		}

		os_mutex_free(mutex);

		mutex = UT_LIST_GET_FIRST(os_mutex_list);
	}
	os_sync_free_called = FALSE;
}

/*********************************************************//**
Creates an event semaphore, i.e., a semaphore which may just have two
states: signaled and nonsignaled. The created event is manual reset: it
must be reset explicitly by calling sync_os_reset_event.
@return	the event handle */
UNIV_INTERN
os_event_t
os_event_create(
/*============*/
	const char*	name)	/*!< in: the name of the event, if NULL
				the event is created without a name */
{
	os_event_t	event;

#ifdef __WIN__
	if(!srv_use_native_conditions) {

		event = ut_malloc(sizeof(struct os_event_struct));

		event->handle = CreateEvent(NULL,
					    TRUE,
					    FALSE,
					    (LPCTSTR) name);
		if (!event->handle) {
			fprintf(stderr,
				"InnoDB: Could not create a Windows event"
				" semaphore; Windows error %lu\n",
				(ulong) GetLastError());
		}
	} else /* Windows with condition variables */
#endif

	{
		UT_NOT_USED(name);

		event = ut_malloc(sizeof(struct os_event_struct));

		os_fast_mutex_init(&(event->os_mutex));

		os_cond_init(&(event->cond_var));

		event->is_set = FALSE;

		/* We return this value in os_event_reset(), which can then be
		be used to pass to the os_event_wait_low(). The value of zero
		is reserved in os_event_wait_low() for the case when the
		caller does not want to pass any signal_count value. To
		distinguish between the two cases we initialize signal_count
		to 1 here. */
		event->signal_count = 1;
	}

	/* The os_sync_mutex can be NULL because during startup an event
	can be created [ because it's embedded in the mutex/rwlock ] before
	this module has been initialized */
	if (os_sync_mutex != NULL) {
		os_mutex_enter(os_sync_mutex);
	}

	/* Put to the list of events */
	UT_LIST_ADD_FIRST(os_event_list, os_event_list, event);

	os_event_count++;

	if (os_sync_mutex != NULL) {
		os_mutex_exit(os_sync_mutex);
	}

	return(event);
}

/**********************************************************//**
Sets an event semaphore to the signaled state: lets waiting threads
proceed. */
UNIV_INTERN
void
os_event_set(
/*=========*/
	os_event_t	event)	/*!< in: event to set */
{
	ut_a(event);

#ifdef __WIN__
	if (!srv_use_native_conditions) {
		ut_a(SetEvent(event->handle));
		return;
	}
#endif

	ut_a(event);

	os_fast_mutex_lock(&(event->os_mutex));

	if (event->is_set) {
		/* Do nothing */
	} else {
		event->is_set = TRUE;
		event->signal_count += 1;
		os_cond_broadcast(&(event->cond_var));
	}

	os_fast_mutex_unlock(&(event->os_mutex));
}

/**********************************************************//**
Resets an event semaphore to the nonsignaled state. Waiting threads will
stop to wait for the event.
The return value should be passed to os_even_wait_low() if it is desired
that this thread should not wait in case of an intervening call to
os_event_set() between this os_event_reset() and the
os_event_wait_low() call. See comments for os_event_wait_low().
@return	current signal_count. */
UNIV_INTERN
ib_int64_t
os_event_reset(
/*===========*/
	os_event_t	event)	/*!< in: event to reset */
{
	ib_int64_t	ret = 0;

	ut_a(event);

#ifdef __WIN__
	if(!srv_use_native_conditions) {
		ut_a(ResetEvent(event->handle));
		return(0);
	}
#endif

	os_fast_mutex_lock(&(event->os_mutex));

	if (!event->is_set) {
		/* Do nothing */
	} else {
		event->is_set = FALSE;
	}
	ret = event->signal_count;

	os_fast_mutex_unlock(&(event->os_mutex));
	return(ret);
}

/**********************************************************//**
Frees an event object, without acquiring the global lock. */
static
void
os_event_free_internal(
/*===================*/
	os_event_t	event)	/*!< in: event to free */
{
#ifdef __WIN__
	if(!srv_use_native_conditions) {
		ut_a(event);
		ut_a(CloseHandle(event->handle));
	} else
#endif
	{
		ut_a(event);

		/* This is to avoid freeing the mutex twice */
		os_fast_mutex_free(&(event->os_mutex));

		os_cond_destroy(&(event->cond_var));
	}

	/* Remove from the list of events */
	UT_LIST_REMOVE(os_event_list, os_event_list, event);

	os_event_count--;

	ut_free(event);
}

/**********************************************************//**
Frees an event object. */
UNIV_INTERN
void
os_event_free(
/*==========*/
	os_event_t	event)	/*!< in: event to free */

{
	ut_a(event);
#ifdef __WIN__
	if(!srv_use_native_conditions){
		ut_a(CloseHandle(event->handle));
	} else /*Windows with condition variables */
#endif
	{
		os_fast_mutex_free(&(event->os_mutex));

		os_cond_destroy(&(event->cond_var));
	}

	/* Remove from the list of events */
	os_mutex_enter(os_sync_mutex);

	UT_LIST_REMOVE(os_event_list, os_event_list, event);

	os_event_count--;

	os_mutex_exit(os_sync_mutex);

	ut_free(event);
}

/**********************************************************//**
Waits for an event object until it is in the signaled state. If
srv_shutdown_state == SRV_SHUTDOWN_EXIT_THREADS this also exits the
waiting thread when the event becomes signaled (or immediately if the
event is already in the signaled state).

Typically, if the event has been signalled after the os_event_reset()
we'll return immediately because event->is_set == TRUE.
There are, however, situations (e.g.: sync_array code) where we may
lose this information. For example:

thread A calls os_event_reset()
thread B calls os_event_set()   [event->is_set == TRUE]
thread C calls os_event_reset() [event->is_set == FALSE]
thread A calls os_event_wait()  [infinite wait!]
thread C calls os_event_wait()  [infinite wait!]

Where such a scenario is possible, to avoid infinite wait, the
value returned by os_event_reset() should be passed in as
reset_sig_count. */
UNIV_INTERN
void
os_event_wait_low(
/*==============*/
	os_event_t	event,		/*!< in: event to wait */
	ib_int64_t	reset_sig_count)/*!< in: zero or the value
					returned by previous call of
					os_event_reset(). */
{
	ib_int64_t	old_signal_count;

#ifdef __WIN__
	if(!srv_use_native_conditions) {
		DWORD	err;

		ut_a(event);

		UT_NOT_USED(reset_sig_count);

		/* Specify an infinite wait */
		err = WaitForSingleObject(event->handle, INFINITE);

		ut_a(err == WAIT_OBJECT_0);

		if (srv_shutdown_state == SRV_SHUTDOWN_EXIT_THREADS) {
			os_thread_exit(NULL);
		}
		return;
	}
#endif

	os_fast_mutex_lock(&(event->os_mutex));

	if (reset_sig_count) {
		old_signal_count = reset_sig_count;
	} else {
		old_signal_count = event->signal_count;
	}

	for (;;) {
		if (event->is_set == TRUE
		    || event->signal_count != old_signal_count) {

			os_fast_mutex_unlock(&(event->os_mutex));

			if (srv_shutdown_state == SRV_SHUTDOWN_EXIT_THREADS) {

				os_thread_exit(NULL);
			}
			/* Ok, we may return */

			return;
		}

		os_cond_wait(&(event->cond_var), &(event->os_mutex));

		/* Solaris manual said that spurious wakeups may occur: we
		have to check if the event really has been signaled after
		we came here to wait */
	}
}

/**********************************************************//**
Waits for an event object until it is in the signaled state or
a timeout is exceeded.
@return	0 if success, OS_SYNC_TIME_EXCEEDED if timeout was exceeded */
UNIV_INTERN
ulint
os_event_wait_time_low(
/*===================*/
	os_event_t	event,			/*!< in: event to wait */
	ulint		time_in_usec,		/*!< in: timeout in
						microseconds, or
						OS_SYNC_INFINITE_TIME */
	ib_int64_t	reset_sig_count)	/*!< in: zero or the value
						returned by previous call of
						os_event_reset(). */

{
	ibool		timed_out;
	ib_int64_t	old_signal_count;

#ifdef __WIN__
	DWORD		time_in_ms;

	if (!srv_use_native_conditions) {
		DWORD	err;

		ut_a(event);

		if (time_in_usec != OS_SYNC_INFINITE_TIME) {
			time_in_ms = time_in_usec / 1000;
			err = WaitForSingleObject(event->handle, time_in_ms);
		} else {
			err = WaitForSingleObject(event->handle, INFINITE);
		}

		if (err == WAIT_OBJECT_0) {
			return(0);
		} else if ((err == WAIT_TIMEOUT) || (err == ERROR_TIMEOUT)) {
			return(OS_SYNC_TIME_EXCEEDED);
		}

		ut_error;
		/* Dummy value to eliminate compiler warning. */
		return(42);
	} else {
		ut_a(sleep_condition_variable != NULL);

		if (time_in_usec != OS_SYNC_INFINITE_TIME) {
			time_in_ms = time_in_usec / 1000;
		} else {
			time_in_ms = INFINITE;
		}
	}
#else
	struct timespec	abstime;

	if (time_in_usec != OS_SYNC_INFINITE_TIME) {
		struct timeval	tv;
		int		ret;
		ulint		sec;
		ulint		usec;

		ret = ut_usectime(&sec, &usec);
		ut_a(ret == 0);

		tv.tv_sec = sec;
		tv.tv_usec = usec;

		tv.tv_usec += time_in_usec;

		if ((ulint) tv.tv_usec >= MICROSECS_IN_A_SECOND) {
			tv.tv_sec += time_in_usec / MICROSECS_IN_A_SECOND;
			tv.tv_usec %= MICROSECS_IN_A_SECOND;
		}

		abstime.tv_sec  = tv.tv_sec;
		abstime.tv_nsec = tv.tv_usec * 1000;
	} else {
		abstime.tv_nsec = 999999999;
		abstime.tv_sec = (time_t) ULINT_MAX;
	}

	ut_a(abstime.tv_nsec <= 999999999);

#endif /* __WIN__ */

	os_fast_mutex_lock(&event->os_mutex);

	if (reset_sig_count) {
		old_signal_count = reset_sig_count;
	} else {
		old_signal_count = event->signal_count;
	}

	do {
		if (event->is_set == TRUE
		    || event->signal_count != old_signal_count) {

			break;
		}

		timed_out = os_cond_wait_timed(
			&event->cond_var, &event->os_mutex,
#ifndef __WIN__
			&abstime
#else
			time_in_ms
#endif /* !__WIN__ */
		);

	} while (!timed_out);

	os_fast_mutex_unlock(&event->os_mutex);

	if (srv_shutdown_state == SRV_SHUTDOWN_EXIT_THREADS) {

		os_thread_exit(NULL);
	}

	return(timed_out ? OS_SYNC_TIME_EXCEEDED : 0);
}

/*********************************************************//**
Creates an operating system mutex semaphore. Because these are slow, the
mutex semaphore of InnoDB itself (mutex_t) should be used where possible.
@return	the mutex handle */
UNIV_INTERN
os_mutex_t
os_mutex_create(void)
/*=================*/
{
	os_fast_mutex_t*	mutex;
	os_mutex_t		mutex_str;

	mutex = ut_malloc(sizeof(os_fast_mutex_t));

	os_fast_mutex_init(mutex);
	mutex_str = ut_malloc(sizeof(os_mutex_str_t));

	mutex_str->handle = mutex;
	mutex_str->count = 0;
	mutex_str->event = os_event_create(NULL);

	if (UNIV_LIKELY(os_sync_mutex_inited)) {
		/* When creating os_sync_mutex itself we cannot reserve it */
		os_mutex_enter(os_sync_mutex);
	}

	UT_LIST_ADD_FIRST(os_mutex_list, os_mutex_list, mutex_str);

	os_mutex_count++;

	if (UNIV_LIKELY(os_sync_mutex_inited)) {
		os_mutex_exit(os_sync_mutex);
	}

	return(mutex_str);
}

/**********************************************************//**
Acquires ownership of a mutex semaphore. */
UNIV_INTERN
void
os_mutex_enter(
/*===========*/
	os_mutex_t	mutex)	/*!< in: mutex to acquire */
{
	os_fast_mutex_lock(mutex->handle);

	(mutex->count)++;

	ut_a(mutex->count == 1);
}

/**********************************************************//**
Releases ownership of a mutex. */
UNIV_INTERN
void
os_mutex_exit(
/*==========*/
	os_mutex_t	mutex)	/*!< in: mutex to release */
{
	ut_a(mutex);

	ut_a(mutex->count == 1);

	(mutex->count)--;
	os_fast_mutex_unlock(mutex->handle);
}

/**********************************************************//**
Frees a mutex object. */
UNIV_INTERN
void
os_mutex_free(
/*==========*/
	os_mutex_t	mutex)	/*!< in: mutex to free */
{
	ut_a(mutex);

	if (UNIV_LIKELY(!os_sync_free_called)) {
		os_event_free_internal(mutex->event);
	}

	if (UNIV_LIKELY(os_sync_mutex_inited)) {
		os_mutex_enter(os_sync_mutex);
	}

	UT_LIST_REMOVE(os_mutex_list, os_mutex_list, mutex);

	os_mutex_count--;

	if (UNIV_LIKELY(os_sync_mutex_inited)) {
		os_mutex_exit(os_sync_mutex);
	}

	os_fast_mutex_free(mutex->handle);
	ut_free(mutex->handle);
	ut_free(mutex);
}

/*********************************************************//**
Initializes an operating system fast mutex semaphore. */
UNIV_INTERN
void
os_fast_mutex_init(
/*===============*/
	os_fast_mutex_t*	fast_mutex)	/*!< in: fast mutex */
{
#ifdef __WIN__
	ut_a(fast_mutex);

	InitializeCriticalSection((LPCRITICAL_SECTION) fast_mutex);
#else
	ut_a(0 == pthread_mutex_init(fast_mutex, MY_MUTEX_INIT_FAST));
#endif
	if (UNIV_LIKELY(os_sync_mutex_inited)) {
		/* When creating os_sync_mutex itself (in Unix) we cannot
		reserve it */

		os_mutex_enter(os_sync_mutex);
	}

	os_fast_mutex_count++;

	if (UNIV_LIKELY(os_sync_mutex_inited)) {
		os_mutex_exit(os_sync_mutex);
	}
}

/**********************************************************//**
Acquires ownership of a fast mutex. */
UNIV_INTERN
void
os_fast_mutex_lock(
/*===============*/
	os_fast_mutex_t*	fast_mutex)	/*!< in: mutex to acquire */
{
#ifdef __WIN__
	EnterCriticalSection((LPCRITICAL_SECTION) fast_mutex);
#else
	pthread_mutex_lock(fast_mutex);
#endif
}

/**********************************************************//**
Releases ownership of a fast mutex. */
UNIV_INTERN
void
os_fast_mutex_unlock(
/*=================*/
	os_fast_mutex_t*	fast_mutex)	/*!< in: mutex to release */
{
#ifdef __WIN__
	LeaveCriticalSection(fast_mutex);
#else
	pthread_mutex_unlock(fast_mutex);
#endif
}

/**********************************************************//**
Frees a mutex object. */
UNIV_INTERN
void
os_fast_mutex_free(
/*===============*/
	os_fast_mutex_t*	fast_mutex)	/*!< in: mutex to free */
{
#ifdef __WIN__
	ut_a(fast_mutex);

	DeleteCriticalSection((LPCRITICAL_SECTION) fast_mutex);
#else
	int	ret;

	ret = pthread_mutex_destroy(fast_mutex);

	if (UNIV_UNLIKELY(ret != 0)) {
		ut_print_timestamp(stderr);
		fprintf(stderr,
			"  InnoDB: error: return value %lu when calling\n"
			"InnoDB: pthread_mutex_destroy().\n", (ulint)ret);
		fprintf(stderr,
			"InnoDB: Byte contents of the pthread mutex at %p:\n",
			(void*) fast_mutex);
		ut_print_buf(stderr, fast_mutex, sizeof(os_fast_mutex_t));
		putc('\n', stderr);
	}
#endif
	if (UNIV_LIKELY(os_sync_mutex_inited)) {
		/* When freeing the last mutexes, we have
		already freed os_sync_mutex */

		os_mutex_enter(os_sync_mutex);
	}

	ut_ad(os_fast_mutex_count > 0);
	os_fast_mutex_count--;

	if (UNIV_LIKELY(os_sync_mutex_inited)) {
		os_mutex_exit(os_sync_mutex);
	}
}<|MERGE_RESOLUTION|>--- conflicted
+++ resolved
@@ -181,11 +181,7 @@
 	default:
 		fprintf(stderr, "  InnoDB: pthread_cond_timedwait() returned: "
 				"%d: abstime={%lu,%lu}\n",
-<<<<<<< HEAD
-			       	ret, (ulong) abstime->tv_sec, (ulong) abstime->tv_nsec);
-=======
 				ret, (ulong) abstime->tv_sec, (ulong) abstime->tv_nsec);
->>>>>>> 2aee9fb9
 		ut_error;
 	}
 
