--- conflicted
+++ resolved
@@ -9,11 +9,7 @@
 #
 explain select t2.c from t1,t2 where t1.a=50 and t2.a=t1.a and t2.b=t1.b;
 id	select_type	table	type	possible_keys	key	key_len	ref	rows	Extra
-<<<<<<< HEAD
-1	SIMPLE	t1	eq_ref	PRIMARY	PRIMARY	4	const	#	Parent of 2 pushed join@1
-=======
 1	SIMPLE	t1	eq_ref	PRIMARY	PRIMARY	4	const	#	Parent of 2 pushed join@1; Using where with pushed condition
->>>>>>> e6ffef75
 1	SIMPLE	t2	eq_ref	PRIMARY	PRIMARY	8	const,test.t1.b	#	Child of 't1' in pushed join@1
 #
 # 2-way join tc selection in unique key
