DROP TABLE IF EXISTS t1;
CREATE TABLE t1 (a int, b int, c int, PRIMARY KEY(a,b))
ENGINE = NDB
PARTITION BY KEY (a);
insert into t1 values 
(1,1,3),(1,2,3),(1,3,3),(1,4,3),(1,5,3),(1,6,3),
(1,7,3),(1,8,3),(1,9,3),(1,10,3),(1,11,3),(1,12,3);
select * from t1 order by b;
a	b	c
1	1	3
1	2	3
1	3	3
1	4	3
1	5	3
1	6	3
1	7	3
1	8	3
1	9	3
1	10	3
1	11	3
1	12	3
Max Rows: 0
<<<<<<< HEAD
Row Checksum: 1
Row GCI: 1
SingleUserMode: 0
ForceVarPart: 1
PartitionCount: 8
FragmentCount: 8
FragmentCountType: ONE_PER_LDM_PER_NODE
ExtraRowGciBits: 0
ExtraRowAuthorBits: 0
TableStatus: Retrieved
Table options:
HashMap: DEFAULT-HASHMAP-3840-8
-- Attributes --
a Int PRIMARY KEY DISTRIBUTION KEY AT=FIXED ST=MEMORY
b Int PRIMARY KEY AT=FIXED ST=MEMORY
c Int NULL AT=FIXED ST=MEMORY DYNAMIC
-- Indexes -- 
PRIMARY KEY(a, b) - UniqueHashIndex
PRIMARY(a, b) - OrderedIndex
-- Per partition info for t1 -- 
Partition	Row count	Commit count	Frag fixed memory	Frag varsized memory	Extent_space	Free extent_space	
3        	12       	12          	32768            	32768               	0            	0                 	


NDBT_ProgramExit: 0 - OK

=======
>>>>>>> 4113e4b5
drop table t1;
Max Rows: 0
<<<<<<< HEAD
Row Checksum: 1
Row GCI: 1
SingleUserMode: 0
ForceVarPart: 1
PartitionCount: 8
FragmentCount: 8
FragmentCountType: ONE_PER_LDM_PER_NODE
ExtraRowGciBits: 0
ExtraRowAuthorBits: 0
TableStatus: Retrieved
Table options:
HashMap: DEFAULT-HASHMAP-3840-8
-- Attributes --
a Int PRIMARY KEY DISTRIBUTION KEY AT=FIXED ST=MEMORY
b Int PRIMARY KEY AT=FIXED ST=MEMORY
c Int NULL AT=FIXED ST=MEMORY DYNAMIC
-- Indexes -- 
PRIMARY KEY(a, b) - UniqueHashIndex
PRIMARY(a, b) - OrderedIndex
-- Per partition info for t1 -- 
Partition	Row count	Commit count	Frag fixed memory	Frag varsized memory	Extent_space	Free extent_space	
3        	12       	12          	32768            	32768               	0            	0                 	


NDBT_ProgramExit: 0 - OK

=======
>>>>>>> 4113e4b5
select * from t1 order by b;
a	b	c
1	1	3
1	2	3
1	3	3
1	4	3
1	5	3
1	6	3
1	7	3
1	8	3
1	9	3
1	10	3
1	11	3
1	12	3
ALTER TABLE t1 algorithm=inplace, REORGANIZE PARTITION;
DROP TABLE t1;<|MERGE_RESOLUTION|>--- conflicted
+++ resolved
@@ -20,66 +20,8 @@
 1	11	3
 1	12	3
 Max Rows: 0
-<<<<<<< HEAD
-Row Checksum: 1
-Row GCI: 1
-SingleUserMode: 0
-ForceVarPart: 1
-PartitionCount: 8
-FragmentCount: 8
-FragmentCountType: ONE_PER_LDM_PER_NODE
-ExtraRowGciBits: 0
-ExtraRowAuthorBits: 0
-TableStatus: Retrieved
-Table options:
-HashMap: DEFAULT-HASHMAP-3840-8
--- Attributes --
-a Int PRIMARY KEY DISTRIBUTION KEY AT=FIXED ST=MEMORY
-b Int PRIMARY KEY AT=FIXED ST=MEMORY
-c Int NULL AT=FIXED ST=MEMORY DYNAMIC
--- Indexes -- 
-PRIMARY KEY(a, b) - UniqueHashIndex
-PRIMARY(a, b) - OrderedIndex
--- Per partition info for t1 -- 
-Partition	Row count	Commit count	Frag fixed memory	Frag varsized memory	Extent_space	Free extent_space	
-3        	12       	12          	32768            	32768               	0            	0                 	
-
-
-NDBT_ProgramExit: 0 - OK
-
-=======
->>>>>>> 4113e4b5
 drop table t1;
 Max Rows: 0
-<<<<<<< HEAD
-Row Checksum: 1
-Row GCI: 1
-SingleUserMode: 0
-ForceVarPart: 1
-PartitionCount: 8
-FragmentCount: 8
-FragmentCountType: ONE_PER_LDM_PER_NODE
-ExtraRowGciBits: 0
-ExtraRowAuthorBits: 0
-TableStatus: Retrieved
-Table options:
-HashMap: DEFAULT-HASHMAP-3840-8
--- Attributes --
-a Int PRIMARY KEY DISTRIBUTION KEY AT=FIXED ST=MEMORY
-b Int PRIMARY KEY AT=FIXED ST=MEMORY
-c Int NULL AT=FIXED ST=MEMORY DYNAMIC
--- Indexes -- 
-PRIMARY KEY(a, b) - UniqueHashIndex
-PRIMARY(a, b) - OrderedIndex
--- Per partition info for t1 -- 
-Partition	Row count	Commit count	Frag fixed memory	Frag varsized memory	Extent_space	Free extent_space	
-3        	12       	12          	32768            	32768               	0            	0                 	
-
-
-NDBT_ProgramExit: 0 - OK
-
-=======
->>>>>>> 4113e4b5
 select * from t1 order by b;
 a	b	c
 1	1	3
