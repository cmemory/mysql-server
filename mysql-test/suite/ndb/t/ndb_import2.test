--source include/have_ndb.inc
--source suite/ndb/include/ndb_find_import_tool.inc
--source have_ndb_error_insert.inc

--echo # large ndb_import tests

--echo # node failure test

perl;
use strict;
use Symbol;
my $vardir = $ENV{MYSQLTEST_VARDIR}
  or die "need MYSQLTEST_VARDIR";
my $file = "$vardir/tmp/t1.csv";
my $fh = gensym();
open($fh, ">:raw", $file)
  or die "$file: open for write failed: $!";
for (my $i = 0; $i < 400000; $i++) {
  print $fh $i, "\t", int(rand(1000)), "\n";
}
close($fh)
  or "$file: close after write failed: $!";
exit(0);
EOF

perl;
use strict;
use Symbol;
my $vardir = $ENV{MYSQLTEST_VARDIR}
  or die "need MYSQLTEST_VARDIR";
my $file = "$vardir/tmp/t2.csv";
my $fh = gensym();
open($fh, ">:raw", $file)
  or die "$file: open for write failed: $!";
for (my $i = 0; $i < 400000; $i++) {
  print $fh 10*$i, "\n";
}
close($fh)
  or "$file: close after write failed: $!";
exit(0);
EOF

create table t1 (
  a int not null,
  b int not null,
  primary key using hash (a)
) engine ndb;

create table t1ver like t1;

create table t2 (
  b int not null,
  # unique key would turn into pk
  key (b)
) engine ndb;

create table t2ver like t2;

--echo # load t1ver, t2ver

# load first to avoid testing LOAD DATA node failure

--disable_query_log
eval load data infile '$MYSQLTEST_VARDIR/tmp/t1.csv'
into table t1ver
lines terminated by '\n';
--enable_query_log

--disable_query_log
eval load data infile '$MYSQLTEST_VARDIR/tmp/t2.csv'
into table t2ver
lines terminated by '\n';
--enable_query_log

# crash node 2 in 5-15 seconds, may hit t1 or t2

exec $NDB_MGM --no-defaults --ndb-connectstring="$NDB_CONNECTSTRING"
     -e "2 dump 9999 5000 15000" >> $NDB_TOOLS_OUTPUT 2>&1;

--echo # import t1, t2

exec $NDB_IMPORT --state-dir=$MYSQLTEST_VARDIR/tmp --keep-state --log-level=1
     --temperrors=1000 --csvopt=n
     test
     $MYSQLTEST_VARDIR/tmp/t1.csv
     $MYSQLTEST_VARDIR/tmp/t2.csv >> $NDB_TOOLS_OUTPUT 2>&1;

# Before moving to the next stage we need to ensure that the restart has
# started and that we wait for it to complete. Otherwise we can get
# random errors in all parts of this test including tests after this one.

--source ndb_wait_started.inc
--source include/ndb_not_readonly.inc

--echo # verify t1, t2

select count(*) from t1;
select count(*) from t1ver;
select count(*) from t1 x, t1ver y
where x.a = y.a and x.b = y.b;

select count(*) from t2;
select count(*) from t2ver;
select count(*) from t2 x, t2ver y
where x.b = y.b;

<<<<<<< HEAD
drop table t1, t1ver, t2, t2ver;

--enable_warnings

--remove_files_wildcard $MYSQLTEST_VARDIR/tmp t*.csv
--remove_files_wildcard $MYSQLTEST_VARDIR/tmp t*.map
--remove_files_wildcard $MYSQLTEST_VARDIR/tmp t*.rej
--remove_files_wildcard $MYSQLTEST_VARDIR/tmp t*.res
--remove_file $NDB_TOOLS_OUTPUT
=======
drop table t1, t1ver, t2, t2ver;
>>>>>>> d75112df
<|MERGE_RESOLUTION|>--- conflicted
+++ resolved
@@ -104,16 +104,10 @@
 select count(*) from t2 x, t2ver y
 where x.b = y.b;
 
-<<<<<<< HEAD
 drop table t1, t1ver, t2, t2ver;
-
---enable_warnings
 
 --remove_files_wildcard $MYSQLTEST_VARDIR/tmp t*.csv
 --remove_files_wildcard $MYSQLTEST_VARDIR/tmp t*.map
 --remove_files_wildcard $MYSQLTEST_VARDIR/tmp t*.rej
 --remove_files_wildcard $MYSQLTEST_VARDIR/tmp t*.res
---remove_file $NDB_TOOLS_OUTPUT
-=======
-drop table t1, t1ver, t2, t2ver;
->>>>>>> d75112df
+--remove_file $NDB_TOOLS_OUTPUT