--- conflicted
+++ resolved
@@ -13,12 +13,13 @@
 Note	####	Storing MySQL user name or password information in the master info repository is not secure and is therefore not recommended. Please consider using the USER and PASSWORD connection options for START SLAVE; see the 'START SLAVE Syntax' in the MySQL Manual for more information.
 start slave;
 include/wait_for_slave_sql_error.inc [errno=1593]
-<<<<<<< HEAD
 Last_SQL_Error = 'Fatal error: Failed during slave thread initialization'
-=======
-Last_SQL_Error = 'Failed during slave thread initialization'
-include/wait_for_slave_io_to_stop.inc
->>>>>>> 581c5a76
+include/wait_for_slave_io_error.inc [errno=1593]
+Warnings:
+Warning	3090	Changing sql mode 'NO_AUTO_CREATE_USER' is deprecated. It will be removed in a future release.
+Last_IO_Error = 'Fatal error: Failed during slave I/O thread initialization '
+Warnings:
+Warning	3090	Changing sql mode 'NO_AUTO_CREATE_USER' is deprecated. It will be removed in a future release.
 SET GLOBAL debug="";
 RESET SLAVE;
 include/rpl_end.inc