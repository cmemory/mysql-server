# The include statement below is a temp one for tests that are yet to
#be ported to run with InnoDB,
#but needs to be kept for tests that would need MyISAM in future.
--source include/force_myisam_default.inc

########################################################
# Test binlog variants produced by Ndb
#
#  1) Updates logged as write_row events
#     Only primary key and updated columns included in the 
#     event
#  2) Updates logged as write_row_events
#     All columns included in the event
#  3) Updates logged as update_row events
#     Only primary key and updated columns included in the
#     event
#  4) Updates logged as update_row events
#     All columns included in the event
#
#  Format variant (1) is the Ndb default.
#
#  We use mysqlbinlog --verbose to check that the
#  generated binlog contents are as expected.
#
########################################################
-- source include/have_ndb.inc
-- source include/have_binlog_format_row.inc

# Setup connections
connect(mysqld1,127.0.0.1,root,,test,$MASTER_MYPORT);
connect(mysqld2,127.0.0.1,root,,test,$MASTER_MYPORT1);
connect(mysqld3,127.0.0.1,root,,test,$MASTER_MYPORT2);
connect(mysqld4,127.0.0.1,root,,test,$MASTER_MYPORT3);

connection mysqld1;

# Create the table we're going to use
create table ba(ks int primary key, st int, lp int) engine = ndb;

# Wait for each mysqld to startup binlogging
--let $source_server=mysqld1
--let $dest_server=mysqld2
source suite/ndb_rpl/t/wait_schema_logging.inc;

--let $source_server=mysqld1
--let $dest_server=mysqld3
source suite/ndb_rpl/t/wait_schema_logging.inc;

--let $source_server=mysqld1
--let $dest_server=mysqld4
source suite/ndb_rpl/t/wait_schema_logging.inc;

--disable_query_log
connection mysqld1;
reset master;
connection mysqld2;
reset master;
connection mysqld3;
reset master;
connection mysqld4;
reset master;
--enable_query_log

connection mysqld1;

# Now make the inserts and update
insert into ba values (1, 1, 1), (2,2,2), (3,3,3), (4,4,4);
update ba set lp=40 where ks=4; # Update does not affect all columns
delete from ba where ks=2;      # Also a delete for fun

--disable_query_log
# Add an event-stream marker
create table stream_marker(a int) engine=ndb;
drop table stream_marker;
--let $wait_binlog_event=stream_marker
--enable_query_log

# Now let's trim the Binlogs on each server

connection mysqld1;
--source include/wait_for_binlog_event.inc
flush logs;
connection mysqld2;
--source include/wait_for_binlog_event.inc
flush logs;
connection mysqld3;
--source include/wait_for_binlog_event.inc
flush logs;
connection mysqld4;
--source include/wait_for_binlog_event.inc
flush logs;

# Empty the table
delete from ba;

# Now let's examine the contents of the first binlog
# on each server
# We'll also apply the Binlog and check that the
# table contents are as expected in each case.
# As each server is recording in a new binlog, the
# new updates will go there.

connection mysqld1;

show variables like 'ndb_log_update%';
--source suite/ndb_binlog/t/ndb_binlog_get_binlog_stmts.inc

--disable_query_log
let $MYSQLD_DATADIR= `select @@datadir;`;
--exec $MYSQL_BINLOG $MYSQLD_DATADIR/mysqld-bin.000001 > $MYSQLTEST_VARDIR/tmp/ndb_binlog_mysqlbinlog.sql
--exec $MYSQL -uroot < $MYSQLTEST_VARDIR/tmp/ndb_binlog_mysqlbinlog.sql

--enable_query_log
select * from ba order by ks;
delete from ba;

connection mysqld2;

show variables like 'ndb_log_update%';
--source suite/ndb_binlog/t/ndb_binlog_get_binlog_stmts.inc

--disable_query_log
let $MYSQLD_DATADIR= `select @@datadir;`;
--exec $MYSQL_BINLOG $MYSQLD_DATADIR/mysqld-bin.000001 > $MYSQLTEST_VARDIR/tmp/ndb_binlog_mysqlbinlog.sql
--exec $MYSQL -uroot < $MYSQLTEST_VARDIR/tmp/ndb_binlog_mysqlbinlog.sql

--enable_query_log

select * from ba order by ks;
delete from ba;

connection mysqld3;

show variables like 'ndb_log_update%';
--source suite/ndb_binlog/t/ndb_binlog_get_binlog_stmts.inc

--disable_query_log
let $MYSQLD_DATADIR= `select @@datadir;`;
--exec $MYSQL_BINLOG $MYSQLD_DATADIR/mysqld-bin.000001 > $MYSQLTEST_VARDIR/tmp/ndb_binlog_mysqlbinlog.sql
--exec $MYSQL -uroot < $MYSQLTEST_VARDIR/tmp/ndb_binlog_mysqlbinlog.sql

--enable_query_log
select * from ba order by ks;
delete from ba;

connection mysqld4;

show variables like 'ndb_log_update%';
--source suite/ndb_binlog/t/ndb_binlog_get_binlog_stmts.inc

--disable_query_log
let $MYSQLD_DATADIR= `select @@datadir;`;
--exec $MYSQL_BINLOG $MYSQLD_DATADIR/mysqld-bin.000001 > $MYSQLTEST_VARDIR/tmp/ndb_binlog_mysqlbinlog.sql
--exec $MYSQL -uroot < $MYSQLTEST_VARDIR/tmp/ndb_binlog_mysqlbinlog.sql

--enable_query_log
select * from ba order by ks;

drop table ba;
--disable_query_log
flush logs;
--enable_query_log

# Bug#46662
# Replicating changes to tables with unique indexes
# The fix to bug#27378 results in the slave using NdbApi's write()
# mechanism when applying WRITE_ROW events to tables with unique
# indices.
# 
# If this is not done then the slave attempts to partially use SQL 
# REPLACE semantics when applying WRITE_ROW events to tables with 
# unique indexes, which is not good and the slave fails with a 
# duplicate key error on the primary key.
#
# The fix to Bug#46662 aims to correct this, so that replicated
# updates to tables with unique indices can work.
# Note that other issues with replicating into tables with unique
# indexes remain.
# 

connection mysqld1;
reset master;
show variables like 'ndb_log_update%';

create table bah (tst int primary key, cvy int, sqs int, unique(sqs)) engine=ndb;

insert into bah values (1,1,1);

# Wait for epoch to complete in Binlog
--disable_query_log
create table dummy (a int primary key) engine=ndb;
--enable_query_log

# Now perform update
# This will be logged as WRITE
# Without ability to use NdbApi write() for replace, mysqlbinlog
# application will fail with duplicate key error on insert.
update bah set cvy= 2 where tst=1;

select * from bah order by tst;

# Wait for epoch to complete in Binlog
--disable_query_log
drop table dummy;
flush logs;
--enable_query_log

drop table bah;

# Now let's re-apply the binlog
# Without fix, this fails with duplicate PK error
--echo Manually applying captured binlog
--disable_query_log
let $MYSQLD_DATADIR= `select @@datadir;`;
--exec $MYSQL_BINLOG $MYSQLD_DATADIR/mysqld-bin.000001 > $MYSQLTEST_VARDIR/tmp/ndb_binlog_mysqlbinlog.sql
--exec $MYSQL -uroot < $MYSQLTEST_VARDIR/tmp/ndb_binlog_mysqlbinlog.sql

--enable_query_log
select * from bah order by tst;

drop table bah;

# Bug #14615095   ERROR 839 'ILLEGAL NULL ATTRIBUTE' WHEN REPLAYING BINLOG
# When applying WRITE_ROW events to tables where the rows are missing
# any errors should be ignored

connection mysqld1;
reset master;
show variables like '%log_update%';

CREATE TABLE `t1` (
   `charId` varchar(60) NOT NULL,
   `enumId` enum('A','B','C') NOT NULL,
   `val` bigint(20) NOT NULL,
   `version` int(11) NOT NULL,
   PRIMARY KEY (`charId`,`enumId`)
  ) ENGINE=ndbcluster DEFAULT CHARSET=latin1;

INSERT INTO t1 VALUES ('', 'A', 0, 1);

--disable_query_log
# Add an event-stream marker
create table stream_marker(a int) engine=ndb;
drop table stream_marker;
--let $wait_binlog_event=stream_marker
--enable_query_log

# Wait until the INSERT statement is confirmed to have made it into the current binary log
--source include/wait_for_binlog_event.inc
FLUSH LOGS;

UPDATE t1 SET val = val + 1 WHERE charId = '';

--disable_query_log
# Add an event-stream marker
create table stream_marker(a int) engine=ndb;
drop table stream_marker;
--let $wait_binlog_event=stream_marker
--enable_query_log

# Wait until the UPDATE statement is confirmed to have made it into the current binary log
<<<<<<< HEAD
--sleep 5
=======
>>>>>>> e6ffef75
--let $wait_binlog_file=mysqld-bin.000002
--source include/wait_for_binlog_event.inc
FLUSH LOGS;

DELETE FROM t1 WHERE charId = '';

--disable_query_log
# Add an event-stream marker
create table stream_marker(a int) engine=ndb;
drop table stream_marker;
--let $wait_binlog_event=stream_marker
--enable_query_log

# Wait until the DELETE statement is confirmed to have made it into the current binary log
<<<<<<< HEAD
--sleep 5
=======
>>>>>>> e6ffef75
--let $wait_binlog_file=mysqld-bin.000003
--source include/wait_for_binlog_event.inc
FLUSH LOGS;

# Now let's re-apply the binlog from the UPDATE
# Without fix, this fails with 'Illegal null attribute'
--echo Manually applying captured binlog
--disable_query_log
let $MYSQLD_DATADIR= `select @@datadir;`;
--exec $MYSQL_BINLOG $MYSQLD_DATADIR/mysqld-bin.000002 > $MYSQLTEST_VARDIR/tmp/ndb_binlog_mysqlbinlog.sql
--exec $MYSQL -uroot < $MYSQLTEST_VARDIR/tmp/ndb_binlog_mysqlbinlog.sql

--enable_query_log
# Check that the table is still empty
select * from t1;

drop table t1;

# Bug #14678088   CAN'T FIND RECORD IN
# We need to be idempotent when applying binlog
# test insert of existing row, update and delete
# of non-existing row

connection mysqld1;
reset master;
show variables like '%log_update%';

create table t1 (pk int not null primary key, name varchar(256)) engine = ndb;

--disable_query_log
# Add an event-stream marker
create table stream_marker(a int) engine=ndb;
drop table stream_marker;
--let $wait_binlog_event=stream_marker
--enable_query_log

# Wait until all statements are confirmed to have made it into the current binary log
--let $wait_binlog_file=mysqld-bin.000001
--source include/wait_for_binlog_event.inc
FLUSH LOGS;

insert into t1 values (0, "zero"),(1,"one"),(2,"two"),(3,"three"),(4,"four"),(5,"five"),(6,"six"),(7,"seven"),(8,"eight"),(9,"nine");
select * from t1 order by pk;

update t1 set name = "even" where pk in (0,2,4,6,8);
update t1 set name = "odd" where pk in (1,3,5,7,9);

delete from t1 where name = "odd";

select * from t1 order by pk;

--disable_query_log
# Add an event-stream marker
create table stream_marker(a int) engine=ndb;
drop table stream_marker;
--let $wait_binlog_event=stream_marker
--enable_query_log

# Wait until all statements are confirmed to have made it into the current binary log
--let $wait_binlog_file=mysqld-bin.000002
--source include/wait_for_binlog_event.inc
FLUSH LOGS;

truncate t1;
insert into t1 values (0, "zero"),(1,"one"),(2,"two"),(3,"three"),(4,"four"),(5,"five"),(6,"six"),(7,"seven"),(8,"eight"),(9,"nine");
select * from t1 order by pk;

--disable_query_log
# Add an event-stream marker
create table stream_marker(a int) engine=ndb;
drop table stream_marker;
--let $wait_binlog_event=stream_marker
--enable_query_log

# Wait until all statements are confirmed to have made it into the current binary log
--let $wait_binlog_file=mysqld-bin.000003
--source include/wait_for_binlog_event.inc
FLUSH LOGS;

# Now let's re-apply the binlog INSERT,UPDATE,DELETE
# Without fix, this fails with 'Illegal null attribute'
--echo Manually applying captured binlog
--disable_query_log
let $MYSQLD_DATADIR= `select @@datadir;`;
--exec $MYSQL_BINLOG $MYSQLD_DATADIR/mysqld-bin.000002 > $MYSQLTEST_VARDIR/tmp/ndb_binlog_mysqlbinlog.sql
--exec $MYSQL -uroot < $MYSQLTEST_VARDIR/tmp/ndb_binlog_mysqlbinlog.sql

--enable_query_log
select * from t1 order by pk;

drop table t1;

<|MERGE_RESOLUTION|>--- conflicted
+++ resolved
@@ -259,10 +259,6 @@
 --enable_query_log
 
 # Wait until the UPDATE statement is confirmed to have made it into the current binary log
-<<<<<<< HEAD
---sleep 5
-=======
->>>>>>> e6ffef75
 --let $wait_binlog_file=mysqld-bin.000002
 --source include/wait_for_binlog_event.inc
 FLUSH LOGS;
@@ -277,10 +273,6 @@
 --enable_query_log
 
 # Wait until the DELETE statement is confirmed to have made it into the current binary log
-<<<<<<< HEAD
---sleep 5
-=======
->>>>>>> e6ffef75
 --let $wait_binlog_file=mysqld-bin.000003
 --source include/wait_for_binlog_event.inc
 FLUSH LOGS;
