--- conflicted
+++ resolved
@@ -16,10 +16,7 @@
 call mtr.add_suppression("ibd can't be decrypted , please confirm the keyfile is match and keyring plugin is loaded.");
 call mtr.add_suppression("\\[Warning\\] InnoDB: Ignoring tablespace .* because it could not be opened");
 call mtr.add_suppression("\\[ERROR\\] InnoDB: If you are installing InnoDB, remember that you must create directories yourself, InnoDB does not create them.");
-<<<<<<< HEAD
-=======
 call mtr.add_suppression("\\[ERROR\\] InnoDB: Tablespace [0-9]+, name 'test.*t1', unable to open file '.*test.*t1.ibd' - Data structure corruption");
->>>>>>> 06893d1a
 --enable_query_log
 
 # Create a table with encryption, should fail since keyring is not
