--- conflicted
+++ resolved
@@ -211,18 +211,14 @@
 b bit(9),
 key(b)
 ) engine=ndbcluster;
-<<<<<<< HEAD
 ERROR HY000: Can't create table 'test.t1' (errno: 140)
 show warnings;
 Level	Code	Message
 Error	1296	Got error 743 'Unsupported character set in table or index' from NDB
 Error	1005	Can't create table 'test.t1' (errno: 140)
-=======
-ERROR HY000: Can't create table './test/t1.frm' (errno: 743)
 create table t1 (
 pk1 int primary key,
 b bit(32) not null
 ) engine=ndbcluster;
 insert into t1 values (1,1);
-drop table t1;
->>>>>>> 8dce5e19
+drop table t1;