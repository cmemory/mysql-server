DROP TABLE IF EXISTS t1,t2;
CREATE TABLE t1 (
pk MEDIUMINT NOT NULL AUTO_INCREMENT,
a INT NOT NULL,
b INT NOT NULL,
c INT NOT NULL,
d INT NOT NULL,
PRIMARY KEY pk (pk),
KEY idx_a (a),
KEY idx_b (b),
KEY idx_c (c),
KEY idx_d (d)
);
ANALYZE TABLE t1;
Table	Op	Msg_type	Msg_text
test.t1	analyze	status	OK
EXPLAIN UPDATE t1 SET a=2 WHERE b=6 AND c=6 ;
id	select_type	table	partitions	type	possible_keys	key	key_len	ref	rows	filtered	Extra
1	UPDATE	t1	NULL	index_merge	idx_b,idx_c	idx_b,idx_c	4,4	NULL	#	100.00	Using intersect(idx_b,idx_c); Using where
SELECT COUNT(*), SUM(a) FROM t1 WHERE b=6 AND c=6  ;
COUNT(*)	SUM(a)
15	90
UPDATE t1 SET a=2 WHERE b=6 AND c=6 ;
SELECT COUNT(*), SUM(a) FROM t1 WHERE b=6 AND c=6 ;
COUNT(*)	SUM(a)
15	30
EXPLAIN UPDATE t1 SET a=2 WHERE b=6 AND c=6 AND d=6;
id	select_type	table	partitions	type	possible_keys	key	key_len	ref	rows	filtered	Extra
1	UPDATE	t1	NULL	index_merge	idx_x,idx_x,idx_x	idx_x,idx_x	4,4	NULL	#	100.00	Using intersect(idx_x,idx_x); Using where
SELECT COUNT(*), SUM(a) FROM t1 WHERE b=6 AND c=6 AND d=6;
COUNT(*)	SUM(a)
15	30
UPDATE t1 SET a=2 WHERE b=6 AND c=6 AND d=6;
SELECT COUNT(*), SUM(a) FROM t1 WHERE b=6 AND c=6 AND d=6;
COUNT(*)	SUM(a)
15	30
EXPLAIN UPDATE t1 SET c=6 WHERE d=6 AND a IS NOT NULL AND b=6;
id	select_type	table	partitions	type	possible_keys	key	key_len	ref	rows	filtered	Extra
1	UPDATE	t1	NULL	index_merge	idx_b,idx_d	idx_b,idx_d	4,4	NULL	#	100.00	Using intersect(idx_b,idx_d); Using where
SELECT COUNT(*), SUM(c) FROM t1 WHERE d=6 AND a IS NOT NULL AND b=6;
COUNT(*)	SUM(c)
15	90
UPDATE t1 SET c=6 WHERE d=6 AND a IS NOT NULL AND b=6;
SELECT COUNT(*), SUM(c) FROM t1 WHERE d=6 AND a IS NOT NULL AND b=6;
COUNT(*)	SUM(c)
15	90
EXPLAIN UPDATE t1 SET b=0 WHERE d=6 AND a=6  AND c <> 6;
id	select_type	table	partitions	type	possible_keys	key	key_len	ref	rows	filtered	Extra
1	UPDATE	t1	NULL	index_merge	idx_a,idx_c,idx_d	idx_a,idx_d	4,4	NULL	#	100.00	Using intersect(idx_a,idx_d); Using where
SELECT COUNT(*), SUM(b) FROM t1 WHERE d=6 AND a=6  AND c <> 6;
COUNT(*)	SUM(b)
0	NULL
UPDATE t1 SET b=0 WHERE d=6 AND a=6  AND c <> 6;
SELECT COUNT(*), SUM(b) FROM t1 WHERE d=6 AND a=6  AND c <> 6;
COUNT(*)	SUM(b)
0	NULL
EXPLAIN UPDATE t1 SET a=100 WHERE d=6 AND a=6 AND c IN (1,2,3,4,5);
id	select_type	table	partitions	type	possible_keys	key	key_len	ref	rows	filtered	Extra
1	UPDATE	t1	NULL	index_merge	idx_a,idx_c,idx_d	idx_a,idx_d	4,4	NULL	#	100.00	Using intersect(idx_a,idx_d); Using where; Using temporary
SELECT COUNT(*), SUM(a) FROM t1 WHERE d=6 AND a=6 AND c IN (1,2,3,4,5);
COUNT(*)	SUM(a)
0	NULL
UPDATE t1 SET a=100 WHERE d=6 AND a=6 AND c IN (1,2,3,4,5);
SELECT COUNT(*), SUM(a) FROM t1 WHERE d=6 AND a=6 AND c IN (1,2,3,4,5);
COUNT(*)	SUM(a)
0	NULL
EXPLAIN UPDATE t1 SET a=2 WHERE a=5 AND b=4 AND d<3;
id	select_type	table	partitions	type	possible_keys	key	key_len	ref	rows	filtered	Extra
1	UPDATE	t1	NULL	index_merge	idx_a,idx_b,idx_d	idx_a,idx_b	4,4	NULL	#	100.00	Using intersect(idx_a,idx_b); Using where; Using temporary
UPDATE t1 SET a=2 WHERE a=5 AND b=4 AND d<3;
create table t2 (
pk MEDIUMINT NOT NULL AUTO_INCREMENT,
a INT NOT NULL,
b INT NOT NULL,
c INT NOT NULL,
d INT NOT NULL,
PRIMARY KEY pk (pk),
KEY idx_a (a),
KEY idx_b (b),
KEY idx_c (c),
KEY idx_d (d)
)engine=InnoDB;
INSERT INTO t2 SELECT * FROM t1;
ANALYZE TABLE t2;
Table	Op	Msg_type	Msg_text
test.t2	analyze	status	OK
EXPLAIN UPDATE t2 SET a=2 WHERE pk<2492 AND d<=1;
id	select_type	table	partitions	type	possible_keys	key	key_len	ref	rows	filtered	Extra
1	UPDATE	t2	NULL	range	PRIMARY,idx_d	PRIMARY	3	const	#	100.00	Using where
UPDATE t2 SET a=2 WHERE pk<2492 AND d<=1;
CREATE TABLE t3(
a INT NOT NULL,
b INT NOT NULL,
c INT NOT NULL,
d INT NOT NULL,
e INT
);
INSERT INTO t3(a,b,c,d,e) VALUES (3890,3890,3890,3890,3890);
INSERT INTO t3(a,b,c,d,e) VALUES (4000,4000,4000,4000,4000);
EXPLAIN REPLACE INTO t3 SELECT * FROM t1 WHERE b=6 AND c=6;
id	select_type	table	partitions	type	possible_keys	key	key_len	ref	rows	filtered	Extra
1	REPLACE	t3	NULL	ALL	NULL	NULL	NULL	NULL	#	NULL	NULL
1	SIMPLE	t1	NULL	index_merge	idx_b,idx_c	idx_b,idx_c	4,4	NULL	#	100.00	Using intersect(idx_b,idx_c); Using where
SELECT COUNT(*) FROM t3;
COUNT(*)
2
REPLACE INTO t3 SELECT * FROM t1 WHERE b=6 AND c=6;
SELECT COUNT(*) FROM t3;
COUNT(*)
17
EXPLAIN INSERT INTO t3 SELECT * FROM t1 WHERE d=6 AND a IS NOT NULL AND b=6;
id	select_type	table	partitions	type	possible_keys	key	key_len	ref	rows	filtered	Extra
1	INSERT	t3	NULL	ALL	NULL	NULL	NULL	NULL	#	NULL	NULL
1	SIMPLE	t1	NULL	index_merge	idx_a,idx_b,idx_d	idx_b,idx_d	4,4	NULL	#	90.00	Using intersect(idx_b,idx_d); Using where
SELECT COUNT(*) FROM t3;
COUNT(*)
17
INSERT INTO t3 SELECT * FROM t1 WHERE d=6 AND a IS NOT NULL AND b=6;
SELECT COUNT(*) FROM t3;
COUNT(*)
32
CREATE TABLE t4 (
pk MEDIUMINT NOT NULL AUTO_INCREMENT,
a INT NOT NULL,
b INT NOT NULL,
c INT NOT NULL,
d INT NOT NULL,
PRIMARY KEY pk (pk),
KEY idx_cd (c,d),
KEY idx_bd (b,d)
);
INSERT INTO t4 SELECT * FROM t1;
ANALYZE TABLE t4;
Table	Op	Msg_type	Msg_text
test.t4	analyze	status	OK
EXPLAIN UPDATE t4 SET a=2 WHERE b=6 AND c=6 AND d=6;
id	select_type	table	partitions	type	possible_keys	key	key_len	ref	rows	filtered	Extra
1	UPDATE	t4	NULL	index_merge	idx_xd,idx_xd	idx_xd,idx_xd	8,8	NULL	#	100.00	Using intersect(idx_xd,idx_xd); Using where
SELECT COUNT(*), SUM(a) FROM t4 WHERE b=6 AND c=6 AND d=6;
COUNT(*)	SUM(a)
15	30
UPDATE t4 SET a=2 WHERE b=6 AND c=6 AND d=6;
SELECT COUNT(*), SUM(a)  FROM t4 WHERE b=6 AND c=6 AND d=6;
COUNT(*)	SUM(a)
15	30
DROP TABLE t1,t2,t3,t4;
#
<<<<<<< HEAD
# Bug#23855449 WL7093:INNODB: ASSERTION FAILURE:
#              PREBUILT->MYSQL_PREFIX_LEN <= RECORD_BUFFER->R
#
CREATE TABLE t(x INT, y INT, pk INT PRIMARY KEY, KEY(x), KEY(y));
INSERT INTO t VALUES (1,1,1), (3,3,2), (3,3,3), (4,4,4), (3,3,5), (4,4,6),
(3,3,7), (8,8,8), (1,1,9), (3,3,10), (3,3,11), (4,4,12),
(3,3,13), (4,4,14), (3,3,15), (8,8,16);
ANALYZE TABLE t;
Table	Op	Msg_type	Msg_text
test.t	analyze	status	OK
EXPLAIN SELECT COUNT(*) FROM t WHERE x = 3 AND y = 4;;
id	select_type	table	partitions	type	possible_keys	key	key_len	ref	rows	filtered	Extra
1	SIMPLE	t	NULL	index_merge	x,y	y,x	5,5	NULL	2	100.00	Using intersect(y,x); Using where; Using index
Warnings:
Note	1003	/* select#1 */ select count(0) AS `COUNT(*)` from `test`.`t` where ((`test`.`t`.`y` = 4) and (`test`.`t`.`x` = 3))
SELECT COUNT(*) FROM t WHERE x = 3 AND y = 4;;
COUNT(*)
0
DROP TABLE t;
=======
# Bug#24829050 INDEX_MERGE_INTERSECTION OPTIMIZATION CAUSES
#              WRONG QUERY RESULTS
#
CREATE TABLE t1 (ID int, PRIMARY KEY (ID));
CREATE TABLE t2 (ID int, c1 int DEFAULT NULL, c2 int, PRIMARY KEY (ID),
KEY c1_INDEX (c1), KEY c2_INDEX (c2));
insert into t1 values (1);
insert into t2 values (1,1,20),(2,1,20),(3,1,30),(4,2,30);
SELECT * FROM t1 WHERE t1.ID=1 AND EXISTS (
SELECT 1 FROM t2 WHERE t2.c2=30 AND t2.c1=t1.ID);
ID
1
DROP TABLE t1;
DROP TABLE t2;
>>>>>>> cfa5703d
<|MERGE_RESOLUTION|>--- conflicted
+++ resolved
@@ -145,7 +145,6 @@
 15	30
 DROP TABLE t1,t2,t3,t4;
 #
-<<<<<<< HEAD
 # Bug#23855449 WL7093:INNODB: ASSERTION FAILURE:
 #              PREBUILT->MYSQL_PREFIX_LEN <= RECORD_BUFFER->R
 #
@@ -165,7 +164,7 @@
 COUNT(*)
 0
 DROP TABLE t;
-=======
+#
 # Bug#24829050 INDEX_MERGE_INTERSECTION OPTIMIZATION CAUSES
 #              WRONG QUERY RESULTS
 #
@@ -179,5 +178,4 @@
 ID
 1
 DROP TABLE t1;
-DROP TABLE t2;
->>>>>>> cfa5703d
+DROP TABLE t2;