drop table if exists t1;
set names latin1;
select 'hello',"'hello'",'""hello""','''h''e''l''l''o''',"hel""lo",'hel\'lo';
hello	'hello'	""hello""	'h'e'l'l'o'	hel"lo	hel'lo
hello	'hello'	""hello""	'h'e'l'l'o'	hel"lo	hel'lo
select 'hello' 'monty';
hello
hellomonty
select length('\n\t\r\b\0\_\%\\');
length('\n\t\r\b\0\_\%\\')
10
select bit_length('\n\t\r\b\0\_\%\\');
bit_length('\n\t\r\b\0\_\%\\')
80
select char_length('\n\t\r\b\0\_\%\\');
char_length('\n\t\r\b\0\_\%\\')
10
select length(_latin1'\n\t\n\b\0\\_\\%\\');
length(_latin1'\n\t\n\b\0\\_\\%\\')
10
select concat('monty',' was here ','again'),length('hello'),char(ascii('h')),ord('h');
concat('monty',' was here ','again')	length('hello')	char(ascii('h'))	ord('h')
monty was here again	5	h	104
select locate('he','hello'),locate('he','hello',2),locate('lo','hello',2) ;
locate('he','hello')	locate('he','hello',2)	locate('lo','hello',2)
1	0	4
select instr('hello','HE'), instr('hello',binary 'HE'), instr(binary 'hello','HE');
instr('hello','HE')	instr('hello',binary 'HE')	instr(binary 'hello','HE')
1	0	0
select position(binary 'll' in 'hello'),position('a' in binary 'hello');
position(binary 'll' in 'hello')	position('a' in binary 'hello')
3	0
select left('hello',2),right('hello',2),substring('hello',2,2),mid('hello',1,5) ;
left('hello',2)	right('hello',2)	substring('hello',2,2)	mid('hello',1,5)
he	lo	el	hello
select concat('',left(right(concat('what ',concat('is ','happening')),9),4),'',substring('monty',5,1)) ;
concat('',left(right(concat('what ',concat('is ','happening')),9),4),'',substring('monty',5,1))
happy
select substring_index('www.tcx.se','.',-2),substring_index('www.tcx.se','.',1);
substring_index('www.tcx.se','.',-2)	substring_index('www.tcx.se','.',1)
tcx.se	www
select substring_index('www.tcx.se','tcx',1),substring_index('www.tcx.se','tcx',-1);
substring_index('www.tcx.se','tcx',1)	substring_index('www.tcx.se','tcx',-1)
www.	.se
select substring_index('.tcx.se','.',-2),substring_index('.tcx.se','.tcx',-1);
substring_index('.tcx.se','.',-2)	substring_index('.tcx.se','.tcx',-1)
tcx.se	.se
select concat(':',ltrim('  left  '),':',rtrim('  right  '),':');
concat(':',ltrim('  left  '),':',rtrim('  right  '),':')
:left  :  right:
select concat(':',trim(LEADING FROM ' left'),':',trim(TRAILING FROM ' right '),':');
concat(':',trim(LEADING FROM ' left'),':',trim(TRAILING FROM ' right '),':')
:left: right:
select concat(':',trim(' m '),':',trim(BOTH FROM ' y '),':',trim('*' FROM '*s*'),':');
concat(':',trim(' m '),':',trim(BOTH FROM ' y '),':',trim('*' FROM '*s*'),':')
:m:y:s:
select concat(':',trim(BOTH 'ab' FROM 'ababmyabab'),':',trim(BOTH '*' FROM '***sql'),':');
concat(':',trim(BOTH 'ab' FROM 'ababmyabab'),':',trim(BOTH '*' FROM '***sql'),':')
:my:sql:
select concat(':',trim(LEADING '.*' FROM '.*my'),':',trim(TRAILING '.*' FROM 'sql.*.*'),':');
concat(':',trim(LEADING '.*' FROM '.*my'),':',trim(TRAILING '.*' FROM 'sql.*.*'),':')
:my:sql:
select TRIM("foo" FROM "foo"), TRIM("foo" FROM "foook"), TRIM("foo" FROM "okfoo");
TRIM("foo" FROM "foo")	TRIM("foo" FROM "foook")	TRIM("foo" FROM "okfoo")
	ok	ok
select concat_ws(', ','monty','was here','again');
concat_ws(', ','monty','was here','again')
monty, was here, again
select concat_ws(NULL,'a'),concat_ws(',',NULL,'');
concat_ws(NULL,'a')	concat_ws(',',NULL,'')
NULL	
select concat_ws(',','',NULL,'a');
concat_ws(',','',NULL,'a')
,a
SELECT CONCAT('"',CONCAT_WS('";"',repeat('a',60),repeat('b',60),repeat('c',60),repeat('d',100)), '"');
CONCAT('"',CONCAT_WS('";"',repeat('a',60),repeat('b',60),repeat('c',60),repeat('d',100)), '"')
"aaaaaaaaaaaaaaaaaaaaaaaaaaaaaaaaaaaaaaaaaaaaaaaaaaaaaaaaaaaa";"bbbbbbbbbbbbbbbbbbbbbbbbbbbbbbbbbbbbbbbbbbbbbbbbbbbbbbbbbbbb";"cccccccccccccccccccccccccccccccccccccccccccccccccccccccccccc";"dddddddddddddddddddddddddddddddddddddddddddddddddddddddddddddddddddddddddddddddddddddddddddddddddddd"
select insert('txs',2,1,'hi'),insert('is ',4,0,'a'),insert('txxxxt',2,4,'es');
insert('txs',2,1,'hi')	insert('is ',4,0,'a')	insert('txxxxt',2,4,'es')
this	is a	test
select replace('aaaa','a','b'),replace('aaaa','aa','b'),replace('aaaa','a','bb'),replace('aaaa','','b'),replace('bbbb','a','c');
replace('aaaa','a','b')	replace('aaaa','aa','b')	replace('aaaa','a','bb')	replace('aaaa','','b')	replace('bbbb','a','c')
bbbb	bb	bbbbbbbb	aaaa	bbbb
select replace(concat(lcase(concat('THIS',' ','IS',' ','A',' ')),ucase('false'),' ','test'),'FALSE','REAL') ;
replace(concat(lcase(concat('THIS',' ','IS',' ','A',' ')),ucase('false'),' ','test'),'FALSE','REAL')
this is a REAL test
select soundex(''),soundex('he'),soundex('hello all folks'),soundex('#3556 in bugdb');
soundex('')	soundex('he')	soundex('hello all folks')	soundex('#3556 in bugdb')
	H000	H4142	I51231
select 'mood' sounds like 'mud';
'mood' sounds like 'mud'
1
select 'Glazgo' sounds like 'Liverpool';
'Glazgo' sounds like 'Liverpool'
0
select null sounds like 'null';
null sounds like 'null'
NULL
select 'null' sounds like null;
'null' sounds like null
NULL
select null sounds like null;
null sounds like null
NULL
select md5('hello');
md5('hello')
5d41402abc4b2a76b9719d911017c592
select crc32("123");
crc32("123")
2286445522
select sha('abc');
sha('abc')
a9993e364706816aba3e25717850c26c9cd0d89d
select sha1('abc');
sha1('abc')
a9993e364706816aba3e25717850c26c9cd0d89d
select aes_decrypt(aes_encrypt('abc','1'),'1');
aes_decrypt(aes_encrypt('abc','1'),'1')
abc
select aes_decrypt(aes_encrypt('abc','1'),1);
aes_decrypt(aes_encrypt('abc','1'),1)
abc
select aes_encrypt(NULL,"a");
aes_encrypt(NULL,"a")
NULL
select aes_encrypt("a",NULL);
aes_encrypt("a",NULL)
NULL
select aes_decrypt(NULL,"a");
aes_decrypt(NULL,"a")
NULL
select aes_decrypt("a",NULL);
aes_decrypt("a",NULL)
NULL
select aes_decrypt("a","a");
aes_decrypt("a","a")
NULL
select aes_decrypt(aes_encrypt("","a"),"a");
aes_decrypt(aes_encrypt("","a"),"a")

select repeat('monty',5),concat('*',space(5),'*');
repeat('monty',5)	concat('*',space(5),'*')
montymontymontymontymonty	*     *
select reverse('abc'),reverse('abcd');
reverse('abc')	reverse('abcd')
cba	dcba
select rpad('a',4,'1'),rpad('a',4,'12'),rpad('abcd',3,'12'), rpad(11, 10 , 22), rpad("ab", 10, 22);
rpad('a',4,'1')	rpad('a',4,'12')	rpad('abcd',3,'12')	rpad(11, 10 , 22)	rpad("ab", 10, 22)
a111	a121	abc	1122222222	ab22222222
select lpad('a',4,'1'),lpad('a',4,'12'),lpad('abcd',3,'12'), lpad(11, 10 , 22);
lpad('a',4,'1')	lpad('a',4,'12')	lpad('abcd',3,'12')	lpad(11, 10 , 22)
111a	121a	abc	2222222211
select rpad(741653838,17,'0'),lpad(741653838,17,'0');
rpad(741653838,17,'0')	lpad(741653838,17,'0')
74165383800000000	00000000741653838
select rpad('abcd',7,'ab'),lpad('abcd',7,'ab');
rpad('abcd',7,'ab')	lpad('abcd',7,'ab')
abcdaba	abaabcd
select rpad('abcd',1,'ab'),lpad('abcd',1,'ab');
rpad('abcd',1,'ab')	lpad('abcd',1,'ab')
a	a
select rpad('STRING', 20, CONCAT('p','a','d') );
rpad('STRING', 20, CONCAT('p','a','d') )
STRINGpadpadpadpadpa
select lpad('STRING', 20, CONCAT('p','a','d') );
lpad('STRING', 20, CONCAT('p','a','d') )
padpadpadpadpaSTRING
select LEAST(NULL,'HARRY','HARRIOT',NULL,'HAROLD'),GREATEST(NULL,'HARRY','HARRIOT',NULL,'HAROLD');
LEAST(NULL,'HARRY','HARRIOT',NULL,'HAROLD')	GREATEST(NULL,'HARRY','HARRIOT',NULL,'HAROLD')
HAROLD	HARRY
select least(1,2,3) | greatest(16,32,8), least(5,4)*1,greatest(-1.0,1.0)*1,least(3,2,1)*1.0,greatest(1,1.1,1.0),least("10",9),greatest("A","B","0");
least(1,2,3) | greatest(16,32,8)	least(5,4)*1	greatest(-1.0,1.0)*1	least(3,2,1)*1.0	greatest(1,1.1,1.0)	least("10",9)	greatest("A","B","0")
33	4	1.0	1.0	1.1	9	B
select decode(encode(repeat("a",100000),"monty"),"monty")=repeat("a",100000);
decode(encode(repeat("a",100000),"monty"),"monty")=repeat("a",100000)
1
select decode(encode("abcdef","monty"),"monty")="abcdef";
decode(encode("abcdef","monty"),"monty")="abcdef"
1
select quote('\'\"\\test');
quote('\'\"\\test')
'\'"\\test'
select quote(concat('abc\'', '\\cba'));
quote(concat('abc\'', '\\cba'))
'abc\'\\cba'
select quote(1/0), quote('\0\Z');
quote(1/0)	quote('\0\Z')
NULL	'\0\Z'
select length(quote(concat(char(0),"test")));
length(quote(concat(char(0),"test")))
8
select hex(quote(concat(char(224),char(227),char(230),char(231),char(232),char(234),char(235))));
hex(quote(concat(char(224),char(227),char(230),char(231),char(232),char(234),char(235))))
27E0E3E6E7E8EAEB27
select unhex(hex("foobar")), hex(unhex("1234567890ABCDEF")), unhex("345678"), unhex(NULL);
unhex(hex("foobar"))	hex(unhex("1234567890ABCDEF"))	unhex("345678")	unhex(NULL)
foobar	1234567890ABCDEF	4Vx	NULL
select hex(unhex("1")), hex(unhex("12")), hex(unhex("123")), hex(unhex("1234")), hex(unhex("12345")), hex(unhex("123456"));
hex(unhex("1"))	hex(unhex("12"))	hex(unhex("123"))	hex(unhex("1234"))	hex(unhex("12345"))	hex(unhex("123456"))
01	12	0123	1234	012345	123456
select length(unhex(md5("abrakadabra")));
length(unhex(md5("abrakadabra")))
16
select concat('a', quote(NULL));
concat('a', quote(NULL))
aNULL
select reverse("");
reverse("")

select insert("aa",100,1,"b"),insert("aa",1,3,"b"),left("aa",-1),substring("a",1,2);
insert("aa",100,1,"b")	insert("aa",1,3,"b")	left("aa",-1)	substring("a",1,2)
aa	b		a
select elt(2,1),field(NULL,"a","b","c"),reverse("");
elt(2,1)	field(NULL,"a","b","c")	reverse("")
NULL	0	
select locate("a","b",2),locate("","a",1);
locate("a","b",2)	locate("","a",1)
0	1
select ltrim("a"),rtrim("a"),trim(BOTH "" from "a"),trim(BOTH " " from "a");
ltrim("a")	rtrim("a")	trim(BOTH "" from "a")	trim(BOTH " " from "a")
a	a	a	a
select concat("1","2")|0,concat("1",".5")+0.0;
concat("1","2")|0	concat("1",".5")+0.0
12	1.5
select substring_index("www.tcx.se","",3);
substring_index("www.tcx.se","",3)

select length(repeat("a",100000000)),length(repeat("a",1000*64));
length(repeat("a",100000000))	length(repeat("a",1000*64))
NULL	64000
Warnings:
Warning	1301	Result of repeat() was larger than max_allowed_packet (1048576) - truncated
select position("0" in "baaa" in (1)),position("0" in "1" in (1,2,3)),position("sql" in ("mysql"));
position("0" in "baaa" in (1))	position("0" in "1" in (1,2,3))	position("sql" in ("mysql"))
1	0	3
select position(("1" in (1,2,3)) in "01");
position(("1" in (1,2,3)) in "01")
2
select length(repeat("a",65500)),length(concat(repeat("a",32000),repeat("a",32000))),length(replace("aaaaa","a",concat(repeat("a",10000)))),length(insert(repeat("a",40000),1,30000,repeat("b",50000)));
length(repeat("a",65500))	length(concat(repeat("a",32000),repeat("a",32000)))	length(replace("aaaaa","a",concat(repeat("a",10000))))	length(insert(repeat("a",40000),1,30000,repeat("b",50000)))
65500	64000	50000	60000
select length(repeat("a",1000000)),length(concat(repeat("a",32000),repeat("a",32000),repeat("a",32000))),length(replace("aaaaa","a",concat(repeat("a",32000)))),length(insert(repeat("a",48000),1,1000,repeat("a",48000)));
length(repeat("a",1000000))	length(concat(repeat("a",32000),repeat("a",32000),repeat("a",32000)))	length(replace("aaaaa","a",concat(repeat("a",32000))))	length(insert(repeat("a",48000),1,1000,repeat("a",48000)))
1000000	96000	160000	95000
create table t1 ( domain char(50) );
insert into t1 VALUES ("hello.de" ), ("test.de" );
select domain from t1 where concat('@', trim(leading '.' from concat('.', domain))) = '@hello.de';
domain
hello.de
select domain from t1 where concat('@', trim(leading '.' from concat('.', domain))) = '@test.de';
domain
test.de
drop table t1;
CREATE TABLE t1 (
id int(10) unsigned NOT NULL,
title varchar(255) default NULL,
prio int(10) unsigned default NULL,
category int(10) unsigned default NULL,
program int(10) unsigned default NULL,
bugdesc text,
created datetime default NULL,
modified timestamp(14) NOT NULL,
bugstatus int(10) unsigned default NULL,
submitter int(10) unsigned default NULL
) ENGINE=MyISAM;
INSERT INTO t1 VALUES (1,'Link',1,1,1,'aaaaaaaaaaaaaaaaaaaaaaaaaaaaaaaaaaaaaaaaaaaaaaaaaaaaaaaaaaaaaaaaaaaaaaaaaaaaaaaaaaaaaaaaaaaaaaaaaaaaaaaaaaaaaaaaaaaaaaaaaaaaaaaaaa','2001-02-28 08:40:16',20010228084016,0,4);
SELECT CONCAT('"',CONCAT_WS('";"',title,prio,category,program,bugdesc,created,modified+0,bugstatus,submitter), '"') FROM t1;
CONCAT('"',CONCAT_WS('";"',title,prio,category,program,bugdesc,created,modified+0,bugstatus,submitter), '"')
"Link";"1";"1";"1";"aaaaaaaaaaaaaaaaaaaaaaaaaaaaaaaaaaaaaaaaaaaaaaaaaaaaaaaaaaaaaaaaaaaaaaaaaaaaaaaaaaaaaaaaaaaaaaaaaaaaaaaaaaaaaaaaaaaaaaaaaaaaaaaaaa";"2001-02-28 08:40:16";"20010228084016";"0";"4"
SELECT CONCAT('"',CONCAT_WS('";"',title,prio,category,program,bugstatus,submitter), '"') FROM t1;
CONCAT('"',CONCAT_WS('";"',title,prio,category,program,bugstatus,submitter), '"')
"Link";"1";"1";"1";"0";"4"
SELECT CONCAT_WS('";"',title,prio,category,program,bugdesc,created,modified+0,bugstatus,submitter) FROM t1;
CONCAT_WS('";"',title,prio,category,program,bugdesc,created,modified+0,bugstatus,submitter)
Link";"1";"1";"1";"aaaaaaaaaaaaaaaaaaaaaaaaaaaaaaaaaaaaaaaaaaaaaaaaaaaaaaaaaaaaaaaaaaaaaaaaaaaaaaaaaaaaaaaaaaaaaaaaaaaaaaaaaaaaaaaaaaaaaaaaaaaaaaaaaa";"2001-02-28 08:40:16";"20010228084016";"0";"4
SELECT bugdesc, REPLACE(bugdesc, 'xxxxxxxxxxxxxxxxxxxx', 'bbbbbbbbbbbbbbbbbbbb') from t1 group by bugdesc;
bugdesc	REPLACE(bugdesc, 'xxxxxxxxxxxxxxxxxxxx', 'bbbbbbbbbbbbbbbbbbbb')
aaaaaaaaaaaaaaaaaaaaaaaaaaaaaaaaaaaaaaaaaaaaaaaaaaaaaaaaaaaaaaaaaaaaaaaaaaaaaaaaaaaaaaaaaaaaaaaaaaaaaaaaaaaaaaaaaaaaaaaaaaaaaaaaaa	aaaaaaaaaaaaaaaaaaaaaaaaaaaaaaaaaaaaaaaaaaaaaaaaaaaaaaaaaaaaaaaaaaaaaaaaaaaaaaaaaaaaaaaaaaaaaaaaaaaaaaaaaaaaaaaaaaaaaaaaaaaaaaaaaa
drop table t1;
CREATE TABLE t1 (id int(11) NOT NULL auto_increment, tmp text NOT NULL, KEY id (id)) ENGINE=MyISAM;
INSERT INTO t1 VALUES (1, 'a545f661efdd1fb66fdee3aab79945bf');
SELECT 1 FROM t1 WHERE tmp=AES_DECRYPT(tmp,"password");
1
DROP TABLE t1;
CREATE TABLE t1 (
wid int(10) unsigned NOT NULL auto_increment,
data_podp date default NULL,
status_wnio enum('nowy','podp','real','arch') NOT NULL default 'nowy',
PRIMARY KEY(wid)
);
INSERT INTO t1 VALUES (8,NULL,'real');
INSERT INTO t1 VALUES (9,NULL,'nowy');
SELECT elt(status_wnio,data_podp) FROM t1 GROUP BY wid;
elt(status_wnio,data_podp)
NULL
NULL
DROP TABLE t1;
CREATE TABLE t1 (title text) ENGINE=MyISAM;
INSERT INTO t1 VALUES ('Congress reconvenes in September to debate welfare and adult education');
INSERT INTO t1 VALUES ('House passes the CAREERS bill');
SELECT CONCAT("</a>",RPAD("",(55 - LENGTH(title)),".")) from t1;
CONCAT("</a>",RPAD("",(55 - LENGTH(title)),"."))
NULL
</a>..........................
DROP TABLE t1;
CREATE TABLE t1 (i int, j int);
INSERT INTO t1 VALUES (1,1),(2,2);
SELECT DISTINCT i, ELT(j, '345', '34') FROM t1;
i	ELT(j, '345', '34')
1	345
2	34
DROP TABLE t1;
create table t1(a char(4));
insert into t1 values ('one'),(NULL),('two'),('four');
select a, quote(a), isnull(quote(a)), quote(a) is null, ifnull(quote(a), 'n') from t1;
a	quote(a)	isnull(quote(a))	quote(a) is null	ifnull(quote(a), 'n')
one	'one'	0	0	'one'
NULL	NULL	0	0	NULL
two	'two'	0	0	'two'
four	'four'	0	0	'four'
drop table t1;
select trim(trailing 'foo' from 'foo');
trim(trailing 'foo' from 'foo')

select trim(leading 'foo' from 'foo');
trim(leading 'foo' from 'foo')

<<<<<<< HEAD
select 1=_latin1'1';
1=_latin1'1'
1
select _latin1'1'=1;
_latin1'1'=1
1
select _latin2'1'=1;
_latin2'1'=1
1
select 1=_latin2'1';
1=_latin2'1'
1
select _latin1'1'=_latin2'1';
ERROR HY000: Illegal mix of collations (latin1_swedish_ci,COERCIBLE) and (latin2_general_ci,COERCIBLE) for operation '='
select row('a','b','c') = row('a','b','c');
row('a','b','c') = row('a','b','c')
1
select row('A','b','c') = row('a','b','c');
row('A','b','c') = row('a','b','c')
1
select row('A' COLLATE latin1_bin,'b','c') = row('a','b','c');
row('A' COLLATE latin1_bin,'b','c') = row('a','b','c')
0
select row('A','b','c') = row('a' COLLATE latin1_bin,'b','c');
row('A','b','c') = row('a' COLLATE latin1_bin,'b','c')
0
select row('A' COLLATE latin1_general_ci,'b','c') = row('a' COLLATE latin1_bin,'b','c');
ERROR HY000: Illegal mix of collations (latin1_general_ci,EXPLICIT) and (latin1_bin,EXPLICIT) for operation '='
select concat(_latin1'a',_latin2'a');
ERROR HY000: Illegal mix of collations (latin1_swedish_ci,COERCIBLE) and (latin2_general_ci,COERCIBLE) for operation 'concat'
select concat(_latin1'a',_latin2'a',_latin5'a');
ERROR HY000: Illegal mix of collations (latin1_swedish_ci,COERCIBLE), (latin2_general_ci,COERCIBLE), (latin5_turkish_ci,COERCIBLE) for operation 'concat'
select concat(_latin1'a',_latin2'a',_latin5'a',_latin7'a');
ERROR HY000: Illegal mix of collations for operation 'concat'
select concat_ws(_latin1'a',_latin2'a');
ERROR HY000: Illegal mix of collations (latin1_swedish_ci,COERCIBLE) and (latin2_general_ci,COERCIBLE) for operation 'concat_ws'
select FIELD('b','A','B');
FIELD('b','A','B')
2
select FIELD('B','A','B');
FIELD('B','A','B')
2
select FIELD('b' COLLATE latin1_bin,'A','B');
FIELD('b' COLLATE latin1_bin,'A','B')
0
select FIELD('b','A' COLLATE latin1_bin,'B');
FIELD('b','A' COLLATE latin1_bin,'B')
0
select FIELD(_latin2'b','A','B');
ERROR HY000: Illegal mix of collations (latin2_general_ci,COERCIBLE), (latin1_swedish_ci,COERCIBLE), (latin1_swedish_ci,COERCIBLE) for operation 'field'
select FIELD('b',_latin2'A','B');
ERROR HY000: Illegal mix of collations (latin1_swedish_ci,COERCIBLE), (latin2_general_ci,COERCIBLE), (latin1_swedish_ci,COERCIBLE) for operation 'field'
select FIELD('b',_latin2'A','B',1);
FIELD('b',_latin2'A','B',1)
1
select POSITION(_latin1'B' IN _latin1'abcd');
POSITION(_latin1'B' IN _latin1'abcd')
2
select POSITION(_latin1'B' IN _latin1'abcd' COLLATE latin1_bin);
POSITION(_latin1'B' IN _latin1'abcd' COLLATE latin1_bin)
0
select POSITION(_latin1'B' COLLATE latin1_bin IN _latin1'abcd');
POSITION(_latin1'B' COLLATE latin1_bin IN _latin1'abcd')
0
select POSITION(_latin1'B' COLLATE latin1_general_ci IN _latin1'abcd' COLLATE latin1_bin);
ERROR HY000: Illegal mix of collations (latin1_bin,EXPLICIT) and (latin1_general_ci,EXPLICIT) for operation 'locate'
select POSITION(_latin1'B' IN _latin2'abcd');
ERROR HY000: Illegal mix of collations (latin2_general_ci,COERCIBLE) and (latin1_swedish_ci,COERCIBLE) for operation 'locate'
select FIND_IN_SET(_latin1'B',_latin1'a,b,c,d');
FIND_IN_SET(_latin1'B',_latin1'a,b,c,d')
2
select FIND_IN_SET(_latin1'B' COLLATE latin1_general_ci,_latin1'a,b,c,d' COLLATE latin1_bin);
ERROR HY000: Illegal mix of collations (latin1_general_ci,EXPLICIT) and (latin1_bin,EXPLICIT) for operation 'find_in_set'
select FIND_IN_SET(_latin1'B',_latin2'a,b,c,d');
ERROR HY000: Illegal mix of collations (latin1_swedish_ci,COERCIBLE) and (latin2_general_ci,COERCIBLE) for operation 'find_in_set'
select SUBSTRING_INDEX(_latin1'abcdabcdabcd',_latin1'd',2);
SUBSTRING_INDEX(_latin1'abcdabcdabcd',_latin1'd',2)
abcdabc
select SUBSTRING_INDEX(_latin1'abcdabcdabcd',_latin2'd',2);
ERROR HY000: Illegal mix of collations (latin1_swedish_ci,COERCIBLE) and (latin2_general_ci,COERCIBLE) for operation 'substr_index'
select SUBSTRING_INDEX(_latin1'abcdabcdabcd' COLLATE latin1_general_ci,_latin1'd' COLLATE latin1_bin,2);
ERROR HY000: Illegal mix of collations (latin1_general_ci,EXPLICIT) and (latin1_bin,EXPLICIT) for operation 'substr_index'
select _latin1'B' between _latin1'a' and _latin1'c';
_latin1'B' between _latin1'a' and _latin1'c'
1
select _latin1'B' collate latin1_bin between _latin1'a' and _latin1'c';
_latin1'B' collate latin1_bin between _latin1'a' and _latin1'c'
0
select _latin1'B' between _latin1'a' collate latin1_bin and _latin1'c';
_latin1'B' between _latin1'a' collate latin1_bin and _latin1'c'
0
select _latin1'B' between _latin1'a' and _latin1'c' collate latin1_bin;
_latin1'B' between _latin1'a' and _latin1'c' collate latin1_bin
0
select _latin2'B' between _latin1'a' and _latin1'b';
ERROR HY000: Illegal mix of collations (latin2_general_ci,COERCIBLE), (latin1_swedish_ci,COERCIBLE), (latin1_swedish_ci,COERCIBLE) for operation 'between'
select _latin1'B' between _latin2'a' and _latin1'b';
ERROR HY000: Illegal mix of collations (latin1_swedish_ci,COERCIBLE), (latin2_general_ci,COERCIBLE), (latin1_swedish_ci,COERCIBLE) for operation 'between'
select _latin1'B' between _latin1'a' and _latin2'b';
ERROR HY000: Illegal mix of collations (latin1_swedish_ci,COERCIBLE), (latin1_swedish_ci,COERCIBLE), (latin2_general_ci,COERCIBLE) for operation 'between'
select _latin1'B' collate latin1_general_ci between _latin1'a' collate latin1_bin and _latin1'b';
ERROR HY000: Illegal mix of collations (latin1_general_ci,EXPLICIT), (latin1_bin,EXPLICIT), (latin1_swedish_ci,COERCIBLE) for operation 'between'
select _latin1'B' in (_latin1'a',_latin1'b');
_latin1'B' in (_latin1'a',_latin1'b')
1
select _latin1'B' collate latin1_bin in (_latin1'a',_latin1'b');
_latin1'B' collate latin1_bin in (_latin1'a',_latin1'b')
0
select _latin1'B' in (_latin1'a' collate latin1_bin,_latin1'b');
_latin1'B' in (_latin1'a' collate latin1_bin,_latin1'b')
0
select _latin1'B' in (_latin1'a',_latin1'b' collate latin1_bin);
_latin1'B' in (_latin1'a',_latin1'b' collate latin1_bin)
0
select _latin2'B' in (_latin1'a',_latin1'b');
ERROR HY000: Illegal mix of collations (latin2_general_ci,COERCIBLE), (latin1_swedish_ci,COERCIBLE), (latin1_swedish_ci,COERCIBLE) for operation ' IN '
select _latin1'B' in (_latin2'a',_latin1'b');
ERROR HY000: Illegal mix of collations (latin1_swedish_ci,COERCIBLE), (latin2_general_ci,COERCIBLE), (latin1_swedish_ci,COERCIBLE) for operation ' IN '
select _latin1'B' in (_latin1'a',_latin2'b');
ERROR HY000: Illegal mix of collations (latin1_swedish_ci,COERCIBLE), (latin1_swedish_ci,COERCIBLE), (latin2_general_ci,COERCIBLE) for operation ' IN '
select _latin1'B' COLLATE latin1_general_ci in (_latin1'a' COLLATE latin1_bin,_latin1'b');
ERROR HY000: Illegal mix of collations (latin1_general_ci,EXPLICIT), (latin1_bin,EXPLICIT), (latin1_swedish_ci,COERCIBLE) for operation ' IN '
select _latin1'B' COLLATE latin1_general_ci in (_latin1'a',_latin1'b' COLLATE latin1_bin);
ERROR HY000: Illegal mix of collations (latin1_general_ci,EXPLICIT), (latin1_swedish_ci,COERCIBLE), (latin1_bin,EXPLICIT) for operation ' IN '
select collation(bin(130)), coercibility(bin(130));
collation(bin(130))	coercibility(bin(130))
latin1_swedish_ci	3
select collation(oct(130)), coercibility(oct(130));
collation(oct(130))	coercibility(oct(130))
latin1_swedish_ci	3
select collation(conv(130,16,10)), coercibility(conv(130,16,10));
collation(conv(130,16,10))	coercibility(conv(130,16,10))
latin1_swedish_ci	3
select collation(hex(130)), coercibility(hex(130));
collation(hex(130))	coercibility(hex(130))
latin1_swedish_ci	3
select collation(char(130)), coercibility(hex(130));
collation(char(130))	coercibility(hex(130))
binary	3
select collation(format(130,10)), coercibility(format(130,10));
collation(format(130,10))	coercibility(format(130,10))
latin1_swedish_ci	3
select collation(lcase(_latin2'a')), coercibility(lcase(_latin2'a'));
collation(lcase(_latin2'a'))	coercibility(lcase(_latin2'a'))
latin2_general_ci	3
select collation(ucase(_latin2'a')), coercibility(ucase(_latin2'a'));
collation(ucase(_latin2'a'))	coercibility(ucase(_latin2'a'))
latin2_general_ci	3
select collation(left(_latin2'a',1)), coercibility(left(_latin2'a',1));
collation(left(_latin2'a',1))	coercibility(left(_latin2'a',1))
latin2_general_ci	3
select collation(right(_latin2'a',1)), coercibility(right(_latin2'a',1));
collation(right(_latin2'a',1))	coercibility(right(_latin2'a',1))
latin2_general_ci	3
select collation(substring(_latin2'a',1,1)), coercibility(substring(_latin2'a',1,1));
collation(substring(_latin2'a',1,1))	coercibility(substring(_latin2'a',1,1))
latin2_general_ci	3
select collation(concat(_latin2'a',_latin2'b')), coercibility(concat(_latin2'a',_latin2'b'));
collation(concat(_latin2'a',_latin2'b'))	coercibility(concat(_latin2'a',_latin2'b'))
latin2_general_ci	3
select collation(lpad(_latin2'a',4,_latin2'b')), coercibility(lpad(_latin2'a',4,_latin2'b'));
collation(lpad(_latin2'a',4,_latin2'b'))	coercibility(lpad(_latin2'a',4,_latin2'b'))
latin2_general_ci	3
select collation(rpad(_latin2'a',4,_latin2'b')), coercibility(rpad(_latin2'a',4,_latin2'b'));
collation(rpad(_latin2'a',4,_latin2'b'))	coercibility(rpad(_latin2'a',4,_latin2'b'))
latin2_general_ci	3
select collation(concat_ws(_latin2'a',_latin2'b')), coercibility(concat_ws(_latin2'a',_latin2'b'));
collation(concat_ws(_latin2'a',_latin2'b'))	coercibility(concat_ws(_latin2'a',_latin2'b'))
latin2_general_ci	3
select collation(make_set(255,_latin2'a',_latin2'b',_latin2'c')), coercibility(make_set(255,_latin2'a',_latin2'b',_latin2'c'));
collation(make_set(255,_latin2'a',_latin2'b',_latin2'c'))	coercibility(make_set(255,_latin2'a',_latin2'b',_latin2'c'))
latin2_general_ci	3
select collation(export_set(255,_latin2'y',_latin2'n',_latin2' ')), coercibility(export_set(255,_latin2'y',_latin2'n',_latin2' '));
collation(export_set(255,_latin2'y',_latin2'n',_latin2' '))	coercibility(export_set(255,_latin2'y',_latin2'n',_latin2' '))
binary	3
select collation(trim(_latin2' a ')), coercibility(trim(_latin2' a '));
collation(trim(_latin2' a '))	coercibility(trim(_latin2' a '))
latin2_general_ci	3
select collation(ltrim(_latin2' a ')), coercibility(ltrim(_latin2' a '));
collation(ltrim(_latin2' a '))	coercibility(ltrim(_latin2' a '))
latin2_general_ci	3
select collation(rtrim(_latin2' a ')), coercibility(rtrim(_latin2' a '));
collation(rtrim(_latin2' a '))	coercibility(rtrim(_latin2' a '))
latin2_general_ci	3
select collation(trim(LEADING _latin2' ' FROM _latin2'a')), coercibility(trim(LEADING _latin2'a' FROM _latin2'a'));
collation(trim(LEADING _latin2' ' FROM _latin2'a'))	coercibility(trim(LEADING _latin2'a' FROM _latin2'a'))
latin2_general_ci	3
select collation(trim(TRAILING _latin2' ' FROM _latin2'a')), coercibility(trim(TRAILING _latin2'a' FROM _latin2'a'));
collation(trim(TRAILING _latin2' ' FROM _latin2'a'))	coercibility(trim(TRAILING _latin2'a' FROM _latin2'a'))
latin2_general_ci	3
select collation(trim(BOTH _latin2' ' FROM _latin2'a')), coercibility(trim(BOTH _latin2'a' FROM _latin2'a'));
collation(trim(BOTH _latin2' ' FROM _latin2'a'))	coercibility(trim(BOTH _latin2'a' FROM _latin2'a'))
latin2_general_ci	3
select collation(repeat(_latin2'a',10)), coercibility(repeat(_latin2'a',10));
collation(repeat(_latin2'a',10))	coercibility(repeat(_latin2'a',10))
latin2_general_ci	3
select collation(reverse(_latin2'ab')), coercibility(reverse(_latin2'ab'));
collation(reverse(_latin2'ab'))	coercibility(reverse(_latin2'ab'))
latin2_general_ci	3
select collation(quote(_latin2'ab')), coercibility(quote(_latin2'ab'));
collation(quote(_latin2'ab'))	coercibility(quote(_latin2'ab'))
latin2_general_ci	3
select collation(soundex(_latin2'ab')), coercibility(soundex(_latin2'ab'));
collation(soundex(_latin2'ab'))	coercibility(soundex(_latin2'ab'))
latin2_general_ci	3
select collation(substring(_latin2'ab',1)), coercibility(substring(_latin2'ab',1));
collation(substring(_latin2'ab',1))	coercibility(substring(_latin2'ab',1))
latin2_general_ci	3
select collation(insert(_latin2'abcd',2,3,_latin2'ef')), coercibility(insert(_latin2'abcd',2,3,_latin2'ef'));
collation(insert(_latin2'abcd',2,3,_latin2'ef'))	coercibility(insert(_latin2'abcd',2,3,_latin2'ef'))
latin2_general_ci	3
select collation(replace(_latin2'abcd',_latin2'b',_latin2'B')), coercibility(replace(_latin2'abcd',_latin2'b',_latin2'B'));
collation(replace(_latin2'abcd',_latin2'b',_latin2'B'))	coercibility(replace(_latin2'abcd',_latin2'b',_latin2'B'))
latin2_general_ci	3
select collation(encode('abcd','ab')), coercibility(encode('abcd','ab'));
collation(encode('abcd','ab'))	coercibility(encode('abcd','ab'))
binary	3
create table t1 
select
bin(130),
oct(130),
conv(130,16,10),
hex(130),
char(130),
format(130,10),
left(_latin2'a',1),
right(_latin2'a',1), 
lcase(_latin2'a'), 
ucase(_latin2'a'),
substring(_latin2'a',1,1),
concat(_latin2'a',_latin2'b'),
lpad(_latin2'a',4,_latin2'b'),
rpad(_latin2'a',4,_latin2'b'),
concat_ws(_latin2'a',_latin2'b'),
make_set(255,_latin2'a',_latin2'b',_latin2'c'),
export_set(255,_latin2'y',_latin2'n',_latin2' '),
trim(_latin2' a '),
ltrim(_latin2' a '),
rtrim(_latin2' a '),
trim(LEADING _latin2' ' FROM _latin2' a '),
trim(TRAILING _latin2' ' FROM _latin2' a '),
trim(BOTH _latin2' ' FROM _latin2' a '),
repeat(_latin2'a',10),
reverse(_latin2'ab'),
quote(_latin2'ab'),
soundex(_latin2'ab'),
substring(_latin2'ab',1),
insert(_latin2'abcd',2,3,_latin2'ef'),
replace(_latin2'abcd',_latin2'b',_latin2'B'),
encode('abcd','ab')
;
Warnings:
Warning	1265	Data truncated for column 'format(130,10)' at row 1
show create table t1;
Table	Create Table
t1	CREATE TABLE `t1` (
  `bin(130)` char(64) NOT NULL default '',
  `oct(130)` char(64) NOT NULL default '',
  `conv(130,16,10)` char(64) NOT NULL default '',
  `hex(130)` char(6) NOT NULL default '',
  `char(130)` char(1) NOT NULL default '',
  `format(130,10)` char(4) NOT NULL default '',
  `left(_latin2'a',1)` char(1) character set latin2 NOT NULL default '',
  `right(_latin2'a',1)` char(1) character set latin2 NOT NULL default '',
  `lcase(_latin2'a')` char(1) character set latin2 NOT NULL default '',
  `ucase(_latin2'a')` char(1) character set latin2 NOT NULL default '',
  `substring(_latin2'a',1,1)` char(1) character set latin2 NOT NULL default '',
  `concat(_latin2'a',_latin2'b')` char(2) character set latin2 NOT NULL default '',
  `lpad(_latin2'a',4,_latin2'b')` char(4) character set latin2 NOT NULL default '',
  `rpad(_latin2'a',4,_latin2'b')` char(4) character set latin2 NOT NULL default '',
  `concat_ws(_latin2'a',_latin2'b')` char(1) character set latin2 NOT NULL default '',
  `make_set(255,_latin2'a',_latin2'b',_latin2'c')` char(5) character set latin2 NOT NULL default '',
  `export_set(255,_latin2'y',_latin2'n',_latin2' ')` char(127) character set latin2 NOT NULL default '',
  `trim(_latin2' a ')` char(3) character set latin2 NOT NULL default '',
  `ltrim(_latin2' a ')` char(3) character set latin2 NOT NULL default '',
  `rtrim(_latin2' a ')` char(3) character set latin2 NOT NULL default '',
  `trim(LEADING _latin2' ' FROM _latin2' a ')` char(3) character set latin2 NOT NULL default '',
  `trim(TRAILING _latin2' ' FROM _latin2' a ')` char(3) character set latin2 NOT NULL default '',
  `trim(BOTH _latin2' ' FROM _latin2' a ')` char(3) character set latin2 NOT NULL default '',
  `repeat(_latin2'a',10)` char(10) character set latin2 NOT NULL default '',
  `reverse(_latin2'ab')` char(2) character set latin2 NOT NULL default '',
  `quote(_latin2'ab')` char(6) character set latin2 NOT NULL default '',
  `soundex(_latin2'ab')` char(4) character set latin2 NOT NULL default '',
  `substring(_latin2'ab',1)` char(2) character set latin2 NOT NULL default '',
  `insert(_latin2'abcd',2,3,_latin2'ef')` char(6) character set latin2 NOT NULL default '',
  `replace(_latin2'abcd',_latin2'b',_latin2'B')` char(4) character set latin2 NOT NULL default '',
  `encode('abcd','ab')` binary(4) NOT NULL default ''
) ENGINE=MyISAM DEFAULT CHARSET=latin1
drop table t1;
select SUBSTR('abcdefg',3,2);
SUBSTR('abcdefg',3,2)
cd
select SUBSTRING('abcdefg',3,2);
SUBSTRING('abcdefg',3,2)
cd
select SUBSTR('abcdefg',-3,2) FROM DUAL;
SUBSTR('abcdefg',-3,2)
ef
select SUBSTR('abcdefg',-1,5) FROM DUAL;
SUBSTR('abcdefg',-1,5)
g
select SUBSTR('abcdefg',0,0) FROM DUAL;
SUBSTR('abcdefg',0,0)

select SUBSTR('abcdefg',-1,-1) FROM DUAL;
SUBSTR('abcdefg',-1,-1)

select SUBSTR('abcdefg',1,-1) FROM DUAL;
SUBSTR('abcdefg',1,-1)

create table t7 (s1 char);
select * from t7
where concat(s1 collate latin1_general_ci,s1 collate latin1_swedish_ci) = 'AA';
ERROR HY000: Illegal mix of collations (latin1_general_ci,EXPLICIT) and (latin1_swedish_ci,EXPLICIT) for operation 'concat'
drop table t7;
select substring_index("1abcd;2abcd;3abcd;4abcd", ';', 2),substring_index("1abcd;2abcd;3abcd;4abcd", ';', -2);
substring_index("1abcd;2abcd;3abcd;4abcd", ';', 2)	substring_index("1abcd;2abcd;3abcd;4abcd", ';', -2)
1abcd;2abcd	3abcd;4abcd
explain extended select md5('hello'), sha('abc'), sha1('abc'), soundex(''), 'mood' sounds like 'mud', aes_decrypt(aes_encrypt('abc','1'),'1'),concat('*',space(5),'*'), reverse('abc'), rpad('a',4,'1'), lpad('a',4,'1'),  concat_ws(',','',NULL,'a'),make_set(255,_latin2'a',_latin2'b',_latin2'c'),elt(2,1),locate("a","b",2),format(130,10),char(0),conv(130,16,10),hex(130),binary 'HE', export_set(255,_latin2'y',_latin2'n',_latin2' '),FIELD('b' COLLATE latin1_bin,'A','B'),FIND_IN_SET(_latin1'B',_latin1'a,b,c,d'),collation(conv(130,16,10)), coercibility(conv(130,16,10)),length('\n\t\r\b\0\_\%\\'),bit_length('\n\t\r\b\0\_\%\\'),bit_length('\n\t\r\b\0\_\%\\'),concat('monty',' was here ','again'),length('hello'),char(ascii('h')),ord('h'),quote(1/0),crc32("123"),replace('aaaa','a','b'),insert('txs',2,1,'hi'),left(_latin2'a',1),right(_latin2'a',1),lcase(_latin2'a'),ucase(_latin2'a'),SUBSTR('abcdefg',3,2),substring_index("1abcd;2abcd;3abcd;4abcd", ';', 2),trim(_latin2' a '),ltrim(_latin2' a '),rtrim(_latin2' a '), decode(encode(repeat("a",100000),"monty"),"monty");
id	select_type	table	type	possible_keys	key	key_len	ref	rows	Extra
1	SIMPLE	NULL	NULL	NULL	NULL	NULL	NULL	NULL	No tables used
Warnings:
Note	1003	select md5(_latin1'hello') AS `md5('hello')`,sha(_latin1'abc') AS `sha('abc')`,sha(_latin1'abc') AS `sha1('abc')`,soundex(_latin1'') AS `soundex('')`,(soundex(_latin1'mood') = soundex(_latin1'mud')) AS `'mood' sounds like 'mud'`,aes_decrypt(aes_encrypt(_latin1'abc',_latin1'1'),_latin1'1') AS `aes_decrypt(aes_encrypt('abc','1'),'1')`,concat(_latin1'*',repeat(_latin1' ',5),_latin1'*') AS `concat('*',space(5),'*')`,reverse(_latin1'abc') AS `reverse('abc')`,rpad(_latin1'a',4,_latin1'1') AS `rpad('a',4,'1')`,lpad(_latin1'a',4,_latin1'1') AS `lpad('a',4,'1')`,concat_ws(_latin1',',_latin1'',NULL,_latin1'a') AS `concat_ws(',','',NULL,'a')`,make_set(255,_latin2'a',_latin2'b',_latin2'c') AS `make_set(255,_latin2'a',_latin2'b',_latin2'c')`,elt(2,1) AS `elt(2,1)`,locate(_latin1'a',_latin1'b',2) AS `locate("a","b",2)`,format(130,10) AS `format(130,10)`,char(0) AS `char(0)`,conv(130,16,10) AS `conv(130,16,10)`,hex(130) AS `hex(130)`,cast(_latin1'HE' as char charset binary) AS `binary 'HE'`,export_set(255,_latin2'y',_latin2'n',_latin2' ') AS `export_set(255,_latin2'y',_latin2'n',_latin2' ')`,field((_latin1'b' collate _latin1'latin1_bin'),_latin1'A',_latin1'B') AS `FIELD('b' COLLATE latin1_bin,'A','B')`,find_in_set(_latin1'B',_latin1'a,b,c,d') AS `FIND_IN_SET(_latin1'B',_latin1'a,b,c,d')`,collation(conv(130,16,10)) AS `collation(conv(130,16,10))`,coercibility(conv(130,16,10)) AS `coercibility(conv(130,16,10))`,length(_latin1'\n	\r\0\\_\\%\\') AS `length('\n\t\r\b\0\_\%\\')`,bit_length(_latin1'\n	\r\0\\_\\%\\') AS `bit_length('\n\t\r\b\0\_\%\\')`,bit_length(_latin1'\n	\r\0\\_\\%\\') AS `bit_length('\n\t\r\b\0\_\%\\')`,concat(_latin1'monty',_latin1' was here ',_latin1'again') AS `concat('monty',' was here ','again')`,length(_latin1'hello') AS `length('hello')`,char(ascii(_latin1'h')) AS `char(ascii('h'))`,ord(_latin1'h') AS `ord('h')`,quote((1 / 0)) AS `quote(1/0)`,crc32(_latin1'123') AS `crc32("123")`,replace(_latin1'aaaa',_latin1'a',_latin1'b') AS `replace('aaaa','a','b')`,insert(_latin1'txs',2,1,_latin1'hi') AS `insert('txs',2,1,'hi')`,left(_latin2'a',1) AS `left(_latin2'a',1)`,right(_latin2'a',1) AS `right(_latin2'a',1)`,lcase(_latin2'a') AS `lcase(_latin2'a')`,ucase(_latin2'a') AS `ucase(_latin2'a')`,substr(_latin1'abcdefg',3,2) AS `SUBSTR('abcdefg',3,2)`,substr_index(_latin1'1abcd;2abcd;3abcd;4abcd',_latin1';',2) AS `substring_index("1abcd;2abcd;3abcd;4abcd", ';', 2)`,trim(_latin2' a ') AS `trim(_latin2' a ')`,ltrim(_latin2' a ') AS `ltrim(_latin2' a ')`,rtrim(_latin2' a ') AS `rtrim(_latin2' a ')`,decode(encode(repeat(_latin1'a',100000))) AS `decode(encode(repeat("a",100000),"monty"),"monty")`
SELECT lpad(12345, 5, "#");
lpad(12345, 5, "#")
12345
SELECT conv(71, 10, 36), conv('1Z', 36, 10);
conv(71, 10, 36)	conv('1Z', 36, 10)
1Z	71
create table t1 (id int(1), str varchar(10)) DEFAULT CHARSET=utf8;
insert into t1 values (1,'aaaaaaaaaa'), (2,'bbbbbbbbbb');
create table t2 (id int(1), str varchar(10)) DEFAULT CHARSET=utf8;
insert into t2 values (1,'cccccccccc'), (2,'dddddddddd');
select substring(concat(t1.str, t2.str), 1, 15) "name" from t1, t2 
where t2.id=t1.id order by name;
name
aaaaaaaaaaccccc
bbbbbbbbbbddddd
drop table t1, t2;
create table t1 (c1 INT, c2 INT UNSIGNED);
insert into t1 values ('21474836461','21474836461');
Warnings:
Warning	1265	Data truncated for column 'c1' at row 1
Warning	1265	Data truncated for column 'c2' at row 1
insert into t1 values ('-21474836461','-21474836461');
Warnings:
Warning	1265	Data truncated for column 'c1' at row 1
Warning	1265	Data truncated for column 'c2' at row 1
show warnings;
Level	Code	Message
Warning	1265	Data truncated for column 'c1' at row 1
Warning	1265	Data truncated for column 'c2' at row 1
select * from t1;
c1	c2
2147483647	4294967295
-2147483648	0
drop table t1;
select left(1234, 3) + 0;
left(1234, 3) + 0
123
create table t1 (a int not null primary key, b varchar(40), c datetime);
insert into t1 (a,b,c) values (1,'Tom','2004-12-10 12:13:14'),(2,'ball games','2004-12-10 12:13:14'), (3,'Basil','2004-12-10 12:13:14'), (4,'Dean','2004-12-10 12:13:14'),(5,'Ellis','2004-12-10 12:13:14'), (6,'Serg','2004-12-10 12:13:14'), (7,'Sergei','2004-12-10 12:13:14'),(8,'Georg','2004-12-10 12:13:14'),(9,'Salle','2004-12-10 12:13:14'),(10,'Sinisa','2004-12-10 12:13:14');
select count(*) as total, left(c,10) as reg from t1 group by reg order by reg desc limit 0,12;
total	reg
10	2004-12-10
drop table t1;
=======
select quote(ltrim(concat('    ', 'a')));
quote(ltrim(concat('    ', 'a')))
'a'
select quote(trim(concat('    ', 'a')));
quote(trim(concat('    ', 'a')))
'a'
>>>>>>> d1101462
<|MERGE_RESOLUTION|>--- conflicted
+++ resolved
@@ -325,7 +325,6 @@
 select trim(leading 'foo' from 'foo');
 trim(leading 'foo' from 'foo')
 
-<<<<<<< HEAD
 select 1=_latin1'1';
 1=_latin1'1'
 1
@@ -692,11 +691,10 @@
 total	reg
 10	2004-12-10
 drop table t1;
-=======
+
 select quote(ltrim(concat('    ', 'a')));
 quote(ltrim(concat('    ', 'a')))
 'a'
 select quote(trim(concat('    ', 'a')));
 quote(trim(concat('    ', 'a')))
-'a'
->>>>>>> d1101462
+'a'