drop table if exists t1,t2,t3;
select * from (select 2 from DUAL) b;
2
2
SELECT 1 as a FROM (SELECT 1 UNION SELECT a) b;
ERROR 42S22: Unknown column 'a' in 'field list'
SELECT 1 as a FROM (SELECT a UNION SELECT 1) b;
ERROR 42S22: Unknown column 'a' in 'field list'
CREATE TABLE t1 (a int not null, b char (10) not null);
insert into t1 values(1,'a'),(2,'b'),(3,'c'),(3,'c');
CREATE TABLE t2 (a int not null, b char (10) not null);
insert into t2 values (3,'c'),(4,'d'),(5,'f'),(6,'e');
select t1.a,t3.y from t1,(select a as y from t2  where b='c') as t3  where t1.a = t3.y;
a	y
3	3
3	3
select t1.a,t3.a from t1,(select * from t2  where b='c') as t3  where t1.a = t3.a;
a	a
3	3
3	3
CREATE TABLE t3 (a int not null, b char (10) not null);
insert into t3 values (3,'f'),(4,'y'),(5,'z'),(6,'c');
select t1.a,t4.y from t1,(select t2.a as y from t2,(select t3.b from t3 where t3.a>3) as t5  where t2.b=t5.b) as t4  where t1.a = t4.y;
a	y
3	3
3	3
SELECT a FROM (SELECT 1 FROM (SELECT 1) a HAVING a=1) b;
ERROR 42S22: Unknown column 'a' in 'having clause'
SELECT a,b as a FROM (SELECT '1' as a,'2' as b) b  HAVING a=1;
ERROR 23000: Column 'a' in having clause is ambiguous
SELECT a,2 as a FROM (SELECT '1' as a) b HAVING a=2;
a	a
1	2
SELECT a,2 as a FROM (SELECT '1' as a) b HAVING a=1;
a	a
SELECT 1 FROM (SELECT 1) a WHERE a=2;
ERROR 42S22: Unknown column 'a' in 'where clause'
SELECT (SELECT 1) as a FROM (SELECT 1 FROM t1  HAVING a=1) as a;
ERROR 42S22: Unknown column 'a' in 'having clause'
select * from t1 as x1, (select * from t1) as x2;
a	b	a	b
1	a	1	a
2	b	1	a
3	c	1	a
3	c	1	a
1	a	2	b
2	b	2	b
3	c	2	b
3	c	2	b
1	a	3	c
2	b	3	c
3	c	3	c
3	c	3	c
1	a	3	c
2	b	3	c
3	c	3	c
3	c	3	c
explain select * from t1 as x1, (select * from t1) as x2;
id	select_type	table	type	possible_keys	key	key_len	ref	rows	Extra
1	PRIMARY	x1	ALL	NULL	NULL	NULL	NULL	4	
1	PRIMARY	<derived2>	ALL	NULL	NULL	NULL	NULL	4	Using join buffer (Block Nested Loop)
2	DERIVED	t1	ALL	NULL	NULL	NULL	NULL	4	
drop table if exists  t2,t3;
select * from (select 1) as a;
1
1
select a from (select 1 as a) as b;
a
1
select 1 from (select 1) as a;
1
1
select * from (select * from t1 union select * from t1) a;
a	b
1	a
2	b
3	c
select * from (select * from t1 union all select * from t1) a;
a	b
1	a
2	b
3	c
3	c
1	a
2	b
3	c
3	c
select * from (select * from t1 union all select * from t1 limit 2) a;
a	b
1	a
2	b
explain select * from (select * from t1 union select * from t1) a;
id	select_type	table	type	possible_keys	key	key_len	ref	rows	Extra
1	PRIMARY	<derived2>	ALL	NULL	NULL	NULL	NULL	8	
2	DERIVED	t1	ALL	NULL	NULL	NULL	NULL	4	
3	UNION	t1	ALL	NULL	NULL	NULL	NULL	4	
NULL	UNION RESULT	<union2,3>	ALL	NULL	NULL	NULL	NULL	NULL	
explain select * from (select * from t1 union all select * from t1) a;
id	select_type	table	type	possible_keys	key	key_len	ref	rows	Extra
1	PRIMARY	<derived2>	ALL	NULL	NULL	NULL	NULL	8	
2	DERIVED	t1	ALL	NULL	NULL	NULL	NULL	4	
3	UNION	t1	ALL	NULL	NULL	NULL	NULL	4	
NULL	UNION RESULT	<union2,3>	ALL	NULL	NULL	NULL	NULL	NULL	
CREATE TABLE t2 (a int not null);
insert into t2 values(1);
select * from (select * from t1 where t1.a=(select a from t2 where t2.a=t1.a)) a;
a	b
1	a
select * from (select * from t1 where t1.a=(select t2.a from t2 where t2.a=t1.a) union select t1.a, t1.b from t1) a;
a	b
1	a
2	b
3	c
explain select * from (select t1.*, t2.a as t2a from t1,t2 where t1.a=t2.a) t1;
id	select_type	table	type	possible_keys	key	key_len	ref	rows	Extra
1	PRIMARY	<derived2>	ALL	NULL	NULL	NULL	NULL	4	
2	DERIVED	t2	system	NULL	NULL	NULL	NULL	1	
2	DERIVED	t1	ALL	NULL	NULL	NULL	NULL	4	Using where
drop table t1, t2;
create table t1(a int not null, t char(8), index(a));
SELECT * FROM (SELECT * FROM t1) as b ORDER BY a  ASC LIMIT 0,20;
a	t
1	1
2	2
3	3
4	4
5	5
6	6
7	7
8	8
9	9
10	10
11	11
12	12
13	13
14	14
15	15
16	16
17	17
18	18
19	19
20	20
explain select count(*) from t1 as tt1, (select * from t1) as tt2;
id	select_type	table	type	possible_keys	key	key_len	ref	rows	Extra
1	PRIMARY	tt1	index	NULL	a	4	NULL	10000	Using index
1	PRIMARY	<derived2>	ALL	NULL	NULL	NULL	NULL	10000	Using join buffer (Block Nested Loop)
2	DERIVED	t1	ALL	NULL	NULL	NULL	NULL	10000	
drop table t1;
SELECT * FROM (SELECT (SELECT * FROM (SELECT 1 as a) as a )) as b;
(SELECT * FROM (SELECT 1 as a) as a )
1
select * from (select 1 as a) b  left join (select 2 as a) c using(a);
a
1
SELECT * FROM (SELECT 1 UNION SELECT a) b;
ERROR 42S22: Unknown column 'a' in 'field list'
SELECT 1 as a FROM (SELECT a UNION SELECT 1) b;
ERROR 42S22: Unknown column 'a' in 'field list'
SELECT 1 as a FROM (SELECT 1 UNION SELECT a) b;
ERROR 42S22: Unknown column 'a' in 'field list'
select 1 from  (select 2) a order by 0;
ERROR 42S22: Unknown column '0' in 'order clause'
create table t1 (id int);
insert into t1 values (1),(2),(3);
describe select * from (select * from t1 group by id) bar;
id	select_type	table	type	possible_keys	key	key_len	ref	rows	Extra
1	PRIMARY	<derived2>	ALL	NULL	NULL	NULL	NULL	3	
2	DERIVED	t1	ALL	NULL	NULL	NULL	NULL	3	Using temporary; Using filesort
drop table t1;
create table t1 (mat_id MEDIUMINT UNSIGNED NOT NULL AUTO_INCREMENT PRIMARY KEY, matintnum CHAR(6) NOT NULL, test MEDIUMINT UNSIGNED NULL);
create table t2 (mat_id MEDIUMINT UNSIGNED NOT NULL, pla_id MEDIUMINT UNSIGNED NOT NULL);
insert into t1 values (NULL, 'a', 1), (NULL, 'b', 2), (NULL, 'c', 3), (NULL, 'd', 4), (NULL, 'e', 5), (NULL, 'f', 6), (NULL, 'g', 7), (NULL, 'h', 8), (NULL, 'i', 9);
insert into t2 values (1, 100), (1, 101), (1, 102), (2, 100), (2, 103), (2, 104), (3, 101), (3, 102), (3, 105);
SELECT STRAIGHT_JOIN d.pla_id, m2.mat_id FROM t1 m2 INNER JOIN (SELECT mp.pla_id, MIN(m1.matintnum) AS matintnum FROM t2 mp INNER JOIN t1 m1 ON mp.mat_id=m1.mat_id GROUP BY mp.pla_id) d ON d.matintnum=m2.matintnum;
pla_id	mat_id
100	1
101	1
102	1
103	2
104	2
105	3
SELECT STRAIGHT_JOIN d.pla_id, m2.test FROM t1 m2  INNER JOIN (SELECT mp.pla_id, MIN(m1.matintnum) AS matintnum FROM t2 mp INNER JOIN t1 m1 ON mp.mat_id=m1.mat_id GROUP BY mp.pla_id) d ON d.matintnum=m2.matintnum;
pla_id	test
100	1
101	1
102	1
103	2
104	2
105	3
explain SELECT STRAIGHT_JOIN d.pla_id, m2.mat_id FROM t1 m2 INNER JOIN (SELECT mp.pla_id, MIN(m1.matintnum) AS matintnum FROM t2 mp INNER JOIN t1 m1 ON mp.mat_id=m1.mat_id GROUP BY mp.pla_id) d ON d.matintnum=m2.matintnum;
id	select_type	table	type	possible_keys	key	key_len	ref	rows	Extra
1	PRIMARY	m2	ALL	NULL	NULL	NULL	NULL	9	
1	PRIMARY	<derived2>	ALL	NULL	NULL	NULL	NULL	9	Using where; Using join buffer (Block Nested Loop)
2	DERIVED	mp	ALL	NULL	NULL	NULL	NULL	9	Using temporary; Using filesort
2	DERIVED	m1	eq_ref	PRIMARY	PRIMARY	3	test.mp.mat_id	1	
explain SELECT STRAIGHT_JOIN d.pla_id, m2.test FROM t1 m2  INNER JOIN (SELECT mp.pla_id, MIN(m1.matintnum) AS matintnum FROM t2 mp INNER JOIN t1 m1 ON mp.mat_id=m1.mat_id GROUP BY mp.pla_id) d ON d.matintnum=m2.matintnum;
id	select_type	table	type	possible_keys	key	key_len	ref	rows	Extra
1	PRIMARY	m2	ALL	NULL	NULL	NULL	NULL	9	
1	PRIMARY	<derived2>	ALL	NULL	NULL	NULL	NULL	9	Using where; Using join buffer (Block Nested Loop)
2	DERIVED	mp	ALL	NULL	NULL	NULL	NULL	9	Using temporary; Using filesort
2	DERIVED	m1	eq_ref	PRIMARY	PRIMARY	3	test.mp.mat_id	1	
drop table t1,t2;
SELECT a.x FROM (SELECT 1 AS x) AS a HAVING a.x = 1;
x
1
create user mysqltest_1;
create table t1 select 1 as a;
select 2 as a from (select * from t1) b;
ERROR 3D000: No database selected
use test;
select 2 as a from (select * from t1) b;
a
2
drop table t1;
select mail_id,  if(folder.f_description!='', folder.f_description, folder.f_name) as folder_name,  date, address_id, phrase, address,  subject from folder, (select  mail.mail_id as mail_id,  date_format(mail.h_date, '%b %e, %Y %h:%i') as date,  mail.folder_id,  sender.address_id as address_id,  sender.phrase as phrase, sender.address as address,    mail.h_subject as subject from    mail left join mxa as mxa_sender on mail.mail_id=mxa_sender.mail_id and mxa_sender.type='from' left join address as sender on mxa_sender.address_id=sender.address_id  mxa as mxa_recipient,   address as recipient, where 1     and mail.mail_id=mxa_recipient.mail_id   and mxa_recipient.address_id=recipient.address_id   and mxa_recipient.type='to'  and  match(sender.phrase, sender.address, sender.comment) against ('jeremy' in boolean mode)   and  match(recipient.phrase, recipient.address, recipient.comment) against ('monty' in boolean mode) order by mail.h_date desc limit 0, 25 ) as query where query.folder_id=folder.folder_id;
ERROR 42000: You have an error in your SQL syntax; check the manual that corresponds to your MySQL server version for the right syntax to use near 'mxa as mxa_recipient,   address as recipient, where 1     and mail.mail_id=mxa_r' at line 1
create table t1 (a int);
insert into t1 values (1),(2),(3);
update (select * from t1) as t1 set a = 5;
ERROR HY000: The target table t1 of the UPDATE is not updatable
delete from (select * from t1);
ERROR 42000: You have an error in your SQL syntax; check the manual that corresponds to your MySQL server version for the right syntax to use near '(select * from t1)' at line 1
insert into  (select * from t1) values (5);
ERROR 42000: You have an error in your SQL syntax; check the manual that corresponds to your MySQL server version for the right syntax to use near '(select * from t1) values (5)' at line 1
drop table t1;
create table t1 (E1 INTEGER UNSIGNED NOT NULL, E2 INTEGER UNSIGNED NOT NULL, E3 INTEGER UNSIGNED NOT NULL, PRIMARY KEY(E1)
);
insert into t1 VALUES(1,1,1), (2,2,1);
select count(*) from t1 INNER JOIN (SELECT A.E1, A.E2, A.E3 FROM t1 AS A WHERE A.E3 = (SELECT MAX(B.E3) FROM t1 AS B WHERE A.E2 = B.E2)) AS THEMAX ON t1.E1 = THEMAX.E2 AND t1.E1 = t1.E2;
count(*)
2
explain select count(*) from t1 INNER JOIN (SELECT A.E1, A.E2, A.E3 FROM t1 AS A WHERE A.E3 = (SELECT MAX(B.E3) FROM t1 AS B WHERE A.E2 = B.E2)) AS THEMAX ON t1.E1 = THEMAX.E2 AND t1.E1 = t1.E2;
id	select_type	table	type	possible_keys	key	key_len	ref	rows	Extra
1	PRIMARY	t1	ALL	PRIMARY	NULL	NULL	NULL	2	Using where
1	PRIMARY	<derived2>	ref	auto_key0	auto_key0	4	test.t1.E1	2	
2	DERIVED	A	ALL	NULL	NULL	NULL	NULL	2	Using where
3	DEPENDENT SUBQUERY	B	ALL	NULL	NULL	NULL	NULL	2	Using where
drop table t1;
create table t1 (a int);
insert into t1 values (1),(2);
select * from ( select * from t1 union select * from t1) a,(select * from t1 union select * from t1) b;
a	a
1	1
2	1
1	2
2	2
explain select * from ( select * from t1 union select * from t1) a,(select * from t1 union select * from t1) b;
id	select_type	table	type	possible_keys	key	key_len	ref	rows	Extra
1	PRIMARY	<derived2>	ALL	NULL	NULL	NULL	NULL	4	
1	PRIMARY	<derived4>	ALL	NULL	NULL	NULL	NULL	4	Using join buffer (Block Nested Loop)
4	DERIVED	t1	ALL	NULL	NULL	NULL	NULL	2	
5	UNION	t1	ALL	NULL	NULL	NULL	NULL	2	
NULL	UNION RESULT	<union4,5>	ALL	NULL	NULL	NULL	NULL	NULL	
2	DERIVED	t1	ALL	NULL	NULL	NULL	NULL	2	
3	UNION	t1	ALL	NULL	NULL	NULL	NULL	2	
NULL	UNION RESULT	<union2,3>	ALL	NULL	NULL	NULL	NULL	NULL	
drop table t1;
CREATE TABLE `t1` (
`N` int(11) unsigned NOT NULL default '0',
`M` tinyint(1) default '0'
) ENGINE=MyISAM DEFAULT CHARSET=latin1;
INSERT INTO `t1` (N, M) VALUES (1, 0),(1, 0),(1, 0),(2, 0),(2, 0),(3, 0);
UPDATE `t1` AS P1 INNER JOIN (SELECT N FROM `t1` GROUP BY N HAVING Count(M) > 1) AS P2 ON P1.N = P2.N SET P1.M = 2;
select * from t1;
N	M
1	2
1	2
1	2
2	2
2	2
3	0
UPDATE `t1` AS P1 INNER JOIN (SELECT N FROM `t1` GROUP BY N HAVING Count(M) > 1) AS P2 ON P1.N = P2.N SET P1.M = 2, P2.N = 2;
ERROR HY000: The target table P2 of the UPDATE is not updatable
UPDATE `t1` AS P1 INNER JOIN (SELECT aaaa FROM `t1` GROUP BY N HAVING Count(M) > 1) AS P2 ON P1.N = P2.N SET P1.M = 2;
ERROR 42S22: Unknown column 'aaaa' in 'field list'
delete P1.* from `t1` AS P1 INNER JOIN (SELECT N FROM `t1` GROUP BY N HAVING Count(M) > 1) AS P2 ON P1.N = P2.N;
select * from t1;
N	M
3	0
delete P1.*,p2.* from `t1` AS P1 INNER JOIN (SELECT N FROM `t1` GROUP BY N HAVING Count(M) > 1) AS p2 ON P1.N = p2.N;
ERROR HY000: The target table p2 of the DELETE is not updatable
delete P1.* from `t1` AS P1 INNER JOIN (SELECT aaa FROM `t1` GROUP BY N HAVING Count(M) > 1) AS P2 ON P1.N = P2.N;
ERROR 42S22: Unknown column 'aaa' in 'field list'
drop table t1;
CREATE TABLE t1 (
OBJECTID int(11) NOT NULL default '0',
SORTORDER int(11) NOT NULL auto_increment,
KEY t1_SortIndex (SORTORDER),
KEY t1_IdIndex (OBJECTID)
) ENGINE=MyISAM DEFAULT CHARSET=latin1;
CREATE TABLE t2 (
ID int(11) default NULL,
PARID int(11) default NULL,
UNIQUE KEY t2_ID_IDX (ID),
KEY t2_PARID_IDX (PARID)
) engine=MyISAM DEFAULT CHARSET=latin1;
INSERT INTO t2 VALUES (1000,0),(1001,0),(1002,0),(1003,0),(1008,1),(1009,1),(1010,1),(1011,1),(1016,2);
CREATE TABLE t3 (
ID int(11) default NULL,
DATA decimal(10,2) default NULL,
UNIQUE KEY t3_ID_IDX (ID)
) engine=MyISAM DEFAULT CHARSET=latin1;
INSERT INTO t3 VALUES (1000,0.00),(1001,0.25),(1002,0.50),(1003,0.75),(1008,1.00),(1009,1.25),(1010,1.50),(1011,1.75);
select 497, TMP.ID, NULL from (select 497 as ID, MAX(t3.DATA) as DATA      from t1 join t2 on (t1.ObjectID = t2.ID) join t3 on (t1.ObjectID = t3.ID) group by t2.ParID order by DATA DESC) as TMP;
497	ID	NULL
drop table t1, t2, t3;
CREATE TABLE t1 (name char(1) default NULL, val int(5) default NULL);
INSERT INTO t1 VALUES ('a',1),  ('a',2),  ('a',2),  ('a',2),  ('a',3),  ('a',6), ('a',7), ('a',11), ('a',11), ('a',12), ('a',13), ('a',13), ('a',20), ('b',2), ('b',3), ('b',4), ('b',5);
SELECT s.name, AVG(s.val) AS median FROM (SELECT x.name, x.val FROM t1 x, t1 y WHERE x.name=y.name GROUP BY x.name, x.val HAVING SUM(y.val <= x.val) >= COUNT(*)/2 AND SUM(y.val >= x.val) >= COUNT(*)/2) AS s GROUP BY s.name;
name	median
a	7.0000
b	3.5000
explain SELECT s.name, AVG(s.val) AS median FROM (SELECT x.name, x.val FROM t1 x, t1 y WHERE x.name=y.name GROUP BY x.name, x.val HAVING SUM(y.val <= x.val) >= COUNT(*)/2 AND SUM(y.val >= x.val) >= COUNT(*)/2) AS s GROUP BY s.name;
id	select_type	table	type	possible_keys	key	key_len	ref	rows	Extra
1	PRIMARY	<derived2>	ALL	NULL	NULL	NULL	NULL	289	Using temporary; Using filesort
2	DERIVED	x	ALL	NULL	NULL	NULL	NULL	17	Using temporary; Using filesort
2	DERIVED	y	ALL	NULL	NULL	NULL	NULL	17	Using where; Using join buffer (Block Nested Loop)
drop table t1;
create table t2 (a int, b int, primary key (a));
insert into t2 values (1,7),(2,7);
explain select a from t2 where a>1;
id	select_type	table	type	possible_keys	key	key_len	ref	rows	Extra
1	SIMPLE	t2	index	PRIMARY	PRIMARY	4	NULL	2	Using where; Using index
explain select a from (select a from t2 where a>1) tt;
id	select_type	table	type	possible_keys	key	key_len	ref	rows	Extra
1	PRIMARY	<derived2>	ALL	NULL	NULL	NULL	NULL	2	
2	DERIVED	t2	index	PRIMARY	PRIMARY	4	NULL	2	Using where; Using index
drop table t2;
CREATE TABLE `t1` ( `itemid` int(11) NOT NULL default '0', `grpid` varchar(15) NOT NULL default '', `vendor` int(11) NOT NULL default '0', `date_` date NOT NULL default '0000-00-00', `price` decimal(12,2) NOT NULL default '0.00', PRIMARY KEY  (`itemid`,`grpid`,`vendor`,`date_`), KEY `itemid` (`itemid`,`vendor`), KEY `itemid_2` (`itemid`,`date_`));
insert into t1 values (128, 'rozn', 2, curdate(), 10),
(128, 'rozn', 1, curdate(), 10);
SELECT MIN(price) min, MAX(price) max, AVG(price) avg FROM (SELECT SUBSTRING( MAX(concat(date_,";",price)), 12) price FROM t1 WHERE itemid=128 AND  grpid='rozn' GROUP BY itemid, grpid, vendor) lastprices;
min	max	avg
10.00	10.00	10
DROP TABLE t1;
create table t1 (a integer, b integer);
insert into t1 values (1,4), (2,2),(2,2), (4,1),(4,1),(4,1),(4,1);
select distinct sum(b) from t1 group by a;
sum(b)
4
select distinct sum(b) from (select a,b from t1) y group by a;
sum(b)
4
drop table t1;
CREATE TABLE t1 (a char(10), b char(10));
INSERT INTO t1 VALUES ('root','localhost'), ('root','%');
SELECT * FROM (SELECT (SELECT a.a FROM t1 AS a WHERE a.a = b.a) FROM t1 AS b) AS c;
ERROR 21000: Subquery returns more than 1 row
DROP TABLE t1;
create table t1(a int);
create table t2(a int);
create table t3(a int);
insert into t1 values(1),(1);
insert into t2 values(2),(2);
insert into t3 values(3),(3);
select * from t1 union distinct select * from t2 union all select * from t3;
a
1
2
3
3
select * from (select * from t1 union distinct select * from t2 union all select * from t3) X;
a
1
2
3
3
drop table t1, t2, t3;
create table t1 (a int);
create table t2 (a int);
select * from (select * from t1,t2) foo;
ERROR 42S21: Duplicate column name 'a'
drop table t1,t2;
create table t1 (ID int unsigned not null auto_increment,
DATA varchar(5) not null, primary key (ID));
create table t2 (ID int unsigned not null auto_increment,
DATA varchar(5) not null, FID int unsigned not null,
primary key (ID));
select A.* from (t1 inner join (select * from t2) as A on t1.ID = A.FID);
ID	DATA	FID
select t2.* from ((select * from t1) as A inner join t2 on A.ID = t2.FID);
ID	DATA	FID
select t2.* from (select * from t1) as A inner join t2 on A.ID = t2.FID;
ID	DATA	FID
drop table t1, t2;
drop user mysqltest_1;
# End of 4.1 tests
SELECT 0 FROM
(SELECT 0) t01, (SELECT 0) t02, (SELECT 0) t03, (SELECT 0) t04, (SELECT 0) t05,
(SELECT 0) t06, (SELECT 0) t07, (SELECT 0) t08, (SELECT 0) t09, (SELECT 0) t10,
(SELECT 0) t11, (SELECT 0) t12, (SELECT 0) t13, (SELECT 0) t14, (SELECT 0) t15,
(SELECT 0) t16, (SELECT 0) t17, (SELECT 0) t18, (SELECT 0) t19, (SELECT 0) t20,
(SELECT 0) t21, (SELECT 0) t22, (SELECT 0) t23, (SELECT 0) t24, (SELECT 0) t25,
(SELECT 0) t26, (SELECT 0) t27, (SELECT 0) t28, (SELECT 0) t29, (SELECT 0) t30,
(SELECT 0) t31, (SELECT 0) t32, (SELECT 0) t33, (SELECT 0) t34, (SELECT 0) t35,
(SELECT 0) t36, (SELECT 0) t37, (SELECT 0) t38, (SELECT 0) t39, (SELECT 0) t40,
(SELECT 0) t41, (SELECT 0) t42, (SELECT 0) t43, (SELECT 0) t44, (SELECT 0) t45,
(SELECT 0) t46, (SELECT 0) t47, (SELECT 0) t48, (SELECT 0) t49, (SELECT 0) t50,
(SELECT 0) t51, (SELECT 0) t52, (SELECT 0) t53, (SELECT 0) t54, (SELECT 0) t55,
(SELECT 0) t56, (SELECT 0) t57, (SELECT 0) t58, (SELECT 0) t59, (SELECT 0) t60,
(SELECT 0) t61;
0
0
#
#  A nested materialized derived table is used before being populated.
#  (addon for bug#19077)
#
CREATE TABLE t1 (i INT, j BIGINT);
INSERT INTO t1 VALUES (1, 2), (2, 2), (3, 2);
SELECT * FROM (SELECT MIN(i) FROM t1
WHERE j = SUBSTRING('12', (SELECT * FROM (SELECT MIN(j) FROM t1) t2))) t3;
MIN(i)
1
DROP TABLE t1;
# End of 5.0 tests
#
# Bug#55586: Crash JOIN of two subqueries in FROM + ORDER BY and GROUP BY
#
CREATE TABLE C (
`col_int_key` int(11) DEFAULT NULL,
`col_varchar_key` varchar(1) DEFAULT NULL,
`col_varchar_nokey` varchar(1) DEFAULT NULL,
KEY `col_varchar_key` (`col_varchar_key`,`col_int_key`)
);
INSERT INTO C VALUES (2,'w','w');
INSERT INTO C VALUES (2,'d','d');
SELECT SUM(DISTINCT table2.col_int_key) field1, 
table1.col_varchar_key field2 
FROM 
(SELECT * FROM C  ) table1
JOIN (SELECT * FROM C  ) table2
ON table2 .`col_varchar_key` = table1 .`col_varchar_nokey` 
GROUP  BY field2
ORDER  BY field1;
field1	field2
2	d
2	w
DROP TABLE C;
# End of test for bug#55586
#
# Bug#55561: Crash on JOIN with 2 FROM subqueries
#
CREATE TABLE C (
col_int int DEFAULT NULL,
col_varchar varchar(1) DEFAULT NULL
);
INSERT INTO `C` VALUES (0,NULL);
INSERT INTO `C` VALUES (5,'y');
SELECT table1.col_varchar
FROM 
( SELECT * FROM C  ) table1  
JOIN ( SELECT * FROM C  ) table2  ON table2.col_varchar = table1.col_varchar
WHERE 
table2.col_varchar < table2.col_varchar
AND table1.col_varchar != 'k' 
LIMIT  1;
col_varchar
DROP TABLE C;
# End on bug#55561
#
# Bug#56233: Hang during key generation for derived tables
#
CREATE TABLE C (
col_varchar_10_key varchar(10) DEFAULT NULL,
col_int_key int DEFAULT NULL,
pk int NOT NULL AUTO_INCREMENT,
col_date_key date DEFAULT NULL,
PRIMARY KEY (`pk`),
KEY `col_varchar_10_key` (`col_varchar_10_key`),
KEY `col_int_key` (`col_int_key`),
KEY `col_date_key` (`col_date_key`)
);
INSERT INTO C VALUES ('ok',3,1,'2003-04-02');
CREATE ALGORITHM=TEMPTABLE VIEW viewC AS SELECT * FROM C;
SELECT  table1.col_date_key AS field1 
FROM
C AS table1
WHERE 
(table1.col_int_key <=ANY 
( SELECT SUBQUERY1_t1.col_int_key 
FROM viewC AS SUBQUERY1_t1 
WHERE SUBQUERY1_t1.col_varchar_10_key <= table1.col_varchar_10_key 
) 
)
;
field1
2003-04-02
DROP TABLE C;
DROP VIEW viewC;
#
#
# Bug#55950: FROM Subquery joined by 2 varchar fields returns empty
#            set
#
CREATE TABLE `CC` (
`i1` varchar(1) DEFAULT NULL,
`i2` varchar(1) DEFAULT NULL
);
INSERT INTO `CC` VALUES ('m','m');
INSERT INTO `CC` VALUES ('c','c');
CREATE TABLE `C` (
`o1` varchar(1) DEFAULT NULL
);
INSERT INTO `C` VALUES ('m');
SELECT table1 . o1 
FROM C table1  
JOIN ( C table2  
JOIN ( SELECT * FROM CC ) table3  
ON table3 .`i1`  = table2 .o1  
) ON table3 .`i2`  = table2 .o1   
;
o1
m
# Ref access to the derived table should be used.
EXPLAIN SELECT table1 . o1 
FROM C table1  
JOIN ( C table2  
JOIN ( SELECT * FROM CC ) table3  
ON table3 .`i1`  = table2 .o1  
) ON table3 .`i2`  = table2 .o1   
;
id	select_type	table	type	possible_keys	key	key_len	ref	rows	Extra
1	PRIMARY	table1	system	NULL	NULL	NULL	NULL	1	
1	PRIMARY	table2	system	NULL	NULL	NULL	NULL	1	
1	PRIMARY	<derived2>	ref	auto_key0	auto_key0	8	const,const	0	Using index
2	DERIVED	CC	ALL	NULL	NULL	NULL	NULL	2	
DROP TABLE CC;
DROP TABLE C;
# End of test for bug#55950
#
# Bug#56592: Subquery with DISTINCT in FROM clause returns only partial
# result
#
CREATE TABLE `t1` (
`pk` int(11) NOT NULL,
`col_int_key` int(11) DEFAULT NULL,
`col_datetime_key` datetime DEFAULT NULL
) ENGINE=MyISAM;
INSERT INTO t1 VALUES (2, 9, NULL), (3, 3, '1900-01-01 00:00:00'),
(8, 8, '1900-01-01 00:00:00'), (15, 0, '2007-12-15 12:39:34');
SELECT * FROM ( 
SELECT DISTINCT tableB.col_datetime_key 
FROM t1 tableA LEFT JOIN t1 tableB ON tableA.pk < tableB.col_int_key
) AS FROM_SUBQUERY;
col_datetime_key
NULL
1900-01-01 00:00:00
EXPLAIN SELECT * FROM ( 
SELECT DISTINCT tableB.col_datetime_key 
FROM t1 tableA LEFT JOIN t1 tableB ON tableA.pk < tableB.col_int_key
) AS FROM_SUBQUERY;
id	select_type	table	type	possible_keys	key	key_len	ref	rows	Extra
1	PRIMARY	<derived2>	ALL	NULL	NULL	NULL	NULL	16	
2	DERIVED	tableA	ALL	NULL	NULL	NULL	NULL	4	Using temporary
2	DERIVED	tableB	ALL	NULL	NULL	NULL	NULL	4	Using where; Distinct; Using join buffer (Block Nested Loop)
EXPLAIN SELECT * FROM ( 
SELECT DISTINCT tableA.col_datetime_key 
FROM t1 tableA LEFT JOIN t1 tableB ON tableA.pk < tableB.col_int_key
) AS FROM_SUBQUERY;
id	select_type	table	type	possible_keys	key	key_len	ref	rows	Extra
1	PRIMARY	<derived2>	ALL	NULL	NULL	NULL	NULL	16	
2	DERIVED	tableA	ALL	NULL	NULL	NULL	NULL	4	Using temporary
2	DERIVED	tableB	ALL	NULL	NULL	NULL	NULL	4	Using where; Distinct; Using join buffer (Block Nested Loop)
DROP TABLE t1;
#
# Bug#58730 Assertion failed: table->key_read == 0 in close_thread_table,
#           temptable views
#
CREATE TABLE t1 (a INT);
CREATE TABLE t2 (b INT, KEY (b));
INSERT INTO t1 VALUES (1),(1);
INSERT INTO t2 VALUES (1),(1);
CREATE algorithm=temptable VIEW v1 AS
SELECT 1 FROM t1 LEFT JOIN t1 t3 ON 1 > (SELECT 1 FROM t1);
CREATE algorithm=temptable VIEW v2 AS SELECT 1 FROM t2;
EXPLAIN SELECT 1 FROM t1 JOIN v1 ON 1 > (SELECT 1 FROM v2);
ERROR 21000: Subquery returns more than 1 row
DROP TABLE t1, t2;
DROP VIEW v1, v2;
#
# WL#5274: Postpone materialization of views/subqueries in FROM clause.
#          Additional tests.
#
CREATE TABLE t1(f1 int, f11 int);
CREATE TABLE t2(f2 int, f22 int);
INSERT INTO t1 VALUES(1,1),(2,2),(3,3),(5,5),(9,9),(7,7);
INSERT INTO t2 VALUES(1,1),(3,3),(2,2),(4,4),(8,8),(6,6);
for merged derived tables
explain for simple derived
EXPLAIN SELECT * FROM (SELECT * FROM t1) tt;
id	select_type	table	type	possible_keys	key	key_len	ref	rows	Extra
1	PRIMARY	<derived2>	ALL	NULL	NULL	NULL	NULL	6	
2	DERIVED	t1	ALL	NULL	NULL	NULL	NULL	6	
SELECT * FROM (SELECT * FROM t1) tt;
f1	f11
1	1
2	2
3	3
5	5
9	9
7	7
explain for multitable derived
EXPLAIN EXTENDED SELECT * FROM (SELECT * FROM t1 JOIN t2 ON f1=f2) tt;
id	select_type	table	type	possible_keys	key	key_len	ref	rows	filtered	Extra
1	PRIMARY	<derived2>	ALL	NULL	NULL	NULL	NULL	36	100.00	
2	DERIVED	t1	ALL	NULL	NULL	NULL	NULL	6	100.00	
2	DERIVED	t2	ALL	NULL	NULL	NULL	NULL	6	100.00	Using where; Using join buffer (Block Nested Loop)
Warnings:
Note	1003	/* select#1 */ select `tt`.`f1` AS `f1`,`tt`.`f11` AS `f11`,`tt`.`f2` AS `f2`,`tt`.`f22` AS `f22` from (/* select#2 */ select `test`.`t1`.`f1` AS `f1`,`test`.`t1`.`f11` AS `f11`,`test`.`t2`.`f2` AS `f2`,`test`.`t2`.`f22` AS `f22` from `test`.`t1` join `test`.`t2` where (`test`.`t2`.`f2` = `test`.`t1`.`f1`)) `tt`
SELECT * FROM (SELECT * FROM t1 JOIN t2 ON f1=f2) tt;
f1	f11	f2	f22
1	1	1	1
3	3	3	3
2	2	2	2
explain for derived with where
FLUSH STATUS;
EXPLAIN EXTENDED 
SELECT * FROM (SELECT * FROM t1 WHERE f1 IN (2,3)) tt WHERE f11=2;
id	select_type	table	type	possible_keys	key	key_len	ref	rows	filtered	Extra
1	PRIMARY	<derived2>	ref	auto_key0	auto_key0	5	const	0	100.00	
2	DERIVED	t1	ALL	NULL	NULL	NULL	NULL	6	100.00	Using where
Warnings:
Note	1003	/* select#1 */ select `tt`.`f1` AS `f1`,`tt`.`f11` AS `f11` from (/* select#2 */ select `test`.`t1`.`f1` AS `f1`,`test`.`t1`.`f11` AS `f11` from `test`.`t1` where (`test`.`t1`.`f1` in (2,3))) `tt` where (`tt`.`f11` = 2)
SHOW STATUS LIKE 'Handler_read%';
Variable_name	Value
Handler_read_first	0
Handler_read_key	0
Handler_read_last	0
Handler_read_next	0
Handler_read_prev	0
Handler_read_rnd	0
Handler_read_rnd_next	0
FLUSH STATUS;
SELECT * FROM (SELECT * FROM t1 WHERE f1 IN (2,3)) tt WHERE f11=2;
f1	f11
2	2
SHOW STATUS LIKE 'Handler_read%';
Variable_name	Value
Handler_read_first	0
Handler_read_key	1
Handler_read_last	0
Handler_read_next	1
Handler_read_prev	0
Handler_read_rnd	0
Handler_read_rnd_next	7
join of derived
EXPLAIN EXTENDED 
SELECT * FROM (SELECT * FROM t1 WHERE f1 IN (2,3)) tt JOIN
(SELECT * FROM t1 WHERE f1 IN (1,2)) aa ON tt.f1=aa.f1;
id	select_type	table	type	possible_keys	key	key_len	ref	rows	filtered	Extra
1	PRIMARY	<derived2>	ALL	NULL	NULL	NULL	NULL	6	100.00	Using where
1	PRIMARY	<derived3>	ref	auto_key0	auto_key0	5	tt.f1	2	100.00	
3	DERIVED	t1	ALL	NULL	NULL	NULL	NULL	6	100.00	Using where
2	DERIVED	t1	ALL	NULL	NULL	NULL	NULL	6	100.00	Using where
Warnings:
Note	1003	/* select#1 */ select `tt`.`f1` AS `f1`,`tt`.`f11` AS `f11`,`aa`.`f1` AS `f1`,`aa`.`f11` AS `f11` from (/* select#2 */ select `test`.`t1`.`f1` AS `f1`,`test`.`t1`.`f11` AS `f11` from `test`.`t1` where (`test`.`t1`.`f1` in (2,3))) `tt` join (/* select#3 */ select `test`.`t1`.`f1` AS `f1`,`test`.`t1`.`f11` AS `f11` from `test`.`t1` where (`test`.`t1`.`f1` in (1,2))) `aa` where (`aa`.`f1` = `tt`.`f1`)
SELECT * FROM (SELECT * FROM t1 WHERE f1 IN (2,3)) tt JOIN
(SELECT * FROM t1 WHERE f1 IN (1,2)) aa ON tt.f1=aa.f1;
f1	f11	f1	f11
2	2	2	2
for merged views
CREATE VIEW v1 AS SELECT * FROM t1;
CREATE VIEW v2 AS SELECT * FROM t1 JOIN t2 ON f1=f2;
CREATE VIEW v3 AS SELECT * FROM t1 WHERE f1 IN (2,3);
CREATE VIEW v4 AS SELECT * FROM t2 WHERE f2 IN (2,3);
explain for simple views
EXPLAIN EXTENDED SELECT * FROM v1;
id	select_type	table	type	possible_keys	key	key_len	ref	rows	filtered	Extra
1	SIMPLE	t1	ALL	NULL	NULL	NULL	NULL	6	100.00	
Warnings:
Note	1003	/* select#1 */ select `test`.`t1`.`f1` AS `f1`,`test`.`t1`.`f11` AS `f11` from `test`.`t1`
SELECT * FROM v1;
f1	f11
1	1
2	2
3	3
5	5
9	9
7	7
explain for multitable views
EXPLAIN EXTENDED SELECT * FROM v2;
id	select_type	table	type	possible_keys	key	key_len	ref	rows	filtered	Extra
1	SIMPLE	t1	ALL	NULL	NULL	NULL	NULL	6	100.00	
1	SIMPLE	t2	ALL	NULL	NULL	NULL	NULL	6	100.00	Using where; Using join buffer (Block Nested Loop)
Warnings:
Note	1003	/* select#1 */ select `test`.`t1`.`f1` AS `f1`,`test`.`t1`.`f11` AS `f11`,`test`.`t2`.`f2` AS `f2`,`test`.`t2`.`f22` AS `f22` from `test`.`t1` join `test`.`t2` where (`test`.`t2`.`f2` = `test`.`t1`.`f1`)
SELECT * FROM v2;
f1	f11	f2	f22
1	1	1	1
3	3	3	3
2	2	2	2
explain for views with where
EXPLAIN EXTENDED SELECT * FROM v3 WHERE f11 IN (1,3);
id	select_type	table	type	possible_keys	key	key_len	ref	rows	filtered	Extra
1	SIMPLE	t1	ALL	NULL	NULL	NULL	NULL	6	100.00	Using where
Warnings:
Note	1003	/* select#1 */ select `test`.`t1`.`f1` AS `f1`,`test`.`t1`.`f11` AS `f11` from `test`.`t1` where ((`test`.`t1`.`f11` in (1,3)) and (`test`.`t1`.`f1` in (2,3)))
SELECT * FROM v3 WHERE f11 IN (1,3);
f1	f11
3	3
explain for joined views
EXPLAIN EXTENDED
SELECT * FROM v3 JOIN v4 ON f1=f2;
id	select_type	table	type	possible_keys	key	key_len	ref	rows	filtered	Extra
1	SIMPLE	t1	ALL	NULL	NULL	NULL	NULL	6	100.00	Using where
1	SIMPLE	t2	ALL	NULL	NULL	NULL	NULL	6	100.00	Using where; Using join buffer (Block Nested Loop)
Warnings:
Note	1003	/* select#1 */ select `test`.`t1`.`f1` AS `f1`,`test`.`t1`.`f11` AS `f11`,`test`.`t2`.`f2` AS `f2`,`test`.`t2`.`f22` AS `f22` from `test`.`t1` join `test`.`t2` where ((`test`.`t2`.`f2` = `test`.`t1`.`f1`) and (`test`.`t1`.`f1` in (2,3)) and (`test`.`t1`.`f1` in (2,3)))
SELECT * FROM v3 JOIN v4 ON f1=f2;
f1	f11	f2	f22
3	3	3	3
2	2	2	2
FLUSH STATUS;
EXPLAIN EXTENDED SELECT * FROM v4 WHERE f2 IN (1,3);
id	select_type	table	type	possible_keys	key	key_len	ref	rows	filtered	Extra
1	SIMPLE	t2	ALL	NULL	NULL	NULL	NULL	6	100.00	Using where
Warnings:
Note	1003	/* select#1 */ select `test`.`t2`.`f2` AS `f2`,`test`.`t2`.`f22` AS `f22` from `test`.`t2` where ((`test`.`t2`.`f2` in (1,3)) and (`test`.`t2`.`f2` in (2,3)))
SHOW STATUS LIKE 'Handler_read%';
Variable_name	Value
Handler_read_first	0
Handler_read_key	0
Handler_read_last	0
Handler_read_next	0
Handler_read_prev	0
Handler_read_rnd	0
Handler_read_rnd_next	0
FLUSH STATUS;
SELECT * FROM v4 WHERE f2 IN (1,3);
f2	f22
3	3
SHOW STATUS LIKE 'Handler_read%';
Variable_name	Value
Handler_read_first	0
Handler_read_key	0
Handler_read_last	0
Handler_read_next	0
Handler_read_prev	0
Handler_read_rnd	0
Handler_read_rnd_next	7
for materialized derived tables
explain for simple derived
EXPLAIN EXTENDED SELECT * FROM (SELECT * FROM t1 GROUP BY f1) tt;
id	select_type	table	type	possible_keys	key	key_len	ref	rows	filtered	Extra
1	PRIMARY	<derived2>	ALL	NULL	NULL	NULL	NULL	6	100.00	
2	DERIVED	t1	ALL	NULL	NULL	NULL	NULL	6	100.00	Using temporary; Using filesort
Warnings:
Note	1003	/* select#1 */ select `tt`.`f1` AS `f1`,`tt`.`f11` AS `f11` from (/* select#2 */ select `test`.`t1`.`f1` AS `f1`,`test`.`t1`.`f11` AS `f11` from `test`.`t1` group by `test`.`t1`.`f1`) `tt`
SELECT * FROM (SELECT * FROM t1 HAVING f1=f1) tt;
f1	f11
1	1
2	2
3	3
5	5
9	9
7	7
explain showing created indexes and late materialization
FLUSH STATUS;
EXPLAIN EXTENDED
SELECT * FROM t1 JOIN (SELECT * FROM t2 GROUP BY f2) tt ON f1=f2;
id	select_type	table	type	possible_keys	key	key_len	ref	rows	filtered	Extra
1	PRIMARY	t1	ALL	NULL	NULL	NULL	NULL	6	100.00	Using where
1	PRIMARY	<derived2>	ref	auto_key0	auto_key0	5	test.t1.f1	2	100.00	
2	DERIVED	t2	ALL	NULL	NULL	NULL	NULL	6	100.00	Using temporary; Using filesort
Warnings:
Note	1003	/* select#1 */ select `test`.`t1`.`f1` AS `f1`,`test`.`t1`.`f11` AS `f11`,`tt`.`f2` AS `f2`,`tt`.`f22` AS `f22` from `test`.`t1` join (/* select#2 */ select `test`.`t2`.`f2` AS `f2`,`test`.`t2`.`f22` AS `f22` from `test`.`t2` group by `test`.`t2`.`f2`) `tt` where (`tt`.`f2` = `test`.`t1`.`f1`)
SHOW STATUS LIKE 'Handler_read%';
Variable_name	Value
Handler_read_first	0
Handler_read_key	0
Handler_read_last	0
Handler_read_next	0
Handler_read_prev	0
Handler_read_rnd	0
Handler_read_rnd_next	0
FLUSH STATUS;
SELECT * FROM t1 JOIN (SELECT * FROM t2 GROUP BY f2) tt ON f1=f2;
f1	f11	f2	f22
1	1	1	1
2	2	2	2
3	3	3	3
SHOW STATUS LIKE 'Handler_read%';
Variable_name	Value
Handler_read_first	0
Handler_read_key	6
Handler_read_last	0
Handler_read_next	3
Handler_read_prev	0
Handler_read_rnd	6
Handler_read_rnd_next	21
for materialized views
DROP VIEW v1,v2,v3;
CREATE VIEW v1 AS SELECT * FROM t1 GROUP BY f1;
CREATE VIEW v2 AS SELECT * FROM t2 GROUP BY f2;
CREATE VIEW v3 AS SELECT t1.f1,t1.f11 FROM t1 JOIN t1 AS t11 HAVING t1.f1<100;
explain for simple derived
EXPLAIN EXTENDED SELECT * FROM v1;
id	select_type	table	type	possible_keys	key	key_len	ref	rows	filtered	Extra
1	PRIMARY	<derived2>	ALL	NULL	NULL	NULL	NULL	6	100.00	
2	DERIVED	t1	ALL	NULL	NULL	NULL	NULL	6	100.00	Using temporary; Using filesort
Warnings:
Note	1003	/* select#1 */ select `v1`.`f1` AS `f1`,`v1`.`f11` AS `f11` from `test`.`v1`
SELECT * FROM v1;
f1	f11
1	1
2	2
3	3
5	5
7	7
9	9
explain showing created indexes and late materialization for views
FLUSH STATUS;
EXPLAIN EXTENDED SELECT * FROM t1 JOIN v2 ON f1=f2;
id	select_type	table	type	possible_keys	key	key_len	ref	rows	filtered	Extra
1	PRIMARY	t1	ALL	NULL	NULL	NULL	NULL	6	100.00	Using where
1	PRIMARY	<derived2>	ref	auto_key0	auto_key0	5	test.t1.f1	2	100.00	
2	DERIVED	t2	ALL	NULL	NULL	NULL	NULL	6	100.00	Using temporary; Using filesort
Warnings:
Note	1003	/* select#1 */ select `test`.`t1`.`f1` AS `f1`,`test`.`t1`.`f11` AS `f11`,`v2`.`f2` AS `f2`,`v2`.`f22` AS `f22` from `test`.`t1` join `test`.`v2` where (`v2`.`f2` = `test`.`t1`.`f1`)
SHOW STATUS LIKE 'Handler_read%';
Variable_name	Value
Handler_read_first	0
Handler_read_key	0
Handler_read_last	0
Handler_read_next	0
Handler_read_prev	0
Handler_read_rnd	0
Handler_read_rnd_next	0
FLUSH STATUS;
SELECT * FROM t1 JOIN v2 ON f1=f2;
f1	f11	f2	f22
1	1	1	1
2	2	2	2
3	3	3	3
SHOW STATUS LIKE 'Handler_read%';
Variable_name	Value
Handler_read_first	0
Handler_read_key	6
Handler_read_last	0
Handler_read_next	3
Handler_read_prev	0
Handler_read_rnd	6
Handler_read_rnd_next	21
EXPLAIN EXTENDED
SELECT * FROM t1,v3 AS v31,v3 WHERE t1.f1=v31.f1 and t1.f1=v3.f1;
id	select_type	table	type	possible_keys	key	key_len	ref	rows	filtered	Extra
1	PRIMARY	t1	ALL	NULL	NULL	NULL	NULL	6	100.00	Using where
1	PRIMARY	<derived2>	ref	auto_key0	auto_key0	5	test.t1.f1	3	100.00	Using where
1	PRIMARY	<derived3>	ref	auto_key0	auto_key0	5	v31.f1	3	100.00	Using where
3	DERIVED	t1	ALL	NULL	NULL	NULL	NULL	6	100.00	
3	DERIVED	t11	ALL	NULL	NULL	NULL	NULL	6	100.00	Using join buffer (Block Nested Loop)
2	DERIVED	t1	ALL	NULL	NULL	NULL	NULL	6	100.00	
2	DERIVED	t11	ALL	NULL	NULL	NULL	NULL	6	100.00	Using join buffer (Block Nested Loop)
Warnings:
Note	1003	/* select#1 */ select `test`.`t1`.`f1` AS `f1`,`test`.`t1`.`f11` AS `f11`,`v31`.`f1` AS `f1`,`v31`.`f11` AS `f11`,`v3`.`f1` AS `f1`,`v3`.`f11` AS `f11` from `test`.`t1` join `test`.`v3` `v31` join `test`.`v3` where ((`v31`.`f1` = `test`.`t1`.`f1`) and (`v3`.`f1` = `test`.`t1`.`f1`))
FLUSH STATUS;
SELECT * FROM t1,v3 AS v31,v3 WHERE t1.f1=v31.f1 and t1.f1=v3.f1;
f1	f11	f1	f11	f1	f11
1	1	1	1	1	1
1	1	1	1	1	1
1	1	1	1	1	1
1	1	1	1	1	1
1	1	1	1	1	1
1	1	1	1	1	1
1	1	1	1	1	1
1	1	1	1	1	1
1	1	1	1	1	1
1	1	1	1	1	1
1	1	1	1	1	1
1	1	1	1	1	1
1	1	1	1	1	1
1	1	1	1	1	1
1	1	1	1	1	1
1	1	1	1	1	1
1	1	1	1	1	1
1	1	1	1	1	1
1	1	1	1	1	1
1	1	1	1	1	1
1	1	1	1	1	1
1	1	1	1	1	1
1	1	1	1	1	1
1	1	1	1	1	1
1	1	1	1	1	1
1	1	1	1	1	1
1	1	1	1	1	1
1	1	1	1	1	1
1	1	1	1	1	1
1	1	1	1	1	1
1	1	1	1	1	1
1	1	1	1	1	1
1	1	1	1	1	1
1	1	1	1	1	1
1	1	1	1	1	1
1	1	1	1	1	1
2	2	2	2	2	2
2	2	2	2	2	2
2	2	2	2	2	2
2	2	2	2	2	2
2	2	2	2	2	2
2	2	2	2	2	2
2	2	2	2	2	2
2	2	2	2	2	2
2	2	2	2	2	2
2	2	2	2	2	2
2	2	2	2	2	2
2	2	2	2	2	2
2	2	2	2	2	2
2	2	2	2	2	2
2	2	2	2	2	2
2	2	2	2	2	2
2	2	2	2	2	2
2	2	2	2	2	2
2	2	2	2	2	2
2	2	2	2	2	2
2	2	2	2	2	2
2	2	2	2	2	2
2	2	2	2	2	2
2	2	2	2	2	2
2	2	2	2	2	2
2	2	2	2	2	2
2	2	2	2	2	2
2	2	2	2	2	2
2	2	2	2	2	2
2	2	2	2	2	2
2	2	2	2	2	2
2	2	2	2	2	2
2	2	2	2	2	2
2	2	2	2	2	2
2	2	2	2	2	2
2	2	2	2	2	2
3	3	3	3	3	3
3	3	3	3	3	3
3	3	3	3	3	3
3	3	3	3	3	3
3	3	3	3	3	3
3	3	3	3	3	3
3	3	3	3	3	3
3	3	3	3	3	3
3	3	3	3	3	3
3	3	3	3	3	3
3	3	3	3	3	3
3	3	3	3	3	3
3	3	3	3	3	3
3	3	3	3	3	3
3	3	3	3	3	3
3	3	3	3	3	3
3	3	3	3	3	3
3	3	3	3	3	3
3	3	3	3	3	3
3	3	3	3	3	3
3	3	3	3	3	3
3	3	3	3	3	3
3	3	3	3	3	3
3	3	3	3	3	3
3	3	3	3	3	3
3	3	3	3	3	3
3	3	3	3	3	3
3	3	3	3	3	3
3	3	3	3	3	3
3	3	3	3	3	3
3	3	3	3	3	3
3	3	3	3	3	3
3	3	3	3	3	3
3	3	3	3	3	3
3	3	3	3	3	3
3	3	3	3	3	3
5	5	5	5	5	5
5	5	5	5	5	5
5	5	5	5	5	5
5	5	5	5	5	5
5	5	5	5	5	5
5	5	5	5	5	5
5	5	5	5	5	5
5	5	5	5	5	5
5	5	5	5	5	5
5	5	5	5	5	5
5	5	5	5	5	5
5	5	5	5	5	5
5	5	5	5	5	5
5	5	5	5	5	5
5	5	5	5	5	5
5	5	5	5	5	5
5	5	5	5	5	5
5	5	5	5	5	5
5	5	5	5	5	5
5	5	5	5	5	5
5	5	5	5	5	5
5	5	5	5	5	5
5	5	5	5	5	5
5	5	5	5	5	5
5	5	5	5	5	5
5	5	5	5	5	5
5	5	5	5	5	5
5	5	5	5	5	5
5	5	5	5	5	5
5	5	5	5	5	5
5	5	5	5	5	5
5	5	5	5	5	5
5	5	5	5	5	5
5	5	5	5	5	5
5	5	5	5	5	5
5	5	5	5	5	5
9	9	9	9	9	9
9	9	9	9	9	9
9	9	9	9	9	9
9	9	9	9	9	9
9	9	9	9	9	9
9	9	9	9	9	9
9	9	9	9	9	9
9	9	9	9	9	9
9	9	9	9	9	9
9	9	9	9	9	9
9	9	9	9	9	9
9	9	9	9	9	9
9	9	9	9	9	9
9	9	9	9	9	9
9	9	9	9	9	9
9	9	9	9	9	9
9	9	9	9	9	9
9	9	9	9	9	9
9	9	9	9	9	9
9	9	9	9	9	9
9	9	9	9	9	9
9	9	9	9	9	9
9	9	9	9	9	9
9	9	9	9	9	9
9	9	9	9	9	9
9	9	9	9	9	9
9	9	9	9	9	9
9	9	9	9	9	9
9	9	9	9	9	9
9	9	9	9	9	9
9	9	9	9	9	9
9	9	9	9	9	9
9	9	9	9	9	9
9	9	9	9	9	9
9	9	9	9	9	9
9	9	9	9	9	9
7	7	7	7	7	7
7	7	7	7	7	7
7	7	7	7	7	7
7	7	7	7	7	7
7	7	7	7	7	7
7	7	7	7	7	7
7	7	7	7	7	7
7	7	7	7	7	7
7	7	7	7	7	7
7	7	7	7	7	7
7	7	7	7	7	7
7	7	7	7	7	7
7	7	7	7	7	7
7	7	7	7	7	7
7	7	7	7	7	7
7	7	7	7	7	7
7	7	7	7	7	7
7	7	7	7	7	7
7	7	7	7	7	7
7	7	7	7	7	7
7	7	7	7	7	7
7	7	7	7	7	7
7	7	7	7	7	7
7	7	7	7	7	7
7	7	7	7	7	7
7	7	7	7	7	7
7	7	7	7	7	7
7	7	7	7	7	7
7	7	7	7	7	7
7	7	7	7	7	7
7	7	7	7	7	7
7	7	7	7	7	7
7	7	7	7	7	7
7	7	7	7	7	7
7	7	7	7	7	7
7	7	7	7	7	7
SHOW STATUS LIKE 'Handler_read%';
Variable_name	Value
Handler_read_first	0
Handler_read_key	42
Handler_read_last	0
Handler_read_next	252
Handler_read_prev	0
Handler_read_rnd	0
Handler_read_rnd_next	35
explain showing late materialization for views
EXPLAIN EXTENDED SELECT * FROM v1 JOIN v4 ON f1=f2;
id	select_type	table	type	possible_keys	key	key_len	ref	rows	filtered	Extra
1	PRIMARY	t2	ALL	NULL	NULL	NULL	NULL	6	100.00	Using where
1	PRIMARY	<derived2>	ref	auto_key0	auto_key0	5	test.t2.f2	2	100.00	
2	DERIVED	t1	ALL	NULL	NULL	NULL	NULL	6	100.00	Using temporary; Using filesort
Warnings:
Note	1003	/* select#1 */ select `v1`.`f1` AS `f1`,`v1`.`f11` AS `f11`,`test`.`t2`.`f2` AS `f2`,`test`.`t2`.`f22` AS `f22` from `test`.`v1` join `test`.`t2` where ((`v1`.`f1` = `test`.`t2`.`f2`) and (`test`.`t2`.`f2` in (2,3)))
SELECT * FROM v1 JOIN v4 ON f1=f2;
f1	f11	f2	f22
3	3	3	3
2	2	2	2
merged derived in merged derived
EXPLAIN EXTENDED SELECT * FROM (SELECT * FROM 
(SELECT * FROM t1 WHERE f1 < 7) tt WHERE f1 > 2) zz;
id	select_type	table	type	possible_keys	key	key_len	ref	rows	filtered	Extra
1	PRIMARY	<derived2>	ALL	NULL	NULL	NULL	NULL	6	100.00	
2	DERIVED	<derived3>	ALL	NULL	NULL	NULL	NULL	6	100.00	Using where
3	DERIVED	t1	ALL	NULL	NULL	NULL	NULL	6	100.00	Using where
Warnings:
Note	1003	/* select#1 */ select `zz`.`f1` AS `f1`,`zz`.`f11` AS `f11` from (/* select#2 */ select `tt`.`f1` AS `f1`,`tt`.`f11` AS `f11` from (/* select#3 */ select `test`.`t1`.`f1` AS `f1`,`test`.`t1`.`f11` AS `f11` from `test`.`t1` where (`test`.`t1`.`f1` < 7)) `tt` where (`tt`.`f1` > 2)) `zz`
SELECT * FROM (SELECT * FROM 
(SELECT * FROM t1 WHERE f1 < 7) tt WHERE f1 > 2) zz;
f1	f11
3	3
5	5
materialized derived in merged derived
EXPLAIN EXTENDED  SELECT * FROM (SELECT * FROM 
(SELECT * FROM t1 WHERE f1 < 7 GROUP BY f1) tt WHERE f1 > 2) zz;
id	select_type	table	type	possible_keys	key	key_len	ref	rows	filtered	Extra
1	PRIMARY	<derived2>	ALL	NULL	NULL	NULL	NULL	6	100.00	
2	DERIVED	<derived3>	ALL	NULL	NULL	NULL	NULL	6	100.00	Using where
3	DERIVED	t1	ALL	NULL	NULL	NULL	NULL	6	100.00	Using where; Using temporary; Using filesort
Warnings:
Note	1003	/* select#1 */ select `zz`.`f1` AS `f1`,`zz`.`f11` AS `f11` from (/* select#2 */ select `tt`.`f1` AS `f1`,`tt`.`f11` AS `f11` from (/* select#3 */ select `test`.`t1`.`f1` AS `f1`,`test`.`t1`.`f11` AS `f11` from `test`.`t1` where (`test`.`t1`.`f1` < 7) group by `test`.`t1`.`f1`) `tt` where (`tt`.`f1` > 2)) `zz`
SELECT * FROM (SELECT * FROM 
(SELECT * FROM t1 WHERE f1 < 7 GROUP BY f1) tt WHERE f1 > 2) zz;
f1	f11
3	3
5	5
merged derived in materialized derived
EXPLAIN  extended SELECT * FROM (SELECT * FROM 
(SELECT * FROM t1 WHERE f1 < 7) tt WHERE f1 > 2 GROUP BY f1) zz;
id	select_type	table	type	possible_keys	key	key_len	ref	rows	filtered	Extra
1	PRIMARY	<derived2>	ALL	NULL	NULL	NULL	NULL	6	100.00	
2	DERIVED	<derived3>	ALL	NULL	NULL	NULL	NULL	6	100.00	Using where; Using temporary; Using filesort
3	DERIVED	t1	ALL	NULL	NULL	NULL	NULL	6	100.00	Using where
Warnings:
Note	1003	/* select#1 */ select `zz`.`f1` AS `f1`,`zz`.`f11` AS `f11` from (/* select#2 */ select `tt`.`f1` AS `f1`,`tt`.`f11` AS `f11` from (/* select#3 */ select `test`.`t1`.`f1` AS `f1`,`test`.`t1`.`f11` AS `f11` from `test`.`t1` where (`test`.`t1`.`f1` < 7)) `tt` where (`tt`.`f1` > 2) group by `tt`.`f1`) `zz`
SELECT * FROM (SELECT * FROM 
(SELECT * FROM t1 WHERE f1 < 7) tt WHERE f1 > 2 GROUP BY f1) zz;
f1	f11
3	3
5	5
materialized derived in materialized derived
EXPLAIN EXTENDED  SELECT * FROM (SELECT * FROM 
(SELECT * FROM t1 WHERE f1 < 7 GROUP BY f1) tt WHERE f1 > 2 GROUP BY f1) zz;
id	select_type	table	type	possible_keys	key	key_len	ref	rows	filtered	Extra
1	PRIMARY	<derived2>	ALL	NULL	NULL	NULL	NULL	6	100.00	
2	DERIVED	<derived3>	ALL	NULL	NULL	NULL	NULL	6	100.00	Using where; Using temporary; Using filesort
3	DERIVED	t1	ALL	NULL	NULL	NULL	NULL	6	100.00	Using where; Using temporary; Using filesort
Warnings:
Note	1003	/* select#1 */ select `zz`.`f1` AS `f1`,`zz`.`f11` AS `f11` from (/* select#2 */ select `tt`.`f1` AS `f1`,`tt`.`f11` AS `f11` from (/* select#3 */ select `test`.`t1`.`f1` AS `f1`,`test`.`t1`.`f11` AS `f11` from `test`.`t1` where (`test`.`t1`.`f1` < 7) group by `test`.`t1`.`f1`) `tt` where (`tt`.`f1` > 2) group by `tt`.`f1`) `zz`
SELECT * FROM (SELECT * FROM 
(SELECT * FROM t1 WHERE f1 < 7 GROUP BY f1) tt WHERE f1 > 2 GROUP BY f1) zz;
f1	f11
3	3
5	5
mat in merged derived join mat in merged derived
EXPLAIN EXTENDED  SELECT * FROM 
(SELECT * FROM (SELECT * FROM t1 WHERE f1 < 7 GROUP BY f1) tt WHERE f1 > 2) x
JOIN 
(SELECT * FROM (SELECT * FROM t1 WHERE f1 < 7 GROUP BY f1) tt WHERE f1 > 2) z
ON x.f1 = z.f1;
id	select_type	table	type	possible_keys	key	key_len	ref	rows	filtered	Extra
1	PRIMARY	<derived2>	ALL	NULL	NULL	NULL	NULL	6	100.00	Using where
1	PRIMARY	<derived4>	ref	auto_key0	auto_key0	5	x.f1	2	100.00	
4	DERIVED	<derived5>	ALL	NULL	NULL	NULL	NULL	6	100.00	Using where
5	DERIVED	t1	ALL	NULL	NULL	NULL	NULL	6	100.00	Using where; Using temporary; Using filesort
2	DERIVED	<derived3>	ALL	NULL	NULL	NULL	NULL	6	100.00	Using where
3	DERIVED	t1	ALL	NULL	NULL	NULL	NULL	6	100.00	Using where; Using temporary; Using filesort
Warnings:
Note	1003	/* select#1 */ select `x`.`f1` AS `f1`,`x`.`f11` AS `f11`,`z`.`f1` AS `f1`,`z`.`f11` AS `f11` from (/* select#2 */ select `tt`.`f1` AS `f1`,`tt`.`f11` AS `f11` from (/* select#3 */ select `test`.`t1`.`f1` AS `f1`,`test`.`t1`.`f11` AS `f11` from `test`.`t1` where (`test`.`t1`.`f1` < 7) group by `test`.`t1`.`f1`) `tt` where (`tt`.`f1` > 2)) `x` join (/* select#4 */ select `tt`.`f1` AS `f1`,`tt`.`f11` AS `f11` from (/* select#5 */ select `t1`.`f1` AS `f1`,`t1`.`f11` AS `f11` from `test`.`t1` where (`t1`.`f1` < 7) group by `t1`.`f1`) `tt` where (`tt`.`f1` > 2)) `z` where (`z`.`f1` = `x`.`f1`)
FLUSH STATUS;
SELECT * FROM 
(SELECT * FROM (SELECT * FROM t1 WHERE f1 < 7 GROUP BY f1) tt WHERE f1 > 2) x
JOIN 
(SELECT * FROM (SELECT * FROM t1 WHERE f1 < 7 GROUP BY f1) tt WHERE f1 > 2) z
ON x.f1 = z.f1;
f1	f11	f1	f11
3	3	3	3
5	5	5	5
SHOW STATUS LIKE 'Handler_read%';
Variable_name	Value
Handler_read_first	0
Handler_read_key	2
Handler_read_last	0
Handler_read_next	2
Handler_read_prev	0
Handler_read_rnd	8
Handler_read_rnd_next	37
FLUSH STATUS;
merged in merged derived join merged in merged derived
EXPLAIN EXTENDED  SELECT * FROM 
(SELECT * FROM 
(SELECT * FROM t1 WHERE f1 < 7 ) tt WHERE f1 > 2 ) x
JOIN 
(SELECT * FROM 
(SELECT * FROM t1 WHERE f1 < 7 ) tt WHERE f1 > 2 ) z
ON x.f1 = z.f1;
id	select_type	table	type	possible_keys	key	key_len	ref	rows	filtered	Extra
1	PRIMARY	<derived2>	ALL	NULL	NULL	NULL	NULL	6	100.00	Using where
1	PRIMARY	<derived4>	ref	auto_key0	auto_key0	5	x.f1	2	100.00	
4	DERIVED	<derived5>	ALL	NULL	NULL	NULL	NULL	6	100.00	Using where
5	DERIVED	t1	ALL	NULL	NULL	NULL	NULL	6	100.00	Using where
2	DERIVED	<derived3>	ALL	NULL	NULL	NULL	NULL	6	100.00	Using where
3	DERIVED	t1	ALL	NULL	NULL	NULL	NULL	6	100.00	Using where
Warnings:
Note	1003	/* select#1 */ select `x`.`f1` AS `f1`,`x`.`f11` AS `f11`,`z`.`f1` AS `f1`,`z`.`f11` AS `f11` from (/* select#2 */ select `tt`.`f1` AS `f1`,`tt`.`f11` AS `f11` from (/* select#3 */ select `test`.`t1`.`f1` AS `f1`,`test`.`t1`.`f11` AS `f11` from `test`.`t1` where (`test`.`t1`.`f1` < 7)) `tt` where (`tt`.`f1` > 2)) `x` join (/* select#4 */ select `tt`.`f1` AS `f1`,`tt`.`f11` AS `f11` from (/* select#5 */ select `t1`.`f1` AS `f1`,`t1`.`f11` AS `f11` from `test`.`t1` where (`t1`.`f1` < 7)) `tt` where (`tt`.`f1` > 2)) `z` where (`z`.`f1` = `x`.`f1`)
SELECT * FROM 
(SELECT * FROM 
(SELECT * FROM t1 WHERE f1 < 7 ) tt WHERE f1 > 2 ) x
JOIN 
(SELECT * FROM 
(SELECT * FROM t1 WHERE f1 < 7 ) tt WHERE f1 > 2 ) z
ON x.f1 = z.f1;
f1	f11	f1	f11
3	3	3	3
5	5	5	5
materialized in materialized derived join 
materialized in materialized derived
EXPLAIN EXTENDED  SELECT * FROM 
(SELECT * FROM 
(SELECT * FROM t1 WHERE f1 < 7 GROUP BY f1) tt WHERE f1 > 2 GROUP BY f1) x
JOIN 
(SELECT * FROM 
(SELECT * FROM t1 WHERE f1 < 7 GROUP BY f1) tt WHERE f1 > 2 GROUP BY f1) z
ON x.f1 = z.f1;
id	select_type	table	type	possible_keys	key	key_len	ref	rows	filtered	Extra
1	PRIMARY	<derived2>	ALL	NULL	NULL	NULL	NULL	6	100.00	Using where
1	PRIMARY	<derived4>	ref	auto_key0	auto_key0	5	x.f1	2	100.00	
4	DERIVED	<derived5>	ALL	NULL	NULL	NULL	NULL	6	100.00	Using where; Using temporary; Using filesort
5	DERIVED	t1	ALL	NULL	NULL	NULL	NULL	6	100.00	Using where; Using temporary; Using filesort
2	DERIVED	<derived3>	ALL	NULL	NULL	NULL	NULL	6	100.00	Using where; Using temporary; Using filesort
3	DERIVED	t1	ALL	NULL	NULL	NULL	NULL	6	100.00	Using where; Using temporary; Using filesort
Warnings:
Note	1003	/* select#1 */ select `x`.`f1` AS `f1`,`x`.`f11` AS `f11`,`z`.`f1` AS `f1`,`z`.`f11` AS `f11` from (/* select#2 */ select `tt`.`f1` AS `f1`,`tt`.`f11` AS `f11` from (/* select#3 */ select `test`.`t1`.`f1` AS `f1`,`test`.`t1`.`f11` AS `f11` from `test`.`t1` where (`test`.`t1`.`f1` < 7) group by `test`.`t1`.`f1`) `tt` where (`tt`.`f1` > 2) group by `tt`.`f1`) `x` join (/* select#4 */ select `tt`.`f1` AS `f1`,`tt`.`f11` AS `f11` from (/* select#5 */ select `t1`.`f1` AS `f1`,`t1`.`f11` AS `f11` from `test`.`t1` where (`t1`.`f1` < 7) group by `t1`.`f1`) `tt` where (`tt`.`f1` > 2) group by `tt`.`f1`) `z` where (`z`.`f1` = `x`.`f1`)
SELECT * FROM 
(SELECT * FROM 
(SELECT * FROM t1 WHERE f1 < 7 GROUP BY f1) tt WHERE f1 > 2 GROUP BY f1) x
JOIN 
(SELECT * FROM 
(SELECT * FROM t1 WHERE f1 < 7 GROUP BY f1) tt WHERE f1 > 2 GROUP BY f1) z
ON x.f1 = z.f1;
f1	f11	f1	f11
3	3	3	3
5	5	5	5
merged view in materialized derived
EXPLAIN EXTENDED
SELECT * FROM (SELECT * FROM v4 GROUP BY 1) tt;
id	select_type	table	type	possible_keys	key	key_len	ref	rows	filtered	Extra
1	PRIMARY	<derived2>	ALL	NULL	NULL	NULL	NULL	6	100.00	
2	DERIVED	t2	ALL	NULL	NULL	NULL	NULL	6	100.00	Using where; Using temporary; Using filesort
Warnings:
Note	1003	/* select#1 */ select `tt`.`f2` AS `f2`,`tt`.`f22` AS `f22` from (/* select#2 */ select `test`.`t2`.`f2` AS `f2`,`test`.`t2`.`f22` AS `f22` from `test`.`t2` where (`test`.`t2`.`f2` in (2,3)) group by 1) `tt`
SELECT * FROM (SELECT * FROM v4 GROUP BY 1) tt;
f2	f22
2	2
3	3
materialized view in merged derived
EXPLAIN EXTENDED 
SELECT * FROM ( SELECT * FROM v1 WHERE f1 < 7) tt;
id	select_type	table	type	possible_keys	key	key_len	ref	rows	filtered	Extra
1	PRIMARY	<derived2>	ALL	NULL	NULL	NULL	NULL	6	100.00	
2	DERIVED	<derived3>	ALL	NULL	NULL	NULL	NULL	6	100.00	Using where
3	DERIVED	t1	ALL	NULL	NULL	NULL	NULL	6	100.00	Using temporary; Using filesort
Warnings:
Note	1003	/* select#1 */ select `tt`.`f1` AS `f1`,`tt`.`f11` AS `f11` from (/* select#2 */ select `v1`.`f1` AS `f1`,`v1`.`f11` AS `f11` from `test`.`v1` where (`v1`.`f1` < 7)) `tt`
SELECT * FROM ( SELECT * FROM v1 WHERE f1 < 7) tt;
f1	f11
1	1
2	2
3	3
5	5
merged view in a merged view in a merged derived
CREATE VIEW v6 AS SELECT * FROM v4 WHERE f2 < 7;
EXPLAIN EXTENDED SELECT * FROM (SELECT * FROM v6) tt;
id	select_type	table	type	possible_keys	key	key_len	ref	rows	filtered	Extra
1	PRIMARY	<derived2>	ALL	NULL	NULL	NULL	NULL	6	100.00	
2	DERIVED	t2	ALL	NULL	NULL	NULL	NULL	6	100.00	Using where
Warnings:
Note	1003	/* select#1 */ select `tt`.`f2` AS `f2`,`tt`.`f22` AS `f22` from (/* select#2 */ select `test`.`t2`.`f2` AS `f2`,`test`.`t2`.`f22` AS `f22` from `test`.`t2` where ((`test`.`t2`.`f2` in (2,3)) and (`test`.`t2`.`f2` < 7))) `tt`
SELECT * FROM (SELECT * FROM v6) tt;
f2	f22
3	3
2	2
materialized view in a merged view in a materialized derived
CREATE VIEW v7 AS SELECT * FROM v1;
EXPLAIN EXTENDED SELECT * FROM (SELECT * FROM v7 GROUP BY 1) tt;
id	select_type	table	type	possible_keys	key	key_len	ref	rows	filtered	Extra
1	PRIMARY	<derived2>	ALL	NULL	NULL	NULL	NULL	6	100.00	
2	DERIVED	<derived4>	ALL	NULL	NULL	NULL	NULL	6	100.00	Using temporary; Using filesort
4	DERIVED	t1	ALL	NULL	NULL	NULL	NULL	6	100.00	Using temporary; Using filesort
Warnings:
Note	1003	/* select#1 */ select `tt`.`f1` AS `f1`,`tt`.`f11` AS `f11` from (/* select#2 */ select `v1`.`f1` AS `f1`,`v1`.`f11` AS `f11` from `test`.`v1` group by 1) `tt`
SELECT * FROM (SELECT * FROM v7 GROUP BY 1) tt;
f1	f11
1	1
2	2
3	3
5	5
7	7
9	9
JOIN of above two
EXPLAIN EXTENDED SELECT * FROM v6 JOIN v7 ON f2=f1;
id	select_type	table	type	possible_keys	key	key_len	ref	rows	filtered	Extra
1	PRIMARY	t2	ALL	NULL	NULL	NULL	NULL	6	100.00	Using where
1	PRIMARY	<derived5>	ref	auto_key0	auto_key0	5	test.t2.f2	2	100.00	
5	DERIVED	t1	ALL	NULL	NULL	NULL	NULL	6	100.00	Using temporary; Using filesort
Warnings:
Note	1003	/* select#1 */ select `test`.`t2`.`f2` AS `f2`,`test`.`t2`.`f22` AS `f22`,`v1`.`f1` AS `f1`,`v1`.`f11` AS `f11` from `test`.`t2` join `test`.`v1` where ((`v1`.`f1` = `test`.`t2`.`f2`) and (`test`.`t2`.`f2` in (2,3)) and (`test`.`t2`.`f2` < 7))
SELECT * FROM v6 JOIN v7 ON f2=f1;
f2	f22	f1	f11
3	3	3	3
2	2	2	2
test two keys
CREATE TABLE t3(f3 INT, f33 INT);
INSERT INTO t1 VALUES(6,6),(8,8);
INSERT INTO t3 VALUES(1,1),(2,2),(3,3),(5,5);
EXPLAIN EXTENDED SELECT * FROM t1 JOIN (SELECT * FROM t2) tt ON t1.f1=tt.f2
JOIN t3 ON tt.f22=t3.f3;
id	select_type	table	type	possible_keys	key	key_len	ref	rows	filtered	Extra
1	PRIMARY	t3	ALL	NULL	NULL	NULL	NULL	4	100.00	Using where
1	PRIMARY	<derived2>	ref	auto_key2	auto_key2	5	test.t3.f3	2	100.00	
1	PRIMARY	t1	ALL	NULL	NULL	NULL	NULL	8	100.00	Using where; Using join buffer (Block Nested Loop)
2	DERIVED	t2	ALL	NULL	NULL	NULL	NULL	6	100.00	
Warnings:
Note	1003	/* select#1 */ select `test`.`t1`.`f1` AS `f1`,`test`.`t1`.`f11` AS `f11`,`tt`.`f2` AS `f2`,`tt`.`f22` AS `f22`,`test`.`t3`.`f3` AS `f3`,`test`.`t3`.`f33` AS `f33` from `test`.`t1` join (/* select#2 */ select `test`.`t2`.`f2` AS `f2`,`test`.`t2`.`f22` AS `f22` from `test`.`t2`) `tt` join `test`.`t3` where ((`test`.`t1`.`f1` = `tt`.`f2`) and (`tt`.`f22` = `test`.`t3`.`f3`))
SELECT * FROM t1 JOIN (SELECT * FROM t2) tt ON t1.f1=tt.f2
JOIN t3 ON tt.f22=t3.f3;
f1	f11	f2	f22	f3	f33
1	1	1	1	1	1
2	2	2	2	2	2
3	3	3	3	3	3
DROP TABLE t1,t2,t3;
DROP VIEW v1,v2,v3,v4,v6,v7;
#
#
# BUG#11783262: CRASH IN ITEM_FIELD::ITEM_FIELD IN ITEM.CC ON SUBQUERY
#               IN FROM WITH WL5274 
#
CREATE TABLE t1 (
col_int_key INT,
col_time_key time,
col_varchar_key VARCHAR(1),
KEY col_int_key (col_int_key),
KEY col_varchar_key (col_varchar_key,col_int_key)
) ENGINE=INNODB;
SELECT alias1.col_time_key AS field1
FROM ( ( SELECT SQ1_alias1.* FROM t1 AS SQ1_alias1 ) AS alias1
INNER JOIN t1 AS alias2
ON (alias2.col_int_key = alias1.col_int_key)
)
WHERE alias1.col_int_key = 207
ORDER BY alias1.col_varchar_key, field1;
field1
DROP TABLE t1;
#
# Bug#11807437: VALGRIND WARNING IN MYSQL_DERIVED_OPTIMIZE() LINE 293
#
CREATE TABLE t1 (
f1 int(11) DEFAULT NULL
);
SELECT 1
FROM (
SELECT 1, 2 FROM DUAL
WHERE EXISTS  (
SELECT f1
FROM  t1
)) AS tt
;
1
DROP TABLE t1;
#
#
# Bug#11808582: VALGRIND ON WL#5274: INVALID WRITE IN MC_REPLACE_STRMEM.C:493) 
#
CREATE TABLE t1 (
pk INT NOT NULL AUTO_INCREMENT,
col_int_key INT,
col_time_key time,
col_varchar_key VARCHAR(1),
PRIMARY KEY (pk),
KEY col_int_key (col_int_key),
KEY col_varchar_key (col_varchar_key,col_int_key)
) ENGINE=InnoDB;
SELECT tt.col_time_key
FROM ( ( SELECT * FROM t1 ) AS tt
INNER JOIN t1
ON (t1.col_int_key = tt.col_int_key)
)
WHERE tt.col_int_key = 207
ORDER BY tt.col_varchar_key, tt.pk ASC, 1;
col_time_key
DROP TABLE t1;
#
# Bug#11791677 - ASSERTION FAILED IN JOIN_MATERIALIZE_TABLE IN
#                SQL_SELECT.CC ON NESTED SUBQUERY 
#
CREATE TABLE t1 (
pk int(11) NOT NULL AUTO_INCREMENT,
col_int_key int(11) DEFAULT NULL,
col_varchar_key varchar(1) DEFAULT NULL,
PRIMARY KEY (pk),
KEY col_varchar_key (col_varchar_key,col_int_key)
);
INSERT INTO t1 VALUES (10,8,'v'), (29,4,'c');
CREATE TABLE t2 (  
pk int(11) NOT NULL AUTO_INCREMENT,
col_int_nokey int(11) DEFAULT NULL,
col_varchar_key varchar(1) DEFAULT NULL,
PRIMARY KEY (pk)
);
INSERT INTO t2 VALUES (16,1,'c'), (20,4,'d');
CREATE TABLE t3 (
`field1` varchar(1) DEFAULT NULL,
`field2` int(11) DEFAULT NULL
);
INSERT INTO t3 VALUES ('m',6),('c',4);
SELECT *
FROM t3
WHERE (field1, field2) IN (
SELECT t1.col_varchar_key AS field1,
t1.col_int_key AS field2
FROM ( t1 INNER JOIN (
SELECT t2.*
FROM t2
WHERE t2.col_int_nokey < t2.pk ) AS alias2
ON (alias2.col_varchar_key = t1.col_varchar_key ) )
GROUP BY field1, field2
ORDER BY t1.col_int_key, t1 .pk DESC )
;
field1	field2
c	4
DROP TABLE t1,t2,t3;
#
#
# Bug#11791705 - CRASH IN JOIN_MATERIALIZE_TABLE OR ASSERTION FAIL:
#                !TAB->SAVE_READ_FIRST_RECORD
#
CREATE TABLE t1 (a INTEGER);
INSERT INTO t1 VALUES (NULL),(NULL);
SELECT * FROM t1
WHERE (a, a) NOT IN
(SELECT * FROM (SELECT 8, 4 UNION SELECT 2, 3) tt) ;
a
DROP TABLE t1;
#
# Bug#11791649 - ASSERT: FIXED == 0, IN ITEM.CC ON EXPLAIN WITH VIEW
#                IN SUBQUERY 
#
CREATE TABLE t1 (pk int);
INSERT INTO t1 VALUES (1);
CREATE TABLE t2 (col_varchar_nokey varchar(1));
INSERT INTO t2 VALUES ('m'), ('f');
EXPLAIN SELECT pk
FROM t1
WHERE (2) IN
( SELECT *
FROM (SELECT COUNT(col_varchar_nokey) FROM t2) d
)
;
id	select_type	table	type	possible_keys	key	key_len	ref	rows	Extra
1	PRIMARY	t1	system	NULL	NULL	NULL	NULL	1	
1	PRIMARY	<derived3>	ref	auto_key0	auto_key0	8	const	0	Using index; FirstMatch(t1)
3	DERIVED	t2	ALL	NULL	NULL	NULL	NULL	2	
DROP TABLE t1,t2;
#
#
# Bug#12735934 - Lost LIMIT clause caused wrong result.
#
CREATE TABLE t1 (f1 VARCHAR(1), key(f1));
INSERT INTO t1 VALUES ('a');
CREATE VIEW v1 AS SELECT f1 FROM t1 ORDER BY 1 LIMIT 0;
SELECT * FROM v1;
f1
DROP VIEW v1;
DROP TABLE t1;
#
#
# Bug#12726927: An outdated assertion caused server failure.
#
CREATE TABLE t1 (
pk int(11) NOT NULL AUTO_INCREMENT,
col_int_nokey int(11) NOT NULL,
col_varchar_key varchar(1) NOT NULL,
PRIMARY KEY (pk),
KEY col_varchar_key (col_varchar_key)
) ENGINE=MyISAM;
INSERT INTO t1 VALUES (10,1,'v'), (24,18,'h');
CREATE TABLE t2 (
pk int(11) NOT NULL AUTO_INCREMENT,
col_date_key date NOT NULL,
col_date_nokey date NOT NULL,
col_time_nokey time NOT NULL,
col_varchar_key varchar(1) NOT NULL,
col_varchar_nokey varchar(1) NOT NULL,
PRIMARY KEY (pk),
KEY col_date_key (col_date_key),
KEY col_varchar_key (col_varchar_key)
) ENGINE=MyISAM;
INSERT INTO t2 VALUES (1,'1900-01-01','1900-01-01','00:00:00','k','k');
SELECT OUTR.col_date_key
FROM t2 AS OUTR2
LEFT JOIN t2 AS OUTR ON OUTR2.pk < OUTR.pk
WHERE ( OUTR.col_varchar_nokey , OUTR.col_varchar_key )
IN (
SELECT DISTINCT col_varchar_key , col_varchar_key
FROM t1
WHERE col_int_nokey XOR OUTR.col_time_nokey
)
XOR OUTR.col_date_nokey IS NULL
;
col_date_key
NULL
DROP TABLE t1,t2;
#
#
# Bug#12799731 - CRASH IN END_READ_RECORD.
#
create table t1(f1 char(255) charset utf8);
insert into t1 values('1'),('2'),('3'),('4'),('5'),('6'),('7'),('8'),('9'),('0');
set @save_heap_size= @@max_heap_table_size;
set @@max_heap_table_size= 1;
Warnings:
Warning	1292	Truncated incorrect max_heap_table_size value: '1'
flush status;
select count(*) from t1 join (
select t1.f1 from t1 join t1 as t2 join t1 as t3) tt on t1.f1 = tt.f1;
count(*)
1000
Should be greater than 1000 as it also includes records dumped from
heap to myisam.
show status like 'Handler_write';
Variable_name	Value
Handler_write	1021
set @@max_heap_table_size= @save_heap_size;
drop table t1;
#
#
# Bug#12896124: Crash on rqg_mdl_stability test
#
CREATE TABLE t1(f1 INT);
INSERT INTO t1 VALUES (1),(2),(3);
CREATE FUNCTION func1 (param1 INTEGER) RETURNS INT NOT DETERMINISTIC
return param1;
CREATE FUNCTION func2 (param1 INTEGER) RETURNS INT 
return param1;
SELECT * FROM (SELECT * FROM t1) tt WHERE f1 = func1(f1);
f1
1
2
3
EXPLAIN SELECT * FROM (SELECT * FROM t1) tt WHERE f1 = func1(f1);
id	select_type	table	type	possible_keys	key	key_len	ref	rows	Extra
1	PRIMARY	<derived2>	ALL	NULL	NULL	NULL	NULL	3	Using where
2	DERIVED	t1	ALL	NULL	NULL	NULL	NULL	3	
SELECT * FROM (SELECT * FROM t1) tt WHERE f1 = func2(f1);
f1
1
2
3
EXPLAIN SELECT * FROM (SELECT * FROM t1) tt WHERE f1 = func2(f1);
id	select_type	table	type	possible_keys	key	key_len	ref	rows	Extra
1	PRIMARY	<derived2>	ALL	NULL	NULL	NULL	NULL	3	Using where
2	DERIVED	t1	ALL	NULL	NULL	NULL	NULL	3	
DROP FUNCTION func1;
DROP FUNCTION func2;
DROP TABLE t1;
#
#
# Bug#12909844: Missing type cast caused false assertion
#
CREATE TABLE t1 ( fk INT) ENGINE=INNODB;
CREATE TABLE t2 (
f1 INT,  f2 INT,  f3 INT,  f4 INT,  f5 INT,  f6 INT,
f7 INT,  f8 INT,  f9 INT,  f10 INT, f11 INT, f12 INT,
f13 INT, f14 INT, f15 INT, f16 INT, f17 INT, f18 INT,
f19 INT, f20 INT, f21 INT, f22 INT, f23 INT, f24 INT,
f25 INT, f26 INT, f27 INT, f28 INT, f29 INT, f30 INT,
f31 INT, f32 TEXT, fk INT) ENGINE=INNODB;
SELECT alias2.fk AS field1 FROM t1 AS alias1 JOIN
(SELECT * FROM t2 ) AS alias2 ON alias1.fk = alias2.fk;
field1
EXPLAIN 
SELECT alias2.fk AS field1 FROM t1 AS alias1 JOIN
(SELECT * FROM t2 ) AS alias2 ON alias1.fk = alias2.fk;
id	select_type	table	type	possible_keys	key	key_len	ref	rows	Extra
1	PRIMARY	alias1	ALL	NULL	NULL	NULL	NULL	1	Using where
1	PRIMARY	<derived2>	ref	auto_key0	auto_key0	5	test.alias1.fk	2	
2	DERIVED	t2	ALL	NULL	NULL	NULL	NULL	1	
DROP TABLE t1, t2;
#
#
# Bug#12910039: Incorrect merge caused segmentation fault.
#
CREATE TABLE t1 (f1 int) ENGINE=myisam;
CREATE TABLE t2 (f1 text) ENGINE=innodb;
SELECT 1 FROM (
( SELECT * FROM ( SELECT * FROM t2 ) AS alias1 ) AS alias1,
( SELECT * FROM t1 ) AS alias2 );
1
DROP TABLE t1,t2;
#
#
# Bug#12910006: MRR initialization on a derived table caused crash.
#
SET @save_switch= @@SESSION.optimizer_switch;
SET @@SESSION.optimizer_switch="batched_key_access=on";
CREATE TABLE t1 ( pk integer auto_increment,
col_blob_key blob, primary key (pk)) ENGINE=innodb;
CREATE TABLE t2 (col_tinytext tinytext null,
pk integer auto_increment, col_text text,
col_blob blob, primary key (pk)) ENGINE=innodb;
SELECT alias1.col_text AS field1 ,
alias1.col_tinytext AS field2
FROM t2 AS alias1
LEFT OUTER JOIN ( SELECT * FROM t1 ) AS alias2 ON alias1.pk = alias2.pk
WHERE alias2.pk >=1  AND alias2.pk < 3
ORDER BY field1,field2 ASC;
field1	field2
SET @@SESSION.optimizer_switch= @save_switch;
DROP TABLE t1, t2;
#
# Bug#13106350: MRR initialization on a derived table caused crash.
#
CREATE TABLE t1 (pk INTEGER PRIMARY KEY, vc VARCHAR(20));
INSERT INTO t1 VALUES(7, 'seven'), (13, 'thirteen');
CREATE TABLE t2 (pk INTEGER PRIMARY KEY, vc1 VARCHAR(20), vc2 VARCHAR(20));
INSERT INTO t2 VALUES(7, 'seven', 's'), (14, 'fourteen', 'f');
CREATE TABLE t3 (pk INTEGER PRIMARY KEY, vc VARCHAR(20));
INSERT INTO t3 VALUES(5, 'f'), (6, 's'), (7, 's');
explain SELECT derived.vc
FROM (SELECT * FROM t1) AS derived
WHERE derived.vc IN (
SELECT t2.vc1
FROM t2 JOIN t3 ON t2.vc2=t3.vc);
id	select_type	table	type	possible_keys	key	key_len	ref	rows	Extra
1	PRIMARY	t2	ALL	NULL	NULL	NULL	NULL	2	Using where; Start materialize; Scan
1	PRIMARY	t3	ALL	NULL	NULL	NULL	NULL	3	Using where; End materialize; Using join buffer (Block Nested Loop)
1	PRIMARY	<derived2>	ref	auto_key0	auto_key0	23	test.t2.vc1	2	
2	DERIVED	t1	ALL	NULL	NULL	NULL	NULL	2	
SELECT derived.vc
FROM (SELECT * FROM t1) AS derived
WHERE derived.vc IN (
SELECT t2.vc1
FROM t2 JOIN t3 ON t2.vc2=t3.vc);
vc
seven
DROP TABLE t1, t2, t3;
#
#
# Bug#13107577: Derived table in a semi-join caused failed assertion. 
#
CREATE TABLE t1 (
`col_int_key` int(11) NOT NULL,
`col_varchar_nokey` varchar(1) NOT NULL
) ENGINE=MyISAM;
INSERT INTO t1 VALUES (8,'m'), (4,'b'), (4,'x'), (7,'g'), (4,'p');
CREATE VIEW v1 AS SELECT * FROM t1;
SELECT col_int_key
FROM t1
WHERE ( NOT EXISTS (
SELECT col_varchar_nokey
FROM t1 
WHERE ( 7 ) IN (
SELECT v1.col_int_key
FROM ( v1 JOIN ( SELECT * FROM t1 ) AS d1
ON ( d1.col_varchar_nokey = v1.col_varchar_nokey ) )
)
) )
;
col_int_key
DROP VIEW v1;
DROP TABLE t1;
#
#
# Bug#13105833: Crash when using LooseScan sj-strategy for a view.
#
CREATE TABLE t1 (pk int(11)) ENGINE=InnoDB;
INSERT INTO t1 VALUES (1);
CREATE TABLE t2 (pk int(11)) ENGINE=InnoDB;
INSERT INTO t2 VALUES (1), (2), (3);
CREATE VIEW v1 AS SELECT DISTINCT pk FROM t1;
SELECT pk 
FROM t2
WHERE pk IN ( SELECT * FROM v1 ) ;
pk
1
DROP TABLE t1,t2;
DROP VIEW v1;
#
#
# Bug#13261277: Unchecked key length caused missing records.
#
CREATE TABLE t1 (  
col_varchar varchar(1024) CHARACTER SET utf8 DEFAULT NULL,
stub1 varchar(1024) CHARACTER SET utf8 DEFAULT NULL,
stub2 varchar(1024) CHARACTER SET utf8 DEFAULT NULL,
stub3 varchar(1024) CHARACTER SET utf8 DEFAULT NULL
);
INSERT INTO t1 VALUES
('d','d','l','ther'),
(NULL,'s','NJBIQ','trzetuchv'),
(-715390976,'coul','MYWFB','cfhtrzetu'),
(1696792576,'f','i\'s','c'),
  (1,'i','ltpemcfhtr','gsltpemcf'),
  (-663027712,'mgsltpemcf','sa','amgsltpem'),
  (-1686700032,'JPRVK','i','vamgsltpe'),
  (NULL,'STUNB','UNVJV','u'),
  (5,'oka','qyihvamgsl','AXSMD'),
  (NULL,'tqwmqyihva','h','yntqwmqyi'),
  (3,'EGMJN','e','e');
CREATE TABLE t2 (
col_varchar varchar(10) DEFAULT NULL,
col_int INT DEFAULT NULL
);
INSERT INTO t2 VALUES ('d',9);
SET @save_heap_size= @@max_heap_table_size;
SET @@max_heap_table_size= 16384;
SELECT t2.col_int
FROM t2
RIGHT JOIN ( SELECT * FROM t1 ) AS dt 
ON t2.col_varchar = dt.col_varchar
WHERE t2.col_int IS NOT NULL ;
col_int
9
# Shouldn't use auto_key0 for derived table
EXPLAIN 
SELECT t2.col_int
FROM t2
RIGHT JOIN ( SELECT * FROM t1 ) AS dt
ON t2.col_varchar = dt.col_varchar
WHERE t2.col_int IS NOT NULL ;
id	select_type	table	type	possible_keys	key	key_len	ref	rows	Extra
1	PRIMARY	t2	system	NULL	NULL	NULL	NULL	1	
1	PRIMARY	<derived2>	ALL	NULL	NULL	NULL	NULL	11	Using where
2	DERIVED	t1	ALL	NULL	NULL	NULL	NULL	11	
SET @@max_heap_table_size= @save_heap_size;
DROP TABLE t1,t2;
#
#
# Bug#13383857: Another crash in memcpy from
#               join_cache::write_record_data with semijoin
#
CREATE TABLE t1 (
col_int_key INT DEFAULT NULL,
col_time_nokey TIME DEFAULT NULL,
col_varchar_key VARCHAR(1) DEFAULT NULL,
col_varchar_nokey VARCHAR(1) DEFAULT NULL,
KEY col_int_key (col_int_key),
KEY col_varchar_key (col_varchar_key,col_int_key)
);
INSERT INTO t1 VALUES
(8,'22:55:23','x','x'),
(7,'10:19:31','d','d'),
(1,'14:40:36','r','r'),
(7,'04:37:47','f','f'),
(9,'19:34:06','y','y'),
(NULL,'20:35:33','u','u'),
(1,NULL,'m','m'),
(9,'14:43:37',NULL,NULL),
(2,'02:23:09','o','o'),
(9,'01:22:45','w','w'),
(2,'00:00:00','m','m'),
(4,'00:13:25','q','q'),
(0,'03:47:16',NULL,NULL),
(4,'01:41:48','d','d'),
(8,'00:00:00','g','g'),
(NULL,'22:32:04','x','x'),
(NULL,'16:44:14','f','f'),
(0,'17:38:37','p','p'),
(NULL,'08:46:48','j','j'),
(8,'14:11:27','c','c');
CREATE TABLE t2 (
col_int_key INT DEFAULT NULL,
col_time_nokey TIME DEFAULT NULL,
col_varchar_key VARCHAR(1) DEFAULT NULL,
col_varchar_nokey VARCHAR(1) DEFAULT NULL,
KEY col_int_key (col_int_key),
KEY col_varchar_key (col_varchar_key,col_int_key)
);
INSERT INTO t2 VALUES
(4,'22:34:09','v','v'),
(62,'14:26:02','v','v'),
(7,'14:03:03','c','c'),
(1,'01:46:09',NULL,NULL),
(0,'16:21:18','x','x'),
(7,'18:56:33','i','i'),
(7,NULL,'e','e'),
(1,'09:29:08','p','p'),
(7,'19:11:10','s','s'),
(1,'11:57:26','j','j'),
(5,'00:39:46','z','z'),
(2,'03:28:15','c','c'),
(0,'06:44:18','a','a'),
(1,'14:36:39','q','q'),
(8,'18:42:45','y','y'),
(1,'02:57:29',NULL,NULL),
(1,'16:46:13','r','r'),
(9,'19:39:02','v','v'),
(1,NULL,NULL,NULL),
(5,'20:58:33','r','r');
CREATE TABLE t3 (
col_int_key INT DEFAULT NULL,
col_time_nokey TIME DEFAULT NULL,
col_varchar_key VARCHAR(1) DEFAULT NULL,
col_varchar_nokey VARCHAR(1) DEFAULT NULL,
KEY col_int_key (col_int_key),
KEY col_varchar_key (col_varchar_key,col_int_key)
);
INSERT INTO t3 VALUES (8,'04:07:22','g','g');
explain SELECT col_time_nokey AS x
FROM (SELECT * FROM t2) AS outr
WHERE col_varchar_nokey IN (
SELECT innr.col_varchar_key
FROM (SELECT * FROM t3) AS innr2
LEFT JOIN (SELECT * FROM t1) AS innr
ON innr2.col_varchar_key >= innr.col_varchar_key
WHERE outr.col_varchar_nokey = 'e'
  )
AND outr.col_varchar_key <> 'r'
;
id	select_type	table	type	possible_keys	key	key_len	ref	rows	Extra
<<<<<<< HEAD
1	PRIMARY	<derived2>	ALL	NULL	NULL	NULL	NULL	20	Using where
3	DEPENDENT SUBQUERY	<derived4>	system	NULL	NULL	NULL	NULL	1	
3	DEPENDENT SUBQUERY	<derived5>	ref	auto_key0	auto_key0	4	func	2	Using where
=======
1	PRIMARY	<derived4>	ALL	NULL	NULL	NULL	NULL	1	Start temporary
1	PRIMARY	<derived2>	ALL	NULL	NULL	NULL	NULL	20	Using where; Using join buffer (Block Nested Loop)
1	PRIMARY	<derived5>	ALL	NULL	NULL	NULL	NULL	20	Using where; End temporary; Using join buffer (Block Nested Loop)
>>>>>>> 9fe2d23f
5	DERIVED	t1	ALL	NULL	NULL	NULL	NULL	20	
4	DERIVED	t3	system	NULL	NULL	NULL	NULL	1	
2	DERIVED	t2	ALL	NULL	NULL	NULL	NULL	20	
SELECT col_time_nokey AS x
FROM (SELECT * FROM t2) AS outr
WHERE col_varchar_nokey IN (
SELECT innr.col_varchar_key
FROM (SELECT * FROM t3) AS innr2
LEFT JOIN (SELECT * FROM t1) AS innr
ON innr2.col_varchar_key >= innr.col_varchar_key
WHERE outr.col_varchar_nokey = 'e'
  )
AND outr.col_varchar_key <> 'r'
;
x
DROP TABLE t1, t2, t3;
#
# Bug#13354889: Crash on a derived table with more than 64 fields.
#
create table t1 (
field00 int, field01 int, field02 int, field03 int,
field04 int, field05 int, field06 int, field07 int,
field10 int, field11 int, field12 int, field13 int,
field14 int, field15 int, field16 int, field17 int,
field20 int, field21 int, field22 int, field23 int,
field24 int, field25 int, field26 int, field27 int,
field30 int, field31 int, field32 int, field33 int,
field34 int, field35 int, field36 int, field37 int,
field40 int, field41 int, field42 int, field43 int,
field44 int, field45 int, field46 int, field47 int,
field50 int, field51 int, field52 int, field53 int,
field54 int, field55 int, field56 int, field57 int,
field60 int, field61 int, field62 int, field63 int,
field64 int, field65 int, field66 int, field67 int,
field70 int, field71 int, field72 int, field73 int,
field74 int, field75 int, field76 int, field77 int,
field100 int
);
insert into t1(field100) values (1),(2),(3),(4),(5),(6),(7),(8),(9),(0);
insert into t1 select * from t1;
insert into t1 select * from t1;
insert into t1 select * from t1;
select tt.field100 from t1 join (select * from t1) tt where t1.field100=tt.field100
limit 1;
field100
1
Should use auto_key0 and ref access.
explain 
select tt.field100 from t1 join (select * from t1) tt where t1.field100=tt.field100
limit 1;
id	select_type	table	type	possible_keys	key	key_len	ref	rows	Extra
1	PRIMARY	t1	ALL	NULL	NULL	NULL	NULL	80	Using where
1	PRIMARY	<derived2>	ref	auto_key0	auto_key0	5	test.t1.field100	8	
2	DERIVED	t1	ALL	NULL	NULL	NULL	NULL	80	
drop table t1;
#
#
# Bug#13390138: crash in memcpy from join_cache::write_record_data
#
CREATE TABLE t1 (
col_varchar_key varchar(1),
col_varchar_nokey varchar(1),
KEY col_varchar_key (col_varchar_key)
) ENGINE=MyISAM;
INSERT INTO t1 VALUES ('r','r');
CREATE TABLE t2 (
col_varchar_key varchar(1),
col_varchar_nokey varchar(1),
KEY col_varchar_key (col_varchar_key)
);
INSERT INTO t2 VALUES
(NULL,NULL),
('r','r');
CREATE TABLE t3 (
col_int_key int,
col_varchar_key varchar(1),
col_varchar_nokey varchar(1),
KEY col_int_key (col_int_key),
KEY col_varchar_key (col_varchar_key, col_int_key)
);
INSERT INTO t3 VALUES
(9,'f','f'),
(4,'y','y'),
(3,'u','u'),
(2,'m','m'),
(NULL,NULL,NULL),
(2,'o','o'),
(NULL,'r','r'),
(6,'m','m'),
(7,'q','q'),
(6,'c','c');
explain SELECT grandparent.col_varchar_nokey AS g1
FROM (SELECT * FROM t3) AS grandparent
WHERE grandparent.col_varchar_nokey IN
(SELECT parent.col_varchar_key AS p1
FROM (SELECT * FROM t2) AS parent
WHERE grandparent.col_varchar_key IN (
SELECT child1.col_varchar_key AS c1
FROM (SELECT * FROM t1) AS child1
LEFT JOIN (SELECT * FROM t2) AS child2
ON child1.col_varchar_nokey <> child2.col_varchar_key
)
AND grandparent.col_int_key IS UNKNOWN
)
ORDER BY grandparent.col_varchar_nokey;
id	select_type	table	type	possible_keys	key	key_len	ref	rows	Extra
1	PRIMARY	<derived2>	ref	auto_key0	auto_key0	5	const	2	Using where; Using index; Using temporary; Using filesort; Start temporary
1	PRIMARY	<derived6>	ALL	NULL	NULL	NULL	NULL	1	Using where; Using join buffer (Block Nested Loop)
1	PRIMARY	<derived4>	ref	auto_key0	auto_key0	4	grandparent.col_varchar_nokey	2	
1	PRIMARY	<derived7>	ALL	NULL	NULL	NULL	NULL	2	Using where; End temporary; Using join buffer (Block Nested Loop)
7	DERIVED	t2	ALL	NULL	NULL	NULL	NULL	2	
6	DERIVED	t1	system	NULL	NULL	NULL	NULL	1	
4	DERIVED	t2	ALL	NULL	NULL	NULL	NULL	2	
2	DERIVED	t3	ALL	NULL	NULL	NULL	NULL	10	
SELECT grandparent.col_varchar_nokey AS g1
FROM (SELECT * FROM t3) AS grandparent
WHERE grandparent.col_varchar_nokey IN
(SELECT parent.col_varchar_key AS p1
FROM (SELECT * FROM t2) AS parent
WHERE grandparent.col_varchar_key IN (
SELECT child1.col_varchar_key AS c1
FROM (SELECT * FROM t1) AS child1
LEFT JOIN (SELECT * FROM t2) AS child2
ON child1.col_varchar_nokey <> child2.col_varchar_key
)
AND grandparent.col_int_key IS UNKNOWN
)
ORDER BY grandparent.col_varchar_nokey;
g1
r
DROP TABLE t1, t2, t3;<|MERGE_RESOLUTION|>--- conflicted
+++ resolved
@@ -1455,7 +1455,7 @@
 ;
 id	select_type	table	type	possible_keys	key	key_len	ref	rows	Extra
 1	PRIMARY	t1	system	NULL	NULL	NULL	NULL	1	
-1	PRIMARY	<derived3>	ref	auto_key0	auto_key0	8	const	0	Using index; FirstMatch(t1)
+2	DEPENDENT SUBQUERY	<derived3>	ref	auto_key0	auto_key0	8	const	0	Using where; Using index
 3	DERIVED	t2	ALL	NULL	NULL	NULL	NULL	2	
 DROP TABLE t1,t2;
 #
@@ -1629,9 +1629,9 @@
 SELECT t2.vc1
 FROM t2 JOIN t3 ON t2.vc2=t3.vc);
 id	select_type	table	type	possible_keys	key	key_len	ref	rows	Extra
-1	PRIMARY	t2	ALL	NULL	NULL	NULL	NULL	2	Using where; Start materialize; Scan
-1	PRIMARY	t3	ALL	NULL	NULL	NULL	NULL	3	Using where; End materialize; Using join buffer (Block Nested Loop)
-1	PRIMARY	<derived2>	ref	auto_key0	auto_key0	23	test.t2.vc1	2	
+1	PRIMARY	<derived2>	ALL	NULL	NULL	NULL	NULL	2	Using where
+3	DEPENDENT SUBQUERY	t2	ALL	NULL	NULL	NULL	NULL	2	Using where
+3	DEPENDENT SUBQUERY	t3	ALL	NULL	NULL	NULL	NULL	3	Using where; Using join buffer (Block Nested Loop)
 2	DERIVED	t1	ALL	NULL	NULL	NULL	NULL	2	
 SELECT derived.vc
 FROM (SELECT * FROM t1) AS derived
@@ -1815,15 +1815,9 @@
 AND outr.col_varchar_key <> 'r'
 ;
 id	select_type	table	type	possible_keys	key	key_len	ref	rows	Extra
-<<<<<<< HEAD
 1	PRIMARY	<derived2>	ALL	NULL	NULL	NULL	NULL	20	Using where
 3	DEPENDENT SUBQUERY	<derived4>	system	NULL	NULL	NULL	NULL	1	
 3	DEPENDENT SUBQUERY	<derived5>	ref	auto_key0	auto_key0	4	func	2	Using where
-=======
-1	PRIMARY	<derived4>	ALL	NULL	NULL	NULL	NULL	1	Start temporary
-1	PRIMARY	<derived2>	ALL	NULL	NULL	NULL	NULL	20	Using where; Using join buffer (Block Nested Loop)
-1	PRIMARY	<derived5>	ALL	NULL	NULL	NULL	NULL	20	Using where; End temporary; Using join buffer (Block Nested Loop)
->>>>>>> 9fe2d23f
 5	DERIVED	t1	ALL	NULL	NULL	NULL	NULL	20	
 4	DERIVED	t3	system	NULL	NULL	NULL	NULL	1	
 2	DERIVED	t2	ALL	NULL	NULL	NULL	NULL	20	
@@ -1930,10 +1924,10 @@
 )
 ORDER BY grandparent.col_varchar_nokey;
 id	select_type	table	type	possible_keys	key	key_len	ref	rows	Extra
-1	PRIMARY	<derived2>	ref	auto_key0	auto_key0	5	const	2	Using where; Using index; Using temporary; Using filesort; Start temporary
-1	PRIMARY	<derived6>	ALL	NULL	NULL	NULL	NULL	1	Using where; Using join buffer (Block Nested Loop)
-1	PRIMARY	<derived4>	ref	auto_key0	auto_key0	4	grandparent.col_varchar_nokey	2	
-1	PRIMARY	<derived7>	ALL	NULL	NULL	NULL	NULL	2	Using where; End temporary; Using join buffer (Block Nested Loop)
+1	PRIMARY	<derived2>	ALL	NULL	NULL	NULL	NULL	10	Using where; Using filesort
+3	DEPENDENT SUBQUERY	<derived4>	index_subquery	auto_key0	auto_key0	4	func	2	Using where
+5	DEPENDENT SUBQUERY	<derived6>	system	NULL	NULL	NULL	NULL	1	
+5	DEPENDENT SUBQUERY	<derived7>	ALL	NULL	NULL	NULL	NULL	2	Using where
 7	DERIVED	t2	ALL	NULL	NULL	NULL	NULL	2	
 6	DERIVED	t1	system	NULL	NULL	NULL	NULL	1	
 4	DERIVED	t2	ALL	NULL	NULL	NULL	NULL	2	
