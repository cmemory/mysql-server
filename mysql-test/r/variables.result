--- conflicted
+++ resolved
@@ -1511,196 +1511,6 @@
 SHOW VARIABLES LIKE 'skip_name_resolve';
 Variable_name	Value
 skip_name_resolve	OFF
-<<<<<<< HEAD
-End of 5.1 tests
-
-#
-# Bug#34828: OF is taken as OFF and a value of 0 is set for variable SQL_notes.
-#
-
-# Checking sql_notes...
-SET @sql_notes_saved = @@sql_notes;
-
-SET @@sql_notes = ON;
-SELECT @@sql_notes;
-@@sql_notes
-1
-
-SET @@sql_notes = OF;
-ERROR 42000: Variable 'sql_notes' can't be set to the value of 'OF'
-SELECT @@sql_notes;
-@@sql_notes
-1
-
-SET @@sql_notes = OFF;
-SELECT @@sql_notes;
-@@sql_notes
-0
-
-SET @@sql_notes = @sql_notes_saved;
-
-# Checking delay_key_write...
-SET @delay_key_write_saved = @@delay_key_write;
-
-SET GLOBAL delay_key_write = ON;
-SELECT @@delay_key_write;
-@@delay_key_write
-ON
-
-SET GLOBAL delay_key_write = OF;
-ERROR 42000: Variable 'delay_key_write' can't be set to the value of 'OF'
-SELECT @@delay_key_write;
-@@delay_key_write
-ON
-
-SET GLOBAL delay_key_write = AL;
-ERROR 42000: Variable 'delay_key_write' can't be set to the value of 'AL'
-SELECT @@delay_key_write;
-@@delay_key_write
-ON
-
-SET GLOBAL delay_key_write = OFF;
-SELECT @@delay_key_write;
-@@delay_key_write
-OFF
-
-SET GLOBAL delay_key_write = ALL;
-SELECT @@delay_key_write;
-@@delay_key_write
-ALL
-
-SET GLOBAL delay_key_write = @delay_key_write_saved;
-
-# Checking sql_safe_updates...
-SET @sql_safe_updates_saved = @@sql_safe_updates;
-
-SET @@sql_safe_updates = ON;
-SELECT @@sql_safe_updates;
-@@sql_safe_updates
-1
-
-SET @@sql_safe_updates = OF;
-ERROR 42000: Variable 'sql_safe_updates' can't be set to the value of 'OF'
-SELECT @@sql_safe_updates;
-@@sql_safe_updates
-1
-
-SET @@sql_safe_updates = OFF;
-SELECT @@sql_safe_updates;
-@@sql_safe_updates
-0
-
-SET @@sql_safe_updates = @sql_safe_updates_saved;
-
-# Checking foreign_key_checks...
-SET @foreign_key_checks_saved = @@foreign_key_checks;
-
-SET @@foreign_key_checks = ON;
-SELECT @@foreign_key_checks;
-@@foreign_key_checks
-1
-
-SET @@foreign_key_checks = OF;
-ERROR 42000: Variable 'foreign_key_checks' can't be set to the value of 'OF'
-SELECT @@foreign_key_checks;
-@@foreign_key_checks
-1
-
-SET @@foreign_key_checks = OFF;
-SELECT @@foreign_key_checks;
-@@foreign_key_checks
-0
-
-SET @@foreign_key_checks = @foreign_key_checks_saved;
-
-# Checking unique_checks...
-SET @unique_checks_saved = @@unique_checks;
-
-SET @@unique_checks = ON;
-SELECT @@unique_checks;
-@@unique_checks
-1
-
-SET @@unique_checks = OF;
-ERROR 42000: Variable 'unique_checks' can't be set to the value of 'OF'
-SELECT @@unique_checks;
-@@unique_checks
-1
-
-SET @@unique_checks = OFF;
-SELECT @@unique_checks;
-@@unique_checks
-0
-
-SET @@unique_checks = @unique_checks_saved;
-
-# Checking sql_buffer_result...
-SET @sql_buffer_result_saved = @@sql_buffer_result;
-
-SET @@sql_buffer_result = ON;
-SELECT @@sql_buffer_result;
-@@sql_buffer_result
-1
-
-SET @@sql_buffer_result = OF;
-ERROR 42000: Variable 'sql_buffer_result' can't be set to the value of 'OF'
-SELECT @@sql_buffer_result;
-@@sql_buffer_result
-1
-
-SET @@sql_buffer_result = OFF;
-SELECT @@sql_buffer_result;
-@@sql_buffer_result
-0
-
-SET @@sql_buffer_result = @sql_buffer_result_saved;
-
-# Checking sql_quote_show_create...
-SET @sql_quote_show_create_saved = @@sql_quote_show_create;
-
-SET @@sql_quote_show_create = ON;
-SELECT @@sql_quote_show_create;
-@@sql_quote_show_create
-1
-
-SET @@sql_quote_show_create = OF;
-ERROR 42000: Variable 'sql_quote_show_create' can't be set to the value of 'OF'
-SELECT @@sql_quote_show_create;
-@@sql_quote_show_create
-1
-
-SET @@sql_quote_show_create = OFF;
-SELECT @@sql_quote_show_create;
-@@sql_quote_show_create
-0
-
-SET @@sql_quote_show_create = @sql_quote_show_create_saved;
-
-# End of Bug#34828.
-
-# Make sure we can manipulate with autocommit in the
-# along with other variables.
-drop table if exists t1;
-drop function if exists t1_max;
-drop function if exists t1_min;
-create table t1 (a int) engine=innodb;
-insert into t1(a) values (0), (1);
-create function t1_max() returns int return (select max(a) from t1);
-create function t1_min() returns int return (select min(a) from t1);
-select t1_min();
-t1_min()
-0
-select t1_max();
-t1_max()
-1
-set @@session.autocommit=t1_min(), @@session.autocommit=t1_max(),
-@@session.autocommit=t1_min(), @@session.autocommit=t1_max(),
-@@session.autocommit=t1_min(), @@session.autocommit=t1_max();
-# Cleanup.
-drop table t1;
-drop function t1_min;
-drop function t1_max;
-=======
 #
 # Bug #43233 : Some server variables are clipped during "update,"
 #              not "check" stage
@@ -1735,4 +1545,190 @@
 SET @@global.key_buffer_size=@kbs;
 SET @@global.key_cache_block_size=@kcbs;
 End of 5.1 tests
->>>>>>> 3a15cb6c
+
+#
+# Bug#34828: OF is taken as OFF and a value of 0 is set for variable SQL_notes.
+#
+
+# Checking sql_notes...
+SET @sql_notes_saved = @@sql_notes;
+
+SET @@sql_notes = ON;
+SELECT @@sql_notes;
+@@sql_notes
+1
+
+SET @@sql_notes = OF;
+ERROR 42000: Variable 'sql_notes' can't be set to the value of 'OF'
+SELECT @@sql_notes;
+@@sql_notes
+1
+
+SET @@sql_notes = OFF;
+SELECT @@sql_notes;
+@@sql_notes
+0
+
+SET @@sql_notes = @sql_notes_saved;
+
+# Checking delay_key_write...
+SET @delay_key_write_saved = @@delay_key_write;
+
+SET GLOBAL delay_key_write = ON;
+SELECT @@delay_key_write;
+@@delay_key_write
+ON
+
+SET GLOBAL delay_key_write = OF;
+ERROR 42000: Variable 'delay_key_write' can't be set to the value of 'OF'
+SELECT @@delay_key_write;
+@@delay_key_write
+ON
+
+SET GLOBAL delay_key_write = AL;
+ERROR 42000: Variable 'delay_key_write' can't be set to the value of 'AL'
+SELECT @@delay_key_write;
+@@delay_key_write
+ON
+
+SET GLOBAL delay_key_write = OFF;
+SELECT @@delay_key_write;
+@@delay_key_write
+OFF
+
+SET GLOBAL delay_key_write = ALL;
+SELECT @@delay_key_write;
+@@delay_key_write
+ALL
+
+SET GLOBAL delay_key_write = @delay_key_write_saved;
+
+# Checking sql_safe_updates...
+SET @sql_safe_updates_saved = @@sql_safe_updates;
+
+SET @@sql_safe_updates = ON;
+SELECT @@sql_safe_updates;
+@@sql_safe_updates
+1
+
+SET @@sql_safe_updates = OF;
+ERROR 42000: Variable 'sql_safe_updates' can't be set to the value of 'OF'
+SELECT @@sql_safe_updates;
+@@sql_safe_updates
+1
+
+SET @@sql_safe_updates = OFF;
+SELECT @@sql_safe_updates;
+@@sql_safe_updates
+0
+
+SET @@sql_safe_updates = @sql_safe_updates_saved;
+
+# Checking foreign_key_checks...
+SET @foreign_key_checks_saved = @@foreign_key_checks;
+
+SET @@foreign_key_checks = ON;
+SELECT @@foreign_key_checks;
+@@foreign_key_checks
+1
+
+SET @@foreign_key_checks = OF;
+ERROR 42000: Variable 'foreign_key_checks' can't be set to the value of 'OF'
+SELECT @@foreign_key_checks;
+@@foreign_key_checks
+1
+
+SET @@foreign_key_checks = OFF;
+SELECT @@foreign_key_checks;
+@@foreign_key_checks
+0
+
+SET @@foreign_key_checks = @foreign_key_checks_saved;
+
+# Checking unique_checks...
+SET @unique_checks_saved = @@unique_checks;
+
+SET @@unique_checks = ON;
+SELECT @@unique_checks;
+@@unique_checks
+1
+
+SET @@unique_checks = OF;
+ERROR 42000: Variable 'unique_checks' can't be set to the value of 'OF'
+SELECT @@unique_checks;
+@@unique_checks
+1
+
+SET @@unique_checks = OFF;
+SELECT @@unique_checks;
+@@unique_checks
+0
+
+SET @@unique_checks = @unique_checks_saved;
+
+# Checking sql_buffer_result...
+SET @sql_buffer_result_saved = @@sql_buffer_result;
+
+SET @@sql_buffer_result = ON;
+SELECT @@sql_buffer_result;
+@@sql_buffer_result
+1
+
+SET @@sql_buffer_result = OF;
+ERROR 42000: Variable 'sql_buffer_result' can't be set to the value of 'OF'
+SELECT @@sql_buffer_result;
+@@sql_buffer_result
+1
+
+SET @@sql_buffer_result = OFF;
+SELECT @@sql_buffer_result;
+@@sql_buffer_result
+0
+
+SET @@sql_buffer_result = @sql_buffer_result_saved;
+
+# Checking sql_quote_show_create...
+SET @sql_quote_show_create_saved = @@sql_quote_show_create;
+
+SET @@sql_quote_show_create = ON;
+SELECT @@sql_quote_show_create;
+@@sql_quote_show_create
+1
+
+SET @@sql_quote_show_create = OF;
+ERROR 42000: Variable 'sql_quote_show_create' can't be set to the value of 'OF'
+SELECT @@sql_quote_show_create;
+@@sql_quote_show_create
+1
+
+SET @@sql_quote_show_create = OFF;
+SELECT @@sql_quote_show_create;
+@@sql_quote_show_create
+0
+
+SET @@sql_quote_show_create = @sql_quote_show_create_saved;
+
+# End of Bug#34828.
+
+# Make sure we can manipulate with autocommit in the
+# along with other variables.
+drop table if exists t1;
+drop function if exists t1_max;
+drop function if exists t1_min;
+create table t1 (a int) engine=innodb;
+insert into t1(a) values (0), (1);
+create function t1_max() returns int return (select max(a) from t1);
+create function t1_min() returns int return (select min(a) from t1);
+select t1_min();
+t1_min()
+0
+select t1_max();
+t1_max()
+1
+set @@session.autocommit=t1_min(), @@session.autocommit=t1_max(),
+@@session.autocommit=t1_min(), @@session.autocommit=t1_max(),
+@@session.autocommit=t1_min(), @@session.autocommit=t1_max();
+# Cleanup.
+drop table t1;
+drop function t1_min;
+drop function t1_max;