grant create view on test.* to test@localhost;
show grants for test@localhost;
Grants for test@localhost
GRANT USAGE ON *.* TO 'test'@'localhost'
GRANT CREATE VIEW ON `test`.* TO 'test'@'localhost'
revoke create view on test.* from test@localhost;
show grants for test@localhost;
Grants for test@localhost
GRANT USAGE ON *.* TO 'test'@'localhost'
drop user test@localhost;
create database mysqltest;
create table mysqltest.t1 (a int, b int);
create table mysqltest.t2 (a int, b int);
grant select on mysqltest.t1 to mysqltest_1@localhost;
grant create view,select on test.* to mysqltest_1@localhost;
create definer=root@localhost view v1 as select * from mysqltest.t1;
ERROR 42000: Access denied; you need the SUPER privilege for this operation
create view v1 as select * from mysqltest.t1;
alter view v1 as select * from mysqltest.t1;
ERROR 42000: DROP command denied to user 'mysqltest_1'@'localhost' for table 'v1'
create or replace view v1 as select * from mysqltest.t1;
ERROR 42000: DROP command denied to user 'mysqltest_1'@'localhost' for table 'v1'
create view mysqltest.v2  as select * from mysqltest.t1;
ERROR 42000: CREATE VIEW command denied to user 'mysqltest_1'@'localhost' for table 'v2'
create view v2 as select * from mysqltest.t2;
ERROR 42000: ANY command denied to user 'mysqltest_1'@'localhost' for table 't2'
show create view v1;
View	Create View
v1	CREATE ALGORITHM=UNDEFINED DEFINER=`mysqltest_1`@`localhost` SQL SECURITY DEFINER VIEW `test`.`v1` AS select `mysqltest`.`t1`.`a` AS `a`,`mysqltest`.`t1`.`b` AS `b` from `mysqltest`.`t1`
grant create view,drop,select on test.* to mysqltest_1@localhost;
use test;
alter view v1 as select * from mysqltest.t1;
create or replace view v1 as select * from mysqltest.t1;
revoke all privileges on mysqltest.t1 from mysqltest_1@localhost;
revoke all privileges on test.* from mysqltest_1@localhost;
drop database mysqltest;
drop view test.v1;
create database mysqltest;
create table mysqltest.t1 (a int, b int);
create view mysqltest.v1 (c,d) as select a+1,b+1 from mysqltest.t1;
grant select (c) on mysqltest.v1 to mysqltest_1@localhost;
select c from mysqltest.v1;
c
select d from mysqltest.v1;
ERROR 42000: SELECT command denied to user 'mysqltest_1'@'localhost' for column 'd' in table 'v1'
revoke all privileges on mysqltest.v1 from mysqltest_1@localhost;
delete from mysql.user where user='mysqltest_1';
drop database mysqltest;
create database mysqltest;
create table mysqltest.t1 (a int, b int);
create algorithm=temptable view mysqltest.v1 (c,d) as select a+1,b+1 from mysqltest.t1;
grant select (c) on mysqltest.v1 to mysqltest_1@localhost;
select c from mysqltest.v1;
c
select d from mysqltest.v1;
ERROR 42000: SELECT command denied to user 'mysqltest_1'@'localhost' for column 'd' in table 'v1'
revoke all privileges on mysqltest.v1 from mysqltest_1@localhost;
delete from mysql.user where user='mysqltest_1';
drop database mysqltest;
create database mysqltest;
create table mysqltest.t1 (a int, b int);
create table mysqltest.t2 (a int, b int);
create view mysqltest.v1 (c,d) as select a+1,b+1 from mysqltest.t1;
create algorithm=temptable view mysqltest.v2 (c,d) as select a+1,b+1 from mysqltest.t1;
create view mysqltest.v3 (c,d) as select a+1,b+1 from mysqltest.t2;
create algorithm=temptable view mysqltest.v4 (c,d) as select a+1,b+1 from mysqltest.t2;
grant select on mysqltest.v1 to mysqltest_1@localhost;
grant select on mysqltest.v2 to mysqltest_1@localhost;
grant select on mysqltest.v3 to mysqltest_1@localhost;
grant select on mysqltest.v4 to mysqltest_1@localhost;
select c from mysqltest.v1;
c
select c from mysqltest.v2;
c
select c from mysqltest.v3;
c
select c from mysqltest.v4;
c
show columns from mysqltest.v1;
Field	Type	Null	Key	Default	Extra
c	bigint(12)	YES		NULL	
d	bigint(12)	YES		NULL	
show columns from mysqltest.v2;
Field	Type	Null	Key	Default	Extra
c	bigint(12)	YES		NULL	
d	bigint(12)	YES		NULL	
explain select c from mysqltest.v1;
ERROR HY000: EXPLAIN/SHOW can not be issued; lacking privileges for underlying table
show create view mysqltest.v1;
ERROR 42000: SHOW VIEW command denied to user 'mysqltest_1'@'localhost' for table 'v1'
explain select c from mysqltest.v2;
ERROR HY000: EXPLAIN/SHOW can not be issued; lacking privileges for underlying table
show create view mysqltest.v2;
ERROR 42000: SHOW VIEW command denied to user 'mysqltest_1'@'localhost' for table 'v2'
explain select c from mysqltest.v3;
ERROR HY000: EXPLAIN/SHOW can not be issued; lacking privileges for underlying table
show create view mysqltest.v3;
ERROR 42000: SHOW VIEW command denied to user 'mysqltest_1'@'localhost' for table 'v3'
explain select c from mysqltest.v4;
ERROR HY000: EXPLAIN/SHOW can not be issued; lacking privileges for underlying table
show create view mysqltest.v4;
ERROR 42000: SHOW VIEW command denied to user 'mysqltest_1'@'localhost' for table 'v4'
grant select on mysqltest.t1 to mysqltest_1@localhost;
explain select c from mysqltest.v1;
id	select_type	table	type	possible_keys	key	key_len	ref	rows	Extra
1	PRIMARY	t1	system	NULL	NULL	NULL	NULL	0	const row not found
show create view mysqltest.v1;
ERROR 42000: SHOW VIEW command denied to user 'mysqltest_1'@'localhost' for table 'v1'
explain select c from mysqltest.v2;
id	select_type	table	type	possible_keys	key	key_len	ref	rows	Extra
1	PRIMARY	<derived2>	system	NULL	NULL	NULL	NULL	0	const row not found
2	DERIVED	NULL	NULL	NULL	NULL	NULL	NULL	NULL	no matching row in const table
show create view mysqltest.v2;
ERROR 42000: SHOW VIEW command denied to user 'mysqltest_1'@'localhost' for table 'v2'
explain select c from mysqltest.v3;
ERROR HY000: EXPLAIN/SHOW can not be issued; lacking privileges for underlying table
show create view mysqltest.v3;
ERROR 42000: SHOW VIEW command denied to user 'mysqltest_1'@'localhost' for table 'v3'
explain select c from mysqltest.v4;
ERROR HY000: EXPLAIN/SHOW can not be issued; lacking privileges for underlying table
show create view mysqltest.v4;
ERROR 42000: SHOW VIEW command denied to user 'mysqltest_1'@'localhost' for table 'v4'
grant show view on mysqltest.* to mysqltest_1@localhost;
explain select c from mysqltest.v1;
id	select_type	table	type	possible_keys	key	key_len	ref	rows	Extra
1	PRIMARY	t1	system	NULL	NULL	NULL	NULL	0	const row not found
show create view mysqltest.v1;
View	Create View
v1	CREATE ALGORITHM=UNDEFINED DEFINER=`root`@`localhost` SQL SECURITY DEFINER VIEW `mysqltest`.`v1` AS select (`mysqltest`.`t1`.`a` + 1) AS `c`,(`mysqltest`.`t1`.`b` + 1) AS `d` from `mysqltest`.`t1`
explain select c from mysqltest.v2;
id	select_type	table	type	possible_keys	key	key_len	ref	rows	Extra
1	PRIMARY	<derived2>	system	NULL	NULL	NULL	NULL	0	const row not found
2	DERIVED	NULL	NULL	NULL	NULL	NULL	NULL	NULL	no matching row in const table
show create view mysqltest.v2;
View	Create View
v2	CREATE ALGORITHM=TEMPTABLE DEFINER=`root`@`localhost` SQL SECURITY DEFINER VIEW `mysqltest`.`v2` AS select (`mysqltest`.`t1`.`a` + 1) AS `c`,(`mysqltest`.`t1`.`b` + 1) AS `d` from `mysqltest`.`t1`
explain select c from mysqltest.v3;
id	select_type	table	type	possible_keys	key	key_len	ref	rows	Extra
1	PRIMARY	t2	system	NULL	NULL	NULL	NULL	0	const row not found
show create view mysqltest.v3;
View	Create View
v3	CREATE ALGORITHM=UNDEFINED DEFINER=`root`@`localhost` SQL SECURITY DEFINER VIEW `mysqltest`.`v3` AS select (`mysqltest`.`t2`.`a` + 1) AS `c`,(`mysqltest`.`t2`.`b` + 1) AS `d` from `mysqltest`.`t2`
explain select c from mysqltest.v4;
id	select_type	table	type	possible_keys	key	key_len	ref	rows	Extra
1	PRIMARY	<derived2>	system	NULL	NULL	NULL	NULL	0	const row not found
2	DERIVED	NULL	NULL	NULL	NULL	NULL	NULL	NULL	no matching row in const table
show create view mysqltest.v4;
View	Create View
v4	CREATE ALGORITHM=TEMPTABLE DEFINER=`root`@`localhost` SQL SECURITY DEFINER VIEW `mysqltest`.`v4` AS select (`mysqltest`.`t2`.`a` + 1) AS `c`,(`mysqltest`.`t2`.`b` + 1) AS `d` from `mysqltest`.`t2`
revoke all privileges on mysqltest.* from mysqltest_1@localhost;
delete from mysql.user where user='mysqltest_1';
drop database mysqltest;
create database mysqltest;
create table mysqltest.t1 (a int, b int, primary key(a));
insert into mysqltest.t1 values (10,2), (20,3), (30,4), (40,5), (50,10);
create table mysqltest.t2 (x int);
insert into mysqltest.t2 values (3), (4), (5), (6);
create view mysqltest.v1 (a,c) as select a, b+1 from mysqltest.t1;
create view mysqltest.v2 (a,c) as select a, b from mysqltest.t1;
create view mysqltest.v3 (a,c) as select a, b+1 from mysqltest.t1;
grant update (a) on mysqltest.v2 to mysqltest_1@localhost;
grant update on mysqltest.v1 to mysqltest_1@localhost;
grant select on mysqltest.* to mysqltest_1@localhost;
use mysqltest;
update t2,v1 set v1.a=v1.a+v1.c where t2.x=v1.c;
select * from t1;
a	b
13	2
24	3
35	4
46	5
50	10
update v1 set a=a+c;
select * from t1;
a	b
16	2
28	3
40	4
52	5
61	10
update t2,v2 set v2.a=v2.a+v2.c where t2.x=v2.c;
select * from t1;
a	b
16	2
31	3
44	4
57	5
61	10
update v2 set a=a+c;
select * from t1;
a	b
18	2
34	3
48	4
62	5
71	10
update t2,v2 set v2.c=v2.a+v2.c where t2.x=v2.c;
ERROR 42000: UPDATE command denied to user 'mysqltest_1'@'localhost' for column 'c' in table 'v2'
update v2 set c=a+c;
ERROR 42000: UPDATE command denied to user 'mysqltest_1'@'localhost' for column 'c' in table 'v2'
update t2,v3 set v3.a=v3.a+v3.c where t2.x=v3.c;
ERROR 42000: UPDATE command denied to user 'mysqltest_1'@'localhost' for table 'v3'
update v3 set a=a+c;
ERROR 42000: UPDATE command denied to user 'mysqltest_1'@'localhost' for table 'v3'
use test;
REVOKE ALL PRIVILEGES, GRANT OPTION FROM mysqltest_1@localhost;
drop database mysqltest;
create database mysqltest;
create table mysqltest.t1 (a int, b int, primary key(a));
insert into mysqltest.t1 values (1,2), (2,3), (3,4), (4,5), (5,10);
create table mysqltest.t2 (x int);
insert into mysqltest.t2 values (3), (4), (5), (6);
create view mysqltest.v1 (a,c) as select a, b+1 from mysqltest.t1;
create view mysqltest.v2 (a,c) as select a, b+1 from mysqltest.t1;
grant delete on mysqltest.v1 to mysqltest_1@localhost;
grant select on mysqltest.* to mysqltest_1@localhost;
use mysqltest;
delete from v1 where c < 4;
select * from t1;
a	b
2	3
3	4
4	5
5	10
delete v1 from t2,v1 where t2.x=v1.c;
select * from t1;
a	b
5	10
delete v2 from t2,v2 where t2.x=v2.c;
ERROR 42000: DELETE command denied to user 'mysqltest_1'@'localhost' for table 'v2'
delete from v2 where c < 4;
ERROR 42000: DELETE command denied to user 'mysqltest_1'@'localhost' for table 'v2'
use test;
REVOKE ALL PRIVILEGES, GRANT OPTION FROM mysqltest_1@localhost;
drop database mysqltest;
create database mysqltest;
create table mysqltest.t1 (a int, b int, primary key(a));
insert into mysqltest.t1 values (1,2), (2,3);
create table mysqltest.t2 (x int, y int);
insert into mysqltest.t2 values (3,4);
create view mysqltest.v1 (a,c) as select a, b from mysqltest.t1;
create view mysqltest.v2 (a,c) as select a, b from mysqltest.t1;
grant insert on mysqltest.v1 to mysqltest_1@localhost;
grant select on mysqltest.* to mysqltest_1@localhost;
use mysqltest;
insert into v1 values (5,6);
select * from t1;
a	b
1	2
2	3
5	6
insert into v1 select x,y from t2;
select * from t1;
a	b
1	2
2	3
5	6
3	4
insert into v2 values (5,6);
ERROR 42000: INSERT command denied to user 'mysqltest_1'@'localhost' for table 'v2'
insert into v2 select x,y from t2;
ERROR 42000: INSERT command denied to user 'mysqltest_1'@'localhost' for table 'v2'
use test;
REVOKE ALL PRIVILEGES, GRANT OPTION FROM mysqltest_1@localhost;
drop database mysqltest;
create database mysqltest;
create table mysqltest.t1 (a int, b int);
create table mysqltest.t2 (a int, b int);
grant update on mysqltest.t1 to mysqltest_1@localhost;
grant update(b) on mysqltest.t2 to mysqltest_1@localhost;
grant create view,update on test.* to mysqltest_1@localhost;
create view v1 as select * from mysqltest.t1;
create view v2 as select b from mysqltest.t2;
create view mysqltest.v1 as select * from mysqltest.t1;
ERROR 42000: CREATE VIEW command denied to user 'mysqltest_1'@'localhost' for table 'v1'
create view v3 as select a from mysqltest.t2;
ERROR 42000: ANY command denied to user 'mysqltest_1'@'localhost' for column 'a' in table 't2'
create table mysqltest.v3 (b int);
grant create view on mysqltest.v3 to mysqltest_1@localhost;
drop table mysqltest.v3;
create view mysqltest.v3 as select b from mysqltest.t2;
grant create view, update on mysqltest.v3 to mysqltest_1@localhost;
drop view mysqltest.v3;
create view mysqltest.v3 as select b from mysqltest.t2;
grant create view, update, insert on mysqltest.v3 to mysqltest_1@localhost;
drop view mysqltest.v3;
create view mysqltest.v3 as select b from mysqltest.t2;
ERROR 42000: create view command denied to user 'mysqltest_1'@'localhost' for column 'b' in table 'v3'
create table mysqltest.v3 (b int);
grant select(b) on mysqltest.v3 to mysqltest_1@localhost;
drop table mysqltest.v3;
create view mysqltest.v3 as select b from mysqltest.t2;
ERROR 42000: create view command denied to user 'mysqltest_1'@'localhost' for column 'b' in table 'v3'
create view v4 as select b+1 from mysqltest.t2;
ERROR 42000: SELECT command denied to user 'mysqltest_1'@'localhost' for column 'b' in table 't2'
grant create view,update,select on test.* to mysqltest_1@localhost;
create view v4 as select b+1 from mysqltest.t2;
ERROR 42000: SELECT command denied to user 'mysqltest_1'@'localhost' for column 'b' in table 't2'
grant update,select(b) on mysqltest.t2 to mysqltest_1@localhost;
create view v4 as select b+1 from mysqltest.t2;
REVOKE ALL PRIVILEGES, GRANT OPTION FROM mysqltest_1@localhost;
drop database mysqltest;
drop view v1,v2,v4;
create database mysqltest;
create table mysqltest.t1 (a int);
grant all privileges on mysqltest.* to mysqltest_1@localhost;
use mysqltest;
create view v1 as select * from t1;
use test;
revoke all privileges on mysqltest.* from mysqltest_1@localhost;
drop database mysqltest;
create database mysqltest;
create table mysqltest.t1 (a int, b int);
grant select on mysqltest.t1 to mysqltest_1@localhost;
grant create view,select on test.* to mysqltest_1@localhost;
create view v1 as select * from mysqltest.t1;
show create view v1;
View	Create View
v1	CREATE ALGORITHM=UNDEFINED DEFINER=`mysqltest_1`@`localhost` SQL SECURITY DEFINER VIEW `test`.`v1` AS select `mysqltest`.`t1`.`a` AS `a`,`mysqltest`.`t1`.`b` AS `b` from `mysqltest`.`t1`
revoke select on mysqltest.t1 from mysqltest_1@localhost;
select * from v1;
ERROR HY000: View 'test.v1' references invalid table(s) or column(s) or function(s) or definer/invoker of view lack rights to use them
grant select on mysqltest.t1 to mysqltest_1@localhost;
select * from v1;
a	b
REVOKE ALL PRIVILEGES, GRANT OPTION FROM mysqltest_1@localhost;
drop view v1;
drop database mysqltest;
create database mysqltest;
use mysqltest;
create table t1 (a int);
insert into t1 values (1);
create table t2 (s1 int);
drop function if exists f2;
create function f2 () returns int begin declare v int; select s1 from t2
into v; return v; end//
create algorithm=TEMPTABLE view v1 as select f2() from t1;
create algorithm=MERGE view v2 as select f2() from t1;
create algorithm=TEMPTABLE SQL SECURITY INVOKER view v3 as select f2() from t1;
create algorithm=MERGE SQL SECURITY INVOKER view v4 as select f2() from t1;
create SQL SECURITY INVOKER view v5 as select * from v4;
grant select on v1 to mysqltest_1@localhost;
grant select on v2 to mysqltest_1@localhost;
grant select on v3 to mysqltest_1@localhost;
grant select on v4 to mysqltest_1@localhost;
grant select on v5 to mysqltest_1@localhost;
use mysqltest;
select * from v1;
f2()
NULL
Warnings:
Warning	1329	No data - zero rows fetched, selected, or processed
select * from v2;
f2()
NULL
Warnings:
Warning	1329	No data - zero rows fetched, selected, or processed
select * from v3;
ERROR HY000: View 'mysqltest.v3' references invalid table(s) or column(s) or function(s) or definer/invoker of view lack rights to use them
select * from v4;
ERROR HY000: View 'mysqltest.v4' references invalid table(s) or column(s) or function(s) or definer/invoker of view lack rights to use them
select * from v5;
ERROR HY000: View 'mysqltest.v5' references invalid table(s) or column(s) or function(s) or definer/invoker of view lack rights to use them
use test;
drop view v1, v2, v3, v4, v5;
drop function f2;
drop table t1, t2;
use test;
REVOKE ALL PRIVILEGES, GRANT OPTION FROM mysqltest_1@localhost;
drop database mysqltest;
create database mysqltest;
use mysqltest;
create table t1 (a int);
insert into t1 values (1);
create table t2 (s1 int);
drop function if exists f2;
create function f2 () returns int begin declare v int; select s1 from t2
into v; return v; end//
grant select on t1 to mysqltest_1@localhost;
grant execute on function f2 to mysqltest_1@localhost;
grant create view on mysqltest.* to mysqltest_1@localhost;
use mysqltest;
create algorithm=TEMPTABLE view v1 as select f2() from t1;
create algorithm=MERGE view v2 as select f2() from t1;
create algorithm=TEMPTABLE SQL SECURITY INVOKER view v3 as select f2() from t1;
create algorithm=MERGE SQL SECURITY INVOKER view v4 as select f2() from t1;
use test;
create view v5 as select * from v1;
revoke execute on function f2 from mysqltest_1@localhost;
select * from v1;
ERROR HY000: View 'mysqltest.v1' references invalid table(s) or column(s) or function(s) or definer/invoker of view lack rights to use them
select * from v2;
ERROR HY000: View 'mysqltest.v2' references invalid table(s) or column(s) or function(s) or definer/invoker of view lack rights to use them
select * from v3;
f2()
NULL
Warnings:
Warning	1329	No data - zero rows fetched, selected, or processed
select * from v4;
f2()
NULL
Warnings:
Warning	1329	No data - zero rows fetched, selected, or processed
select * from v5;
ERROR HY000: View 'mysqltest.v5' references invalid table(s) or column(s) or function(s) or definer/invoker of view lack rights to use them
drop view v1, v2, v3, v4, v5;
drop function f2;
drop table t1, t2;
use test;
REVOKE ALL PRIVILEGES, GRANT OPTION FROM mysqltest_1@localhost;
drop database mysqltest;
create database mysqltest;
use mysqltest;
create table t1 (a int);
create table v1 (a int);
insert into t1 values (1);
grant select on t1 to mysqltest_1@localhost;
grant select on v1 to mysqltest_1@localhost;
grant create view on mysqltest.* to mysqltest_1@localhost;
drop table v1;
use mysqltest;
create algorithm=TEMPTABLE view v1 as select *, a as b from t1;
create algorithm=MERGE view v2 as select *, a as b from t1;
create algorithm=TEMPTABLE SQL SECURITY INVOKER view v3 as select *, a as b from t1;
create algorithm=MERGE SQL SECURITY INVOKER view v4 as select *, a as b from t1;
create view v5 as select * from v1;
use test;
revoke select on t1 from mysqltest_1@localhost;
select * from v1;
ERROR HY000: View 'mysqltest.v1' references invalid table(s) or column(s) or function(s) or definer/invoker of view lack rights to use them
select * from v2;
ERROR HY000: View 'mysqltest.v2' references invalid table(s) or column(s) or function(s) or definer/invoker of view lack rights to use them
select * from v3;
a	b
1	1
select * from v4;
a	b
1	1
select * from v5;
ERROR HY000: View 'mysqltest.v5' references invalid table(s) or column(s) or function(s) or definer/invoker of view lack rights to use them
drop table t1;
use test;
REVOKE ALL PRIVILEGES, GRANT OPTION FROM mysqltest_1@localhost;
drop database mysqltest;
create database mysqltest;
use mysqltest;
create table t1 (a int);
insert into t1 values (1);
create algorithm=TEMPTABLE view v1 as select *, a as b from t1;
create algorithm=MERGE view v2 as select *, a as b from t1;
create algorithm=TEMPTABLE SQL SECURITY INVOKER view v3 as select *, a as b from t1;
create algorithm=MERGE SQL SECURITY INVOKER view v4 as select *, a as b from t1;
create SQL SECURITY INVOKER view v5 as select * from v4;
grant select on v1 to mysqltest_1@localhost;
grant select on v2 to mysqltest_1@localhost;
grant select on v3 to mysqltest_1@localhost;
grant select on v4 to mysqltest_1@localhost;
grant select on v5 to mysqltest_1@localhost;
use mysqltest;
select * from v1;
a	b
1	1
select * from v2;
a	b
1	1
select * from v3;
ERROR HY000: View 'mysqltest.v3' references invalid table(s) or column(s) or function(s) or definer/invoker of view lack rights to use them
select * from v4;
ERROR HY000: View 'mysqltest.v4' references invalid table(s) or column(s) or function(s) or definer/invoker of view lack rights to use them
select * from v5;
ERROR HY000: View 'mysqltest.v5' references invalid table(s) or column(s) or function(s) or definer/invoker of view lack rights to use them
use test;
drop view v1, v2, v3, v4, v5;
drop table t1;
use test;
REVOKE ALL PRIVILEGES, GRANT OPTION FROM mysqltest_1@localhost;
drop database mysqltest;
drop view if exists v1;
create table t1 as select * from mysql.user where user='';
delete from mysql.user where user='';
flush privileges;
grant all on test.* to 'test14256'@'%';
use test;
create view v1 as select 42;
show create view v1;
View	Create View
v1	CREATE ALGORITHM=UNDEFINED DEFINER=`test14256`@`%` SQL SECURITY DEFINER VIEW `v1` AS select 42 AS `42`
select definer into @v1def1 from information_schema.views
where table_schema = 'test' and table_name='v1';
drop view v1;
create definer=`test14256`@`%` view v1 as select 42;
show create view v1;
View	Create View
v1	CREATE ALGORITHM=UNDEFINED DEFINER=`test14256`@`%` SQL SECURITY DEFINER VIEW `v1` AS select 42 AS `42`
select definer into @v1def2 from information_schema.views
where table_schema = 'test' and table_name='v1';
drop view v1;
select @v1def1, @v1def2, @v1def1=@v1def2;
@v1def1	@v1def2	@v1def1=@v1def2
test14256@%	test14256@%	1
drop user test14256;
insert into mysql.user select * from t1;
flush privileges;
drop table t1;
create database mysqltest;
use mysqltest;
CREATE TABLE t1 (i INT);
CREATE VIEW  v1 AS SELECT * FROM t1;
SHOW CREATE VIEW v1;
View	Create View
v1	CREATE ALGORITHM=UNDEFINED DEFINER=`root`@`localhost` SQL SECURITY DEFINER VIEW `v1` AS select `t1`.`i` AS `i` from `t1`
GRANT SELECT, LOCK TABLES ON mysqltest.* TO mysqltest_1@localhost;
use mysqltest;
LOCK TABLES v1 READ;
SHOW CREATE TABLE v1;
ERROR 42000: SHOW VIEW command denied to user 'mysqltest_1'@'localhost' for table 'v1'
UNLOCK TABLES;
use test;
use test;
drop user mysqltest_1@localhost;
drop database mysqltest;
create definer=some_user@`` sql security invoker view v1 as select 1;
Warnings:
Note	1449	There is no 'some_user'@'' registered
create definer=some_user@localhost sql security invoker view v2 as select 1;
Warnings:
Note	1449	There is no 'some_user'@'localhost' registered
show create view v1;
View	Create View
v1	CREATE ALGORITHM=UNDEFINED DEFINER=`some_user`@`` SQL SECURITY INVOKER VIEW `v1` AS select 1 AS `1`
show create view v2;
View	Create View
v2	CREATE ALGORITHM=UNDEFINED DEFINER=`some_user`@`localhost` SQL SECURITY INVOKER VIEW `v2` AS select 1 AS `1`
drop view v1;
drop view v2;
CREATE DATABASE mysqltest1;
CREATE USER readonly@localhost;
CREATE TABLE mysqltest1.t1 (x INT);
INSERT INTO mysqltest1.t1 VALUES (1), (2);
CREATE SQL SECURITY INVOKER VIEW mysqltest1.v_t1 AS SELECT * FROM mysqltest1.t1;
CREATE SQL SECURITY DEFINER VIEW mysqltest1.v_ts AS SELECT * FROM mysqltest1.t1;
CREATE SQL SECURITY DEFINER VIEW mysqltest1.v_ti AS SELECT * FROM mysqltest1.t1;
CREATE SQL SECURITY DEFINER VIEW mysqltest1.v_tu AS SELECT * FROM mysqltest1.t1;
CREATE SQL SECURITY DEFINER VIEW mysqltest1.v_tus AS SELECT * FROM mysqltest1.t1;
CREATE SQL SECURITY DEFINER VIEW mysqltest1.v_td AS SELECT * FROM mysqltest1.t1;
CREATE SQL SECURITY DEFINER VIEW mysqltest1.v_tds AS SELECT * FROM mysqltest1.t1;
GRANT SELECT, INSERT, UPDATE, DELETE ON mysqltest1.v_t1 TO readonly;
GRANT SELECT ON mysqltest1.v_ts TO readonly;
GRANT INSERT ON mysqltest1.v_ti TO readonly;
GRANT UPDATE ON mysqltest1.v_tu TO readonly;
GRANT UPDATE,SELECT ON mysqltest1.v_tus TO readonly;
GRANT DELETE ON mysqltest1.v_td TO readonly;
GRANT DELETE,SELECT ON mysqltest1.v_tds TO readonly;
SELECT * FROM mysqltest1.v_t1;
ERROR HY000: View 'mysqltest1.v_t1' references invalid table(s) or column(s) or function(s) or definer/invoker of view lack rights to use them
INSERT INTO mysqltest1.v_t1 VALUES(4);
ERROR HY000: View 'mysqltest1.v_t1' references invalid table(s) or column(s) or function(s) or definer/invoker of view lack rights to use them
DELETE FROM mysqltest1.v_t1 WHERE x = 1;
ERROR HY000: View 'mysqltest1.v_t1' references invalid table(s) or column(s) or function(s) or definer/invoker of view lack rights to use them
UPDATE mysqltest1.v_t1 SET x = 3 WHERE x = 2;
ERROR HY000: View 'mysqltest1.v_t1' references invalid table(s) or column(s) or function(s) or definer/invoker of view lack rights to use them
UPDATE mysqltest1.v_t1 SET x = 3;
ERROR HY000: View 'mysqltest1.v_t1' references invalid table(s) or column(s) or function(s) or definer/invoker of view lack rights to use them
DELETE FROM mysqltest1.v_t1;
ERROR HY000: View 'mysqltest1.v_t1' references invalid table(s) or column(s) or function(s) or definer/invoker of view lack rights to use them
SELECT 1 FROM mysqltest1.v_t1;
ERROR HY000: View 'mysqltest1.v_t1' references invalid table(s) or column(s) or function(s) or definer/invoker of view lack rights to use them
SELECT * FROM mysqltest1.t1;
ERROR 42000: SELECT command denied to user 'readonly'@'localhost' for table 't1'
SELECT * FROM mysqltest1.v_ts;
x
1
2
SELECT * FROM mysqltest1.v_ts, mysqltest1.t1 WHERE mysqltest1.t1.x = mysqltest1.v_ts.x;
ERROR 42000: SELECT command denied to user 'readonly'@'localhost' for table 't1'
SELECT * FROM mysqltest1.v_ti;
ERROR 42000: SELECT command denied to user 'readonly'@'localhost' for table 'v_ti'
INSERT INTO mysqltest1.v_ts VALUES (100);
ERROR 42000: INSERT command denied to user 'readonly'@'localhost' for table 'v_ts'
INSERT INTO mysqltest1.v_ti VALUES (100);
UPDATE mysqltest1.v_ts SET x= 200 WHERE x = 100;
ERROR 42000: UPDATE command denied to user 'readonly'@'localhost' for table 'v_ts'
UPDATE mysqltest1.v_ts SET x= 200;
ERROR 42000: UPDATE command denied to user 'readonly'@'localhost' for table 'v_ts'
UPDATE mysqltest1.v_tu SET x= 200 WHERE x = 100;
UPDATE mysqltest1.v_tus SET x= 200 WHERE x = 100;
UPDATE mysqltest1.v_tu SET x= 200;
DELETE FROM mysqltest1.v_ts WHERE x= 200;
ERROR 42000: DELETE command denied to user 'readonly'@'localhost' for table 'v_ts'
DELETE FROM mysqltest1.v_ts;
ERROR 42000: DELETE command denied to user 'readonly'@'localhost' for table 'v_ts'
DELETE FROM mysqltest1.v_td WHERE x= 200;
ERROR 42000: SELECT command denied to user 'readonly'@'localhost' for column 'x' in table 'v_td'
DELETE FROM mysqltest1.v_tds WHERE x= 200;
DELETE FROM mysqltest1.v_td;
DROP VIEW mysqltest1.v_tds;
DROP VIEW mysqltest1.v_td;
DROP VIEW mysqltest1.v_tus;
DROP VIEW mysqltest1.v_tu;
DROP VIEW mysqltest1.v_ti;
DROP VIEW mysqltest1.v_ts;
DROP VIEW mysqltest1.v_t1;
DROP TABLE mysqltest1.t1;
DROP USER readonly@localhost;
DROP DATABASE mysqltest1;
CREATE TABLE t1 (a INT PRIMARY KEY);
INSERT INTO t1 VALUES (1), (2), (3);
CREATE DEFINER = 'no-such-user'@localhost VIEW v AS SELECT a from t1;
Warnings:
Note	1449	There is no 'no-such-user'@'localhost' registered
SHOW CREATE VIEW v;
View	Create View
v	CREATE ALGORITHM=UNDEFINED DEFINER=`no-such-user`@`localhost` SQL SECURITY DEFINER VIEW `v` AS select `t1`.`a` AS `a` from `t1`
Warnings:
Note	1449	There is no 'no-such-user'@'localhost' registered
SELECT * FROM v;
ERROR HY000: There is no 'no-such-user'@'localhost' registered
DROP VIEW v;
DROP TABLE t1;
USE test;
<<<<<<< HEAD
CREATE USER mysqltest_db1@localhost identified by 'PWD';
GRANT ALL ON mysqltest_db1.* TO mysqltest_db1@localhost WITH GRANT OPTION;
CREATE SCHEMA mysqltest_db1 ;
USE mysqltest_db1 ;
CREATE TABLE t1 (f1 INTEGER);
CREATE VIEW view1 AS
SELECT * FROM t1;
SHOW CREATE VIEW view1;
View	Create View
view1	CREATE ALGORITHM=UNDEFINED DEFINER=`mysqltest_db1`@`localhost` SQL SECURITY DEFINER VIEW `view1` AS select `t1`.`f1` AS `f1` from `t1`
CREATE VIEW view2 AS
SELECT * FROM view1;
# Here comes a suspicious warning
SHOW CREATE VIEW view2;
View	Create View
view2	CREATE ALGORITHM=UNDEFINED DEFINER=`mysqltest_db1`@`localhost` SQL SECURITY DEFINER VIEW `view2` AS select `view1`.`f1` AS `f1` from `view1`
# But the view view2 is usable
SELECT * FROM view2;
f1
CREATE VIEW view3 AS
SELECT * FROM view2;
SELECT * from view3;
f1
DROP VIEW mysqltest_db1.view3;
DROP VIEW mysqltest_db1.view2;
DROP VIEW mysqltest_db1.view1;
DROP TABLE mysqltest_db1.t1;
DROP SCHEMA mysqltest_db1;
DROP USER mysqltest_db1@localhost;
CREATE DATABASE test1;
CREATE DATABASE test2;
CREATE TABLE test1.t0 (a VARCHAR(20));
CREATE TABLE test2.t1 (a VARCHAR(20));
CREATE VIEW  test2.t3 AS SELECT * FROM test1.t0;
CREATE OR REPLACE VIEW test.v1 AS 
SELECT ta.a AS col1, tb.a AS col2 FROM test2.t3 ta, test2.t1 tb;
DROP VIEW test.v1;
DROP VIEW test2.t3;
DROP TABLE test2.t1, test1.t0;
DROP DATABASE test2;
DROP DATABASE test1;
=======
DROP VIEW IF EXISTS v1;
DROP VIEW IF EXISTS v2;
DROP VIEW IF EXISTS v3;
DROP FUNCTION IF EXISTS f1;
DROP FUNCTION IF EXISTS f2;
DROP PROCEDURE IF EXISTS p1;
CREATE SQL SECURITY DEFINER VIEW v1 AS SELECT CURRENT_USER() AS cu;
CREATE FUNCTION f1() RETURNS VARCHAR(77) SQL SECURITY INVOKER
RETURN CURRENT_USER();
CREATE SQL SECURITY DEFINER VIEW v2 AS SELECT f1() AS cu;
CREATE PROCEDURE p1(OUT cu VARCHAR(77)) SQL SECURITY INVOKER
SET cu= CURRENT_USER();
CREATE FUNCTION f2() RETURNS VARCHAR(77) SQL SECURITY INVOKER
BEGIN
DECLARE cu VARCHAR(77);
CALL p1(cu);
RETURN cu;
END|
CREATE SQL SECURITY DEFINER VIEW v3 AS SELECT f2() AS cu;
CREATE USER mysqltest_u1@localhost;
GRANT ALL ON test.* TO mysqltest_u1@localhost;

The following tests should all return 1.

SELECT CURRENT_USER() = 'mysqltest_u1@localhost';
CURRENT_USER() = 'mysqltest_u1@localhost'
1
SELECT f1() = 'mysqltest_u1@localhost';
f1() = 'mysqltest_u1@localhost'
1
CALL p1(@cu);
SELECT @cu = 'mysqltest_u1@localhost';
@cu = 'mysqltest_u1@localhost'
1
SELECT f2() = 'mysqltest_u1@localhost';
f2() = 'mysqltest_u1@localhost'
1
SELECT cu = 'root@localhost' FROM v1;
cu = 'root@localhost'
1
SELECT cu = 'root@localhost' FROM v2;
cu = 'root@localhost'
1
SELECT cu = 'root@localhost' FROM v3;
cu = 'root@localhost'
1
DROP VIEW v3;
DROP FUNCTION f2;
DROP PROCEDURE p1;
DROP FUNCTION f1;
DROP VIEW v2;
DROP VIEW v1;
DROP USER mysqltest_u1@localhost;
>>>>>>> dbdecef4
<|MERGE_RESOLUTION|>--- conflicted
+++ resolved
@@ -618,7 +618,6 @@
 DROP VIEW v;
 DROP TABLE t1;
 USE test;
-<<<<<<< HEAD
 CREATE USER mysqltest_db1@localhost identified by 'PWD';
 GRANT ALL ON mysqltest_db1.* TO mysqltest_db1@localhost WITH GRANT OPTION;
 CREATE SCHEMA mysqltest_db1 ;
@@ -660,7 +659,6 @@
 DROP TABLE test2.t1, test1.t0;
 DROP DATABASE test2;
 DROP DATABASE test1;
-=======
 DROP VIEW IF EXISTS v1;
 DROP VIEW IF EXISTS v2;
 DROP VIEW IF EXISTS v3;
@@ -713,5 +711,4 @@
 DROP FUNCTION f1;
 DROP VIEW v2;
 DROP VIEW v1;
-DROP USER mysqltest_u1@localhost;
->>>>>>> dbdecef4
+DROP USER mysqltest_u1@localhost;