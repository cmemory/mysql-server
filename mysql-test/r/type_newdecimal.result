drop table if exists t1;
select 1.1 IN (1.0, 1.2);
1.1 IN (1.0, 1.2)
0
select 1.1 IN (1.0, 1.2, 1.1, 1.4, 0.5);
1.1 IN (1.0, 1.2, 1.1, 1.4, 0.5)
1
select 1.1 IN (1.0, 1.2, NULL, 1.4, 0.5);
1.1 IN (1.0, 1.2, NULL, 1.4, 0.5)
NULL
select 0.5 IN (1.0, 1.2, NULL, 1.4, 0.5);
0.5 IN (1.0, 1.2, NULL, 1.4, 0.5)
1
select 1 IN (1.11, 1.2, 1.1, 1.4, 1, 0.5);
1 IN (1.11, 1.2, 1.1, 1.4, 1, 0.5)
1
select 1 IN (1.11, 1.2, 1.1, 1.4, NULL, 0.5);
1 IN (1.11, 1.2, 1.1, 1.4, NULL, 0.5)
NULL
select case 1.0 when 0.1 then "a" when 1.0 then "b" else "c" END;
case 1.0 when 0.1 then "a" when 1.0 then "b" else "c" END
b
select case 0.1 when 0.1 then "a" when 1.0 then "b" else "c" END;
case 0.1 when 0.1 then "a" when 1.0 then "b" else "c" END
a
select case 1 when 0.1 then "a" when 1.0 then "b" else "c" END;
case 1 when 0.1 then "a" when 1.0 then "b" else "c" END
b
select case 1.0 when 0.1 then "a" when 1 then "b" else "c" END;
case 1.0 when 0.1 then "a" when 1 then "b" else "c" END
b
select case 1.001 when 0.1 then "a" when 1 then "b" else "c" END;
case 1.001 when 0.1 then "a" when 1 then "b" else "c" END
c
create table t1 (a decimal(6,3));
insert into t1 values (1.0), (NULL), (0.1);
select * from t1;
a
1.000
NULL
0.100
select 0.1 in (1.0, 1.2, 1.1, a, 1.4, 0.5) from t1;
0.1 in (1.0, 1.2, 1.1, a, 1.4, 0.5)
0
NULL
1
drop table t1;
create table t1 select if(1, 1.1, 1.2), if(0, 1.1, 1.2), if(0.1, 1.1, 1.2), if(0, 1, 1.1), if(0, NULL, 1.2), if(1, 0.22e1, 1.1), if(1E0, 1.1, 1.2);
select * from t1;
if(1, 1.1, 1.2)	if(0, 1.1, 1.2)	if(0.1, 1.1, 1.2)	if(0, 1, 1.1)	if(0, NULL, 1.2)	if(1, 0.22e1, 1.1)	if(1E0, 1.1, 1.2)
1.1	1.2	1.1	1.1	1.2	2.2	1.1
show create table t1;
Table	Create Table
t1	CREATE TABLE `t1` (
  `if(1, 1.1, 1.2)` decimal(2,1) NOT NULL DEFAULT '0.0',
  `if(0, 1.1, 1.2)` decimal(2,1) NOT NULL DEFAULT '0.0',
  `if(0.1, 1.1, 1.2)` decimal(2,1) NOT NULL DEFAULT '0.0',
  `if(0, 1, 1.1)` decimal(2,1) NOT NULL DEFAULT '0.0',
  `if(0, NULL, 1.2)` decimal(2,1) DEFAULT NULL,
  `if(1, 0.22e1, 1.1)` double NOT NULL DEFAULT '0',
  `if(1E0, 1.1, 1.2)` decimal(2,1) NOT NULL DEFAULT '0.0'
) ENGINE=MyISAM DEFAULT CHARSET=latin1
drop table t1;
create table t1 select nullif(1.1, 1.1), nullif(1.1, 1.2), nullif(1.1, 0.11e1), nullif(1.0, 1), nullif(1, 1.0), nullif(1, 1.1);
select * from t1;
nullif(1.1, 1.1)	nullif(1.1, 1.2)	nullif(1.1, 0.11e1)	nullif(1.0, 1)	nullif(1, 1.0)	nullif(1, 1.1)
NULL	1.1	NULL	NULL	NULL	1
show create table t1;
Table	Create Table
t1	CREATE TABLE `t1` (
  `nullif(1.1, 1.1)` decimal(2,1) DEFAULT NULL,
  `nullif(1.1, 1.2)` decimal(2,1) DEFAULT NULL,
  `nullif(1.1, 0.11e1)` decimal(2,1) DEFAULT NULL,
  `nullif(1.0, 1)` decimal(2,1) DEFAULT NULL,
  `nullif(1, 1.0)` int(1) DEFAULT NULL,
  `nullif(1, 1.1)` int(1) DEFAULT NULL
) ENGINE=MyISAM DEFAULT CHARSET=latin1
drop table t1;
create table t1 (a decimal(4,2));
insert into t1 value (10000), (1.1e10), ("11111"), (100000.1);
Warnings:
Warning	1264	Out of range value for column 'a' at row 1
Warning	1264	Out of range value for column 'a' at row 2
Warning	1264	Out of range value for column 'a' at row 3
Warning	1264	Out of range value for column 'a' at row 4
insert into t1 value (-10000), (-1.1e10), ("-11111"), (-100000.1);
Warnings:
Warning	1264	Out of range value for column 'a' at row 1
Warning	1264	Out of range value for column 'a' at row 2
Warning	1264	Out of range value for column 'a' at row 3
Warning	1264	Out of range value for column 'a' at row 4
select a from t1;
a
99.99
99.99
99.99
99.99
-99.99
-99.99
-99.99
-99.99
drop table t1;
create table t1 (a decimal(4,2) unsigned);
insert into t1 value (10000), (1.1e10), ("11111"), (100000.1);
Warnings:
Warning	1264	Out of range value for column 'a' at row 1
Warning	1264	Out of range value for column 'a' at row 2
Warning	1264	Out of range value for column 'a' at row 3
Warning	1264	Out of range value for column 'a' at row 4
insert into t1 value (-10000), (-1.1e10), ("-11111"), (-100000.1);
Warnings:
Warning	1264	Out of range value for column 'a' at row 1
Warning	1264	Out of range value for column 'a' at row 2
Warning	1264	Out of range value for column 'a' at row 3
Warning	1264	Out of range value for column 'a' at row 4
select a from t1;
a
99.99
99.99
99.99
99.99
0.00
0.00
0.00
0.00
drop table t1;
create table t1 (a bigint);
insert into t1 values (18446744073709551615.0);
Warnings:
Warning	1264	Out of range value for column 'a' at row 1
insert into t1 values (9223372036854775808.0);
Warnings:
Warning	1264	Out of range value for column 'a' at row 1
insert into t1 values (-18446744073709551615.0);
Warnings:
Warning	1264	Out of range value for column 'a' at row 1
select * from t1;
a
9223372036854775807
9223372036854775807
-9223372036854775808
drop table t1;
create table t1 (a bigint unsigned);
insert into t1 values (18446744073709551615.0);
insert into t1 values (9223372036854775808.0);
insert into t1 values (9999999999999999999999999.000);
Warnings:
Warning	1264	Out of range value for column 'a' at row 1
insert into t1 values (-1.0);
Warnings:
Warning	1264	Out of range value for column 'a' at row 1
select * from t1;
a
18446744073709551615
9223372036854775808
18446744073709551615
0
drop table t1;
create table t1 (a tinyint);
insert into t1 values (18446744073709551615.0);
Warnings:
Warning	1264	Out of range value for column 'a' at row 1
Warning	1264	Out of range value for column 'a' at row 1
insert into t1 values (9223372036854775808.0);
Warnings:
Warning	1264	Out of range value for column 'a' at row 1
Warning	1264	Out of range value for column 'a' at row 1
select * from t1;
a
127
127
drop table t1;
create table t1 select round(15.4,-1), truncate(-5678.123451,-3), abs(-1.1), -(-1.1);
show create table t1;
Table	Create Table
t1	CREATE TABLE `t1` (
  `round(15.4,-1)` decimal(3,0) NOT NULL DEFAULT '0',
  `truncate(-5678.123451,-3)` decimal(4,0) NOT NULL DEFAULT '0',
  `abs(-1.1)` decimal(3,1) NOT NULL DEFAULT '0.0',
  `-(-1.1)` decimal(2,1) NOT NULL DEFAULT '0.0'
) ENGINE=MyISAM DEFAULT CHARSET=latin1
drop table t1;
set session sql_mode='traditional';
select 1e10/0e0;
1e10/0e0
NULL
Warnings:
Error	1365	Division by 0
create table wl1612 (col1 int, col2 decimal(38,10), col3 numeric(38,10));
insert into wl1612 values(1,12345678901234567890.1234567890,12345678901234567890.1234567890);
select * from wl1612;
col1	col2	col3
1	12345678901234567890.1234567890	12345678901234567890.1234567890
insert into wl1612 values(2,01234567890123456789.0123456789,01234567890123456789.0123456789);
select * from wl1612 where col1=2;
col1	col2	col3
2	1234567890123456789.0123456789	1234567890123456789.0123456789
insert into wl1612 values(3,1234567890123456789012345678.0123456789,1234567890123456789012345678.0123456789);
select * from wl1612 where col1=3;
col1	col2	col3
3	1234567890123456789012345678.0123456789	1234567890123456789012345678.0123456789
select col1/0 from wl1612;
col1/0
NULL
NULL
NULL
Warnings:
Error	1365	Division by 0
Error	1365	Division by 0
Error	1365	Division by 0
select col2/0 from wl1612;
col2/0
NULL
NULL
NULL
Warnings:
Error	1365	Division by 0
Error	1365	Division by 0
Error	1365	Division by 0
select col3/0 from wl1612;
col3/0
NULL
NULL
NULL
Warnings:
Error	1365	Division by 0
Error	1365	Division by 0
Error	1365	Division by 0
insert into wl1612 values(5,5000.0005,5000.0005);
insert into wl1612 values(6,5000.0005,5000.0005);
select sum(col2),sum(col3) from wl1612;
sum(col2)	sum(col3)
1234567903703703580370380357.1491481468	1234567903703703580370380357.1491481468
insert into wl1612 values(7,500000.000005,500000.000005);
insert into wl1612 values(8,500000.000005,500000.000005);
select sum(col2),sum(col3) from wl1612 where col1>4;
sum(col2)	sum(col3)
1010000.0010100000	1010000.0010100000
insert into wl1612 (col1, col2) values(9,1.01234567891);
Warnings:
Note	1265	Data truncated for column 'col2' at row 1
insert into wl1612 (col1, col2) values(10,1.01234567894);
Warnings:
Note	1265	Data truncated for column 'col2' at row 1
insert into wl1612 (col1, col2) values(11,1.01234567895);
Warnings:
Note	1265	Data truncated for column 'col2' at row 1
insert into wl1612 (col1, col2) values(12,1.01234567896);
Warnings:
Note	1265	Data truncated for column 'col2' at row 1
select col1,col2 from wl1612 where col1>8;
col1	col2
9	1.0123456789
10	1.0123456789
11	1.0123456790
12	1.0123456790
insert into wl1612 (col1, col3) values(13,1.01234567891);
Warnings:
Note	1265	Data truncated for column 'col3' at row 1
insert into wl1612 (col1, col3) values(14,1.01234567894);
Warnings:
Note	1265	Data truncated for column 'col3' at row 1
insert into wl1612 (col1, col3) values(15,1.01234567895);
Warnings:
Note	1265	Data truncated for column 'col3' at row 1
insert into wl1612 (col1, col3) values(16,1.01234567896);
Warnings:
Note	1265	Data truncated for column 'col3' at row 1
select col1,col3 from wl1612 where col1>12;
col1	col3
13	1.0123456789
14	1.0123456789
15	1.0123456790
16	1.0123456790
select col1 from wl1612 where col1>4 and col2=1.01234567891;
col1
select col1 from wl1612 where col1>4 and col2=1.0123456789;
col1
9
10
select col1 from wl1612 where col1>4 and col2<>1.0123456789;
col1
5
6
7
8
11
12
select col1 from wl1612 where col1>4 and col2<1.0123456789;
col1
select col1 from wl1612 where col1>4 and col2<=1.0123456789;
col1
9
10
select col1 from wl1612 where col1>4 and col2>1.0123456789;
col1
5
6
7
8
11
12
select col1 from wl1612 where col1>4 and col2>=1.0123456789;
col1
5
6
7
8
9
10
11
12
select col1 from wl1612 where col1>4 and col2=1.012345679;
col1
11
12
select col1 from wl1612 where col1>4 and col2<>1.012345679;
col1
5
6
7
8
9
10
select col1 from wl1612 where col1>4 and col3=1.01234567891;
col1
select col1 from wl1612 where col1>4 and col3=1.0123456789;
col1
13
14
select col1 from wl1612 where col1>4 and col3<>1.0123456789;
col1
5
6
7
8
15
16
select col1 from wl1612 where col1>4 and col3<1.0123456789;
col1
select col1 from wl1612 where col1>4 and col3<=1.0123456789;
col1
13
14
select col1 from wl1612 where col1>4 and col3>1.0123456789;
col1
5
6
7
8
15
16
select col1 from wl1612 where col1>4 and col3>=1.0123456789;
col1
5
6
7
8
13
14
15
16
select col1 from wl1612 where col1>4 and col3=1.012345679;
col1
15
16
select col1 from wl1612 where col1>4 and col3<>1.012345679;
col1
5
6
7
8
13
14
drop table wl1612;
select 1/3;
1/3
0.3333
select 0.8=0.7+0.1;
0.8=0.7+0.1
1
select 0.7+0.1;
0.7+0.1
0.8
create table wl1612_1 (col1 int);
insert into wl1612_1 values(10);
select * from wl1612_1 where 0.8=0.7+0.1;
col1
10
select 0.07+0.07 from wl1612_1;
0.07+0.07
0.14
select 0.07-0.07 from wl1612_1;
0.07-0.07
0.00
select 0.07*0.07 from wl1612_1;
0.07*0.07
0.0049
select 0.07/0.07 from wl1612_1;
0.07/0.07
1.000000
drop table wl1612_1;
create table wl1612_2 (col1 decimal(10,2), col2 numeric(10,2));
insert into wl1612_2 values(1,1);
insert into wl1612_2 values(+1,+1);
insert into wl1612_2 values(+01,+01);
insert into wl1612_2 values(+001,+001);
select col1,count(*) from wl1612_2 group by col1;
col1	count(*)
1.00	4
select col2,count(*) from wl1612_2 group by col2;
col2	count(*)
1.00	4
drop table wl1612_2;
create table wl1612_3 (col1 decimal(10,2), col2 numeric(10,2));
insert into wl1612_3 values('1','1');
insert into wl1612_3 values('+1','+1');
insert into wl1612_3 values('+01','+01');
insert into wl1612_3 values('+001','+001');
select col1,count(*) from wl1612_3 group by col1;
col1	count(*)
1.00	4
select col2,count(*) from wl1612_3 group by col2;
col2	count(*)
1.00	4
drop table wl1612_3;
select mod(234,10) ;
mod(234,10)
4
select mod(234.567,10.555);
mod(234.567,10.555)
2.357
select mod(-234.567,10.555);
mod(-234.567,10.555)
-2.357
select mod(234.567,-10.555);
mod(234.567,-10.555)
2.357
select round(15.1);
round(15.1)
15
select round(15.4);
round(15.4)
15
select round(15.5);
round(15.5)
16
select round(15.6);
round(15.6)
16
select round(15.9);
round(15.9)
16
select round(-15.1);
round(-15.1)
-15
select round(-15.4);
round(-15.4)
-15
select round(-15.5);
round(-15.5)
-16
select round(-15.6);
round(-15.6)
-16
select round(-15.9);
round(-15.9)
-16
select round(15.1,1);
round(15.1,1)
15.1
select round(15.4,1);
round(15.4,1)
15.4
select round(15.5,1);
round(15.5,1)
15.5
select round(15.6,1);
round(15.6,1)
15.6
select round(15.9,1);
round(15.9,1)
15.9
select round(-15.1,1);
round(-15.1,1)
-15.1
select round(-15.4,1);
round(-15.4,1)
-15.4
select round(-15.5,1);
round(-15.5,1)
-15.5
select round(-15.6,1);
round(-15.6,1)
-15.6
select round(-15.9,1);
round(-15.9,1)
-15.9
select round(15.1,0);
round(15.1,0)
15
select round(15.4,0);
round(15.4,0)
15
select round(15.5,0);
round(15.5,0)
16
select round(15.6,0);
round(15.6,0)
16
select round(15.9,0);
round(15.9,0)
16
select round(-15.1,0);
round(-15.1,0)
-15
select round(-15.4,0);
round(-15.4,0)
-15
select round(-15.5,0);
round(-15.5,0)
-16
select round(-15.6,0);
round(-15.6,0)
-16
select round(-15.9,0);
round(-15.9,0)
-16
select round(15.1,-1);
round(15.1,-1)
20
select round(15.4,-1);
round(15.4,-1)
20
select round(15.5,-1);
round(15.5,-1)
20
select round(15.6,-1);
round(15.6,-1)
20
select round(15.9,-1);
round(15.9,-1)
20
select round(-15.1,-1);
round(-15.1,-1)
-20
select round(-15.4,-1);
round(-15.4,-1)
-20
select round(-15.5,-1);
round(-15.5,-1)
-20
select round(-15.6,-1);
round(-15.6,-1)
-20
select round(-15.91,-1);
round(-15.91,-1)
-20
select truncate(5678.123451,0);
truncate(5678.123451,0)
5678
select truncate(5678.123451,1);
truncate(5678.123451,1)
5678.1
select truncate(5678.123451,2);
truncate(5678.123451,2)
5678.12
select truncate(5678.123451,3);
truncate(5678.123451,3)
5678.123
select truncate(5678.123451,4);
truncate(5678.123451,4)
5678.1234
select truncate(5678.123451,5);
truncate(5678.123451,5)
5678.12345
select truncate(5678.123451,6);
truncate(5678.123451,6)
5678.123451
select truncate(5678.123451,-1);
truncate(5678.123451,-1)
5670
select truncate(5678.123451,-2);
truncate(5678.123451,-2)
5600
select truncate(5678.123451,-3);
truncate(5678.123451,-3)
5000
select truncate(5678.123451,-4);
truncate(5678.123451,-4)
0
select truncate(-5678.123451,0);
truncate(-5678.123451,0)
-5678
select truncate(-5678.123451,1);
truncate(-5678.123451,1)
-5678.1
select truncate(-5678.123451,2);
truncate(-5678.123451,2)
-5678.12
select truncate(-5678.123451,3);
truncate(-5678.123451,3)
-5678.123
select truncate(-5678.123451,4);
truncate(-5678.123451,4)
-5678.1234
select truncate(-5678.123451,5);
truncate(-5678.123451,5)
-5678.12345
select truncate(-5678.123451,6);
truncate(-5678.123451,6)
-5678.123451
select truncate(-5678.123451,-1);
truncate(-5678.123451,-1)
-5670
select truncate(-5678.123451,-2);
truncate(-5678.123451,-2)
-5600
select truncate(-5678.123451,-3);
truncate(-5678.123451,-3)
-5000
select truncate(-5678.123451,-4);
truncate(-5678.123451,-4)
0
create table wl1612_4 (col1 int, col2 decimal(30,25), col3 numeric(30,25));
insert into wl1612_4 values(1,0.0123456789012345678912345,0.0123456789012345678912345);
select col2/9999999999 from wl1612_4 where col1=1;
col2/9999999999
0.00000000000123456789024691358
select col3/9999999999 from wl1612_4 where col1=1;
col3/9999999999
0.00000000000123456789024691358
select 9999999999/col2 from wl1612_4 where col1=1;
9999999999/col2
810000007209.0001
select 9999999999/col3 from wl1612_4 where col1=1;
9999999999/col3
810000007209.0001
select col2*9999999999 from wl1612_4 where col1=1;
col2*9999999999
123456789.0000000000111104321087655
select col3*9999999999 from wl1612_4 where col1=1;
col3*9999999999
123456789.0000000000111104321087655
insert into wl1612_4 values(2,55555.0123456789012345678912345,55555.0123456789012345678912345);
select col2/9999999999 from wl1612_4 where col1=2;
col2/9999999999
0.00000555550123512344024696913
select col3/9999999999 from wl1612_4 where col1=2;
col3/9999999999
0.00000555550123512344024696913
select 9999999999/col2 from wl1612_4 where col1=2;
9999999999/col2
180001.7600
select 9999999999/col3 from wl1612_4 where col1=2;
9999999999/col3
180001.7600
select col2*9999999999 from wl1612_4 where col1=2;
col2*9999999999
555550123401234.0000000000111104321087655
select col3*9999999999 from wl1612_4 where col1=2;
col3*9999999999
555550123401234.0000000000111104321087655
drop table wl1612_4;
set sql_mode='';
select 23.4 + (-41.7), 23.4 - (41.7) = -18.3;
23.4 + (-41.7)	23.4 - (41.7) = -18.3
-18.3	1
select -18.3=-18.3;
-18.3=-18.3
1
select 18.3=18.3;
18.3=18.3
1
select -18.3=18.3;
-18.3=18.3
0
select 0.8 = 0.7 + 0.1;
0.8 = 0.7 + 0.1
1
drop table if exists t1;
Warnings:
Note	1051	Unknown table 't1'
create table t1 (col1 decimal(38));
insert into t1 values (12345678901234567890123456789012345678);
select * from t1;
col1
12345678901234567890123456789012345678
drop table t1;
create table t1 (col1 decimal(31,30));
insert into t1 values (0.00000000001);
select * from t1;
col1
0.000000000010000000000000000000
drop table t1;
select 7777777777777777777777777777777777777 * 10;
7777777777777777777777777777777777777 * 10
77777777777777777777777777777777777770
select .7777777777777777777777777777777777777 *
1000000000000000000;
.7777777777777777777777777777777777777 *
1000000000000000000
777777777777777777.777777777777777777700000000000
select .7777777777777777777777777777777777777 - 0.1;
.7777777777777777777777777777777777777 - 0.1
0.6777777777777777777777777777777777777
select .343434343434343434 + .343434343434343434;
.343434343434343434 + .343434343434343434
0.686868686868686868
select abs(9999999999999999999999);
abs(9999999999999999999999)
9999999999999999999999
select abs(-9999999999999999999999);
abs(-9999999999999999999999)
9999999999999999999999
select ceiling(999999999999999999);
ceiling(999999999999999999)
999999999999999999
select ceiling(99999999999999999999);
ceiling(99999999999999999999)
99999999999999999999
select ceiling(9.9999999999999999999);
ceiling(9.9999999999999999999)
10
select ceiling(-9.9999999999999999999);
ceiling(-9.9999999999999999999)
-9
select floor(999999999999999999);
floor(999999999999999999)
999999999999999999
select floor(9999999999999999999999);
floor(9999999999999999999999)
9999999999999999999999
select floor(9.999999999999999999999);
floor(9.999999999999999999999)
9
select floor(-9.999999999999999999999);
floor(-9.999999999999999999999)
-10
select floor(-999999999999999999999.999);
floor(-999999999999999999999.999)
-1000000000000000000000
select ceiling(999999999999999999999.999);
ceiling(999999999999999999999.999)
1000000000000000000000
select 99999999999999999999999999999999999999 mod 3;
99999999999999999999999999999999999999 mod 3
0
select round(99999999999999999.999);
round(99999999999999999.999)
100000000000000000
select round(-99999999999999999.999);
round(-99999999999999999.999)
-100000000000000000
select round(99999999999999999.999,3);
round(99999999999999999.999,3)
99999999999999999.999
select round(-99999999999999999.999,3);
round(-99999999999999999.999,3)
-99999999999999999.999
select truncate(99999999999999999999999999999999999999,31);
truncate(99999999999999999999999999999999999999,31)
99999999999999999999999999999999999999.000000000000000000000000000000
select truncate(99.999999999999999999999999999999999999,31);
truncate(99.999999999999999999999999999999999999,31)
99.999999999999999999999999999999
select truncate(99999999999999999999999999999999999999,-31);
truncate(99999999999999999999999999999999999999,-31)
99999990000000000000000000000000000000
create table t1 as select 0.5;
show create table t1;
Table	Create Table
t1	CREATE TABLE `t1` (
  `0.5` decimal(2,1) NOT NULL DEFAULT '0.0'
) ENGINE=MyISAM DEFAULT CHARSET=latin1
drop table t1;
select round(1.5),round(2.5);
round(1.5)	round(2.5)
2	3
select 0.07 * 0.07;
0.07 * 0.07
0.0049
set sql_mode='traditional';
select 1E-500 = 0;
1E-500 = 0
1
select 1 / 1E-500;
1 / 1E-500
NULL
Warnings:
Error	1365	Division by 0
select 1 / 0;
1 / 0
NULL
Warnings:
Error	1365	Division by 0
set sql_mode='ansi,traditional';
CREATE TABLE Sow6_2f (col1 NUMERIC(4,2));
INSERT INTO Sow6_2f VALUES (10.55);
INSERT INTO Sow6_2f VALUES (10.5555);
Warnings:
Note	1265	Data truncated for column 'col1' at row 1
INSERT INTO Sow6_2f VALUES (-10.55);
INSERT INTO Sow6_2f VALUES (-10.5555);
Warnings:
Note	1265	Data truncated for column 'col1' at row 1
INSERT INTO Sow6_2f VALUES (11);
INSERT INTO Sow6_2f VALUES (101.55);
ERROR 22003: Out of range value for column 'col1' at row 1
UPDATE Sow6_2f SET col1 = col1 * 50 WHERE col1 = 11;
ERROR 22003: Out of range value for column 'col1' at row 5
UPDATE Sow6_2f SET col1 = col1 / 0 WHERE col1 > 0;
ERROR 22012: Division by 0
SELECT MOD(col1,0) FROM Sow6_2f;
MOD(col1,0)
NULL
NULL
NULL
NULL
NULL
Warnings:
Error	1365	Division by 0
Error	1365	Division by 0
Error	1365	Division by 0
Error	1365	Division by 0
Error	1365	Division by 0
INSERT INTO Sow6_2f VALUES ('a59b');
ERROR HY000: Incorrect decimal value: 'a59b' for column 'col1' at row 1
drop table Sow6_2f;
select 10.3330000000000/12.34500000;
10.3330000000000/12.34500000
0.83701903604698258
set sql_mode='';
select 0/0;
0/0
NULL
select 9999999999999999999999999999999999999999999999999999999999999999999999999999999999999999999999999999999999999999999999999999999999 as x;
x
99999999999999999999999999999999999999999999999999999999999999999
Warnings:
Error	1292	Truncated incorrect DECIMAL value: ''
select 9999999999999999999999999999999999999999999999999999999999999999999999999999999999999999999999999999999999999999999999999999999999 + 1 as x;
x
100000000000000000000000000000000000000000000000000000000000000000
Warnings:
Error	1292	Truncated incorrect DECIMAL value: ''
select 0.190287977636363637 + 0.040372670 * 0 -  0;
0.190287977636363637 + 0.040372670 * 0 -  0
0.190287977636363637
select -0.123 * 0;
-0.123 * 0
0.000
CREATE TABLE t1 (f1 DECIMAL (12,9), f2 DECIMAL(2,2));
INSERT INTO t1 VALUES (10.5, 0);
UPDATE t1 SET f1 = 4.5;
SELECT * FROM t1;
f1	f2
4.500000000	0.00
DROP TABLE t1;
CREATE TABLE t1 (f1 DECIMAL (64,20), f2 DECIMAL(2,2));
INSERT INTO t1 VALUES (9999999999999999999999999999999999, 0);
SELECT * FROM t1;
f1	f2
9999999999999999999999999999999999.00000000000000000000	0.00
DROP TABLE t1;
select abs(10/0);
abs(10/0)
NULL
select abs(NULL);
abs(NULL)
NULL
set @@sql_mode='traditional';
create table t1( d1 decimal(18) unsigned, d2 decimal(20) unsigned, d3 decimal (22) unsigned);
insert into t1 values(1,-1,-1);
ERROR 22003: Out of range value for column 'd2' at row 1
drop table t1;
create table t1 (col1 decimal(5,2), col2 numeric(5,2));
insert into t1 values (999.999,999.999);
ERROR 22003: Out of range value for column 'col1' at row 1
insert into t1 values (-999.999,-999.999);
ERROR 22003: Out of range value for column 'col1' at row 1
select * from t1;
col1	col2
drop table t1;
set sql_mode='';
set @sav_dpi= @@div_precision_increment;
set @@div_precision_increment=15;
create table t1 (col1 int, col2 decimal(30,25), col3 numeric(30,25));
insert into t1 values (1,0.0123456789012345678912345,0.0123456789012345678912345);
select col2/9999999999 from t1 where col1=1;
col2/9999999999
0.000000000001234567890246913578
select 9999999999/col2 from t1 where col1=1;
9999999999/col2
810000007209.000065537105051
select 77777777/7777777;
77777777/7777777
10.000000900000090
drop table t1;
set div_precision_increment= @sav_dpi;
create table t1 (a decimal(4,2));
insert into t1 values (0.00);
select * from t1 where a > -0.00;
a
select * from t1 where a = -0.00;
a
0.00
drop table t1;
create table t1 (col1 bigint default -9223372036854775808);
insert into t1 values (default);
select * from t1;
col1
-9223372036854775808
drop table t1;
select cast('1.00000001335143196001808973960578441619873046875E-10' as decimal(30,15));
cast('1.00000001335143196001808973960578441619873046875E-10' as decimal(30,15))
0.000000000100000
select ln(14000) c1, convert(ln(14000),decimal(5,3)) c2, cast(ln(14000) as decimal(5,3)) c3;
c1	c2	c3
9.5468126085974	9.547	9.547
select convert(ln(14000),decimal(2,3)) c1;
ERROR 42000: For float(M,D), double(M,D) or decimal(M,D), M must be >= D (column '').
select cast(ln(14000) as decimal(2,3)) c1;
ERROR 42000: For float(M,D), double(M,D) or decimal(M,D), M must be >= D (column '').
create table t1 (sl decimal(70,30));
ERROR 42000: Too big precision 70 specified for column 'sl'. Maximum is 65.
create table t1 (sl decimal(32,31));
ERROR 42000: Too big scale 31 specified for column 'sl'. Maximum is 30.
create table t1 (sl decimal(0,38));
ERROR 42000: Too big scale 38 specified for column 'sl'. Maximum is 30.
create table t1 (sl decimal(0,30));
ERROR 42000: For float(M,D), double(M,D) or decimal(M,D), M must be >= D (column 'sl').
create table t1 (sl decimal(5, 5));
show create table t1;
Table	Create Table
t1	CREATE TABLE `t1` (
  `sl` decimal(5,5) DEFAULT NULL
) ENGINE=MyISAM DEFAULT CHARSET=latin1
drop table t1;
create table t1 (sl decimal(65, 30));
show create table t1;
Table	Create Table
t1	CREATE TABLE `t1` (
  `sl` decimal(65,30) DEFAULT NULL
) ENGINE=MyISAM DEFAULT CHARSET=latin1
drop table t1;
create table t1 (
f1 decimal unsigned not null default 17.49, 
f2 decimal unsigned not null default 17.68, 
f3 decimal unsigned not null default 99.2, 
f4 decimal unsigned not null default 99.7, 
f5 decimal unsigned not null default 104.49, 
f6 decimal unsigned not null default 199.91, 
f7 decimal unsigned not null default 999.9, 
f8 decimal unsigned not null default 9999.99);
Warnings:
Note	1265	Data truncated for column 'f1' at row 1
Note	1265	Data truncated for column 'f2' at row 1
Note	1265	Data truncated for column 'f3' at row 1
Note	1265	Data truncated for column 'f4' at row 1
Note	1265	Data truncated for column 'f5' at row 1
Note	1265	Data truncated for column 'f6' at row 1
Note	1265	Data truncated for column 'f7' at row 1
Note	1265	Data truncated for column 'f8' at row 1
insert into t1 (f1) values (1);
select * from t1;
f1	f2	f3	f4	f5	f6	f7	f8
1	18	99	100	104	200	1000	10000
drop table t1;
create table t1 (
f0 decimal (30,30) zerofill not null DEFAULT 0,
f1 decimal (0,0) zerofill not null default 0);
show create table t1;
Table	Create Table
t1	CREATE TABLE `t1` (
  `f0` decimal(30,30) unsigned zerofill NOT NULL DEFAULT '0.000000000000000000000000000000',
  `f1` decimal(10,0) unsigned zerofill NOT NULL DEFAULT '0000000000'
) ENGINE=MyISAM DEFAULT CHARSET=latin1
drop table t1;
drop procedure if exists wg2;
create procedure wg2()
begin
declare v int default 1;
declare tdec decimal(5) default 0;
while v <= 9 do set tdec =tdec * 10;
select v, tdec;
set v = v + 1;
end while;
end//
call wg2()//
v	tdec
1	0
v	tdec
2	0
v	tdec
3	0
v	tdec
4	0
v	tdec
5	0
v	tdec
6	0
v	tdec
7	0
v	tdec
8	0
v	tdec
9	0
drop procedure wg2;
select cast(@non_existing_user_var/2 as DECIMAL);
cast(@non_existing_user_var/2 as DECIMAL)
NULL
create table t (d decimal(0,10));
ERROR 42000: For float(M,D), double(M,D) or decimal(M,D), M must be >= D (column 'd').
CREATE TABLE t1 (
my_float   FLOAT,
my_double  DOUBLE,
my_varchar VARCHAR(50),
my_decimal DECIMAL(65,30)
);
SHOW CREATE TABLE t1;
Table	Create Table
t1	CREATE TABLE `t1` (
  `my_float` float DEFAULT NULL,
  `my_double` double DEFAULT NULL,
  `my_varchar` varchar(50) DEFAULT NULL,
  `my_decimal` decimal(65,30) DEFAULT NULL
) ENGINE=MyISAM DEFAULT CHARSET=latin1
INSERT INTO t1 SET my_float = 1.175494345e-32,
my_double = 1.175494345e-32,
my_varchar = '1.175494345e-32';
INSERT INTO t1 SET my_float = 1.175494345e-31,
my_double = 1.175494345e-31,
my_varchar = '1.175494345e-31';
INSERT INTO t1 SET my_float = 1.175494345e-30,
my_double = 1.175494345e-30,
my_varchar = '1.175494345e-30';
INSERT INTO t1 SET my_float = 1.175494345e-29,
my_double = 1.175494345e-29,
my_varchar = '1.175494345e-29';
INSERT INTO t1 SET my_float = 1.175494345e-28,
my_double = 1.175494345e-28,
my_varchar = '1.175494345e-28';
INSERT INTO t1 SET my_float = 1.175494345e-27,
my_double = 1.175494345e-27,
my_varchar = '1.175494345e-27';
INSERT INTO t1 SET my_float = 1.175494345e-26,
my_double = 1.175494345e-26,
my_varchar = '1.175494345e-26';
INSERT INTO t1 SET my_float = 1.175494345e-25,
my_double = 1.175494345e-25,
my_varchar = '1.175494345e-25';
INSERT INTO t1 SET my_float = 1.175494345e-24,
my_double = 1.175494345e-24,
my_varchar = '1.175494345e-24';
INSERT INTO t1 SET my_float = 1.175494345e-23,
my_double = 1.175494345e-23,
my_varchar = '1.175494345e-23';
INSERT INTO t1 SET my_float = 1.175494345e-22,
my_double = 1.175494345e-22,
my_varchar = '1.175494345e-22';
INSERT INTO t1 SET my_float = 1.175494345e-21,
my_double = 1.175494345e-21,
my_varchar = '1.175494345e-21';
INSERT INTO t1 SET my_float = 1.175494345e-20,
my_double = 1.175494345e-20,
my_varchar = '1.175494345e-20';
INSERT INTO t1 SET my_float = 1.175494345e-19,
my_double = 1.175494345e-19,
my_varchar = '1.175494345e-19';
INSERT INTO t1 SET my_float = 1.175494345e-18,
my_double = 1.175494345e-18,
my_varchar = '1.175494345e-18';
INSERT INTO t1 SET my_float = 1.175494345e-17,
my_double = 1.175494345e-17,
my_varchar = '1.175494345e-17';
INSERT INTO t1 SET my_float = 1.175494345e-16,
my_double = 1.175494345e-16,
my_varchar = '1.175494345e-16';
INSERT INTO t1 SET my_float = 1.175494345e-15,
my_double = 1.175494345e-15,
my_varchar = '1.175494345e-15';
INSERT INTO t1 SET my_float = 1.175494345e-14,
my_double = 1.175494345e-14,
my_varchar = '1.175494345e-14';
INSERT INTO t1 SET my_float = 1.175494345e-13,
my_double = 1.175494345e-13,
my_varchar = '1.175494345e-13';
INSERT INTO t1 SET my_float = 1.175494345e-12,
my_double = 1.175494345e-12,
my_varchar = '1.175494345e-12';
INSERT INTO t1 SET my_float = 1.175494345e-11,
my_double = 1.175494345e-11,
my_varchar = '1.175494345e-11';
INSERT INTO t1 SET my_float = 1.175494345e-10,
my_double = 1.175494345e-10,
my_varchar = '1.175494345e-10';
INSERT INTO t1 SET my_float = 1.175494345e-9,
my_double = 1.175494345e-9,
my_varchar = '1.175494345e-9';
INSERT INTO t1 SET my_float = 1.175494345e-8,
my_double = 1.175494345e-8,
my_varchar = '1.175494345e-8';
INSERT INTO t1 SET my_float = 1.175494345e-7,
my_double = 1.175494345e-7,
my_varchar = '1.175494345e-7';
INSERT INTO t1 SET my_float = 1.175494345e-6,
my_double = 1.175494345e-6,
my_varchar = '1.175494345e-6';
INSERT INTO t1 SET my_float = 1.175494345e-5,
my_double = 1.175494345e-5,
my_varchar = '1.175494345e-5';
INSERT INTO t1 SET my_float = 1.175494345e-4,
my_double = 1.175494345e-4,
my_varchar = '1.175494345e-4';
INSERT INTO t1 SET my_float = 1.175494345e-3,
my_double = 1.175494345e-3,
my_varchar = '1.175494345e-3';
INSERT INTO t1 SET my_float = 1.175494345e-2,
my_double = 1.175494345e-2,
my_varchar = '1.175494345e-2';
INSERT INTO t1 SET my_float = 1.175494345e-1,
my_double = 1.175494345e-1,
my_varchar = '1.175494345e-1';
SELECT my_float, my_double, my_varchar FROM t1;
my_float	my_double	my_varchar
1.17549e-32	1.175494345e-32	1.175494345e-32
1.17549e-31	1.175494345e-31	1.175494345e-31
1.17549e-30	1.175494345e-30	1.175494345e-30
1.17549e-29	1.175494345e-29	1.175494345e-29
1.17549e-28	1.175494345e-28	1.175494345e-28
1.17549e-27	1.175494345e-27	1.175494345e-27
1.17549e-26	1.175494345e-26	1.175494345e-26
1.17549e-25	1.175494345e-25	1.175494345e-25
1.17549e-24	1.175494345e-24	1.175494345e-24
1.17549e-23	1.175494345e-23	1.175494345e-23
1.17549e-22	1.175494345e-22	1.175494345e-22
1.17549e-21	1.175494345e-21	1.175494345e-21
1.17549e-20	1.175494345e-20	1.175494345e-20
1.17549e-19	1.175494345e-19	1.175494345e-19
1.17549e-18	1.175494345e-18	1.175494345e-18
1.17549e-17	1.175494345e-17	1.175494345e-17
1.17549e-16	1.175494345e-16	1.175494345e-16
1.17549e-15	1.175494345e-15	1.175494345e-15
1.17549e-14	1.175494345e-14	1.175494345e-14
1.17549e-13	1.175494345e-13	1.175494345e-13
1.17549e-12	1.175494345e-12	1.175494345e-12
1.17549e-11	1.175494345e-11	1.175494345e-11
1.17549e-10	1.175494345e-10	1.175494345e-10
1.17549e-09	1.175494345e-09	1.175494345e-9
1.17549e-08	1.175494345e-08	1.175494345e-8
1.17549e-07	1.175494345e-07	1.175494345e-7
1.17549e-06	1.175494345e-06	1.175494345e-6
1.17549e-05	1.175494345e-05	1.175494345e-5
0.000117549	0.0001175494345	1.175494345e-4
0.00117549	0.001175494345	1.175494345e-3
0.0117549	0.01175494345	1.175494345e-2
0.117549	0.1175494345	1.175494345e-1
SELECT CAST(my_float   AS DECIMAL(65,30)), my_float FROM t1;
CAST(my_float   AS DECIMAL(65,30))	my_float
0.000000000000000000000000000000	1.17549e-32
0.000000000000000000000000000000	1.17549e-31
0.000000000000000000000000000001	1.17549e-30
0.000000000000000000000000000012	1.17549e-29
0.000000000000000000000000000118	1.17549e-28
0.000000000000000000000000001175	1.17549e-27
0.000000000000000000000000011755	1.17549e-26
0.000000000000000000000000117549	1.17549e-25
0.000000000000000000000001175494	1.17549e-24
0.000000000000000000000011754943	1.17549e-23
0.000000000000000000000117549438	1.17549e-22
0.000000000000000000001175494332	1.17549e-21
0.000000000000000000011754943324	1.17549e-20
0.000000000000000000117549434853	1.17549e-19
0.000000000000000001175494374380	1.17549e-18
0.000000000000000011754943743802	1.17549e-17
0.000000000000000117549432474939	1.17549e-16
0.000000000000001175494324749389	1.17549e-15
0.000000000000011754943671010360	1.17549e-14
0.000000000000117549429933840000	1.17549e-13
0.000000000001175494380653563000	1.17549e-12
0.000000000011754943372854760000	1.17549e-11
0.000000000117549428524377200000	1.17549e-10
0.000000001175494368510499000000	1.17549e-09
0.000000011754943685104990000000	1.17549e-08
0.000000117549433298336200000000	1.17549e-07
0.000001175494389826781000000000	1.17549e-06
0.000011754943443520460000000000	1.17549e-05
0.000117549432616215200000000000	0.000117549
0.001175494398921728000000000000	0.00117549
0.011754943057894710000000000000	0.0117549
0.117549434304237400000000000000	0.117549
SELECT CAST(my_double  AS DECIMAL(65,30)), my_double FROM t1;
CAST(my_double  AS DECIMAL(65,30))	my_double
0.000000000000000000000000000000	1.175494345e-32
0.000000000000000000000000000000	1.175494345e-31
0.000000000000000000000000000001	1.175494345e-30
0.000000000000000000000000000012	1.175494345e-29
0.000000000000000000000000000118	1.175494345e-28
0.000000000000000000000000001175	1.175494345e-27
0.000000000000000000000000011755	1.175494345e-26
0.000000000000000000000000117549	1.175494345e-25
0.000000000000000000000001175494	1.175494345e-24
0.000000000000000000000011754943	1.175494345e-23
0.000000000000000000000117549435	1.175494345e-22
0.000000000000000000001175494345	1.175494345e-21
0.000000000000000000011754943450	1.175494345e-20
0.000000000000000000117549434500	1.175494345e-19
0.000000000000000001175494345000	1.175494345e-18
0.000000000000000011754943450000	1.175494345e-17
0.000000000000000117549434500000	1.175494345e-16
0.000000000000001175494345000000	1.175494345e-15
0.000000000000011754943450000000	1.175494345e-14
0.000000000000117549434500000000	1.175494345e-13
0.000000000001175494345000000000	1.175494345e-12
0.000000000011754943450000000000	1.175494345e-11
0.000000000117549434500000000000	1.175494345e-10
0.000000001175494345000000000000	1.175494345e-09
0.000000011754943450000000000000	1.175494345e-08
0.000000117549434500000000000000	1.175494345e-07
0.000001175494345000000000000000	1.175494345e-06
0.000011754943450000000000000000	1.175494345e-05
0.000117549434500000000000000000	0.0001175494345
0.001175494345000000000000000000	0.001175494345
0.011754943450000000000000000000	0.01175494345
0.117549434500000000000000000000	0.1175494345
SELECT CAST(my_varchar AS DECIMAL(65,30)), my_varchar FROM t1;
CAST(my_varchar AS DECIMAL(65,30))	my_varchar
0.000000000000000000000000000000	1.175494345e-32
0.000000000000000000000000000000	1.175494345e-31
0.000000000000000000000000000001	1.175494345e-30
0.000000000000000000000000000012	1.175494345e-29
0.000000000000000000000000000118	1.175494345e-28
0.000000000000000000000000001175	1.175494345e-27
0.000000000000000000000000011755	1.175494345e-26
0.000000000000000000000000117549	1.175494345e-25
0.000000000000000000000001175494	1.175494345e-24
0.000000000000000000000011754943	1.175494345e-23
0.000000000000000000000117549435	1.175494345e-22
0.000000000000000000001175494345	1.175494345e-21
0.000000000000000000011754943450	1.175494345e-20
0.000000000000000000117549434500	1.175494345e-19
0.000000000000000001175494345000	1.175494345e-18
0.000000000000000011754943450000	1.175494345e-17
0.000000000000000117549434500000	1.175494345e-16
0.000000000000001175494345000000	1.175494345e-15
0.000000000000011754943450000000	1.175494345e-14
0.000000000000117549434500000000	1.175494345e-13
0.000000000001175494345000000000	1.175494345e-12
0.000000000011754943450000000000	1.175494345e-11
0.000000000117549434500000000000	1.175494345e-10
0.000000001175494345000000000000	1.175494345e-9
0.000000011754943450000000000000	1.175494345e-8
0.000000117549434500000000000000	1.175494345e-7
0.000001175494345000000000000000	1.175494345e-6
0.000011754943450000000000000000	1.175494345e-5
0.000117549434500000000000000000	1.175494345e-4
0.001175494345000000000000000000	1.175494345e-3
0.011754943450000000000000000000	1.175494345e-2
0.117549434500000000000000000000	1.175494345e-1
UPDATE t1 SET my_decimal = my_float;
SELECT my_decimal, my_float   FROM t1;
my_decimal	my_float
0.000000000000000000000000000000	1.17549e-32
0.000000000000000000000000000000	1.17549e-31
0.000000000000000000000000000001	1.17549e-30
0.000000000000000000000000000012	1.17549e-29
0.000000000000000000000000000118	1.17549e-28
0.000000000000000000000000001175	1.17549e-27
0.000000000000000000000000011755	1.17549e-26
0.000000000000000000000000117549	1.17549e-25
0.000000000000000000000001175494	1.17549e-24
0.000000000000000000000011754943	1.17549e-23
0.000000000000000000000117549438	1.17549e-22
0.000000000000000000001175494332	1.17549e-21
0.000000000000000000011754943324	1.17549e-20
0.000000000000000000117549434853	1.17549e-19
0.000000000000000001175494374380	1.17549e-18
0.000000000000000011754943743802	1.17549e-17
0.000000000000000117549432474939	1.17549e-16
0.000000000000001175494324749389	1.17549e-15
0.000000000000011754943671010360	1.17549e-14
0.000000000000117549429933840000	1.17549e-13
0.000000000001175494380653563000	1.17549e-12
0.000000000011754943372854760000	1.17549e-11
0.000000000117549428524377200000	1.17549e-10
0.000000001175494368510499000000	1.17549e-09
0.000000011754943685104990000000	1.17549e-08
0.000000117549433298336200000000	1.17549e-07
0.000001175494389826781000000000	1.17549e-06
0.000011754943443520460000000000	1.17549e-05
0.000117549432616215200000000000	0.000117549
0.001175494398921728000000000000	0.00117549
0.011754943057894710000000000000	0.0117549
0.117549434304237400000000000000	0.117549
UPDATE t1 SET my_decimal = my_double;
SELECT my_decimal, my_double  FROM t1;
my_decimal	my_double
0.000000000000000000000000000000	1.175494345e-32
0.000000000000000000000000000000	1.175494345e-31
0.000000000000000000000000000001	1.175494345e-30
0.000000000000000000000000000012	1.175494345e-29
0.000000000000000000000000000118	1.175494345e-28
0.000000000000000000000000001175	1.175494345e-27
0.000000000000000000000000011755	1.175494345e-26
0.000000000000000000000000117549	1.175494345e-25
0.000000000000000000000001175494	1.175494345e-24
0.000000000000000000000011754943	1.175494345e-23
0.000000000000000000000117549435	1.175494345e-22
0.000000000000000000001175494345	1.175494345e-21
0.000000000000000000011754943450	1.175494345e-20
0.000000000000000000117549434500	1.175494345e-19
0.000000000000000001175494345000	1.175494345e-18
0.000000000000000011754943450000	1.175494345e-17
0.000000000000000117549434500000	1.175494345e-16
0.000000000000001175494345000000	1.175494345e-15
0.000000000000011754943450000000	1.175494345e-14
0.000000000000117549434500000000	1.175494345e-13
0.000000000001175494345000000000	1.175494345e-12
0.000000000011754943450000000000	1.175494345e-11
0.000000000117549434500000000000	1.175494345e-10
0.000000001175494345000000000000	1.175494345e-09
0.000000011754943450000000000000	1.175494345e-08
0.000000117549434500000000000000	1.175494345e-07
0.000001175494345000000000000000	1.175494345e-06
0.000011754943450000000000000000	1.175494345e-05
0.000117549434500000000000000000	0.0001175494345
0.001175494345000000000000000000	0.001175494345
0.011754943450000000000000000000	0.01175494345
0.117549434500000000000000000000	0.1175494345
UPDATE t1 SET my_decimal = my_varchar;
Warnings:
Note	1265	Data truncated for column 'my_decimal' at row 1
Note	1265	Data truncated for column 'my_decimal' at row 2
Note	1265	Data truncated for column 'my_decimal' at row 3
Note	1265	Data truncated for column 'my_decimal' at row 4
Note	1265	Data truncated for column 'my_decimal' at row 5
Note	1265	Data truncated for column 'my_decimal' at row 6
Note	1265	Data truncated for column 'my_decimal' at row 7
Note	1265	Data truncated for column 'my_decimal' at row 8
Note	1265	Data truncated for column 'my_decimal' at row 9
Note	1265	Data truncated for column 'my_decimal' at row 10
Note	1265	Data truncated for column 'my_decimal' at row 11
SELECT my_decimal, my_varchar FROM t1;
my_decimal	my_varchar
0.000000000000000000000000000000	1.175494345e-32
0.000000000000000000000000000000	1.175494345e-31
0.000000000000000000000000000001	1.175494345e-30
0.000000000000000000000000000012	1.175494345e-29
0.000000000000000000000000000118	1.175494345e-28
0.000000000000000000000000001175	1.175494345e-27
0.000000000000000000000000011755	1.175494345e-26
0.000000000000000000000000117549	1.175494345e-25
0.000000000000000000000001175494	1.175494345e-24
0.000000000000000000000011754943	1.175494345e-23
0.000000000000000000000117549435	1.175494345e-22
0.000000000000000000001175494345	1.175494345e-21
0.000000000000000000011754943450	1.175494345e-20
0.000000000000000000117549434500	1.175494345e-19
0.000000000000000001175494345000	1.175494345e-18
0.000000000000000011754943450000	1.175494345e-17
0.000000000000000117549434500000	1.175494345e-16
0.000000000000001175494345000000	1.175494345e-15
0.000000000000011754943450000000	1.175494345e-14
0.000000000000117549434500000000	1.175494345e-13
0.000000000001175494345000000000	1.175494345e-12
0.000000000011754943450000000000	1.175494345e-11
0.000000000117549434500000000000	1.175494345e-10
0.000000001175494345000000000000	1.175494345e-9
0.000000011754943450000000000000	1.175494345e-8
0.000000117549434500000000000000	1.175494345e-7
0.000001175494345000000000000000	1.175494345e-6
0.000011754943450000000000000000	1.175494345e-5
0.000117549434500000000000000000	1.175494345e-4
0.001175494345000000000000000000	1.175494345e-3
0.011754943450000000000000000000	1.175494345e-2
0.117549434500000000000000000000	1.175494345e-1
DROP TABLE t1;
create table t1 (c1 decimal(64));
insert into t1 values(
89000000000000000000000000000000000000000000000000000000000000000000000000000000000000000);
Warnings:
Error	1292	Truncated incorrect DECIMAL value: ''
Warning	1264	Out of range value for column 'c1' at row 1
insert into t1 values(
99999999999999999999999999999999999999999999999999999999999999999999999999999999999999999999 *
99999999999999999999999999999999999999999999999999999999999999999999999999999999999999999999);
Warnings:
Error	1292	Truncated incorrect DECIMAL value: ''
Error	1292	Truncated incorrect DECIMAL value: ''
Error	1292	Truncated incorrect DECIMAL value: ''
Warning	1264	Out of range value for column 'c1' at row 1
insert into t1 values(1e100);
Warnings:
Warning	1264	Out of range value for column 'c1' at row 1
select * from t1;
c1
9999999999999999999999999999999999999999999999999999999999999999
9999999999999999999999999999999999999999999999999999999999999999
9999999999999999999999999999999999999999999999999999999999999999
drop table t1;
create table t1(a decimal(7,2));
insert into t1 values(123.12);
select * from t1;
a
123.12
alter table t1 modify a decimal(10,2);
select * from t1;
a
123.12
drop table t1;
create table t1 (i int, j int);
insert into t1 values (1,1), (1,2), (2,3), (2,4);
select i, count(distinct j) from t1 group by i;
i	count(distinct j)
1	2
2	2
select i+0.0 as i2, count(distinct j) from t1 group by i2;
i2	count(distinct j)
1.0	2
2.0	2
drop table t1;
create table t1(f1 decimal(20,6));
insert into t1 values (CAST('10:11:12' AS date) + interval 14 microsecond);
insert into t1 values (CAST('10:11:12' AS time));
select * from t1;
f1
20101112000000.000014
101112.000000
drop table t1;
select cast(19999999999999999999 as unsigned);
cast(19999999999999999999 as unsigned)
18446744073709551615
Warnings:
Error	1292	Truncated incorrect DECIMAL value: ''
create table t1(a decimal(18));
insert into t1 values(123456789012345678);
alter table t1 modify column a decimal(19);
select * from t1;
a
123456789012345678
drop table t1;
select cast(11.1234 as DECIMAL(3,2));
cast(11.1234 as DECIMAL(3,2))
9.99
Warnings:
Error	1264	Out of range value for column 'cast(11.1234 as DECIMAL(3,2))' at row 1
select * from (select cast(11.1234 as DECIMAL(3,2))) t;
cast(11.1234 as DECIMAL(3,2))
9.99
Warnings:
Error	1264	Out of range value for column 'cast(11.1234 as DECIMAL(3,2))' at row 1
select cast(a as DECIMAL(3,2))
from (select 11.1233 as a
UNION select 11.1234
UNION select 12.1234
) t;
cast(a as DECIMAL(3,2))
9.99
9.99
9.99
Warnings:
Error	1264	Out of range value for column 'cast(a as DECIMAL(3,2))' at row 1
Error	1264	Out of range value for column 'cast(a as DECIMAL(3,2))' at row 1
Error	1264	Out of range value for column 'cast(a as DECIMAL(3,2))' at row 1
select cast(a as DECIMAL(3,2)), count(*)
from (select 11.1233 as a
UNION select 11.1234
UNION select 12.1234
) t group by 1;
cast(a as DECIMAL(3,2))	count(*)
9.99	3
Warnings:
Error	1264	Out of range value for column 'cast(a as DECIMAL(3,2))' at row 1
Error	1264	Out of range value for column 'cast(a as DECIMAL(3,2))' at row 1
Error	1264	Out of range value for column 'cast(a as DECIMAL(3,2))' at row 1
Error	1264	Out of range value for column 'cast(a as DECIMAL(3,2))' at row 1
create table t1 (s varchar(100));
insert into t1 values (0.00000000010000000000000000364321973154977415791655470655996396089904010295867919921875);
drop table t1;
SELECT 1.000000000000 * 99.999999999998 / 100 a,1.000000000000 * (99.999999999998 / 100) b;
a	b
0.9999999999999800000000000000	0.9999999999999800000000000000
SELECT CAST(1 AS decimal(65,10));
CAST(1 AS decimal(65,10))
1.0000000000
SELECT CAST(1 AS decimal(66,10));
ERROR 42000: Too big precision 66 specified for column '1'. Maximum is 65.
SELECT CAST(1 AS decimal(65,30));
CAST(1 AS decimal(65,30))
1.000000000000000000000000000000
SELECT CAST(1 AS decimal(65,31));
ERROR 42000: Too big scale 31 specified for column '1'. Maximum is 30.
CREATE TABLE t1 (a int DEFAULT NULL, b int DEFAULT NULL);
INSERT INTO t1 VALUES (3,30), (1,10), (2,10);
SELECT a+CAST(1 AS decimal(65,30)) AS aa, SUM(b) FROM t1 GROUP BY aa;
aa	SUM(b)
2.000000000000000000000000000000	10
3.000000000000000000000000000000	10
4.000000000000000000000000000000	30
SELECT a+CAST(1 AS decimal(65,31)) AS aa, SUM(b) FROM t1 GROUP BY aa;
ERROR 42000: Too big scale 31 specified for column '1'. Maximum is 30.
DROP TABLE t1;
CREATE TABLE t1 (a int DEFAULT NULL, b int DEFAULT NULL);
INSERT INTO t1 VALUES (3,30), (1,10), (2,10);
SET @a= CAST(1 AS decimal);
SELECT 1 FROM t1 GROUP BY @b := @a, @b;
1
1
1
DROP TABLE t1;
CREATE TABLE t1 SELECT 0.123456789012345678901234567890123456 AS f1;
Warnings:
Note	1265	Data truncated for column 'f1' at row 1
DESC t1;
Field	Type	Null	Key	Default	Extra
f1	decimal(31,30)	NO		0.000000000000000000000000000000	
SELECT f1 FROM t1;
f1
0.123456789012345678901234567890
DROP TABLE t1;
CREATE TABLE t1 SELECT 123451234512345123451234512345123451234512345.678906789067890678906789067890678906789067890 AS f1;
Warnings:
Warning	1264	Out of range value for column 'f1' at row 1
DESC t1;
Field	Type	Null	Key	Default	Extra
f1	decimal(59,30)	NO		0.000000000000000000000000000000	
SELECT f1 FROM t1;
f1
99999999999999999999999999999.999999999999999999999999999999
DROP TABLE t1;
select (1.20396873 * 0.89550000 * 0.68000000 * 1.08721696 * 0.99500000 *
1.01500000 * 1.01500000 * 0.99500000);
(1.20396873 * 0.89550000 * 0.68000000 * 1.08721696 * 0.99500000 *
1.01500000 * 1.01500000 * 0.99500000)
0.812988073953673124592306939480
<<<<<<< HEAD
End of 5.0 tests
select cast(143.481 as decimal(4,1));
cast(143.481 as decimal(4,1))
143.5
select cast(143.481 as decimal(4,0));
cast(143.481 as decimal(4,0))
143
select cast(143.481 as decimal(2,1));
cast(143.481 as decimal(2,1))
9.9
Warnings:
Error	1264	Out of range value for column 'cast(143.481 as decimal(2,1))' at row 1
select cast(-3.4 as decimal(2,1));
cast(-3.4 as decimal(2,1))
-3.4
select cast(99.6 as decimal(2,0));
cast(99.6 as decimal(2,0))
99
Warnings:
Error	1264	Out of range value for column 'cast(99.6 as decimal(2,0))' at row 1
select cast(-13.4 as decimal(2,1));
cast(-13.4 as decimal(2,1))
-9.9
Warnings:
Error	1264	Out of range value for column 'cast(-13.4 as decimal(2,1))' at row 1
select cast(98.6 as decimal(2,0));
cast(98.6 as decimal(2,0))
99
=======
create table t1 as select 5.05 / 0.014;
Warnings:
Note	1265	Data truncated for column '5.05 / 0.014' at row 1
show warnings;
Level	Code	Message
Note	1265	Data truncated for column '5.05 / 0.014' at row 1
show create table t1;
Table	Create Table
t1	CREATE TABLE `t1` (
  `5.05 / 0.014` decimal(10,6) default NULL
) ENGINE=MyISAM DEFAULT CHARSET=latin1
select * from t1;
5.05 / 0.014
360.714286
DROP TABLE t1;
End of 5.0 tests
>>>>>>> 56dc6b2e
<|MERGE_RESOLUTION|>--- conflicted
+++ resolved
@@ -1534,7 +1534,21 @@
 (1.20396873 * 0.89550000 * 0.68000000 * 1.08721696 * 0.99500000 *
 1.01500000 * 1.01500000 * 0.99500000)
 0.812988073953673124592306939480
-<<<<<<< HEAD
+create table t1 as select 5.05 / 0.014;
+Warnings:
+Note	1265	Data truncated for column '5.05 / 0.014' at row 1
+show warnings;
+Level	Code	Message
+Note	1265	Data truncated for column '5.05 / 0.014' at row 1
+show create table t1;
+Table	Create Table
+t1	CREATE TABLE `t1` (
+  `5.05 / 0.014` decimal(10,6) default NULL
+) ENGINE=MyISAM DEFAULT CHARSET=latin1
+select * from t1;
+5.05 / 0.014
+360.714286
+DROP TABLE t1;
 End of 5.0 tests
 select cast(143.481 as decimal(4,1));
 cast(143.481 as decimal(4,1))
@@ -1562,22 +1576,4 @@
 Error	1264	Out of range value for column 'cast(-13.4 as decimal(2,1))' at row 1
 select cast(98.6 as decimal(2,0));
 cast(98.6 as decimal(2,0))
-99
-=======
-create table t1 as select 5.05 / 0.014;
-Warnings:
-Note	1265	Data truncated for column '5.05 / 0.014' at row 1
-show warnings;
-Level	Code	Message
-Note	1265	Data truncated for column '5.05 / 0.014' at row 1
-show create table t1;
-Table	Create Table
-t1	CREATE TABLE `t1` (
-  `5.05 / 0.014` decimal(10,6) default NULL
-) ENGINE=MyISAM DEFAULT CHARSET=latin1
-select * from t1;
-5.05 / 0.014
-360.714286
-DROP TABLE t1;
-End of 5.0 tests
->>>>>>> 56dc6b2e
+99