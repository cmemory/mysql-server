The following options may be given as the first argument:
--print-defaults Print the program argument list and exit.
--no-defaults Don't read default options from any option file,
 except for login file.
--defaults-file=# Only read default options from the given file #.
--defaults-extra-file=# Read this file after the global files are read.
--defaults-group-suffix=#
 Also read groups with concat(group, suffix)
--login-path=# Read this path from the login file.

 --abort-slave-event-count=# 
 Option used by mysql-test for debugging and testing of
 replication.
 --allow-suspicious-udfs 
 Allows use of UDFs consisting of only one symbol xxx()
 without corresponding xxx_init() or xxx_deinit(). That
 also means that one can load any function from any
 library, for example exit() from libc.so
 -a, --ansi          Use ANSI SQL syntax instead of MySQL syntax. This mode
 will also set transaction isolation level 'serializable'.
 --auto-increment-increment[=#] 
 Auto-increment columns are incremented by this
 --auto-increment-offset[=#] 
 Offset added to Auto-increment columns. Used when
 auto-increment-increment != 1
 --autocommit        Set default value for autocommit (0 or 1)
 (Defaults to on; use --skip-autocommit to disable.)
 --automatic-sp-privileges 
 Creating and dropping stored procedures alters ACLs
 (Defaults to on; use --skip-automatic-sp-privileges to disable.)
 --back-log=#        The number of outstanding connection requests MySQL can
 have. This comes into play when the main MySQL thread
 gets very many connection requests in a very short time
 -b, --basedir=name  Path to installation directory. All paths are usually
 resolved relative to this
 --big-tables        Allow big result sets by saving all temporary sets on
 file (Solves most 'table full' errors)
 --bind-address=name IP address to bind to.
 --binlog-cache-size=# 
 The size of the transactional cache for updates to
 transactional engines for the binary log. If you often
 use transactions containing many statements, you can
 increase this to get more performance
 --binlog-checksum=name 
 Type of BINLOG_CHECKSUM_ALG. Include checksum for log
 events in the binary log. Possible values are NONE and
 CRC32; default is CRC32.
 --binlog-direct-non-transactional-updates 
 Causes updates to non-transactional engines using
 statement format to be written directly to binary log.
 Before using this option make sure that there are no
 dependencies between transactional and non-transactional
 tables such as in the statement INSERT INTO t_myisam
 SELECT * FROM t_innodb; otherwise, slaves may diverge
 from the master.
 --binlog-do-db=name Tells the master it should log updates for the specified
 database, and exclude all others not explicitly
 mentioned.
 --binlog-error-action=name 
 When statements cannot be written to the binary log due
 to a fatal error, the server can either ignore the error
 and let the master continue, or abort.
 --binlog-format=name 
 What form of binary logging the master will use: either
 ROW for row-based binary logging, STATEMENT for
 statement-based binary logging, or MIXED. MIXED is
 statement-based binary logging except for those
 statements where only row-based is correct: those which
 involve user-defined functions (i.e. UDFs) or the UUID()
 function; for those, row-based binary logging is
 automatically used. If NDBCLUSTER is enabled and
 binlog-format is MIXED, the format switches to row-based
 and back implicitly per each query accessing an
 NDBCLUSTER table
<<<<<<< HEAD
 --binlog-group-commit-sync-delay=# 
 The number of microseconds the server waits for the
 binary log group commit sync queue to fill before
 continuing. Default: 0. Min: 0. Max: 1000000.
 --binlog-group-commit-sync-no-delay-count=# 
 If there are this many transactions in the commit sync
 queue and the server is waiting for more transactions to
 be enqueued (as set using
 --binlog-group-commit-sync-delay), the commit procedure
 resumes.
=======
 --binlog-gtid-simple-recovery 
 If this option is enabled, the server does not scan more
 than one binary log for every iteration when initializing
 GTID sets on server restart. Enabling this option is very
 useful when restarting a server which has already
 generated lots of binary logs without GTID events. Note:
 If this option is enabled, GLOBAL.GTID_EXECUTED and
 GLOBAL.GTID_PURGED cannot be initialized correctly if
 binary log(s) with GTID events were generated before
 binary log(s) without GTID events, for example if
 gtid_mode is disabled when the server has already
 generated binary log(s) with GTID events and not purged
 them.
>>>>>>> 3f259e58
 --binlog-ignore-db=name 
 Tells the master that updates to the given database
 should not be logged to the binary log.
 --binlog-max-flush-queue-time=# 
 The maximum time that the binary log group commit will
 keep reading transactions before it flush the
 transactions to the binary log (and optionally sync,
 depending on the value of sync_binlog).
 --binlog-order-commits 
 Issue internal commit calls in the same order as
 transactions are written to the binary log. Default is to
 order commits.
 (Defaults to on; use --skip-binlog-order-commits to disable.)
 --binlog-row-event-max-size=# 
 The maximum size of a row-based binary log event in
 bytes. Rows will be grouped into events smaller than this
 size if possible. The value has to be a multiple of 256.
 --binlog-row-image=name 
 Controls whether rows should be logged in 'FULL',
 'NOBLOB' or 'MINIMAL' formats. 'FULL', means that all
 columns in the before and after image are logged.
 'NOBLOB', means that mysqld avoids logging blob columns
 whenever possible (eg, blob column was not changed or is
 not part of primary key). 'MINIMAL', means that a PK
 equivalent (PK columns or full row if there is no PK in
 the table) is logged in the before image, and only
 changed columns are logged in the after image. (Default:
 FULL).
 --binlog-rows-query-log-events 
 Allow writing of Rows_query_log events into binary log.
 --binlog-stmt-cache-size=# 
 The size of the statement cache for updates to
 non-transactional engines for the binary log. If you
 often use statements updating a great number of rows, you
 can increase this to get more performance
 --block-encryption-mode=name 
 mode for AES_ENCRYPT/AES_DECRYPT
 --bootstrap         Used by mysql installation scripts.
 --bulk-insert-buffer-size=# 
 Size of tree cache used in bulk insert optimisation. Note
 that this is a limit per thread!
 --character-set-client-handshake 
 Don't ignore client side character set value sent during
 handshake.
 (Defaults to on; use --skip-character-set-client-handshake to disable.)
 --character-set-filesystem=name 
 Set the filesystem character set.
 -C, --character-set-server=name 
 Set the default character set.
 --character-sets-dir=name 
 Directory where character sets are
 -r, --chroot=name   Chroot mysqld daemon during startup.
 --collation-server=name 
 Set the default collation.
 --completion-type=name 
 The transaction completion type, one of NO_CHAIN, CHAIN,
 RELEASE
 --concurrent-insert[=name] 
 Use concurrent insert with MyISAM. Possible values are
 NEVER, AUTO, ALWAYS
 --connect-timeout=# The number of seconds the mysqld server is waiting for a
 connect packet before responding with 'Bad handshake'
 --console           Write error output on screen; don't remove the console
 window on windows.
 --core-file         Write core on errors.
 -h, --datadir=name  Path to the database root directory
 --date-format=name  The DATE format (ignored)
 --datetime-format=name 
 The DATETIME format (ignored)
 --default-authentication-plugin=name 
 The default authentication plugin used by the server to
 hash the password.
 --default-password-lifetime=# 
 The number of days after which the password will expire.
 --default-storage-engine=name 
 The default storage engine for new tables
 --default-time-zone=name 
 Set the default time zone.
 --default-tmp-storage-engine=name 
 The default storage engine for new explict temporary
 tables
 --default-week-format=# 
 The default week format used by WEEK() functions
 --delay-key-write[=name] 
 Type of DELAY_KEY_WRITE
 --delayed-insert-limit=# 
 After inserting delayed_insert_limit rows, the INSERT
 DELAYED handler will check if there are any SELECT
 statements pending. If so, it allows these to execute
 before continuing. This variable is deprecated along with
 INSERT DELAYED.
 --delayed-insert-timeout=# 
 How long a INSERT DELAYED thread should wait for INSERT
 statements before terminating. This variable is
 deprecated along with INSERT DELAYED.
 --delayed-queue-size=# 
 What size queue (in rows) should be allocated for
 handling INSERT DELAYED. If the queue becomes full, any
 client that does INSERT DELAYED will wait until there is
 room in the queue again. This variable is deprecated
 along with INSERT DELAYED.
 --disconnect-on-expired-password 
 Give clients that don't signal password expiration
 support execution time error(s) instead of connection
 error
 (Defaults to on; use --skip-disconnect-on-expired-password to disable.)
 --disconnect-slave-event-count=# 
 Option used by mysql-test for debugging and testing of
 replication.
 --div-precision-increment=# 
 Precision of the result of '/' operator will be increased
 on that value
 --end-markers-in-json 
 In JSON output ("EXPLAIN FORMAT=JSON" and optimizer
 trace), if variable is set to 1, repeats the structure's
 key (if it has one) near the closing bracket
 --enforce-gtid-consistency 
 Prevents execution of statements that would be impossible
 to log in a transactionally safe manner. Currently, the
 disallowed statements include CREATE TEMPORARY TABLE
 inside transactions, all updates to non-transactional
 tables, and CREATE TABLE ... SELECT.
 --eq-range-index-dive-limit=# 
 The optimizer will use existing index statistics instead
 of doing index dives for equality ranges if the number of
 equality ranges for the index is larger than or equal to
 this number. If set to 0, index dives are always used.
 --event-scheduler[=name] 
 Enable the event scheduler. Possible values are ON, OFF,
 and DISABLED (keep the event scheduler completely
 deactivated, it cannot be activated run-time)
 --executed-gtids-compression-period[=#] 
 When binlog is disabled, a background thread wakes up to
 compress the gtid_executed table every
 executed_gtids_compression_period transactions, as a
 special case, if variable is 0, the thread never wakes up
 to compress the gtid_executed table.
 -T, --exit-info[=#] Used for debugging. Use at your own risk.
 --expire-logs-days=# 
 If non-zero, binary logs will be purged after
 expire_logs_days days; possible purges happen at startup
 and at binary log rotation
 --explicit-defaults-for-timestamp 
 This option causes CREATE TABLE to create all TIMESTAMP
 columns as NULL with DEFAULT NULL attribute, Without this
 option, TIMESTAMP columns are NOT NULL and have implicit
 DEFAULT clauses. The old behavior is deprecated.
 --external-locking  Use system (external) locking (disabled by default). 
 With this option enabled you can run myisamchk to test
 (not repair) tables while the MySQL server is running.
 Disable with --skip-external-locking.
 --flush             Flush MyISAM tables to disk between SQL commands
 --flush-time=#      A dedicated thread is created to flush all tables at the
 given interval
 --ft-boolean-syntax=name 
 List of operators for MATCH ... AGAINST ( ... IN BOOLEAN
 MODE)
 --ft-max-word-len=# The maximum length of the word to be included in a
 FULLTEXT index. Note: FULLTEXT indexes must be rebuilt
 after changing this variable
 --ft-min-word-len=# The minimum length of the word to be included in a
 FULLTEXT index. Note: FULLTEXT indexes must be rebuilt
 after changing this variable
 --ft-query-expansion-limit=# 
 Number of best matches to use for query expansion
 --ft-stopword-file=name 
 Use stopwords from this file instead of built-in list
 --gdb               Set up signals usable for debugging.
 --general-log       Log connections and queries to a table or log file.
 Defaults to logging to a file hostname.log, or if
 --log-output=TABLE is used, to a table mysql.general_log.
 --general-log-file=name 
 Log connections and queries to given file
 --group-concat-max-len=# 
 The maximum length of the result of function 
 GROUP_CONCAT()
 --gtid-mode=name    Whether Global Transaction Identifiers (GTIDs) are
 enabled. Can be ON or OFF.
 -?, --help          Display this help and exit.
 --host-cache-size=# How many host names should be cached to avoid resolving.
 --ignore-builtin-innodb 
 IGNORED. This option will be removed in future releases.
 Disable initialization of builtin InnoDB plugin
 --ignore-db-dir=name 
 Specifies a directory to add to the ignore list when
 collecting database names from the datadir. Put a blank
 argument to reset the list accumulated so far.
 --init-connect=name Command(s) that are executed for each new connection
 --init-file=name    Read SQL commands from this file at startup
 --init-slave=name   Command(s) that are executed by a slave server each time
 the SQL thread starts
 --interactive-timeout=# 
 The number of seconds the server waits for activity on an
 interactive connection before closing it
 --internal-tmp-disk-storage-engine[=name] 
 The default storage engine for on-disk internal tmp table
 --join-buffer-size=# 
 The size of the buffer that is used for full joins
 --keep-files-on-create 
 Don't overwrite stale .MYD and .MYI even if no directory
 is specified
 --key-buffer-size=# The size of the buffer used for index blocks for MyISAM
 tables. Increase this to get better index handling (for
 all reads and multiple writes) to as much as you can
 afford
 --key-cache-age-threshold=# 
 This characterizes the number of hits a hot block has to
 be untouched until it is considered aged enough to be
 downgraded to a warm block. This specifies the percentage
 ratio of that number of hits to the total number of
 blocks in key cache
 --key-cache-block-size=# 
 The default size of key cache blocks
 --key-cache-division-limit=# 
 The minimum percentage of warm blocks in key cache
 -L, --language=name Client error messages in given language. May be given as
 a full path. Deprecated. Use --lc-messages-dir instead.
 --lc-messages=name  Set the language used for the error messages.
 --lc-messages-dir=name 
 Directory where error messages are
 --lc-time-names=name 
 Set the language used for the month names and the days of
 the week.
 --local-infile      Enable LOAD DATA LOCAL INFILE
 (Defaults to on; use --skip-local-infile to disable.)
 --lock-wait-timeout=# 
 Timeout in seconds to wait for a lock before returning an
 error.
 --log-bin[=name]    Log update queries in binary format. Optional (but
 strongly recommended to avoid replication problems if
 server's hostname changes) argument should be the chosen
 location for the binary log files.
 --log-bin-index=name 
 File that holds the names for binary log files.
 --log-bin-trust-function-creators 
 If set to FALSE (the default), then when --log-bin is
 used, creation of a stored function (or trigger) is
 allowed only to users having the SUPER privilege and only
 if this stored function (trigger) may not break binary
 logging. Note that if ALL connections to this server
 ALWAYS use row-based binary logging, the security issues
 do not exist and the binary logging cannot break, so you
 can safely set this to TRUE
 --log-bin-use-v1-row-events 
 If equal to 1 then version 1 row events are written to a
 row based binary log.  If equal to 0, then the latest
 version of events are written.  This option is useful
 during some upgrades.
 --log-error[=name]  Error log file
 --log-error-verbosity=# 
 How detailed the error log should be. 1, log errors only.
 2, log errors and warnings. 3, log errors, warnings, and
 notes. Messages sent to the client are unaffected by this
 setting.
 --log-isam[=name]   Log all MyISAM changes to file.
 --log-output=name   Syntax: log-output=value[,value...], where "value" could
 be TABLE, FILE or NONE
 --log-queries-not-using-indexes 
 Log queries that are executed without benefit of any
 index to the slow log if it is open
 --log-raw           Log to general log before any rewriting of the query. For
 use in debugging, not production as sensitive information
 may be logged.
 --log-short-format  Don't log extra information to update and slow-query
 logs.
 --log-slave-updates Tells the slave to log the updates from the slave thread
 to the binary log. You will need to turn it on if you
 plan to daisy-chain the slaves
 --log-slow-admin-statements 
 Log slow OPTIMIZE, ANALYZE, ALTER and other
 administrative statements to the slow log if it is open.
 --log-slow-slave-statements 
 Log slow statements executed by slave thread to the slow
 log if it is open.
 --log-syslog        Errors, warnings, and similar issues eligible for MySQL's
 error log file may additionally be sent to the host
 operating system's system log ("syslog").
 (Defaults to on; use --skip-log-syslog to disable.)
 --log-syslog-tag=name 
 When logging issues using the host operating system's
 syslog, tag the entries from this particular MySQL server
 with this ident. This will help distinguish entries from
 MySQL servers co-existing on the same host machine. A
 non-empty tag will be appended to the default ident of
 'mysqld', connected by a hyphen.
 --log-tc=name       Path to transaction coordinator log (used for
 transactions that affect more than one storage engine,
 when binary log is disabled).
 --log-tc-size=#     Size of transaction coordinator log.
 --log-throttle-queries-not-using-indexes=# 
 Log at most this many 'not using index' warnings per
 minute to the slow log. Any further warnings will be
 condensed into a single summary line. A value of 0
 disables throttling. Option has no effect unless
 --log_queries_not_using_indexes is set.
 --log-timestamps=name 
 UTC to timestamp log files in zulu time, for more concise
 timestamps and easier correlation of logs from servers
 from multiple time zones, or SYSTEM to use the system's
 local time. This affects only log files, not log tables,
 as the timestamp columns of the latter can be converted
 at will.
 -W, --log-warnings[=#] 
 Log some not critical warnings to the log file
 --long-query-time=# Log all queries that have taken more than long_query_time
 seconds to execute to file. The argument will be treated
 as a decimal value with microsecond precision
 --low-priority-updates 
 INSERT/DELETE/UPDATE has lower priority than selects
 --lower-case-table-names[=#] 
 If set to 1 table names are stored in lowercase on disk
 and table names will be case-insensitive.  Should be set
 to 2 if you are using a case insensitive file system
 --master-info-file=name 
 The location and name of the file that remembers the
 master and where the I/O replication thread is in the
 master's binlogs.
 --master-info-repository=name 
 Defines the type of the repository for the master
 information.
 --master-retry-count=# 
 The number of tries the slave will make to connect to the
 master before giving up. Deprecated option, use 'CHANGE
 MASTER TO master_retry_count = <num>' instead.
 --master-verify-checksum 
 Force checksum verification of logged events in binary
 log before sending them to slaves or printing them in
 output of SHOW BINLOG EVENTS. Disabled by default.
 --max-allowed-packet=# 
 Max packet length to send to or receive from the server
 --max-binlog-cache-size=# 
 Sets the total size of the transactional cache
 --max-binlog-dump-events=# 
 Option used by mysql-test for debugging and testing of
 replication.
 --max-binlog-size=# Binary log will be rotated automatically when the size
 exceeds this value. Will also apply to relay logs if
 max_relay_log_size is 0
 --max-binlog-stmt-cache-size=# 
 Sets the total size of the statement cache
 --max-connect-errors=# 
 If there is more than this number of interrupted
 connections from a host this host will be blocked from
 further connections
 --max-connections=# The number of simultaneous clients allowed
 --max-delayed-threads=# 
 Don't start more than this number of threads to handle
 INSERT DELAYED statements. If set to zero INSERT DELAYED
 will be not used. This variable is deprecated along with
 INSERT DELAYED.
 --max-error-count=# Max number of errors/warnings to store for a statement
 --max-heap-table-size=# 
 Don't allow creation of heap tables bigger than this
 --max-join-size=#   Joins that are probably going to read more than
 max_join_size records return an error
 --max-length-for-sort-data=# 
 Max number of bytes in sorted records
 --max-prepared-stmt-count=# 
 Maximum number of prepared statements in the server
 --max-relay-log-size=# 
 If non-zero: relay log will be rotated automatically when
 the size exceeds this value; if zero: when the size
 exceeds max_binlog_size
 --max-seeks-for-key=# 
 Limit assumed max number of seeks when looking up rows
 based on a key
 --max-sort-length=# The number of bytes to use when sorting BLOB or TEXT
 values (only the first max_sort_length bytes of each
 value are used; the rest are ignored)
 --max-sp-recursion-depth[=#] 
 Maximum stored procedure recursion depth
 --max-tmp-tables=#  Maximum number of temporary tables a client can keep open
 at a time
 --max-user-connections=# 
 The maximum number of active connections for a single
 user (0 = no limit)
 --max-write-lock-count=# 
 After this many write locks, allow some read locks to run
 in between
 --memlock           Lock mysqld in memory.
 --metadata-locks-cache-size=# 
 Has no effect, deprecated
 --metadata-locks-hash-instances=# 
 Has no effect, deprecated
 --min-examined-row-limit=# 
 Don't write queries to slow log that examine fewer rows
 than that
 --multi-range-count=# 
 Number of key ranges to request at once. This variable
 has no effect, and is deprecated. It will be removed in a
 future release.
 --myisam-block-size=# 
 Block size to be used for MyISAM index pages
 --myisam-data-pointer-size=# 
 Default pointer size to be used for MyISAM tables
 --myisam-max-sort-file-size=# 
 Don't use the fast sort index method to created index if
 the temporary file would get bigger than this
 --myisam-mmap-size=# 
 Restricts the total memory used for memory mapping of
 MySQL tables
 --myisam-recover-options[=name] 
 Syntax: myisam-recover-options[=option[,option...]],
 where option can be DEFAULT, BACKUP, FORCE, QUICK, or OFF
 --myisam-repair-threads=# 
 If larger than 1, when repairing a MyISAM table all
 indexes will be created in parallel, with one thread per
 index. The value of 1 disables parallel repair
 --myisam-sort-buffer-size=# 
 The buffer that is allocated when sorting the index when
 doing a REPAIR or when creating indexes with CREATE INDEX
 or ALTER TABLE
 --myisam-stats-method=name 
 Specifies how MyISAM index statistics collection code
 should treat NULLs. Possible values of name are
 NULLS_UNEQUAL (default behavior for 4.1 and later),
 NULLS_EQUAL (emulate 4.0 behavior), and NULLS_IGNORED
 --myisam-use-mmap   Use memory mapping for reading and writing MyISAM tables
 --named-pipe        Enable the named pipe (NT)
 --net-buffer-length=# 
 Buffer length for TCP/IP and socket communication
 --net-read-timeout=# 
 Number of seconds to wait for more data from a connection
 before aborting the read
 --net-retry-count=# If a read on a communication port is interrupted, retry
 this many times before giving up
 --net-write-timeout=# 
 Number of seconds to wait for a block to be written to a
 connection before aborting the write
 -n, --new           Use very new possible "unsafe" functions
 --offline-mode      Make the server into offline mode
 --old               Use compatible behavior
 --old-alter-table   Use old, non-optimized alter table
 --old-passwords=#   Determine which hash algorithm to use when generating
 passwords using the PASSWORD() function
 --old-style-user-limits 
 Enable old-style user limits (before 5.0.3, user
 resources were counted per each user+host vs. per
 account).
 --open-files-limit=# 
 If this is not 0, then mysqld will use this value to
 reserve file descriptors to use with setrlimit(). If this
 value is 0 then mysqld will reserve max_connections*5 or
 max_connections + table_open_cache*2 (whichever is
 larger) number of file descriptors
 --optimizer-prune-level=# 
 Controls the heuristic(s) applied during query
 optimization to prune less-promising partial plans from
 the optimizer search space. Meaning: 0 - do not apply any
 heuristic, thus perform exhaustive search; 1 - prune
 plans based on number of retrieved rows
 --optimizer-search-depth=# 
 Maximum depth of search performed by the query optimizer.
 Values larger than the number of relations in a query
 result in better query plans, but take longer to compile
 a query. Values smaller than the number of tables in a
 relation result in faster optimization, but may produce
 very bad query plans. If set to 0, the system will
 automatically pick a reasonable value
 --optimizer-switch=name 
 optimizer_switch=option=val[,option=val...], where option
 is one of {index_merge, index_merge_union,
 index_merge_sort_union, index_merge_intersection,
 engine_condition_pushdown, index_condition_pushdown, mrr,
 mrr_cost_based, materialization, semijoin, loosescan,
 firstmatch, subquery_materialization_cost_based,
 block_nested_loop, batched_key_access,
 use_index_extensions, condition_fanout_filter} and val is
 one of {on, off, default}
 --optimizer-trace=name 
 Controls tracing of the Optimizer:
 optimizer_trace=option=val[,option=val...], where option
 is one of {enabled, one_line} and val is one of {on,
 default}
 --optimizer-trace-features=name 
 Enables/disables tracing of selected features of the
 Optimizer:
 optimizer_trace_features=option=val[,option=val...],
 where option is one of {greedy_search, range_optimizer,
 dynamic_range, repeated_subselect} and val is one of {on,
 off, default}
 --optimizer-trace-limit=# 
 Maximum number of shown optimizer traces
 --optimizer-trace-max-mem-size=# 
 Maximum allowed cumulated size of stored optimizer traces
 --optimizer-trace-offset=# 
 Offset of first optimizer trace to show; see manual
 --performance-schema 
 Enable the performance schema.
 (Defaults to on; use --skip-performance-schema to disable.)
 --performance-schema-accounts-size=# 
 Maximum number of instrumented user@host accounts. Use 0
 to disable, -1 for automated sizing.
 --performance-schema-consumer-events-stages-current 
 Default startup value for the events_stages_current
 consumer.
 --performance-schema-consumer-events-stages-history 
 Default startup value for the events_stages_history
 consumer.
 --performance-schema-consumer-events-stages-history-long 
 Default startup value for the events_stages_history_long
 consumer.
 --performance-schema-consumer-events-statements-current 
 Default startup value for the events_statements_current
 consumer.
 (Defaults to on; use --skip-performance-schema-consumer-events-statements-current to disable.)
 --performance-schema-consumer-events-statements-history 
 Default startup value for the events_statements_history
 consumer.
 --performance-schema-consumer-events-statements-history-long 
 Default startup value for the
 events_statements_history_long consumer.
 --performance-schema-consumer-events-transactions-current 
 Default startup value for the events_transactions_current
 consumer.
 (Defaults to on; use --skip-performance-schema-consumer-events-transactions-current to disable.)
 --performance-schema-consumer-events-transactions-history 
 Default startup value for the events_transactions_history
 consumer.
 --performance-schema-consumer-events-transactions-history-long 
 Default startup value for the
 events_transactions_history_long consumer.
 --performance-schema-consumer-events-waits-current 
 Default startup value for the events_waits_current
 consumer.
 --performance-schema-consumer-events-waits-history 
 Default startup value for the events_waits_history
 consumer.
 --performance-schema-consumer-events-waits-history-long 
 Default startup value for the events_waits_history_long
 consumer.
 --performance-schema-consumer-global-instrumentation 
 Default startup value for the global_instrumentation
 consumer.
 (Defaults to on; use --skip-performance-schema-consumer-global-instrumentation to disable.)
 --performance-schema-consumer-statements-digest 
 Default startup value for the statements_digest consumer.
 (Defaults to on; use --skip-performance-schema-consumer-statements-digest to disable.)
 --performance-schema-consumer-thread-instrumentation 
 Default startup value for the thread_instrumentation
 consumer.
 (Defaults to on; use --skip-performance-schema-consumer-thread-instrumentation to disable.)
 --performance-schema-digests-size=# 
 Size of the statement digest. Use 0 to disable, -1 for
 automated sizing.
 --performance-schema-events-stages-history-long-size=# 
 Number of rows in EVENTS_STAGES_HISTORY_LONG. Use 0 to
 disable, -1 for automated sizing.
 --performance-schema-events-stages-history-size=# 
 Number of rows per thread in EVENTS_STAGES_HISTORY. Use 0
 to disable, -1 for automated sizing.
 --performance-schema-events-statements-history-long-size=# 
 Number of rows in EVENTS_STATEMENTS_HISTORY_LONG. Use 0
 to disable, -1 for automated sizing.
 --performance-schema-events-statements-history-size=# 
 Number of rows per thread in EVENTS_STATEMENTS_HISTORY.
 Use 0 to disable, -1 for automated sizing.
 --performance-schema-events-transactions-history-long-size=# 
 Number of rows in EVENTS_TRANSACTIONS_HISTORY_LONG. Use 0
 to disable, -1 for automated sizing.
 --performance-schema-events-transactions-history-size=# 
 Number of rows per thread in EVENTS_TRANSACTIONS_HISTORY.
 Use 0 to disable, -1 for automated sizing.
 --performance-schema-events-waits-history-long-size=# 
 Number of rows in EVENTS_WAITS_HISTORY_LONG. Use 0 to
 disable, -1 for automated sizing.
 --performance-schema-events-waits-history-size=# 
 Number of rows per thread in EVENTS_WAITS_HISTORY. Use 0
 to disable, -1 for automated sizing.
 --performance-schema-hosts-size=# 
 Maximum number of instrumented hosts. Use 0 to disable,
 -1 for automated sizing.
 --performance-schema-instrument[=name] 
 Default startup value for a performance schema
 instrument.
 --performance-schema-max-cond-classes=# 
 Maximum number of condition instruments.
 --performance-schema-max-cond-instances=# 
 Maximum number of instrumented condition objects. Use 0
 to disable, -1 for automated sizing.
 --performance-schema-max-file-classes=# 
 Maximum number of file instruments.
 --performance-schema-max-file-handles=# 
 Maximum number of opened instrumented files.
 --performance-schema-max-file-instances=# 
 Maximum number of instrumented files. Use 0 to disable,
 -1 for automated sizing.
 --performance-schema-max-index-stat=# 
 Maximum number of index statistics for instrumented
 tables. Use 0 to disable, -1 for automated sizing.
 --performance-schema-max-memory-classes=# 
 Maximum number of memory pool instruments.
 --performance-schema-max-metadata-locks=# 
 Maximum number of metadata locks. Use 0 to disable, -1
 for automated sizing.
 --performance-schema-max-mutex-classes=# 
 Maximum number of mutex instruments.
 --performance-schema-max-mutex-instances=# 
 Maximum number of instrumented MUTEX objects. Use 0 to
 disable, -1 for automated sizing.
 --performance-schema-max-prepared-statements-instances=# 
 Maximum number of instrumented prepared statements. Use 0
 to disable, -1 for automated sizing.
 --performance-schema-max-program-instances=# 
 Maximum number of instrumented programs. Use 0 to
 disable, -1 for automated sizing.
 --performance-schema-max-rwlock-classes=# 
 Maximum number of rwlock instruments.
 --performance-schema-max-rwlock-instances=# 
 Maximum number of instrumented RWLOCK objects. Use 0 to
 disable, -1 for automated sizing.
 --performance-schema-max-socket-classes=# 
 Maximum number of socket instruments.
 --performance-schema-max-socket-instances=# 
 Maximum number of opened instrumented sockets. Use 0 to
 disable, -1 for automated sizing.
 --performance-schema-max-stage-classes=# 
 Maximum number of stage instruments.
 --performance-schema-max-statement-classes=# 
 Maximum number of statement instruments.
 --performance-schema-max-statement-stack=# 
 Number of rows per thread in EVENTS_STATEMENTS_CURRENT.
 --performance-schema-max-table-handles=# 
 Maximum number of opened instrumented tables. Use 0 to
 disable, -1 for automated sizing.
 --performance-schema-max-table-instances=# 
 Maximum number of instrumented tables. Use 0 to disable,
 -1 for automated sizing.
 --performance-schema-max-table-lock-stat=# 
 Maximum number of lock statistics for instrumented
 tables. Use 0 to disable, -1 for automated sizing.
 --performance-schema-max-thread-classes=# 
 Maximum number of thread instruments.
 --performance-schema-max-thread-instances=# 
 Maximum number of instrumented threads. Use 0 to disable,
 -1 for automated sizing.
 --performance-schema-session-connect-attrs-size=# 
 Size of session attribute string buffer per thread. Use 0
 to disable, -1 for automated sizing.
 --performance-schema-setup-actors-size=# 
 Maximum number of rows in SETUP_ACTORS.
 --performance-schema-setup-objects-size=# 
 Maximum number of rows in SETUP_OBJECTS.
 --performance-schema-users-size=# 
 Maximum number of instrumented users. Use 0 to disable,
 -1 for automated sizing.
 --pid-file=name     Pid file used by safe_mysqld
 --plugin-dir=name   Directory for plugins
 --plugin-load=name  Optional semicolon-separated list of plugins to load,
 where each plugin is identified as name=library, where
 name is the plugin name and library is the plugin library
 in plugin_dir.
 --plugin-load-add=name 
 Optional semicolon-separated list of plugins to load,
 where each plugin is identified as name=library, where
 name is the plugin name and library is the plugin library
 in plugin_dir. This option adds to the list speficied by
 --plugin-load in an incremental way. Multiple
 --plugin-load-add are supported.
 -P, --port=#        Port number to use for connection or 0 to default to,
 my.cnf, $MYSQL_TCP_PORT, /etc/services, built-in default
 (3306), whatever comes first
 --port-open-timeout=# 
 Maximum time in seconds to wait for the port to become
 free. (Default: No wait).
 --preload-buffer-size=# 
 The size of the buffer that is allocated when preloading
 indexes
 --profiling-history-size=# 
 Limit of query profiling memory
 --query-alloc-block-size=# 
 Allocation block size for query parsing and execution
 --query-cache-limit=# 
 Don't cache results that are bigger than this
 --query-cache-min-res-unit=# 
 The minimum size for blocks allocated by the query cache
 --query-cache-size=# 
 The memory allocated to store results from old queries
 --query-cache-type=name 
 OFF = Don't cache or retrieve results. ON = Cache all
 results except SELECT SQL_NO_CACHE ... queries. DEMAND =
 Cache only SELECT SQL_CACHE ... queries
 --query-cache-wlock-invalidate 
 Invalidate queries in query cache on LOCK for write
 --query-prealloc-size=# 
 Persistent buffer for query parsing and execution
 --range-alloc-block-size=# 
 Allocation block size for storing ranges during
 optimization
 --read-buffer-size=# 
 Each thread that does a sequential scan allocates a
 buffer of this size for each table it scans. If you do
 many sequential scans, you may want to increase this
 value
 --read-only         Make all non-temporary tables read-only, with the
 exception for replication (slave) threads and users with
 the SUPER privilege
 --read-rnd-buffer-size=# 
 When reading rows in sorted order after a sort, the rows
 are read through this buffer to avoid a disk seeks
 --relay-log=name    The location and name to use for relay logs
 --relay-log-index=name 
 File that holds the names for relay log files.
 --relay-log-info-file=name 
 The location and name of the file that remembers where
 the SQL replication thread is in the relay logs
 --relay-log-info-repository=name 
 Defines the type of the repository for the relay log
 information and associated workers.
 --relay-log-purge   if disabled - do not purge relay logs. if enabled - purge
 them as soon as they are no more needed
 (Defaults to on; use --skip-relay-log-purge to disable.)
 --relay-log-recovery 
 Enables automatic relay log recovery right after the
 database startup, which means that the IO Thread starts
 re-fetching from the master right after the last
 transaction processed
 --relay-log-space-limit=# 
 Maximum space to use for all relay logs
 --replicate-do-db=name 
 Tells the slave thread to restrict replication to the
 specified database. To specify more than one database,
 use the directive multiple times, once for each database.
 Note that this will only work if you do not use
 cross-database queries such as UPDATE some_db.some_table
 SET foo='bar' while having selected a different or no
 database. If you need cross database updates to work,
 make sure you have 3.23.28 or later, and use
 replicate-wild-do-table=db_name.%.
 --replicate-do-table=name 
 Tells the slave thread to restrict replication to the
 specified table. To specify more than one table, use the
 directive multiple times, once for each table. This will
 work for cross-database updates, in contrast to
 replicate-do-db.
 --replicate-ignore-db=name 
 Tells the slave thread to not replicate to the specified
 database. To specify more than one database to ignore,
 use the directive multiple times, once for each database.
 This option will not work if you use cross database
 updates. If you need cross database updates to work, make
 sure you have 3.23.28 or later, and use
 replicate-wild-ignore-table=db_name.%. 
 --replicate-ignore-table=name 
 Tells the slave thread to not replicate to the specified
 table. To specify more than one table to ignore, use the
 directive multiple times, once for each table. This will
 work for cross-database updates, in contrast to
 replicate-ignore-db.
 --replicate-rewrite-db=name 
 Updates to a database with a different name than the
 original. Example:
 replicate-rewrite-db=master_db_name->slave_db_name.
 --replicate-same-server-id 
 In replication, if set to 1, do not skip events having
 our server id. Default value is 0 (to break infinite
 loops in circular replication). Can't be set to 1 if
 --log-slave-updates is used.
 --replicate-wild-do-table=name 
 Tells the slave thread to restrict replication to the
 tables that match the specified wildcard pattern. To
 specify more than one table, use the directive multiple
 times, once for each table. This will work for
 cross-database updates. Example:
 replicate-wild-do-table=foo%.bar% will replicate only
 updates to tables in all databases that start with foo
 and whose table names start with bar.
 --replicate-wild-ignore-table=name 
 Tells the slave thread to not replicate to the tables
 that match the given wildcard pattern. To specify more
 than one table to ignore, use the directive multiple
 times, once for each table. This will work for
 cross-database updates. Example:
 replicate-wild-ignore-table=foo%.bar% will not do updates
 to tables in databases that start with foo and whose
 table names start with bar.
 --report-host=name  Hostname or IP of the slave to be reported to the master
 during slave registration. Will appear in the output of
 SHOW SLAVE HOSTS. Leave unset if you do not want the
 slave to register itself with the master. Note that it is
 not sufficient for the master to simply read the IP of
 the slave off the socket once the slave connects. Due to
 NAT and other routing issues, that IP may not be valid
 for connecting to the slave from the master or other
 hosts
 --report-password=name 
 The account password of the slave to be reported to the
 master during slave registration
 --report-port=#     Port for connecting to slave reported to the master
 during slave registration. Set it only if the slave is
 listening on a non-default port or if you have a special
 tunnel from the master or other clients to the slave. If
 not sure, leave this option unset
 --report-user=name  The account user name of the slave to be reported to the
 master during slave registration
 --rpl-stop-slave-timeout=# 
 Timeout in seconds to wait for slave to stop before
 returning a warning.
 --safe-user-create  Don't allow new user creation by the user who has no
 write privileges to the mysql.user table.
 --secure-auth       Disallow authentication for accounts that have old
 (pre-4.1) passwords. Deprecated. Always TRUE.
 (Defaults to on; use --skip-secure-auth to disable.)
 --secure-file-priv=name 
 Limit LOAD DATA, SELECT ... OUTFILE, and LOAD_FILE() to
 files within specified directory
 --server-id=#       Uniquely identifies the server instance in the community
 of replication partners
 --server-id-bits=#  Set number of significant bits in server-id
 --session-track-schema 
 Track changes to the 'default schema'.
 (Defaults to on; use --skip-session-track-schema to disable.)
 --session-track-state-change 
 Track changes to the 'session state'.
 --session-track-system-variables=name 
 Track changes in registered system variables.
 --shared-memory     Enable the shared memory
 --shared-memory-base-name=name 
 Base name of shared memory
 --show-slave-auth-info 
 Show user and password in SHOW SLAVE HOSTS on this
 master.
 --simplified-binlog-gtid-recovery 
 Alias for @@binlog_gtid_simple_recovery. Deprecated
 --skip-grant-tables Start without grant tables. This gives all users FULL
 ACCESS to all tables.
 --skip-host-cache   Don't cache host names.
 --skip-name-resolve Don't resolve hostnames. All hostnames are IP's or
 'localhost'.
 --skip-networking   Don't allow connection with TCP/IP
 --skip-new          Don't use new, possibly wrong routines.
 --skip-show-database 
 Don't allow 'SHOW DATABASE' commands
 --skip-slave-start  If set, slave is not autostarted.
 --skip-stack-trace  Don't print a stack trace on failure.
 --slave-allow-batching 
 Allow slave to batch requests
 --slave-checkpoint-group=# 
 Maximum number of processed transactions by
 Multi-threaded slave before a checkpoint operation is
 called to update progress status.
 --slave-checkpoint-period=# 
 Gather workers' activities to Update progress status of
 Multi-threaded slave and flush the relay log info to disk
 after every #th milli-seconds.
 --slave-compressed-protocol 
 Use compression on master/slave protocol
 --slave-exec-mode=name 
 Modes for how replication events should be executed.
 Legal values are STRICT (default) and IDEMPOTENT. In
 IDEMPOTENT mode, replication will not stop for operations
 that are idempotent. In STRICT mode, replication will
 stop on any unexpected difference between the master and
 the slave
 --slave-load-tmpdir=name 
 The location where the slave should put its temporary
 files when replicating a LOAD DATA INFILE command
 --slave-max-allowed-packet=# 
 The maximum packet length to sent successfully from the
 master to slave.
 --slave-net-timeout=# 
 Number of seconds to wait for more data from a
 master/slave connection before aborting the read
 --slave-parallel-type=name 
 Specifies if the slave will use database partioning or
 information from master to parallelize
 transactions.(Default: DATABASE).
 --slave-parallel-workers=# 
 Number of worker threads for executing events in parallel
 --slave-pending-jobs-size-max=# 
 Max size of Slave Worker queues holding yet not applied
 events.The least possible value must be not less than the
 master side max_allowed_packet.
 --slave-preserve-commit-order 
 Force slave workers to make commits in the same order as
 on the master. Disabled by default.
 --slave-rows-search-algorithms=name 
 Set of searching algorithms that the slave will use while
 searching for records from the storage engine to either
 updated or deleted them. Possible values are: INDEX_SCAN,
 TABLE_SCAN and HASH_SCAN. Any combination is allowed, and
 the slave will always pick the most suitable algorithm
 for any given scenario. (Default: INDEX_SCAN,
 TABLE_SCAN).
 --slave-skip-errors=name 
 Tells the slave thread to continue replication when a
 query event returns an error from the provided list
 --slave-sql-verify-checksum 
 Force checksum verification of replication events after
 reading them from relay log. Note: Events are always
 checksum-verified by slave on receiving them from the
 network before writing them to the relay log. Enabled by
 default.
 (Defaults to on; use --skip-slave-sql-verify-checksum to disable.)
 --slave-transaction-retries=# 
 Number of times the slave SQL thread will retry a
 transaction in case it failed with a deadlock or elapsed
 lock wait timeout, before giving up and stopping
 --slave-type-conversions=name 
 Set of slave type conversions that are enabled. Legal
 values are: ALL_LOSSY to enable lossy conversions,
 ALL_NON_LOSSY to enable non-lossy conversions,
 ALL_UNSIGNED to treat all integer column type data to be
 unsigned values, and ALL_SIGNED to treat all integer
 column type data to be signed values. Default treatment
 is ALL_SIGNED. If ALL_SIGNED and ALL_UNSIGNED both are
 specifed, ALL_SIGNED will take high priority than
 ALL_UNSIGNED. If the variable is assigned the empty set,
 no conversions are allowed and it is expected that the
 types match exactly.
 --slow-launch-time=# 
 If creating the thread takes longer than this value (in
 seconds), the Slow_launch_threads counter will be
 incremented
 --slow-query-log    Log slow queries to a table or log file. Defaults logging
 to a file hostname-slow.log or a table mysql.slow_log if
 --log-output=TABLE is used. Must be enabled to activate
 other slow log options
 --slow-query-log-file=name 
 Log slow queries to given log file. Defaults logging to
 hostname-slow.log. Must be enabled to activate other slow
 log options
 --slow-start-timeout=# 
 Maximum number of milliseconds that the service control
 manager should wait before trying to kill the windows
 service during startup(Default: 15000).
 --socket=name       Socket file to use for connection
 --sort-buffer-size=# 
 Each thread that needs to do a sort allocates a buffer of
 this size
 --sporadic-binlog-dump-fail 
 Option used by mysql-test for debugging and testing of
 replication.
 --sql-mode=name     Syntax: sql-mode=mode[,mode[,mode...]]. See the manual
 for the complete list of valid sql modes
 --standalone        Dummy option to start as a standalone program (NT).
 --stored-program-cache=# 
 The soft upper limit for number of cached stored routines
 for one connection.
 -s, --symbolic-links 
 Enable symbolic link support.
 --sync-binlog=#     Synchronously flush binary log to disk after every #th
 write to the file. Use 0 (default) to disable synchronous
 flushing
 --sync-frm          Sync .frm files to disk on creation
 (Defaults to on; use --skip-sync-frm to disable.)
 --sync-master-info=# 
 Synchronously flush master info to disk after every #th
 event. Use 0 to disable synchronous flushing
 --sync-relay-log=#  Synchronously flush relay log to disk after every #th
 event. Use 0 to disable synchronous flushing
 --sync-relay-log-info=# 
 Synchronously flush relay log info to disk after every
 #th transaction. Use 0 to disable synchronous flushing
 --sysdate-is-now    Non-default option to alias SYSDATE() to NOW() to make it
 safe-replicable. Since 5.0, SYSDATE() returns a `dynamic'
 value different for different invocations, even within
 the same statement.
 --table-definition-cache=# 
 The number of cached table definitions
 --table-open-cache=# 
 The number of cached open tables (total for all table
 cache instances)
 --table-open-cache-instances=# 
 The number of table cache instances
 --tc-heuristic-recover=name 
 Decision to use in heuristic recover process. Possible
 values are COMMIT or ROLLBACK.
 --thread-cache-size=# 
 How many threads we should keep in a cache for reuse
 --thread-handling=name 
 Define threads usage for handling queries, one of
 one-thread-per-connection, no-threads, loaded-dynamically
 --thread-stack=#    The stack size for each thread
 --time-format=name  The TIME format (ignored)
 --tmp-table-size=#  If an internal in-memory temporary table exceeds this
 size, MySQL will automatically convert it to an on-disk
 MyISAM table
 -t, --tmpdir=name   Path for temporary files. Several paths may be specified,
 separated by a semicolon (;), in this case they are used
 in a round-robin fashion
 --transaction-alloc-block-size=# 
 Allocation block size for transactions to be stored in
 binary log
 --transaction-isolation=name 
 Default transaction isolation level.
 --transaction-prealloc-size=# 
 Persistent buffer for transactions to be stored in binary
 log
 --transaction-read-only 
 Default transaction access mode. True if transactions are
 read-only.
 --updatable-views-with-limit=name 
 YES = Don't issue an error message (warning only) if a
 VIEW without presence of a key of the underlying table is
 used in queries with a LIMIT clause for updating. NO =
 Prohibit update of a VIEW, which does not contain a key
 of the underlying table and the query uses a LIMIT clause
 (usually get from GUI tools)
 -u, --user=name     Run mysqld daemon as user.
 --validate-user-plugins 
 Turns on additional validation of authentication plugins
 assigned to user accounts. 
 (Defaults to on; use --skip-validate-user-plugins to disable.)
 -v, --verbose       Used with --help option for detailed help.
 -V, --version       Output version information and exit.
 --wait-timeout=#    The number of seconds the server waits for activity on a
 connection before closing it

Variables (--variable-name=value)
abort-slave-event-count 0
allow-suspicious-udfs FALSE
auto-increment-increment 1
auto-increment-offset 1
autocommit TRUE
automatic-sp-privileges TRUE
back-log 80
big-tables FALSE
bind-address *
binlog-cache-size 32768
binlog-checksum CRC32
binlog-direct-non-transactional-updates FALSE
binlog-error-action IGNORE_ERROR
binlog-format STATEMENT
<<<<<<< HEAD
binlog-group-commit-sync-delay 0
binlog-group-commit-sync-no-delay-count 0
=======
binlog-gtid-simple-recovery FALSE
>>>>>>> 3f259e58
binlog-max-flush-queue-time 0
binlog-order-commits TRUE
binlog-row-event-max-size 8192
binlog-row-image FULL
binlog-rows-query-log-events FALSE
binlog-stmt-cache-size 32768
block-encryption-mode aes-128-ecb
bulk-insert-buffer-size 8388608
character-set-client-handshake TRUE
character-set-filesystem binary
character-set-server latin1
character-sets-dir MYSQL_CHARSETSDIR/
chroot (No default value)
collation-server latin1_swedish_ci
completion-type NO_CHAIN
concurrent-insert AUTO
connect-timeout 10
console FALSE
date-format %Y-%m-%d
datetime-format %Y-%m-%d %H:%i:%s
default-authentication-plugin mysql_native_password
default-password-lifetime 360
default-storage-engine InnoDB
default-time-zone (No default value)
default-tmp-storage-engine InnoDB
default-week-format 0
delay-key-write ON
delayed-insert-limit 100
delayed-insert-timeout 300
delayed-queue-size 1000
disconnect-on-expired-password TRUE
disconnect-slave-event-count 0
div-precision-increment 4
end-markers-in-json FALSE
enforce-gtid-consistency FALSE
eq-range-index-dive-limit 200
event-scheduler OFF
executed-gtids-compression-period 1000
expire-logs-days 0
explicit-defaults-for-timestamp FALSE
external-locking FALSE
flush FALSE
flush-time 0
ft-boolean-syntax + -><()~*:""&|
ft-max-word-len 84
ft-min-word-len 4
ft-query-expansion-limit 20
ft-stopword-file (No default value)
gdb FALSE
general-log FALSE
group-concat-max-len 1024
gtid-mode OFF
help TRUE
host-cache-size 279
ignore-builtin-innodb FALSE
init-connect 
init-file (No default value)
init-slave 
interactive-timeout 28800
internal-tmp-disk-storage-engine MYISAM
join-buffer-size 262144
keep-files-on-create FALSE
key-buffer-size 8388608
key-cache-age-threshold 300
key-cache-block-size 1024
key-cache-division-limit 100
language MYSQL_SHAREDIR/
lc-messages en_US
lc-messages-dir MYSQL_SHAREDIR/
lc-time-names en_US
local-infile TRUE
lock-wait-timeout 31536000
log-bin (No default value)
log-bin-index (No default value)
log-bin-trust-function-creators FALSE
log-bin-use-v1-row-events FALSE
log-error stderr
log-error-verbosity 1
log-isam myisam.log
log-output FILE
log-queries-not-using-indexes FALSE
log-raw FALSE
log-short-format FALSE
log-slave-updates FALSE
log-slow-admin-statements FALSE
log-slow-slave-statements FALSE
log-syslog FALSE
log-syslog-tag 
log-tc tc.log
log-tc-size 24576
log-throttle-queries-not-using-indexes 0
log-timestamps UTC
log-warnings 0
long-query-time 10
low-priority-updates FALSE
lower-case-table-names 1
master-info-file master.info
master-info-repository FILE
master-retry-count 86400
master-verify-checksum FALSE
max-allowed-packet 4194304
max-binlog-cache-size 18446744073709547520
max-binlog-dump-events 0
max-binlog-size 1073741824
max-binlog-stmt-cache-size 18446744073709547520
max-connect-errors 100
max-connections 151
max-delayed-threads 20
max-error-count 64
max-heap-table-size 16777216
max-join-size 18446744073709551615
max-length-for-sort-data 1024
max-prepared-stmt-count 16382
max-relay-log-size 0
max-seeks-for-key 18446744073709551615
max-sort-length 1024
max-sp-recursion-depth 0
max-tmp-tables 32
max-user-connections 0
max-write-lock-count 18446744073709551615
memlock FALSE
metadata-locks-cache-size 1024
metadata-locks-hash-instances 8
min-examined-row-limit 0
multi-range-count 256
myisam-block-size 1024
myisam-data-pointer-size 6
myisam-max-sort-file-size 9223372036853727232
myisam-mmap-size 18446744073709551615
myisam-recover-options OFF
myisam-repair-threads 1
myisam-sort-buffer-size 8388608
myisam-stats-method nulls_unequal
myisam-use-mmap FALSE
named-pipe FALSE
net-buffer-length 16384
net-read-timeout 30
net-retry-count 10
net-write-timeout 60
new FALSE
offline-mode FALSE
old FALSE
old-alter-table FALSE
old-passwords 0
old-style-user-limits FALSE
optimizer-prune-level 1
optimizer-search-depth 62
optimizer-switch index_merge=on,index_merge_union=on,index_merge_sort_union=on,index_merge_intersection=on,engine_condition_pushdown=on,index_condition_pushdown=on,mrr=on,mrr_cost_based=on,block_nested_loop=on,batched_key_access=off,materialization=on,semijoin=on,loosescan=on,firstmatch=on,subquery_materialization_cost_based=on,use_index_extensions=on,condition_fanout_filter=on
optimizer-trace 
optimizer-trace-features greedy_search=on,range_optimizer=on,dynamic_range=on,repeated_subselect=on
optimizer-trace-limit 1
optimizer-trace-max-mem-size 16384
optimizer-trace-offset -1
performance-schema TRUE
performance-schema-accounts-size -1
performance-schema-consumer-events-stages-current FALSE
performance-schema-consumer-events-stages-history FALSE
performance-schema-consumer-events-stages-history-long FALSE
performance-schema-consumer-events-statements-current TRUE
performance-schema-consumer-events-statements-history FALSE
performance-schema-consumer-events-statements-history-long FALSE
performance-schema-consumer-events-transactions-current TRUE
performance-schema-consumer-events-transactions-history FALSE
performance-schema-consumer-events-transactions-history-long FALSE
performance-schema-consumer-events-waits-current FALSE
performance-schema-consumer-events-waits-history FALSE
performance-schema-consumer-events-waits-history-long FALSE
performance-schema-consumer-global-instrumentation TRUE
performance-schema-consumer-statements-digest TRUE
performance-schema-consumer-thread-instrumentation TRUE
performance-schema-digests-size -1
performance-schema-events-stages-history-long-size -1
performance-schema-events-stages-history-size -1
performance-schema-events-statements-history-long-size -1
performance-schema-events-statements-history-size -1
performance-schema-events-transactions-history-long-size -1
performance-schema-events-transactions-history-size -1
performance-schema-events-waits-history-long-size -1
performance-schema-events-waits-history-size -1
performance-schema-hosts-size -1
performance-schema-instrument 
performance-schema-max-cond-classes 80
performance-schema-max-cond-instances -1
performance-schema-max-file-classes 50
performance-schema-max-file-handles 32768
performance-schema-max-file-instances -1
performance-schema-max-index-stat -1
performance-schema-max-memory-classes 320
performance-schema-max-metadata-locks -1
performance-schema-max-mutex-classes 200
performance-schema-max-mutex-instances -1
performance-schema-max-prepared-statements-instances -1
performance-schema-max-program-instances 5000
performance-schema-max-rwlock-classes 40
performance-schema-max-rwlock-instances -1
performance-schema-max-socket-classes 10
performance-schema-max-socket-instances -1
performance-schema-max-stage-classes 150
performance-schema-max-statement-classes 188
performance-schema-max-statement-stack 10
performance-schema-max-table-handles -1
performance-schema-max-table-instances -1
performance-schema-max-table-lock-stat -1
performance-schema-max-thread-classes 50
performance-schema-max-thread-instances -1
performance-schema-session-connect-attrs-size -1
performance-schema-setup-actors-size 100
performance-schema-setup-objects-size 100
performance-schema-users-size -1
port ####
port-open-timeout 0
preload-buffer-size 32768
profiling-history-size 15
query-alloc-block-size 8192
query-cache-limit 1048576
query-cache-min-res-unit 4096
query-cache-size 1048576
query-cache-type OFF
query-cache-wlock-invalidate FALSE
query-prealloc-size 8192
range-alloc-block-size 4096
read-buffer-size 131072
read-only FALSE
read-rnd-buffer-size 262144
relay-log (No default value)
relay-log-index (No default value)
relay-log-info-file relay-log.info
relay-log-info-repository FILE
relay-log-purge TRUE
relay-log-recovery FALSE
relay-log-space-limit 0
replicate-same-server-id FALSE
report-host (No default value)
report-password (No default value)
report-port 0
report-user (No default value)
rpl-stop-slave-timeout 31536000
safe-user-create FALSE
secure-auth TRUE
secure-file-priv (No default value)
server-id 0
server-id-bits 32
session-track-schema TRUE
session-track-state-change FALSE
session-track-system-variables time_zone,autocommit,character_set_client,character_set_results,character_set_connection
shared-memory FALSE
shared-memory-base-name MYSQL
show-slave-auth-info FALSE
simplified-binlog-gtid-recovery FALSE
skip-grant-tables TRUE
skip-name-resolve FALSE
skip-networking FALSE
skip-show-database FALSE
skip-slave-start FALSE
slave-allow-batching FALSE
slave-checkpoint-group 512
slave-checkpoint-period 300
slave-compressed-protocol FALSE
slave-exec-mode STRICT
slave-max-allowed-packet 1073741824
slave-net-timeout 3600
slave-parallel-type DATABASE
slave-parallel-workers 0
slave-pending-jobs-size-max 16777216
slave-preserve-commit-order FALSE
slave-rows-search-algorithms TABLE_SCAN,INDEX_SCAN
slave-skip-errors (No default value)
slave-sql-verify-checksum TRUE
slave-transaction-retries 10
slave-type-conversions 
slow-launch-time 2
slow-query-log FALSE
slow-start-timeout 15000
sort-buffer-size 262144
sporadic-binlog-dump-fail FALSE
sql-mode ONLY_FULL_GROUP_BY,STRICT_TRANS_TABLES,NO_ENGINE_SUBSTITUTION
stored-program-cache 256
symbolic-links FALSE
sync-binlog 0
sync-frm TRUE
sync-master-info 10000
sync-relay-log 10000
sync-relay-log-info 10000
sysdate-is-now FALSE
table-open-cache-instances 1
tc-heuristic-recover COMMIT
thread-cache-size 9
thread-handling one-thread-per-connection
thread-stack 262144
time-format %H:%i:%s
tmp-table-size 16777216
transaction-alloc-block-size 8192
transaction-isolation REPEATABLE-READ
transaction-prealloc-size 4096
transaction-read-only FALSE
updatable-views-with-limit YES
validate-user-plugins TRUE
verbose TRUE
wait-timeout 28800

To see what values a running MySQL server is using, type
'mysqladmin variables' instead of 'mysqld --verbose --help'.<|MERGE_RESOLUTION|>--- conflicted
+++ resolved
@@ -72,7 +72,6 @@
  binlog-format is MIXED, the format switches to row-based
  and back implicitly per each query accessing an
  NDBCLUSTER table
-<<<<<<< HEAD
  --binlog-group-commit-sync-delay=# 
  The number of microseconds the server waits for the
  binary log group commit sync queue to fill before
@@ -83,7 +82,6 @@
  be enqueued (as set using
  --binlog-group-commit-sync-delay), the commit procedure
  resumes.
-=======
  --binlog-gtid-simple-recovery 
  If this option is enabled, the server does not scan more
  than one binary log for every iteration when initializing
@@ -97,7 +95,6 @@
  gtid_mode is disabled when the server has already
  generated binary log(s) with GTID events and not purged
  them.
->>>>>>> 3f259e58
  --binlog-ignore-db=name 
  Tells the master that updates to the given database
  should not be logged to the binary log.
@@ -229,12 +226,6 @@
  Enable the event scheduler. Possible values are ON, OFF,
  and DISABLED (keep the event scheduler completely
  deactivated, it cannot be activated run-time)
- --executed-gtids-compression-period[=#] 
- When binlog is disabled, a background thread wakes up to
- compress the gtid_executed table every
- executed_gtids_compression_period transactions, as a
- special case, if variable is 0, the thread never wakes up
- to compress the gtid_executed table.
  -T, --exit-info[=#] Used for debugging. Use at your own risk.
  --expire-logs-days=# 
  If non-zero, binary logs will be purged after
@@ -274,6 +265,12 @@
  --group-concat-max-len=# 
  The maximum length of the result of function 
  GROUP_CONCAT()
+ --gtid-executed-compression-period[=#] 
+ When binlog is disabled, a background thread wakes up to
+ compress the gtid_executed table every
+ gtid_executed_compression_period transactions, as a
+ special case, if variable is 0, the thread never wakes up
+ to compress the gtid_executed table.
  --gtid-mode=name    Whether Global Transaction Identifiers (GTIDs) are
  enabled. Can be ON or OFF.
  -?, --help          Display this help and exit.
@@ -920,8 +917,6 @@
  --show-slave-auth-info 
  Show user and password in SHOW SLAVE HOSTS on this
  master.
- --simplified-binlog-gtid-recovery 
- Alias for @@binlog_gtid_simple_recovery. Deprecated
  --skip-grant-tables Start without grant tables. This gives all users FULL
  ACCESS to all tables.
  --skip-host-cache   Don't cache host names.
@@ -1122,12 +1117,9 @@
 binlog-direct-non-transactional-updates FALSE
 binlog-error-action IGNORE_ERROR
 binlog-format STATEMENT
-<<<<<<< HEAD
 binlog-group-commit-sync-delay 0
 binlog-group-commit-sync-no-delay-count 0
-=======
 binlog-gtid-simple-recovery FALSE
->>>>>>> 3f259e58
 binlog-max-flush-queue-time 0
 binlog-order-commits TRUE
 binlog-row-event-max-size 8192
@@ -1165,7 +1157,6 @@
 enforce-gtid-consistency FALSE
 eq-range-index-dive-limit 200
 event-scheduler OFF
-executed-gtids-compression-period 1000
 expire-logs-days 0
 explicit-defaults-for-timestamp FALSE
 external-locking FALSE
@@ -1179,6 +1170,7 @@
 gdb FALSE
 general-log FALSE
 group-concat-max-len 1024
+gtid-executed-compression-period 1000
 gtid-mode OFF
 help TRUE
 host-cache-size 279
@@ -1376,7 +1368,6 @@
 shared-memory FALSE
 shared-memory-base-name MYSQL
 show-slave-auth-info FALSE
-simplified-binlog-gtid-recovery FALSE
 skip-grant-tables TRUE
 skip-name-resolve FALSE
 skip-networking FALSE
