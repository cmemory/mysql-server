--- conflicted
+++ resolved
@@ -11,7 +11,16 @@
 set debug= '-P';
 select @@debug;
 
-<<<<<<< HEAD
+#
+# Bug#38054: "SET SESSION debug" modifies @@global.debug variable
+#
+
+SELECT @@session.debug, @@global.debug;
+
+SET SESSION debug = '';
+
+SELECT @@session.debug, @@global.debug;
+
 --echo #
 --echo # Bug #52629: memory leak from sys_var_thd_dbug in 
 --echo #  binlog.binlog_write_error
@@ -23,15 +32,4 @@
 SELECT @@global.debug;
 
 
---echo End of 5.1 tests
-=======
-#
-# Bug#38054: "SET SESSION debug" modifies @@global.debug variable
-#
-
-SELECT @@session.debug, @@global.debug;
-
-SET SESSION debug = '';
-
-SELECT @@session.debug, @@global.debug;
->>>>>>> 36ff6cdf
+--echo End of 5.1 tests