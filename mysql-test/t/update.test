--- conflicted
+++ resolved
@@ -504,7 +504,6 @@
 DROP FUNCTION f1;
 DROP TABLE t1;
 
-<<<<<<< HEAD
 --echo #
 --echo # Verify that UPDATE does the same number of handler_update
 --echo # operations, no matter if there is ORDER BY or not.
@@ -542,7 +541,7 @@
 SHOW STATUS LIKE 'HANDLER_UPDATE';
 ROLLBACK;
 DROP TABLE t1, t2;
-=======
+
 --echo # Bug #21143080: UPDATE ON VARCHAR AND TEXT COLUMNS PRODUCE INCORRECT
 --echo #                RESULTS
 
@@ -554,5 +553,4 @@
 UPDATE t1 SET b = c, c = 'inject';
 SELECT c, b FROM t1;
 
-DROP TABLE t1;
->>>>>>> 888fabd6
+DROP TABLE t1;