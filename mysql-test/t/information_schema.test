--- conflicted
+++ resolved
@@ -853,12 +853,7 @@
 #
 # Bug#15307 GROUP_CONCAT() with ORDER BY returns empty set on information_schema
 #
-<<<<<<< HEAD
-SELECT column_type, GROUP_CONCAT(table_schema, '.', table_name ORDER BY table_name) AS
-"TABLE_SCHEMA.TABLE_NAME", COUNT(*) AS NUM
-=======
 SELECT column_type, GROUP_CONCAT(table_schema, '.', table_name ORDER BY table_name), COUNT(*) AS num
->>>>>>> 82e3a67a
 FROM information_schema.columns WHERE
 table_schema='information_schema' AND
 (column_type = 'varchar(7)' OR column_type = 'varchar(20)'
