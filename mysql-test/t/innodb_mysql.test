# t/innodb_mysql.test
#
# Last update:
# 2006-07-26 ML test refactored (MySQL 5.1)
#               main testing code t/innodb_mysql.test -> include/mix1.inc              
#

-- source include/have_innodb.inc
let $engine_type= InnoDB;
let $other_engine_type= MEMORY;
# InnoDB does support FOREIGN KEYFOREIGN KEYs
let $test_foreign_keys= 1;
set global innodb_support_xa=default;
set session innodb_support_xa=default;
--source include/mix1.inc

--disable_warnings
drop table if exists t1, t2, t3;
--enable_warnings
#
# BUG#35850: Performance regression in 5.1.23/5.1.24
#
create table t1(a int);
insert into t1 values (0),(1),(2),(3),(4),(5),(6),(7),(8),(9);
create table t2 (a int, b int, pk int, key(a,b), primary key(pk)) engine=innodb;
insert into t2 select @a:=A.a+10*(B.a + 10*C.a),@a, @a from t1 A, t1 B, t1 C;
--echo this must use key 'a', not PRIMARY:
--replace_column 9 #
explain select a from t2 where a=b;
drop table t1, t2;

#
# Bug #40360: Binlog related errors with binlog off
#
# This bug is triggered when the binlog format is STATEMENT and the
# binary log is turned off. In this case, no error should be shown for
# the statement since there are no replication issues.

SET SESSION BINLOG_FORMAT=STATEMENT;
SET SESSION TRANSACTION ISOLATION LEVEL READ COMMITTED;
query_vertical select @@session.sql_log_bin, @@session.binlog_format, @@session.tx_isolation;
CREATE TABLE t1 ( a INT ) ENGINE=InnoDB;
INSERT INTO t1 VALUES(1);
DROP TABLE t1;

#
# Bug#37284 Crash in Field_string::type()
#
--disable_warnings
DROP TABLE IF EXISTS t1;
--enable_warnings
CREATE TABLE t1 (a char(50)) ENGINE=InnoDB;
CREATE INDEX i1 on t1 (a(3));
SELECT * FROM t1 WHERE a = 'abcde';
DROP TABLE t1;

#
# Bug #37742: HA_EXTRA_KEYREAD flag is set when key contains only prefix of
# requested column
#

CREATE TABLE foo (a int, b int, c char(10),
                  PRIMARY KEY (c(3)),
                  KEY b (b)
) engine=innodb;

CREATE TABLE foo2 (a int, b int, c char(10),
                  PRIMARY KEY (c),
                  KEY b (b)
) engine=innodb;

CREATE TABLE bar (a int, b int, c char(10),
                  PRIMARY KEY (c(3)),
                  KEY b (b)
) engine=myisam;

INSERT INTO foo VALUES
   (1,2,'abcdefghij'), (2,3,''), (3,4,'klmnopqrst'),
   (4,5,'uvwxyz'), (5,6,'meotnsyglt'), (4,5,'asfdewe');

INSERT INTO bar SELECT * FROM foo;
INSERT INTO foo2 SELECT * FROM foo;

--query_vertical EXPLAIN SELECT c FROM bar WHERE b>2;
--query_vertical EXPLAIN SELECT c FROM foo WHERE b>2;
--query_vertical EXPLAIN SELECT c FROM foo2 WHERE b>2;

--query_vertical EXPLAIN SELECT c FROM bar WHERE c>2;
--query_vertical EXPLAIN SELECT c FROM foo WHERE c>2;
--query_vertical EXPLAIN SELECT c FROM foo2 WHERE c>2;

DROP TABLE foo, bar, foo2;


#
# Bug#41348: INSERT INTO tbl SELECT * FROM temp_tbl overwrites locking type of temp table
#

--disable_warnings
DROP TABLE IF EXISTS t1,t3,t2;
DROP FUNCTION IF EXISTS f1;
--enable_warnings

DELIMITER |;
CREATE FUNCTION f1() RETURNS VARCHAR(250)
 BEGIN
     return 'hhhhhhh' ;
 END|
DELIMITER ;|

CREATE TABLE t1 (a VARCHAR(20), b VARCHAR(20), c VARCHAR(20)) ENGINE=INNODB;

BEGIN WORK;

CREATE TEMPORARY TABLE t2 (a VARCHAR(20), b VARCHAR(20), c varchar(20)) ENGINE=INNODB;
CREATE TEMPORARY TABLE t3 LIKE t2;

INSERT INTO t1 VALUES ('a','b',NULL),('c','d',NULL),('e','f',NULL);

SET @stmt := CONCAT('INSERT INTO t2 SELECT tbl.a, tbl.b, f1()',' FROM t1 tbl');
PREPARE stmt1 FROM @stmt;

SET @stmt := CONCAT('INSERT INTO t3', ' SELECT * FROM t2');
PREPARE stmt3 FROM @stmt;

EXECUTE stmt1;

COMMIT;

DEALLOCATE PREPARE stmt1;
DEALLOCATE PREPARE stmt3;

DROP TABLE t1,t3,t2;
DROP FUNCTION f1;

#
# Bug#37016: TRUNCATE TABLE removes some rows but not all
#

--disable_warnings
DROP TABLE IF EXISTS t1,t2;
--enable_warnings

CREATE TABLE t1 (id INT NOT NULL, PRIMARY KEY (id)) ENGINE=INNODB;
CREATE TABLE t2 (id INT PRIMARY KEY,
                 t1_id INT, INDEX par_ind (t1_id),
                 FOREIGN KEY (t1_id) REFERENCES t1(id)) ENGINE=INNODB;
INSERT INTO t1 VALUES (1),(2);
INSERT INTO t2 VALUES (3,2);

SET AUTOCOMMIT = 0;

START TRANSACTION;
--error ER_ROW_IS_REFERENCED_2
TRUNCATE TABLE t1;
SELECT * FROM t1;
COMMIT;
SELECT * FROM t1;

START TRANSACTION;
--error ER_ROW_IS_REFERENCED_2
TRUNCATE TABLE t1;
SELECT * FROM t1;
ROLLBACK;
SELECT * FROM t1;

SET AUTOCOMMIT = 1;

START TRANSACTION;
SELECT * FROM t1;
COMMIT;

--error ER_ROW_IS_REFERENCED_2
TRUNCATE TABLE t1;
SELECT * FROM t1;
DELETE FROM t2 WHERE id = 3;

START TRANSACTION;
SELECT * FROM t1;
TRUNCATE TABLE t1;
ROLLBACK;
SELECT * FROM t1;
TRUNCATE TABLE t2;

DROP TABLE t2;
DROP TABLE t1;

--echo #
--echo # Bug#40127 Multiple table DELETE IGNORE hangs on foreign key constraint violation on 5.0
--echo #
CREATE TABLE t1 (
        id INT UNSIGNED NOT NULL AUTO_INCREMENT,
        PRIMARY KEY (id)
) ENGINE=InnoDB;

CREATE TABLE t2 (
        id INT UNSIGNED NOT NULL AUTO_INCREMENT,
        aid INT UNSIGNED NOT NULL,
        PRIMARY KEY (id),
        FOREIGN KEY (aid) REFERENCES t1 (id)
) ENGINE=InnoDB;

CREATE TABLE t3 (
        bid INT UNSIGNED NOT NULL,
        FOREIGN KEY (bid) REFERENCES t2 (id)
) ENGINE=InnoDB;

CREATE TABLE t4 (
  a INT
) ENGINE=InnoDB;

CREATE TABLE t5 (
  a INT
) ENGINE=InnoDB;

INSERT INTO t1 (id) VALUES (1);
INSERT INTO t2 (id, aid) VALUES (1, 1),(2,1),(3,1),(4,1);
INSERT INTO t3 (bid) VALUES (1);

INSERT INTO t4 VALUES (1),(2),(3),(4),(5);
INSERT INTO t5 VALUES (1);

DELETE t5 FROM t4 LEFT JOIN t5 ON t4.a= t5.a;

--error ER_ROW_IS_REFERENCED_2
DELETE t2, t1 FROM t2 INNER JOIN t1 ON (t2.aid = t1.id) WHERE t2.id = 1;
--error ER_ROW_IS_REFERENCED_2
DELETE t2, t1 FROM t2 INNER JOIN t1 ON (t2.aid = t1.id) WHERE t2.id = 1;

DELETE IGNORE t2, t1 FROM t2 INNER JOIN t1 ON (t2.aid = t1.id) WHERE t2.id = 1;

DROP TABLE t3;
DROP TABLE t2;
DROP TABLE t1;
DROP TABLES t4,t5;

--echo # Bug#40127 Multiple table DELETE IGNORE hangs on foreign key constraint violation on 5.0
--echo # Testing for any side effects of IGNORE on AFTER DELETE triggers used with
--echo # transactional tables.
--echo #
CREATE TABLE t1 (i INT NOT NULL PRIMARY KEY) ENGINE=InnoDB;
CREATE TABLE t2 (a VARCHAR(100)) ENGINE=InnoDB;
CREATE TABLE t3 (i INT NOT NULL PRIMARY KEY) ENGINE=InnoDB;
CREATE TABLE t4 (i INT NOT NULL PRIMARY KEY, t1i INT, 
  FOREIGN KEY (t1i) REFERENCES t1(i))
  ENGINE=InnoDB;
delimiter ||;
CREATE TRIGGER trg AFTER DELETE ON t1 FOR EACH ROW
BEGIN
  SET @b:='EXECUTED TRIGGER';
  INSERT INTO t2 VALUES (@b);
  SET @a:= error_happens_here;
END||
delimiter ;||

SET @b:="";
SET @a:="";
INSERT INTO t1 VALUES (1),(2),(3),(4);
INSERT INTO t3 SELECT * FROM t1;
--echo ** An error in a trigger causes rollback of the statement.
--error ER_BAD_FIELD_ERROR
DELETE t1 FROM t3 LEFT JOIN t1 ON t1.i=t3.i;
SELECT @a,@b;
SELECT * FROM t2;
SELECT * FROM t1 LEFT JOIN t3 ON t1.i=t3.i;

--echo ** Same happens with the IGNORE option
--error ER_BAD_FIELD_ERROR
DELETE IGNORE t1 FROM t3 LEFT JOIN t1 ON t1.i=t3.i;
SELECT * FROM t2;
SELECT * FROM t1 LEFT JOIN t3 ON t1.i=t3.i;

--echo **
--echo ** The following is an attempt to demonstrate
--echo ** error handling inside a row iteration.
--echo **
DROP TRIGGER trg;
TRUNCATE TABLE t1;
TRUNCATE TABLE t2;
TRUNCATE TABLE t3;

INSERT INTO t1 VALUES (1),(2),(3),(4);
INSERT INTO t3 VALUES (1),(2),(3),(4);
INSERT INTO t4 VALUES (3,3),(4,4);

delimiter ||;
CREATE TRIGGER trg AFTER DELETE ON t1 FOR EACH ROW
BEGIN
  SET @b:= CONCAT('EXECUTED TRIGGER FOR ROW ',CAST(OLD.i AS CHAR));
  INSERT INTO t2 VALUES (@b);
END||
delimiter ;||

--echo ** DELETE is prevented by foreign key constrains but errors are silenced.
--echo ** The AFTER trigger isn't fired.
DELETE IGNORE t1 FROM t3 LEFT JOIN t1 ON t1.i=t3.i;
--echo ** Tables are modified by best effort:
SELECT * FROM t1 LEFT JOIN t3 ON t1.i=t3.i;
--echo ** The AFTER trigger was only executed on successful rows:
SELECT * FROM t2;

DROP TRIGGER trg;

--echo **
--echo ** Induce an error midway through an AFTER-trigger
--echo **
TRUNCATE TABLE t4;
TRUNCATE TABLE t1;
TRUNCATE TABLE t3;
INSERT INTO t1 VALUES (1),(2),(3),(4);
INSERT INTO t3 VALUES (1),(2),(3),(4);
delimiter ||;
CREATE TRIGGER trg AFTER DELETE ON t1 FOR EACH ROW
BEGIN
  SET @a:= @a+1;
  IF @a > 2 THEN
    INSERT INTO t4 VALUES (5,5);
  END IF;
END||
delimiter ;||

SET @a:=0;
--echo ** Errors in the trigger causes the statement to abort.
--error ER_NO_REFERENCED_ROW_2
DELETE IGNORE t1 FROM t3 LEFT JOIN t1 ON t1.i=t3.i;
SELECT * FROM t1 LEFT JOIN t3 ON t1.i=t3.i;
SELECT * FROM t4;

DROP TRIGGER trg;
DROP TABLE t4;
DROP TABLE t1;
DROP TABLE t2;
DROP TABLE t3;

#
# Bug#43580: Issue with Innodb on multi-table update
#
CREATE TABLE t1 (a INT, b INT, KEY (a)) ENGINE = INNODB;
CREATE TABLE t2 (a INT KEY, b INT, KEY (b)) ENGINE = INNODB;

CREATE TABLE t3 (a INT, b INT KEY, KEY (a)) ENGINE = INNODB;
CREATE TABLE t4 (a INT KEY, b INT, KEY (b)) ENGINE = INNODB;

INSERT INTO t1 VALUES (1, 1), (2, 2), (3, 3), (4, 4), (5, 5), (6, 6);
INSERT INTO t2 VALUES (1, 1), (2, 2), (3, 3), (4, 4), (5, 5);

INSERT INTO t3 VALUES (1, 101), (2, 102), (3, 103), (4, 104), (5, 105), (6, 106);
INSERT INTO t4 VALUES (1, 1), (2, 2), (3, 3), (4, 4), (5, 5);

UPDATE t1, t2 SET t1.a = t1.a + 100, t2.b = t1.a + 10 
WHERE t1.a BETWEEN 2 AND 4 AND t2.a = t1.b;
--sorted_result
SELECT * FROM t2;

UPDATE t3, t4 SET t3.a = t3.a + 100, t4.b = t3.a + 10 
WHERE t3.a BETWEEN 2 AND 4 AND t4.a = t3.b - 100;
--sorted_result
SELECT * FROM t4;

DROP TABLE t1, t2, t3, t4;

--echo #
--echo # Bug#44886: SIGSEGV in test_if_skip_sort_order() -
--echo #            uninitialized variable used as subscript 
--echo #

CREATE TABLE t1 (a INT, b INT, c INT, d INT, PRIMARY KEY (b), KEY (a,c))
  ENGINE=InnoDB;
INSERT INTO t1 VALUES (1,1,1,0);

CREATE TABLE t2 (a INT, b INT, e INT, KEY (e)) ENGINE=InnoDB;
INSERT INTO t2 VALUES (1,1,2);

CREATE TABLE t3 (a INT, b INT) ENGINE=MyISAM;
INSERT INTO t3 VALUES (1, 1);

SELECT * FROM t1, t2, t3
  WHERE t1.a = t3.a AND (t1.b = t3.b OR t1.d) AND t2.b = t1.b AND t2.e = 2
  GROUP BY t1.b;

DROP TABLE t1, t2, t3;

--echo #
--echo # Bug #45828: Optimizer won't use partial primary key if another 
--echo # index can prevent filesort
--echo #

# Create the table
CREATE TABLE `t1` (
  c1 int NOT NULL,
  c2 int NOT NULL,
  c3 int NOT NULL,
  PRIMARY KEY (c1,c2),
  KEY  (c3)
) ENGINE=InnoDB;

# populate with data
INSERT INTO t1 VALUES (5,2,1246276747);
INSERT INTO t1 VALUES (2,1,1246281721);
INSERT INTO t1 VALUES (7,3,1246281756);
INSERT INTO t1 VALUES (4,2,1246282139);
INSERT INTO t1 VALUES (3,1,1246282230);
INSERT INTO t1 VALUES (1,0,1246282712);
INSERT INTO t1 VALUES (8,3,1246282765);
INSERT INTO t1 SELECT c1+10,c2+10,c3+10 FROM t1;
INSERT INTO t1 SELECT c1+100,c2+100,c3+100 from t1;
INSERT INTO t1 SELECT c1+1000,c2+1000,c3+1000 from t1;
INSERT INTO t1 SELECT c1+10000,c2+10000,c3+10000 from t1;
INSERT INTO t1 SELECT c1+100000,c2+100000,c3+100000 from t1;
INSERT INTO t1 SELECT c1+1000000,c2+1000000,c3+1000000 from t1;

# query and no rows will match the c1 condition, whereas all will match c3
SELECT * FROM t1 WHERE c1 = 99999999 AND c3 > 1 ORDER BY c3;

# SHOULD use the pk.
# index on c3 will be used instead of primary key
EXPLAIN SELECT * FROM t1 WHERE c1 = 99999999 AND c3 > 1 ORDER BY c3;

# if we force the primary key, we can see the estimate is 1 
EXPLAIN SELECT * FROM t1 FORCE INDEX (PRIMARY) WHERE c1 = 99999999 AND c3 > 1 ORDER BY c3;


CREATE TABLE t2 (
  c1 int NOT NULL,
  c2 int NOT NULL,
  c3 int NOT NULL,
  KEY (c1,c2),
  KEY (c3)
) ENGINE=InnoDB;

# SHOULD use the pk.
# if we switch it from a primary key to a regular index, it works correctly as well
explain SELECT * FROM t2 WHERE c1 = 99999999 AND c3 > 1 ORDER BY c3;

DROP TABLE t1,t2;


--echo #
--echo # 36259: Optimizing with ORDER BY
--echo #

CREATE TABLE t1 (
  a INT NOT NULL AUTO_INCREMENT,
  b INT NOT NULL,
  c INT NOT NULL,
  d VARCHAR(5),
  e INT NOT NULL,
  PRIMARY KEY (a), KEY i2 (b,c,d)
) ENGINE=InnoDB;

INSERT INTO t1 (b,c,d,e) VALUES (1,1,'a',1), (2,2,'b',2);
INSERT INTO t1 (b,c,d,e) SELECT RAND()*10000, RAND()*10000, d, e FROM t1;
INSERT INTO t1 (b,c,d,e) SELECT RAND()*10000, RAND()*10000, d, e FROM t1;
INSERT INTO t1 (b,c,d,e) SELECT RAND()*10000, RAND()*10000, d, e FROM t1;
INSERT INTO t1 (b,c,d,e) SELECT RAND()*10000, RAND()*10000, d, e FROM t1;
INSERT INTO t1 (b,c,d,e) SELECT RAND()*10000, RAND()*10000, d, e FROM t1;
INSERT INTO t1 (b,c,d,e) SELECT RAND()*10000, RAND()*10000, d, e FROM t1;
EXPLAIN SELECT * FROM t1 WHERE b=1 AND c=1 ORDER BY a;
EXPLAIN SELECT * FROM t1 FORCE INDEX(i2) WHERE b=1 and c=1 ORDER BY a;
EXPLAIN SELECT * FROM t1 FORCE INDEX(PRIMARY) WHERE b=1 AND c=1 ORDER BY a;

DROP TABLE t1;

<<<<<<< HEAD
--echo End of 5.1 tests


--echo #
--echo # Test for bug #39932 "create table fails if column for FK is in different
--echo #                      case than in corr index".
--echo #
--disable_warnings
drop tables if exists t1, t2;
--enable_warnings
create table t1 (pk int primary key) engine=InnoDB;
--echo # Even although the below statement uses uppercased field names in
--echo # foreign key definition it still should be able to find explicitly
--echo # created supporting index. So it should succeed and should not
--echo # create any additional supporting indexes.
create table t2 (fk int, key x (fk),
                 constraint x foreign key (FK) references t1 (PK)) engine=InnoDB;
show create table t2;
drop table t2, t1;
=======
--echo #
--echo # Bug #47963: Wrong results when index is used
--echo #
CREATE TABLE t1(
  a VARCHAR(5) NOT NULL, 
  b VARCHAR(5) NOT NULL,
  c DATETIME NOT NULL,
  KEY (c) 
) ENGINE=InnoDB;
INSERT INTO t1 VALUES('TEST', 'TEST', '2009-10-09 00:00:00');
SELECT * FROM t1 WHERE a = 'TEST' AND 
  c >= '2009-10-09 00:00:00' AND c <= '2009-10-09 00:00:00';
SELECT * FROM t1 WHERE a = 'TEST' AND 
  c >= '2009-10-09 00:00:00.0' AND c <= '2009-10-09 00:00:00.0';
SELECT * FROM t1 WHERE a = 'TEST' AND 
  c >= '2009-10-09 00:00:00.0' AND c <= '2009-10-09 00:00:00';
SELECT * FROM t1 WHERE a = 'TEST' AND 
  c >= '2009-10-09 00:00:00' AND c <= '2009-10-09 00:00:00.0';
SELECT * FROM t1 WHERE a = 'TEST' AND 
  c >= '2009-10-09 00:00:00.000' AND c <= '2009-10-09 00:00:00.000';
SELECT * FROM t1 WHERE a = 'TEST' AND 
  c >= '2009-10-09 00:00:00.00' AND c <= '2009-10-09 00:00:00.001';
SELECT * FROM t1 WHERE a = 'TEST' AND 
  c >= '2009-10-09 00:00:00.001' AND c <= '2009-10-09 00:00:00.00';
EXPLAIN SELECT * FROM t1 WHERE a = 'TEST' AND 
  c >= '2009-10-09 00:00:00.001' AND c <= '2009-10-09 00:00:00.00';
DROP TABLE t1;


--echo End of 5.1 tests
>>>>>>> df0b8e93
<|MERGE_RESOLUTION|>--- conflicted
+++ resolved
@@ -461,7 +461,35 @@
 
 DROP TABLE t1;
 
-<<<<<<< HEAD
+--echo #
+--echo # Bug #47963: Wrong results when index is used
+--echo #
+CREATE TABLE t1(
+  a VARCHAR(5) NOT NULL, 
+  b VARCHAR(5) NOT NULL,
+  c DATETIME NOT NULL,
+  KEY (c) 
+) ENGINE=InnoDB;
+INSERT INTO t1 VALUES('TEST', 'TEST', '2009-10-09 00:00:00');
+SELECT * FROM t1 WHERE a = 'TEST' AND 
+  c >= '2009-10-09 00:00:00' AND c <= '2009-10-09 00:00:00';
+SELECT * FROM t1 WHERE a = 'TEST' AND 
+  c >= '2009-10-09 00:00:00.0' AND c <= '2009-10-09 00:00:00.0';
+SELECT * FROM t1 WHERE a = 'TEST' AND 
+  c >= '2009-10-09 00:00:00.0' AND c <= '2009-10-09 00:00:00';
+SELECT * FROM t1 WHERE a = 'TEST' AND 
+  c >= '2009-10-09 00:00:00' AND c <= '2009-10-09 00:00:00.0';
+SELECT * FROM t1 WHERE a = 'TEST' AND 
+  c >= '2009-10-09 00:00:00.000' AND c <= '2009-10-09 00:00:00.000';
+SELECT * FROM t1 WHERE a = 'TEST' AND 
+  c >= '2009-10-09 00:00:00.00' AND c <= '2009-10-09 00:00:00.001';
+SELECT * FROM t1 WHERE a = 'TEST' AND 
+  c >= '2009-10-09 00:00:00.001' AND c <= '2009-10-09 00:00:00.00';
+EXPLAIN SELECT * FROM t1 WHERE a = 'TEST' AND 
+  c >= '2009-10-09 00:00:00.001' AND c <= '2009-10-09 00:00:00.00';
+DROP TABLE t1;
+
+
 --echo End of 5.1 tests
 
 
@@ -480,36 +508,4 @@
 create table t2 (fk int, key x (fk),
                  constraint x foreign key (FK) references t1 (PK)) engine=InnoDB;
 show create table t2;
-drop table t2, t1;
-=======
---echo #
---echo # Bug #47963: Wrong results when index is used
---echo #
-CREATE TABLE t1(
-  a VARCHAR(5) NOT NULL, 
-  b VARCHAR(5) NOT NULL,
-  c DATETIME NOT NULL,
-  KEY (c) 
-) ENGINE=InnoDB;
-INSERT INTO t1 VALUES('TEST', 'TEST', '2009-10-09 00:00:00');
-SELECT * FROM t1 WHERE a = 'TEST' AND 
-  c >= '2009-10-09 00:00:00' AND c <= '2009-10-09 00:00:00';
-SELECT * FROM t1 WHERE a = 'TEST' AND 
-  c >= '2009-10-09 00:00:00.0' AND c <= '2009-10-09 00:00:00.0';
-SELECT * FROM t1 WHERE a = 'TEST' AND 
-  c >= '2009-10-09 00:00:00.0' AND c <= '2009-10-09 00:00:00';
-SELECT * FROM t1 WHERE a = 'TEST' AND 
-  c >= '2009-10-09 00:00:00' AND c <= '2009-10-09 00:00:00.0';
-SELECT * FROM t1 WHERE a = 'TEST' AND 
-  c >= '2009-10-09 00:00:00.000' AND c <= '2009-10-09 00:00:00.000';
-SELECT * FROM t1 WHERE a = 'TEST' AND 
-  c >= '2009-10-09 00:00:00.00' AND c <= '2009-10-09 00:00:00.001';
-SELECT * FROM t1 WHERE a = 'TEST' AND 
-  c >= '2009-10-09 00:00:00.001' AND c <= '2009-10-09 00:00:00.00';
-EXPLAIN SELECT * FROM t1 WHERE a = 'TEST' AND 
-  c >= '2009-10-09 00:00:00.001' AND c <= '2009-10-09 00:00:00.00';
-DROP TABLE t1;
-
-
---echo End of 5.1 tests
->>>>>>> df0b8e93
+drop table t2, t1;