--- conflicted
+++ resolved
@@ -590,9 +590,7 @@
 
 DROP TABLE `test`.`t1`;
 DROP TABLESPACE `mytbsp`;
-<<<<<<< HEAD
 --remove_file $MYSQL_TMP_DIR/mysqlpump.sql
-=======
 
 -- echo #
 -- echo # Bug#29023216: MYSQLPUMP SHOULD WRITE USERS AND GRANTS BEFORE VIEWS AND STORED PROGRAMS
@@ -639,5 +637,4 @@
 
 #cleanup
 DROP DATABASE DB29023216;
-DROP USER 'VIEWUSER'@'LOCALHOST';
->>>>>>> fbbee16b
+DROP USER 'VIEWUSER'@'LOCALHOST';