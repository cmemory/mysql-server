--- conflicted
+++ resolved
@@ -846,7 +846,10 @@
 #
 SET @@myisam_repair_threads=1;
 SHOW VARIABLES LIKE 'myisam_repair%';
-<<<<<<< HEAD
+
+--echo End of 4.1 tests
+
+
 # Test varchar
 #
 
@@ -971,8 +974,4 @@
 create table t4 (c1 int) engine=myisam pack_keys=2;
 drop table t1, t2, t3;
 
-# End of 4.1 tests
-=======
-
---echo End of 4.1 tests
->>>>>>> 8e5be1ad
+--echo End of 5.0 tests