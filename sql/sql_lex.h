--- conflicted
+++ resolved
@@ -757,13 +757,8 @@
   const uchar *buf;		/* The beginning of string, used by SPs */
   const uchar *ptr,*tok_start,*tok_end,*end_of_query;
   
-<<<<<<< HEAD
-  /* The values of tok_start/tok_end as they were one call of yylex before */
+  /* The values of tok_start/tok_end as they were one call of MYSQLlex before */
   const uchar *tok_start_prev, *tok_end_prev;
-=======
-  /* The values of tok_start/tok_end as they were one call of MYSQLlex before */
-  uchar *tok_start_prev, *tok_end_prev;
->>>>>>> 579271a4
 
   char *length,*dec,*change,*name;
   char *help_arg;
