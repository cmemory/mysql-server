/* Copyright (c) 2008, 2015, Oracle and/or its affiliates. All rights reserved.

   This program is free software; you can redistribute it and/or modify
   it under the terms of the GNU General Public License as published by
   the Free Software Foundation; version 2 of the License.

   This program is distributed in the hope that it will be useful,
   but WITHOUT ANY WARRANTY; without even the implied warranty of
   MERCHANTABILITY or FITNESS FOR A PARTICULAR PURPOSE.  See the
   GNU General Public License for more details.

   You should have received a copy of the GNU General Public License
   along with this program; if not, write to the Free Software Foundation,
   51 Franklin Street, Suite 500, Boston, MA 02110-1335 USA */

#ifndef REPLICATION_H
#define REPLICATION_H

#include <mysql.h>
#include <list>
#include "my_thread.h"                // my_thread_id
#include "mysql/psi/mysql_thread.h"   // mysql_mutex_t
<<<<<<< HEAD
=======

#include "handler.h"
>>>>>>> efbeedbe

typedef struct st_mysql MYSQL;
typedef struct st_io_cache IO_CACHE;

#ifdef __cplusplus
extern "C" {
#endif

/**
   Transaction observer flags.
*/
enum Trans_flags {
  /** Transaction is a real transaction */
  TRANS_IS_REAL_TRANS = 1
};

/**
 This represents table metadata involved in a transaction
 */
typedef struct Trans_table_info {
  const char* table_name;
  uint number_of_primary_keys;
  bool transactional_table;
} Trans_table_info;

/**
  This represents some of the context in which a transaction is running
  It summarizes all necessary requirements for Group Replication to work.

  These requirements might be extracted in two different moments in time, and,
  as such, with different contexts:
  - Startup verifications, that are extracted when Group Replication starts,
    and typically from global vars.
  - Runtime verifications, that are extracted when a transaction is running. It
    it typically from session THD vars or from mutable global vars.

  Please refer to the place where information is extracted for more details
  about it.
 */
typedef struct Trans_context_info {
  bool  binlog_enabled;
  ulong gtid_mode;               //enum values in enum_gtid_mode
  ulong binlog_checksum_options; //enum values in enum enum_binlog_checksum_alg
  ulong binlog_format;           //enum values in enum enum_binlog_format
  // enum values in enum_transaction_write_set_hashing_algorithm
  ulong transaction_write_set_extraction;
  ulong mi_repository_type;     //enum values in enum_info_repository
  ulong rli_repository_type;    //enum values in enum_info_repository
} Trans_context_info;

/**
  This represents the GTID context of the transaction.
 */
typedef struct Trans_gtid_info {
  ulong type;                    // enum values in enum_group_type
  int sidno;                     // transaction sidno
  long long int gno;             // transaction gno
} Trans_gtid_info;

/**
   Transaction observer parameter
*/
typedef struct Trans_param {
  uint32 server_id;
  const char *server_uuid;
  my_thread_id thread_id;
  uint32 flags;

  /*
    The latest binary log file name and position written by current
    transaction, if binary log is disabled or no log event has been
    written into binary log file by current transaction (events
    written into transaction log cache are not counted), these two
    member will be zero.
  */
  const char *log_file;
  my_off_t log_pos;

  /*
    Transaction GTID information.
  */
  Trans_gtid_info gtid_info;

  /*
    Set on before_commit hook.
  */
  IO_CACHE *trx_cache_log;
  IO_CACHE *stmt_cache_log;
  ulonglong cache_log_max_size;

  /*
   This is the list of tables that are involved in this transaction and its
   information
   */
  Trans_table_info* tables_info;
  uint number_of_tables;

  /*
   Context information about system variables in the transaction
   */
  Trans_context_info trans_ctx_info;

} Trans_param;

/**
   Observes and extends transaction execution
*/
typedef struct Trans_observer {
  uint32 len;

  int (*before_dml)(Trans_param *param, int& out_val);

  /**
     This callback is called before transaction commit

     This callback is called right before write binlog cache to
     binary log.

     @param param The parameter for transaction observers

     @retval 0 Sucess
     @retval 1 Failure
  */
  int (*before_commit)(Trans_param *param);

  /**
     This callback is called before transaction rollback

     This callback is called before rollback to storage engines.

     @param param The parameter for transaction observers

     @retval 0 Sucess
     @retval 1 Failure
  */
  int (*before_rollback)(Trans_param *param);

  /**
     This callback is called after transaction commit

     This callback is called right after commit to storage engines for
     transactional tables.

     For non-transactional tables, this is called at the end of the
     statement, before sending statement status, if the statement
     succeeded.

     @note The return value is currently ignored by the server.

     @param param The parameter for transaction observers

     @retval 0 Sucess
     @retval 1 Failure
  */
  int (*after_commit)(Trans_param *param);

  /**
     This callback is called after transaction rollback

     This callback is called right after rollback to storage engines
     for transactional tables.

     For non-transactional tables, this is called at the end of the
     statement, before sending statement status, if the statement
     failed.

     @note The return value is currently ignored by the server.

     @param param The parameter for transaction observers

     @retval 0 Sucess
     @retval 1 Failure
  */
  int (*after_rollback)(Trans_param *param);
} Trans_observer;

/**
   Binlog storage flags
*/
enum Binlog_storage_flags {
  /** Binary log was sync:ed */
  BINLOG_STORAGE_IS_SYNCED = 1
};

typedef struct Server_state_param {
  uint32 server_id;
} Server_state_param;

/**
  Observer server state
 */
typedef struct Server_state_observer {
  uint32 len;

  /**
    This is called just before the server is ready to accept the client
    connections to the Server/Node. It marks the possible point where the
    server can be said to be ready to serve client queries.

    @param[in]  param Observer common parameter

    @retval 0 Success
    @retval >0 Failure
  */
  int (*before_handle_connection)(Server_state_param *param);

  /**
    This callback is called before the start of the recovery

    @param[in]  param Observer common parameter

    @retval 0 Success
    @retval >0 Failure
  */
  int (*before_recovery)(Server_state_param *param);

  /**
    This callback is called after the end of the engine recovery.

    This is called before the start of the recovery procedure ie.
    the engine recovery.

    @param[in]  param Observer common parameter

    @retval 0 Success
    @retval >0 Failure
  */
  int (*after_engine_recovery)(Server_state_param *param);

  /**
    This callback is called after the end of the recovery procedure.

    @param[in]  param Observer common parameter

    @retval 0 Success
    @retval >0 Failure
  */
  int (*after_recovery)(Server_state_param *param);

  /**
    This callback is called before the start of the shutdown procedure.
    Can be useful to initiate some cleanup operations in some cases.

    @param[in]  param Observer common parameter

    @retval 0 Success
    @retval >0 Failure
  */
  int (*before_server_shutdown)(Server_state_param *param);

  /**
    This callback is called after the end of the shutdown procedure.
    Can be used as a checkpoint of the proper cleanup operations in some cases.

    @param[in]  param Observer common parameter

    @retval 0 Success
    @retval >0 Failure
  */
  int (*after_server_shutdown)(Server_state_param *param);
} Server_state_observer;

/**
   Binlog storage observer parameters
 */
typedef struct Binlog_storage_param {
  uint32 server_id;
} Binlog_storage_param;

/**
   Observe binlog logging storage
*/
typedef struct Binlog_storage_observer {
  uint32 len;

  /**
     This callback is called after binlog has been flushed

     This callback is called after cached events have been flushed to
     binary log file but not yet synced.

     @param param Observer common parameter
     @param log_file Binlog file name been updated
     @param log_pos Binlog position after update

     @retval 0 Sucess
     @retval 1 Failure
  */
  int (*after_flush)(Binlog_storage_param *param,
                     const char *log_file, my_off_t log_pos);
  int (*after_sync)(Binlog_storage_param *param,
                     const char *log_file, my_off_t log_pos);
} Binlog_storage_observer;

/**
   Replication binlog transmitter (binlog dump) observer parameter.
*/
typedef struct Binlog_transmit_param {
  uint32 server_id;
  uint32 flags;
  /* Let us keep 1-16 as output flags and 17-32 as input flags */
  static const uint32 F_OBSERVE= 1;
  static const uint32 F_DONT_OBSERVE= 2;

  void set_observe_flag() { flags|= F_OBSERVE; }
  void set_dont_observe_flag() { flags|= F_DONT_OBSERVE; }
  /**
     If F_OBSERVE is set by any plugin, then it should observe binlog
     transmission, even F_DONT_OBSERVE is set by some plugins.

     If both F_OBSERVE and F_DONT_OBSERVE are not set, then it is an old
     plugin. In this case, it should always observe binlog transmission.
   */
  bool should_observe()
  {
    return (flags & F_OBSERVE) || !(flags & F_DONT_OBSERVE);
  }
} Binlog_transmit_param;

/**
   Observe and extends the binlog dumping thread.
*/
typedef struct Binlog_transmit_observer {
  uint32 len;

  /**
     This callback is called when binlog dumping starts


     @param param Observer common parameter
     @param log_file Binlog file name to transmit from
     @param log_pos Binlog position to transmit from

     @retval 0 Sucess
     @retval 1 Failure
  */
  int (*transmit_start)(Binlog_transmit_param *param,
                        const char *log_file, my_off_t log_pos);

  /**
     This callback is called when binlog dumping stops

     @param param Observer common parameter

     @retval 0 Sucess
     @retval 1 Failure
  */
  int (*transmit_stop)(Binlog_transmit_param *param);

  /**
     This callback is called to reserve bytes in packet header for event transmission

     This callback is called when resetting transmit packet header to
     reserve bytes for this observer in packet header.

     The @a header buffer is allocated by the server code, and @a size
     is the size of the header buffer. Each observer can only reserve
     a maximum size of @a size in the header.

     @param param Observer common parameter
     @param header Pointer of the header buffer
     @param size Size of the header buffer
     @param len Header length reserved by this observer

     @retval 0 Sucess
     @retval 1 Failure
  */
  int (*reserve_header)(Binlog_transmit_param *param,
                        unsigned char *header,
                        unsigned long size,
                        unsigned long *len);

  /**
     This callback is called before sending an event packet to slave

     @param param Observer common parameter
     @param packet Binlog event packet to send
     @param len Length of the event packet
     @param log_file Binlog file name of the event packet to send
     @param log_pos Binlog position of the event packet to send

     @retval 0 Sucess
     @retval 1 Failure
  */
  int (*before_send_event)(Binlog_transmit_param *param,
                           unsigned char *packet, unsigned long len,
                           const char *log_file, my_off_t log_pos );

  /**
     This callback is called after an event packet is sent to the
     slave or is skipped.

     @param param             Observer common parameter
     @param event_buf         Binlog event packet buffer sent
     @param len               length of the event packet buffer
     @param skipped_log_file  Binlog file name of the event that
                              was skipped in the master. This is
                              null if the position was not skipped
     @param skipped_log_pos   Binlog position of the event that
                              was skipped in the master. 0 if not
                              skipped
     @retval 0 Sucess
     @retval 1 Failure
   */
  int (*after_send_event)(Binlog_transmit_param *param,
                          const char *event_buf, unsigned long len,
                          const char *skipped_log_file, my_off_t skipped_log_pos);

  /**
     This callback is called after resetting master status

     This is called when executing the command RESET MASTER, and is
     used to reset status variables added by observers.

     @param param Observer common parameter

     @retval 0 Sucess
     @retval 1 Failure
  */
  int (*after_reset_master)(Binlog_transmit_param *param);
} Binlog_transmit_observer;

/**
   Binlog relay IO flags
*/
enum Binlog_relay_IO_flags {
  /** Binary relay log was sync:ed */
  BINLOG_RELAY_IS_SYNCED = 1
};


/**
  Replication binlog relay IO observer parameter
*/
typedef struct Binlog_relay_IO_param {
  uint32 server_id;
  my_thread_id thread_id;

  /* Master host, user and port */
  char *host;
  char *user;
  unsigned int port;

  char *master_log_name;
  my_off_t master_log_pos;

  MYSQL *mysql;                        /* the connection to master */
} Binlog_relay_IO_param;

/**
   Observes and extends the service of slave IO thread.
*/
typedef struct Binlog_relay_IO_observer {
  uint32 len;

  /**
     This callback is called when slave IO thread starts

     @param param Observer common parameter

     @retval 0 Sucess
     @retval 1 Failure
  */
  int (*thread_start)(Binlog_relay_IO_param *param);

  /**
     This callback is called when slave IO thread stops

     @param param Observer common parameter

     @retval 0 Sucess
     @retval 1 Failure
  */
  int (*thread_stop)(Binlog_relay_IO_param *param);

  /**
     This callback is called when a relay log consumer thread stops

     @param param   Observer common parameter
     @param aborted thread aborted or exited on error


     @retval 0 Sucess
     @retval 1 Failure
  */
  int (*applier_stop)(Binlog_relay_IO_param *param, bool aborted);

  /**
     This callback is called before slave requesting binlog transmission from master

     This is called before slave issuing BINLOG_DUMP command to master
     to request binlog.

     @param param Observer common parameter
     @param flags binlog dump flags

     @retval 0 Sucess
     @retval 1 Failure
  */
  int (*before_request_transmit)(Binlog_relay_IO_param *param, uint32 flags);

  /**
     This callback is called after read an event packet from master

     @param param Observer common parameter
     @param packet The event packet read from master
     @param len Length of the event packet read from master
     @param event_buf The event packet return after process
     @param event_len The length of event packet return after process

     @retval 0 Sucess
     @retval 1 Failure
  */
  int (*after_read_event)(Binlog_relay_IO_param *param,
                          const char *packet, unsigned long len,
                          const char **event_buf, unsigned long *event_len);

  /**
     This callback is called after written an event packet to relay log

     @param param Observer common parameter
     @param event_buf Event packet written to relay log
     @param event_len Length of the event packet written to relay log
     @param flags flags for relay log

     @retval 0 Sucess
     @retval 1 Failure
  */
  int (*after_queue_event)(Binlog_relay_IO_param *param,
                           const char *event_buf, unsigned long event_len,
                           uint32 flags);

  /**
     This callback is called after reset slave relay log IO status

     @param param Observer common parameter

     @retval 0 Sucess
     @retval 1 Failure
  */
  int (*after_reset_slave)(Binlog_relay_IO_param *param);
} Binlog_relay_IO_observer;


/**
   Register a transaction observer

   @param observer The transaction observer to register
   @param p pointer to the internal plugin structure

   @retval 0 Sucess
   @retval 1 Observer already exists
*/
int register_trans_observer(Trans_observer *observer, void *p);

/**
   Unregister a transaction observer

   @param observer The transaction observer to unregister
   @param p pointer to the internal plugin structure

   @retval 0 Sucess
   @retval 1 Observer not exists
*/
int unregister_trans_observer(Trans_observer *observer, void *p);

/**
   Register a binlog storage observer

   @param observer The binlog storage observer to register
   @param p pointer to the internal plugin structure

   @retval 0 Sucess
   @retval 1 Observer already exists
*/
int register_binlog_storage_observer(Binlog_storage_observer *observer, void *p);

/**
   Unregister a binlog storage observer

   @param observer The binlog storage observer to unregister
   @param p pointer to the internal plugin structure

   @retval 0 Sucess
   @retval 1 Observer not exists
*/
int unregister_binlog_storage_observer(Binlog_storage_observer *observer, void *p);

/**
   Register a binlog transmit observer

   @param observer The binlog transmit observer to register
   @param p pointer to the internal plugin structure

   @retval 0 Sucess
   @retval 1 Observer already exists
*/
int register_binlog_transmit_observer(Binlog_transmit_observer *observer, void *p);

/**
   Unregister a binlog transmit observer

   @param observer The binlog transmit observer to unregister
   @param p pointer to the internal plugin structure

   @retval 0 Sucess
   @retval 1 Observer not exists
*/
int unregister_binlog_transmit_observer(Binlog_transmit_observer *observer, void *p);

/**
   Register a server state observer

   @param observer The server state observer to register
   @param p pointer to the internal plugin structure

   @retval 0 Success
   @retval 1 Observer already exists
*/
int register_server_state_observer(Server_state_observer *observer, void *p);

/**
   Unregister a server state observer

   @param observer The server state observer to unregister
   @param p pointer to the internal plugin structure

   @retval 0 Success
   @retval 1 Observer not exists
*/
int unregister_server_state_observer(Server_state_observer *observer, void *p);

/**
   Register a binlog relay IO (slave IO thread) observer

   @param observer The binlog relay IO observer to register
   @param p pointer to the internal plugin structure

   @retval 0 Sucess
   @retval 1 Observer already exists
*/
int register_binlog_relay_io_observer(Binlog_relay_IO_observer *observer, void *p);

/**
   Unregister a binlog relay IO (slave IO thread) observer

   @param observer The binlog relay IO observer to unregister
   @param p pointer to the internal plugin structure

   @retval 0 Sucess
   @retval 1 Observer not exists
*/
int unregister_binlog_relay_io_observer(Binlog_relay_IO_observer *observer, void *p);

/**
   Set thread entering a condition

   This function should be called before putting a thread to wait for
   a condition. @a mutex should be held before calling this
   function. After being waken up, @f thd_exit_cond should be called.

   @param thd      The thread entering the condition, NULL means current thread
   @param cond     The condition the thread is going to wait for
   @param mutex    The mutex associated with the condition, this must be
                   held before call this function
   @param stage    The new process message for the thread
   @param old_stage The old process message for the thread
   @param src_function The caller source function name
   @param src_file The caller source file name
   @param src_line The caller source line number
*/
void thd_enter_cond(MYSQL_THD thd, mysql_cond_t *cond, mysql_mutex_t *mutex,
                    const PSI_stage_info *stage, PSI_stage_info *old_stage,
                    const char *src_function, const char *src_file,
                    int src_line);

#define THD_ENTER_COND(P1, P2, P3, P4, P5) \
  thd_enter_cond(P1, P2, P3, P4, P5, __func__, __FILE__, __LINE__)

/**
   Set thread leaving a condition

   This function should be called after a thread being waken up for a
   condition.

   @param thd      The thread entering the condition, NULL means current thread
   @param stage    The process message, ususally this should be the old process
                   message before calling @f thd_enter_cond
   @param src_function The caller source function name
   @param src_file The caller source file name
   @param src_line The caller source line number
*/
void thd_exit_cond(MYSQL_THD thd, const PSI_stage_info *stage,
                   const char *src_function, const char *src_file,
                   int src_line);

#define THD_EXIT_COND(P1, P2) \
  thd_exit_cond(P1, P2, __func__, __FILE__, __LINE__)

/**
   Get the value of user variable as an integer.

   This function will return the value of variable @a name as an
   integer. If the original value of the variable is not an integer,
   the value will be converted into an integer.

   @param name     user variable name
   @param value    pointer to return the value
   @param null_value if not NULL, the function will set it to true if
   the value of variable is null, set to false if not

   @retval 0 Success
   @retval 1 Variable not found
*/
int get_user_var_int(const char *name,
                     long long int *value, int *null_value);

/**
   Get the value of user variable as a double precision float number.

   This function will return the value of variable @a name as real
   number. If the original value of the variable is not a real number,
   the value will be converted into a real number.

   @param name     user variable name
   @param value    pointer to return the value
   @param null_value if not NULL, the function will set it to true if
   the value of variable is null, set to false if not

   @retval 0 Success
   @retval 1 Variable not found
*/
int get_user_var_real(const char *name,
                      double *value, int *null_value);

/**
   Get the value of user variable as a string.

   This function will return the value of variable @a name as
   string. If the original value of the variable is not a string,
   the value will be converted into a string.

   @param name     user variable name
   @param value    pointer to the value buffer
   @param len      length of the value buffer
   @param precision precision of the value if it is a float number
   @param null_value if not NULL, the function will set it to true if
   the value of variable is null, set to false if not

   @retval 0 Success
   @retval 1 Variable not found
*/
int get_user_var_str(const char *name,
                     char *value, unsigned long len,
                     unsigned int precision, int *null_value);


#ifdef __cplusplus
}
#endif
#endif /* REPLICATION_H */<|MERGE_RESOLUTION|>--- conflicted
+++ resolved
@@ -20,11 +20,8 @@
 #include <list>
 #include "my_thread.h"                // my_thread_id
 #include "mysql/psi/mysql_thread.h"   // mysql_mutex_t
-<<<<<<< HEAD
-=======
 
 #include "handler.h"
->>>>>>> efbeedbe
 
 typedef struct st_mysql MYSQL;
 typedef struct st_io_cache IO_CACHE;
