--- conflicted
+++ resolved
@@ -55,11 +55,6 @@
     DBUG_ASSERT(order);
   };
 
-<<<<<<< HEAD
-ha_rows filesort(THD *thd, TABLE *table, st_sort_field *sortorder,
-                 uint s_length, SQL_SELECT *select,
-                 ha_rows max_rows, bool sort_positions,
-=======
   ~Filesort() { cleanup(); }
   /* Prepare ORDER BY list for sorting. */
   uint make_sortorder();
@@ -69,7 +64,6 @@
 };
 
 ha_rows filesort(THD *thd, TABLE *table, Filesort *fsort, bool sort_positions,
->>>>>>> b7fc4388
                  ha_rows *examined_rows, ha_rows *found_rows);
 void filesort_free_buffers(TABLE *table, bool full);
 void change_double_for_sort(double nr,uchar *to);
