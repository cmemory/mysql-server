--- conflicted
+++ resolved
@@ -3633,20 +3633,6 @@
     {
       for (counter= 0, revoked= 0 ; counter < acl_dbs.elements ; )
       {
-<<<<<<< HEAD
-	if (!replace_db_table(tables[1].table, acl_db->db, *lex_user, ~0, 1))
-        {
-          /*
-            Don't increment counter as replace_db_table deleted the
-            current element in acl_db's and shifted the higher elements down
-          */
-	  continue;
-        }
-        result= -1;                             // Something went wrong
-      }
-      counter++;
-    }
-=======
 	const char *user,*host;
 	
 	acl_db=dynamic_element(&acl_dbs,counter,ACL_DB*);
@@ -3672,7 +3658,6 @@
 	counter++;
       }
     } while (revoked);
->>>>>>> e1d58153
 
     /* Remove column access */
     do
@@ -3690,27 +3675,6 @@
 	if (!strcmp(lex_user->user.str,user) &&
 	    !my_strcasecmp(system_charset_info, lex_user->host.str, host))
 	{
-<<<<<<< HEAD
-	  result= -1;
-          continue;
-	}
-	else
-	{
-	  if (!grant_table->cols)
-            continue;
-          List<LEX_COLUMN> columns;
-          if (replace_column_table(grant_table,tables[3].table, *lex_user,
-                                   columns,
-                                   grant_table->db,
-                                   grant_table->tname,
-                                   ~0, 1))
-          result= -1;
-          /*
-            Safer to do continue here as replace_table_table changed
-            column_priv_hash and we want to test the current element
-          */
-          continue;
-=======
 	  if (replace_table_table(thd,grant_table,tables[2].table,*lex_user,
 				  grant_table->db,
 				  grant_table->tname,
@@ -3719,7 +3683,6 @@
 	    result= -1;
 	  }
 	  else
-	  {
 	    if (!grant_table->cols)
 	    {
 	      revoked= 1;
@@ -3737,16 +3700,10 @@
 	    }
 	    result= -1;
 	  }
->>>>>>> e1d58153
 	}
 	counter++;
       }
-<<<<<<< HEAD
-      counter++;
-    }
-=======
     } while (revoked);
->>>>>>> e1d58153
   }
 
   VOID(pthread_mutex_unlock(&acl_cache->lock));
