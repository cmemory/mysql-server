--- conflicted
+++ resolved
@@ -834,7 +834,6 @@
   
   acl_cache->clear(1);				// Clear locked hostname cache
 
-<<<<<<< HEAD
   init_sql_alloc(&global_acl_memory, ACL_ALLOC_BLOCK_SIZE, 0);
   /*
     Prepare reading from the mysql.user table
@@ -843,103 +842,7 @@
                        NULL, 1, 1, FALSE))
     goto end;
   table->use_all_columns();
-  (void) my_init_dynamic_array(&acl_users,sizeof(ACL_USER),50,100);
   
-=======
-  init_sql_alloc(&mem, ACL_ALLOC_BLOCK_SIZE, 0);
-  init_read_record(&read_record_info,thd,table= tables[0].table,NULL,1,0, 
-                   FALSE);
-  table->use_all_columns();
-  while (!(read_record_info.read_record(&read_record_info)))
-  {
-    ACL_HOST host;
-    update_hostname(&host.host,get_field(&mem, table->field[0]));
-    host.db=	 get_field(&mem, table->field[1]);
-    if (lower_case_table_names && host.db)
-    {
-      /*
-        convert db to lower case and give a warning if the db wasn't
-        already in lower case
-      */
-      (void) strmov(tmp_name, host.db);
-      my_casedn_str(files_charset_info, host.db);
-      if (strcmp(host.db, tmp_name) != 0)
-        sql_print_warning("'host' entry '%s|%s' had database in mixed "
-                          "case that has been forced to lowercase because "
-                          "lower_case_table_names is set. It will not be "
-                          "possible to remove this privilege using REVOKE.",
-                          host.host.hostname ? host.host.hostname : "",
-                          host.db ? host.db : "");
-    }
-    host.access= get_access(table,2);
-    host.access= fix_rights_for_db(host.access);
-    host.sort=	 get_sort(2,host.host.hostname,host.db);
-    if (check_no_resolve && hostname_requires_resolving(host.host.hostname))
-    {
-      sql_print_warning("'host' entry '%s|%s' "
-		      "ignored in --skip-name-resolve mode.",
-			host.host.hostname ? host.host.hostname : "",
-			host.db ? host.db : "");
-      continue;
-    }
-#ifndef TO_BE_REMOVED
-    if (table->s->fields == 8)
-    {						// Without grant
-      if (host.access & CREATE_ACL)
-	host.access|=REFERENCES_ACL | INDEX_ACL | ALTER_ACL | CREATE_TMP_ACL;
-    }
-#endif
-    (void) push_dynamic(&acl_hosts,(uchar*) &host);
-  }
-  my_qsort((uchar*) dynamic_element(&acl_hosts,0,ACL_HOST*),acl_hosts.elements,
-	   sizeof(ACL_HOST),(qsort_cmp) acl_compare);
-  end_read_record(&read_record_info);
-  freeze_size(&acl_hosts);
-
-  init_read_record(&read_record_info,thd,table=tables[1].table,NULL,1,0,FALSE);
-  table->use_all_columns();
-  password_length= table->field[2]->field_length /
-    table->field[2]->charset()->mbmaxlen;
-  if (password_length < SCRAMBLED_PASSWORD_CHAR_LENGTH_323)
-  {
-    sql_print_error("Fatal error: mysql.user table is damaged or in "
-                    "unsupported 3.20 format.");
-    goto end;
-  }
-
-  DBUG_PRINT("info",("user table fields: %d, password length: %d",
-		     table->s->fields, password_length));
-
-  mysql_mutex_lock(&LOCK_global_system_variables);
-  if (password_length < SCRAMBLED_PASSWORD_CHAR_LENGTH)
-  {
-    if (opt_secure_auth)
-    {
-      mysql_mutex_unlock(&LOCK_global_system_variables);
-      sql_print_error("Fatal error: mysql.user table is in old format, "
-                      "but server started with --secure-auth option.");
-      goto end;
-    }
-    mysql_user_table_is_in_short_password_format= true;
-    if (global_system_variables.old_passwords)
-      mysql_mutex_unlock(&LOCK_global_system_variables);
-    else
-    {
-      global_system_variables.old_passwords= 1;
-      mysql_mutex_unlock(&LOCK_global_system_variables);
-      sql_print_warning("mysql.user table is not updated to new password format; "
-                        "Disabling new password usage until "
-                        "mysql_fix_privilege_tables is run");
-    }
-    thd->variables.old_passwords= 1;
-  }
-  else
-  {
-    mysql_user_table_is_in_short_password_format= false;
-    mysql_mutex_unlock(&LOCK_global_system_variables);
-  }
-
->>>>>>> 447eaa5b
   allow_all_hosts=0;
   while (!(read_record_info.read_record(&read_record_info)))
   {
@@ -1297,14 +1200,8 @@
   end_read_record(&read_record_info);
   freeze_size(&acl_dbs);
 
-<<<<<<< HEAD
   /* Prepare to read records from the mysql.proxies_priv table */
-  (void) my_init_dynamic_array(&acl_proxy_users, sizeof(ACL_PROXY_USER), 
-                               50, 100);
   if (tables[2].table)
-=======
-  if (tables[3].table)
->>>>>>> 447eaa5b
   {
     if (init_read_record(&read_record_info, thd, table= tables[2].table,
                          NULL, 1, 1, FALSE))
@@ -1343,7 +1240,6 @@
   return_val= FALSE;
 
 end:
-  end_read_record(&read_record_info);
   thd->variables.sql_mode= old_sql_mode;
   DBUG_RETURN(return_val);
 }
@@ -1532,15 +1428,10 @@
   old_acl_users= acl_users;
   old_acl_proxy_users= acl_proxy_users;
   old_acl_dbs= acl_dbs;
-<<<<<<< HEAD
-  old_mem= global_acl_memory;
-=======
-  my_init_dynamic_array(&acl_hosts, sizeof(ACL_HOST), 20, 50);
   my_init_dynamic_array(&acl_users, sizeof(ACL_USER), 50, 100);
   my_init_dynamic_array(&acl_dbs, sizeof(ACL_DB), 50, 100);
   my_init_dynamic_array(&acl_proxy_users, sizeof(ACL_PROXY_USER), 50, 100);
-  old_mem= mem;
->>>>>>> 447eaa5b
+  old_mem= global_acl_memory;
   delete_dynamic(&acl_wild_hosts);
   my_hash_free(&acl_check_hosts);
 
