--- conflicted
+++ resolved
@@ -1,8 +1,5 @@
-<<<<<<< HEAD
-=======
 #ifndef SYS_VARS_H_INCLUDED
 #define SYS_VARS_H_INCLUDED
->>>>>>> e46eb54e
 /* Copyright (c) 2002, 2014, Oracle and/or its affiliates. All rights reserved.
 
    This program is free software; you can redistribute it and/or modify
