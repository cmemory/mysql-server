--- conflicted
+++ resolved
@@ -109,13 +109,8 @@
 };
 
 static enum_serialization_result
-<<<<<<< HEAD
 serialize_json_value(const THD *thd, const Json_dom *dom, size_t type_pos,
-                     String *dest, size_t depth);
-=======
-serialize_json_value(const Json_dom *dom, size_t type_pos, String *dest,
-                     size_t depth, bool small_parent);
->>>>>>> a2f9ea42
+                     String *dest, size_t depth, bool small_parent);
 
 bool serialize(const THD *thd, const Json_dom *dom, String *dest)
 {
@@ -126,11 +121,7 @@
   // Reserve space (one byte) for the type identifier.
   if (dest->append('\0'))
     return true;                              /* purecov: inspected */
-<<<<<<< HEAD
-  return serialize_json_value(thd, dom, 0, dest, 0) != OK;
-=======
-  return serialize_json_value(dom, 0, dest, 0, false) != OK;
->>>>>>> a2f9ea42
+  return serialize_json_value(thd, dom, 0, dest, 0, false) != OK;
 }
 
 
@@ -450,18 +441,9 @@
     return false;       // cannot inline value of this type
   }
 
-<<<<<<< HEAD
   (*dest)[pos]= inlined_type;
   insert_offset_or_size(dest, pos + 1, inlined_val, large);
   return true;
-=======
-  size_t offset= dest->length() - start_pos;
-  if (is_too_big_for_json(offset, large))
-    return VALUE_TOO_BIG;
-
-  insert_offset_or_size(dest, entry_pos + 1, offset, large);
-  return serialize_json_value(value, entry_pos, dest, depth, !large);
->>>>>>> a2f9ea42
 }
 
 
@@ -520,8 +502,7 @@
       if (is_too_big_for_json(offset, large))
         return VALUE_TOO_BIG;
       insert_offset_or_size(dest, entry_pos + 1, offset, large);
-      enum_serialization_result res=
-        serialize_json_value(thd, elt, entry_pos, dest, depth);
+      auto res= serialize_json_value(thd, elt, entry_pos, dest, depth, !large);
       if (res != OK)
         return res;
     }
@@ -618,7 +599,8 @@
       if (is_too_big_for_json(offset, large))
         return VALUE_TOO_BIG;
       insert_offset_or_size(dest, entry_pos + 1, offset, large);
-      res= serialize_json_value(thd, it->second, entry_pos, dest, depth);
+      res= serialize_json_value(thd, it->second, entry_pos, dest, depth,
+                                !large);
       if (res != OK)
         return res;
     }
@@ -713,13 +695,8 @@
   @return          serialization status
 */
 static enum_serialization_result
-<<<<<<< HEAD
 serialize_json_value(const THD *thd, const Json_dom *dom, size_t type_pos,
-                     String *dest, size_t depth)
-=======
-serialize_json_value(const Json_dom *dom, size_t type_pos, String *dest,
-                     size_t depth, bool small_parent)
->>>>>>> a2f9ea42
+                     String *dest, size_t depth, bool small_parent)
 {
   const size_t start_pos= dest->length();
   DBUG_ASSERT(type_pos < start_pos);
@@ -867,7 +844,6 @@
       result= OK;
       break;
     }
-<<<<<<< HEAD
   case enum_json_type::J_OPAQUE:
     result= serialize_opaque(down_cast<const Json_opaque*>(dom),
                              type_pos, dest);
@@ -883,44 +859,6 @@
     result= serialize_datetime(down_cast<const Json_datetime*>(dom),
                                type_pos, dest);
     break;
-=======
-  case Json_dom::J_OPAQUE:
-    {
-      const Json_opaque *o= down_cast<const Json_opaque*>(dom);
-      if (dest->append(static_cast<char>(o->type())) ||
-          append_variable_length(dest, o->size()) ||
-          dest->append(o->value(), o->size()))
-        return FAILURE;                       /* purecov: inspected */
-      (*dest)[type_pos]= JSONB_TYPE_OPAQUE;
-      result= OK;
-      break;
-    }
-  case Json_dom::J_DECIMAL:
-    {
-      // Store DECIMALs as opaque values.
-      const Json_decimal *jd= down_cast<const Json_decimal*>(dom);
-      const int bin_size= jd->binary_size();
-      char buf[Json_decimal::MAX_BINARY_SIZE];
-      if (jd->get_binary(buf))
-        return FAILURE;                       /* purecov: inspected */
-      Json_opaque o(MYSQL_TYPE_NEWDECIMAL, buf, bin_size);
-      result= serialize_json_value(&o, type_pos, dest, depth, small_parent);
-      break;
-    }
-  case Json_dom::J_DATETIME:
-  case Json_dom::J_DATE:
-  case Json_dom::J_TIME:
-  case Json_dom::J_TIMESTAMP:
-    {
-      // Store datetime as opaque values.
-      const Json_datetime *jdt= down_cast<const Json_datetime*>(dom);
-      char buf[Json_datetime::PACKED_SIZE];
-      jdt->to_packed(buf);
-      Json_opaque o(jdt->field_type(), buf, Json_datetime::PACKED_SIZE);
-      result= serialize_json_value(&o, type_pos, dest, depth, small_parent);
-      break;
-    }
->>>>>>> a2f9ea42
   default:
     /* purecov: begin deadcode */
     DBUG_ABORT();
