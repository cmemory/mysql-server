--- conflicted
+++ resolved
@@ -4663,8 +4663,7 @@
 
 #ifndef MCP_GLOBAL_SCHEMA_LOCK
   Ha_global_schema_lock_guard global_schema_lock(thd);
-  if (!(create_info->options & HA_LEX_CREATE_TMP_TABLE) &&
-      !create_info->frm_only)
+  if (!(create_info->options & HA_LEX_CREATE_TMP_TABLE))
   {
     (void)global_schema_lock.lock();
   }
@@ -6829,7 +6828,6 @@
     DBUG_RETURN(true);
   }
 
-<<<<<<< HEAD
 #ifndef MCP_GLOBAL_SCHEMA_LOCK
   Ha_global_schema_lock_guard global_schema_lock_guard(thd);
   if (ha_legacy_type(table->s->db_type()) == DB_TYPE_NDBCLUSTER ||
@@ -6855,7 +6853,7 @@
     }
   }
 #endif
-=======
+
   Alter_table_ctx alter_ctx(thd, table_list, tables_opened, new_db, new_name);
 
   /*
@@ -6867,7 +6865,6 @@
     thd->add_to_binlog_accessed_dbs(alter_ctx.new_db);
 
   MDL_request target_mdl_request;
->>>>>>> 3600b56a
 
   /* Check that we are not trying to rename to an existing table */
   if (alter_ctx.is_table_renamed())
