/* Copyright (c) 2006, 2015, Oracle and/or its affiliates. All rights reserved.

   This program is free software; you can redistribute it and/or modify
   it under the terms of the GNU General Public License as published by
   the Free Software Foundation; version 2 of the License.

   This program is distributed in the hope that it will be useful,
   but WITHOUT ANY WARRANTY; without even the implied warranty of
   MERCHANTABILITY or FITNESS FOR A PARTICULAR PURPOSE.  See the
   GNU General Public License for more details.

   You should have received a copy of the GNU General Public License
   along with this program; if not, write to the Free Software Foundation,
   51 Franklin Street, Suite 500, Boston, MA 02110-1335 USA */

#include "rpl_rli.h"

#include "my_dir.h"                // MY_STAT
#include "log.h"                   // sql_print_error
#include "log_event.h"             // Log_event
#include "mysqld.h"                // sync_relaylog_period ...
#include "rpl_group_replication.h" // set_group_replication_retrieved_certifi...
#include "rpl_info_factory.h"      // Rpl_info_factory
#include "rpl_mi.h"                // Master_info
#include "rpl_msr.h"               // msr_map
#include "rpl_rli_pdb.h"           // Slave_worker
#include "sql_base.h"              // close_thread_tables
#include "strfunc.h"               // strconvert
#include "transaction.h"           // trans_commit_stmt

#include "pfs_file_provider.h"
#include "mysql/psi/mysql_file.h"

#include <algorithm>
using std::min;
using std::max;

/*
  Please every time you add a new field to the relay log info, update
  what follows. For now, this is just used to get the number of
  fields.
*/
const char* info_rli_fields[]=
{
  "number_of_lines",
  "group_relay_log_name",
  "group_relay_log_pos",
  "group_master_log_name",
  "group_master_log_pos",
  "sql_delay",
  "number_of_workers",
  "id",
  "channel_name"
};

Relay_log_info::Relay_log_info(bool is_slave_recovery
#ifdef HAVE_PSI_INTERFACE
                               ,PSI_mutex_key *param_key_info_run_lock,
                               PSI_mutex_key *param_key_info_data_lock,
                               PSI_mutex_key *param_key_info_sleep_lock,
                               PSI_mutex_key *param_key_info_thd_lock,
                               PSI_mutex_key *param_key_info_data_cond,
                               PSI_mutex_key *param_key_info_start_cond,
                               PSI_mutex_key *param_key_info_stop_cond,
                               PSI_mutex_key *param_key_info_sleep_cond
#endif
                               , uint param_id, const char *param_channel,
                               bool is_rli_fake
                              )
   :Rpl_info("SQL"
#ifdef HAVE_PSI_INTERFACE
             ,param_key_info_run_lock, param_key_info_data_lock,
             param_key_info_sleep_lock, param_key_info_thd_lock,
             param_key_info_data_cond, param_key_info_start_cond,
             param_key_info_stop_cond, param_key_info_sleep_cond
#endif
             , param_id, param_channel
            ),
   replicate_same_server_id(::replicate_same_server_id),
   cur_log_fd(-1), relay_log(&sync_relaylog_period, SEQ_READ_APPEND),
   is_relay_log_recovery(is_slave_recovery),
   save_temporary_tables(0),
   cur_log_old_open_count(0), group_relay_log_pos(0), event_relay_log_number(0),
   event_relay_log_pos(0), event_start_pos(0),
   group_master_log_pos(0),
   gtid_set(global_sid_map, global_sid_lock),
   rli_fake(is_rli_fake),
   gtid_retrieved_initialized(false),
   is_group_master_log_pos_invalid(false),
   log_space_total(0), ignore_log_space_limit(0),
   sql_force_rotate_relay(false),
   last_master_timestamp(0), slave_skip_counter(0),
   abort_pos_wait(0), until_condition(UNTIL_NONE),
   until_log_pos(0),
   until_sql_gtids(global_sid_map),
   until_sql_gtids_first_event(true),
   trans_retries(0), retried_trans(0),
   tables_to_lock(0), tables_to_lock_count(0),
   rows_query_ev(NULL), last_event_start_time(0), deferred_events(NULL),
   workers(PSI_NOT_INSTRUMENTED),
   workers_array_initialized(false),
   curr_group_assigned_parts(PSI_NOT_INSTRUMENTED),
   curr_group_da(PSI_NOT_INSTRUMENTED),
   slave_parallel_workers(0),
   exit_counter(0),
   max_updated_index(0),
   recovery_parallel_workers(0), checkpoint_seqno(0),
   checkpoint_group(opt_mts_checkpoint_group),
   recovery_groups_inited(false), mts_recovery_group_cnt(0),
   mts_recovery_index(0), mts_recovery_group_seen_begin(0),
   mts_group_status(MTS_NOT_IN_GROUP),
   stats_exec_time(0), stats_read_time(0),
   least_occupied_workers(PSI_NOT_INSTRUMENTED),
   current_mts_submode(0),
   reported_unsafe_warning(false), rli_description_event(NULL),
   commit_order_mngr(NULL),
   sql_delay(0), sql_delay_end(0), m_flags(0), row_stmt_start_timestamp(0),
   long_find_row_note_printed(false), error_on_rli_init_info(false),
   thd_tx_priority(0)
{
  DBUG_ENTER("Relay_log_info::Relay_log_info");

#ifdef HAVE_PSI_INTERFACE
  relay_log.set_psi_keys(key_RELAYLOG_LOCK_index,
                         key_RELAYLOG_LOCK_commit,
                         key_RELAYLOG_LOCK_commit_queue,
                         key_RELAYLOG_LOCK_done,
                         key_RELAYLOG_LOCK_flush_queue,
                         key_RELAYLOG_LOCK_log,
                         PSI_NOT_INSTRUMENTED, /* Relaylog doesn't support LOCK_binlog_end_pos */
                         key_RELAYLOG_LOCK_sync,
                         key_RELAYLOG_LOCK_sync_queue,
                         key_RELAYLOG_LOCK_xids,
                         key_RELAYLOG_COND_done,
                         key_RELAYLOG_update_cond,
                         key_RELAYLOG_prep_xids_cond,
                         key_file_relaylog,
                         key_file_relaylog_index);
#endif

  group_relay_log_name[0]= event_relay_log_name[0]=
    group_master_log_name[0]= 0;
  until_log_name[0]= ign_master_log_name_end[0]= 0;
  set_timespec_nsec(&last_clock, 0);
  memset(&cache_buf, 0, sizeof(cache_buf));
  cached_charset_invalidate();
  inited_hash_workers= FALSE;

  if (!rli_fake)
  {
    mysql_mutex_init(key_relay_log_info_log_space_lock,
                     &log_space_lock, MY_MUTEX_INIT_FAST);
    mysql_cond_init(key_relay_log_info_log_space_cond, &log_space_cond);
    mysql_mutex_init(key_mutex_slave_parallel_pend_jobs, &pending_jobs_lock,
                     MY_MUTEX_INIT_FAST);
    mysql_cond_init(key_cond_slave_parallel_pend_jobs, &pending_jobs_cond);
    mysql_mutex_init(key_mutex_slave_parallel_worker_count, &exit_count_lock,
                   MY_MUTEX_INIT_FAST);
    mysql_mutex_init(key_mts_temp_table_LOCK, &mts_temp_table_LOCK,
                     MY_MUTEX_INIT_FAST);
    mysql_mutex_init(key_mts_gaq_LOCK, &mts_gaq_LOCK,
                     MY_MUTEX_INIT_FAST);
    mysql_cond_init(key_cond_mts_gaq, &logical_clock_cond);

    relay_log.init_pthread_objects();
    do_server_version_split(::server_version, slave_version_split);
  }
  DBUG_VOID_RETURN;
}

/**
   The method to invoke at slave threads start
*/
void Relay_log_info::init_workers(ulong n_workers)
{
  /*
    Parallel slave parameters initialization is done regardless
    whether the feature is or going to be active or not.
  */
  mts_groups_assigned= mts_events_assigned= pending_jobs= wq_size_waits_cnt= 0;
  mts_wq_excess_cnt= mts_wq_no_underrun_cnt= mts_wq_overfill_cnt= 0;
  mts_total_wait_overlap= 0;
  mts_total_wait_worker_avail= 0;
  mts_last_online_stat= 0;

  workers.reserve(n_workers);
  workers_array_initialized= true; //set after init
}

/**
   The method to invoke at slave threads stop
*/
void Relay_log_info::deinit_workers()
{
  workers.clear();
}

Relay_log_info::~Relay_log_info()
{
  DBUG_ENTER("Relay_log_info::~Relay_log_info");

  if(!rli_fake)
  {
    if (recovery_groups_inited)
      bitmap_free(&recovery_groups);
    delete current_mts_submode;

    if(workers_copy_pfs.size())
    {
      for (int i= static_cast<int>(workers_copy_pfs.size()) - 1; i >= 0; i--)
        delete workers_copy_pfs[i];
      workers_copy_pfs.clear();
    }

    mysql_mutex_destroy(&log_space_lock);
    mysql_cond_destroy(&log_space_cond);
    mysql_mutex_destroy(&pending_jobs_lock);
    mysql_cond_destroy(&pending_jobs_cond);
    mysql_mutex_destroy(&exit_count_lock);
    mysql_mutex_destroy(&mts_temp_table_LOCK);
    mysql_mutex_destroy(&mts_gaq_LOCK);
    mysql_cond_destroy(&logical_clock_cond);
    relay_log.cleanup();
  }

  set_rli_description_event(NULL);

  DBUG_VOID_RETURN;
}

/**
   Method is called when MTS coordinator senses the relay-log name
   has been changed.
   It marks each Worker member with this fact to make an action
   at time it will distribute a terminal event of a group to the Worker.

   Worker receives the new name at the group commiting phase
   @c Slave_worker::slave_worker_ends_group().
*/
void Relay_log_info::reset_notified_relay_log_change()
{
  if (!is_parallel_exec())
    return;
  for (Slave_worker **it= workers.begin(); it != workers.end(); ++it)
  {
    Slave_worker *w= *it;
    w->relay_log_change_notified= FALSE;
  }
}

/**
   This method is called in mts_checkpoint_routine() to mark that each
   worker is required to adapt to a new checkpoint data whose coordinates
   are passed to it through GAQ index.

   Worker notices the new checkpoint value at the group commit to reset
   the current bitmap and starts using the clean bitmap indexed from zero
   of being reset checkpoint_seqno. 

    New seconds_behind_master timestamp is installed.

   @param shift          number of bits to shift by Worker due to the
                         current checkpoint change.
   @param new_ts         new seconds_behind_master timestamp value
                         unless zero. Zero could be due to FD event.
   @param need_data_lock False if caller has locked @c data_lock
*/
void Relay_log_info::reset_notified_checkpoint(ulong shift, time_t new_ts,
                                               bool need_data_lock)
{
  /*
    If this is not a parallel execution we return immediately.
  */
  if (!is_parallel_exec())
    return;

  for (Slave_worker **it= workers.begin(); it != workers.end(); ++it)
  {
    Slave_worker *w= *it;
    /*
      Reseting the notification information in order to force workers to
      assign jobs with the new updated information.
      Notice that the bitmap_shifted is accumulated to indicate how many
      consecutive jobs were successfully processed. 

      The worker when assigning a new job will set the value back to
      zero.
    */
    w->checkpoint_notified= FALSE;
    w->bitmap_shifted= w->bitmap_shifted + shift;
    /*
      Zero shift indicates the caller rotates the master binlog.
      The new name will be passed to W through the group descriptor
      during the first post-rotation time scheduling.
    */
    if (shift == 0)
      w->master_log_change_notified= false;

    DBUG_PRINT("mts", ("reset_notified_checkpoint shift --> %lu, "
                       "worker->bitmap_shifted --> %lu, worker --> %u.",
                       shift, w->bitmap_shifted,
                       static_cast<unsigned>(it - workers.begin())));
  }
  /*
    There should not be a call where (shift == 0 && checkpoint_seqno != 0).
    Then the new checkpoint sequence is updated by subtracting the number
    of consecutive jobs that were successfully processed.
  */
  DBUG_ASSERT(current_mts_submode->get_type() != MTS_PARALLEL_TYPE_DB_NAME ||
              !(shift == 0 && checkpoint_seqno != 0));
  checkpoint_seqno= checkpoint_seqno - shift;
  DBUG_PRINT("mts", ("reset_notified_checkpoint shift --> %lu, "
             "checkpoint_seqno --> %u.", shift, checkpoint_seqno));

  if (new_ts)
  {
    if (need_data_lock)
      mysql_mutex_lock(&data_lock);
    else
      mysql_mutex_assert_owner(&data_lock);
    last_master_timestamp= new_ts;
    if (need_data_lock)
      mysql_mutex_unlock(&data_lock);
  }
}

/**
   Reset recovery info from Worker info table and 
   mark MTS recovery is completed.

   @return false on success true when @c reset_notified_checkpoint failed.
*/
bool Relay_log_info::mts_finalize_recovery()
{
  bool ret= false;
  uint i;
  uint repo_type= get_rpl_info_handler()->get_rpl_info_type();

  DBUG_ENTER("Relay_log_info::mts_finalize_recovery");

  for (Slave_worker **it= workers.begin(); !ret && it != workers.end(); ++it)
  {
    Slave_worker *w= *it;
    ret= w->reset_recovery_info();
    DBUG_EXECUTE_IF("mts_debug_recovery_reset_fails", ret= true;);
  }
  /*
    The loop is traversed in the worker index descending order due
    to specifics of the Worker table repository that does not like
    even temporary holes. Therefore stale records are deleted
    from the tail.
  */
  for (i= recovery_parallel_workers; i > workers.size() && !ret; i--)
  {
    Slave_worker *w=
      Rpl_info_factory::create_worker(repo_type, i - 1, this, true);
    ret= w->remove_info();
    delete w;
  }
  recovery_parallel_workers= slave_parallel_workers;

  DBUG_RETURN(ret);
}

static inline int add_relay_log(Relay_log_info* rli,LOG_INFO* linfo)
{
  MY_STAT s;
  DBUG_ENTER("add_relay_log");
  if (!mysql_file_stat(key_file_relaylog,
                       linfo->log_file_name, &s, MYF(0)))
  {
    sql_print_error("log %s listed in the index, but failed to stat.",
                    linfo->log_file_name);
    DBUG_RETURN(1);
  }
  rli->log_space_total += s.st_size;
#ifndef DBUG_OFF
  char buf[22];
  DBUG_PRINT("info",("log_space_total: %s", llstr(rli->log_space_total,buf)));
#endif
  DBUG_RETURN(0);
}

int Relay_log_info::count_relay_log_space()
{
  LOG_INFO flinfo;
  DBUG_ENTER("Relay_log_info::count_relay_log_space");
  log_space_total= 0;
  if (relay_log.find_log_pos(&flinfo, NullS, 1))
  {
    sql_print_error("Could not find first log while counting relay log space.");
    DBUG_RETURN(1);
  }
  do
  {
    if (add_relay_log(this, &flinfo))
      DBUG_RETURN(1);
  } while (!relay_log.find_next_log(&flinfo, 1));
  /*
     As we have counted everything, including what may have written in a
     preceding write, we must reset bytes_written, or we may count some space
     twice.
  */
  relay_log.reset_bytes_written();
  DBUG_RETURN(0);
}

/**
   Resets UNTIL condition for Relay_log_info
 */

void Relay_log_info::clear_until_condition()
{
  DBUG_ENTER("clear_until_condition");

  until_condition= Relay_log_info::UNTIL_NONE;
  until_log_name[0]= 0;
  until_log_pos= 0;
  until_sql_gtids.clear();
  until_sql_gtids_first_event= true;
  DBUG_VOID_RETURN;
}

/**
  Opens and intialize the given relay log. Specifically, it does what follows:

  - Closes old open relay log files.
  - If we are using the same relay log as the running IO-thread, then sets.
    rli->cur_log to point to the same IO_CACHE entry.
  - If not, opens the 'log' binary file.

  @todo check proper initialization of
  group_master_log_name/group_master_log_pos. /alfranio

  @param [in] log Name of relay log file to read from. NULL = First log
  @param [in] pos Position in relay log file
  @param [in] need_data_lock If true, this function will acquire the
  relay_log.data_lock(); otherwise the caller should already have
  acquired it.
  @param [out] errmsg On error, this function will store a pointer to
  an error message here
<<<<<<< HEAD
  @param [in] look_for_description_event If true, this function will
=======
  @param keep_looking_for_fd[in] If true, this function will
>>>>>>> d2627f48
  look for a Format_description_log_event.  We only need this when the
  SQL thread starts and opens an existing relay log and has to execute
  it (possibly from an offset >4); then we need to read the first
  event of the relay log to be able to parse the events we have to
  execute.

  @retval 0 ok,
  @retval 1 error.  In this case, *errmsg is set to point to the error
  message.
*/

int Relay_log_info::init_relay_log_pos(const char* log,
                                       ulonglong pos, bool need_data_lock,
                                       const char** errmsg,
                                       bool keep_looking_for_fd)
{
  DBUG_ENTER("Relay_log_info::init_relay_log_pos");
  DBUG_PRINT("info", ("pos: %lu", (ulong) pos));

  *errmsg=0;
  const char* errmsg_fmt= 0;
  static char errmsg_buff[MYSQL_ERRMSG_SIZE + FN_REFLEN];
  mysql_mutex_t *log_lock= relay_log.get_log_lock();

  if (need_data_lock)
    mysql_mutex_lock(&data_lock);
  else
    mysql_mutex_assert_owner(&data_lock);

  /*
    By default the relay log is in binlog format 3 (4.0).
    Even if format is 4, this will work enough to read the first event
    (Format_desc) (remember that format 4 is just lenghtened compared to format
    3; format 3 is a prefix of format 4).
  */
  set_rli_description_event(new Format_description_log_event(3));

  mysql_mutex_lock(log_lock);

  /* Close log file and free buffers if it's already open */
  if (cur_log_fd >= 0)
  {
    end_io_cache(&cache_buf);
    mysql_file_close(cur_log_fd, MYF(MY_WME));
    cur_log_fd = -1;
  }

  group_relay_log_pos= event_relay_log_pos= pos;

  /*
    Test to see if the previous run was with the skip of purging
    If yes, we do not purge when we restart
  */
  if (relay_log.find_log_pos(&linfo, NullS, 1))
  {
    *errmsg="Could not find first log during relay log initialization";
    goto err;
  }

  if (log && relay_log.find_log_pos(&linfo, log, 1))
  {
    errmsg_fmt= "Could not find target log file mentioned in "
                "relay log info in the index file '%s' during "
                "relay log initialization";
    sprintf(errmsg_buff, errmsg_fmt, relay_log.get_index_fname());
    *errmsg= errmsg_buff;
    goto err;
  }

  set_group_relay_log_name(linfo.log_file_name);
  set_event_relay_log_name(linfo.log_file_name);

  if (relay_log.is_active(linfo.log_file_name))
  {
    /*
      The IO thread is using this log file.
      In this case, we will use the same IO_CACHE pointer to
      read data as the IO thread is using to write data.
    */
    my_b_seek((cur_log=relay_log.get_log_file()), (off_t)0);
    if (check_binlog_magic(cur_log, errmsg))
      goto err;
    cur_log_old_open_count=relay_log.get_open_count();
  }
  else
  {
    /*
      Open the relay log and set cur_log to point at this one
    */
    if ((cur_log_fd=open_binlog_file(&cache_buf,
                                     linfo.log_file_name,errmsg)) < 0)
      goto err;
    cur_log = &cache_buf;
  }
  /*
    In all cases, check_binlog_magic() has been called so we're at offset 4 for
    sure.
  */
  if (pos > BIN_LOG_HEADER_SIZE) /* If pos<=4, we stay at 4 */
  {
    Log_event* ev;
    while (keep_looking_for_fd)
    {
      /*
        Read the possible Format_description_log_event; if position
        was 4, no need, it will be read naturally.
      */
      DBUG_PRINT("info",("looking for a Format_description_log_event"));

      if (my_b_tell(cur_log) >= pos)
        break;

      /*
        Because of we have data_lock and log_lock, we can safely read an
        event
      */
      if (!(ev= Log_event::read_log_event(cur_log, 0,
                                          rli_description_event,
                                          opt_slave_sql_verify_checksum)))
      {
        DBUG_PRINT("info",("could not read event, cur_log->error=%d",
                           cur_log->error));
        if (cur_log->error) /* not EOF */
        {
          *errmsg= "I/O error reading event at position 4";
          goto err;
        }
        break;
      }
      else if (ev->get_type_code() == binary_log::FORMAT_DESCRIPTION_EVENT)
      {
        DBUG_PRINT("info",("found Format_description_log_event"));
        set_rli_description_event((Format_description_log_event *)ev);
        /*
          As ev was returned by read_log_event, it has passed is_valid(), so
          my_malloc() in ctor worked, no need to check again.
        */
        /*
          Ok, we found a Format_description event. But it is not sure that this
          describes the whole relay log; indeed, one can have this sequence
          (starting from position 4):
          Format_desc (of slave)
          Previous-GTIDs (of slave IO thread, if GTIDs are enabled)
          Rotate (of master)
          Format_desc (of master)
          So the Format_desc which really describes the rest of the relay log
          can be the 3rd or the 4th event (depending on GTIDs being enabled or
          not, it can't be further than that, because we rotate
          the relay log when we queue a Rotate event from the master).
          But what describes the Rotate is the first Format_desc.
          So what we do is:
          go on searching for Format_description events, until you exceed the
          position (argument 'pos') or until you find an event other than
          Previous-GTIDs, Rotate or Format_desc.
        */
      }
      else
      {
        DBUG_PRINT("info",("found event of another type=%d",
                           ev->get_type_code()));
        keep_looking_for_fd=
          (ev->get_type_code() == binary_log::ROTATE_EVENT ||
           ev->get_type_code() == binary_log::PREVIOUS_GTIDS_LOG_EVENT);
        delete ev;
      }
    }
    my_b_seek(cur_log,(off_t)pos);
#ifndef DBUG_OFF
  {
    char llbuf1[22], llbuf2[22];
    DBUG_PRINT("info", ("my_b_tell(cur_log)=%s >event_relay_log_pos=%s",
                        llstr(my_b_tell(cur_log),llbuf1),
                        llstr(get_event_relay_log_pos(),llbuf2)));
  }
#endif

  }

err:
  /*
    If we don't purge, we can't honour relay_log_space_limit ;
    silently discard it
  */
  if (!relay_log_purge)
  {
    log_space_limit= 0; // todo: consider to throw a warning at least
  }
  mysql_cond_broadcast(&data_cond);

  mysql_mutex_unlock(log_lock);

  if (need_data_lock)
    mysql_mutex_unlock(&data_lock);
  if (!rli_description_event->is_valid() && !*errmsg)
    *errmsg= "Invalid Format_description log event; could be out of memory";

  DBUG_RETURN ((*errmsg) ? 1 : 0);
}

/**
  Update the error number, message and timestamp fields. This function is
  different from va_report() as va_report() also logs the error message in the
  log apart from updating the error fields.

  SYNOPSIS
  @param[in]  level          specifies the level- error, warning or information,
  @param[in]  err_code       error number,
  @param[in]  buff_coord     error message to be used.

*/
void Relay_log_info::fill_coord_err_buf(loglevel level, int err_code,
                                      const char *buff_coord) const
{
  mysql_mutex_lock(&err_lock);

  if(level == ERROR_LEVEL)
  {
    m_last_error.number = err_code;
    strncpy(m_last_error.message, buff_coord, MAX_SLAVE_ERRMSG);
    m_last_error.update_timestamp();
  }

  mysql_mutex_unlock(&err_lock);
}

/**
  Waits until the SQL thread reaches (has executed up to) the
  log/position or timed out.

  SYNOPSIS
  @param[in]  thd             client thread that sent @c SELECT @c MASTER_POS_WAIT,
  @param[in]  log_name        log name to wait for,
  @param[in]  log_pos         position to wait for,
  @param[in]  timeout         @c timeout in seconds before giving up waiting.
                              @c timeout is longlong whereas it should be ulong; but this is
                              to catch if the user submitted a negative timeout.

  @retval  -2   improper arguments (log_pos<0)
                or slave not running, or master info changed
                during the function's execution,
                or client thread killed. -2 is translated to NULL by caller,
  @retval  -1   timed out
  @retval  >=0  number of log events the function had to wait
                before reaching the desired log/position
 */

int Relay_log_info::wait_for_pos(THD* thd, String* log_name,
                                    longlong log_pos,
                                    longlong timeout)
{
  int event_count = 0;
  ulong init_abort_pos_wait;
  int error=0;
  struct timespec abstime; // for timeout checking
  PSI_stage_info old_stage;
  DBUG_ENTER("Relay_log_info::wait_for_pos");

  if (!inited)
    DBUG_RETURN(-2);

  DBUG_PRINT("enter",("log_name: '%s'  log_pos: %lu  timeout: %lu",
                      log_name->c_ptr_safe(), (ulong) log_pos, (ulong) timeout));

  set_timespec(&abstime, timeout);
  mysql_mutex_lock(&data_lock);
  thd->ENTER_COND(&data_cond, &data_lock,
                  &stage_waiting_for_the_slave_thread_to_advance_position,
                  &old_stage);
  /*
     This function will abort when it notices that some CHANGE MASTER or
     RESET MASTER has changed the master info.
     To catch this, these commands modify abort_pos_wait ; We just monitor
     abort_pos_wait and see if it has changed.
     Why do we have this mechanism instead of simply monitoring slave_running
     in the loop (we do this too), as CHANGE MASTER/RESET SLAVE require that
     the SQL thread be stopped?
     This is becasue if someones does:
     STOP SLAVE;CHANGE MASTER/RESET SLAVE; START SLAVE;
     the change may happen very quickly and we may not notice that
     slave_running briefly switches between 1/0/1.
  */
  init_abort_pos_wait= abort_pos_wait;

  /*
    We'll need to
    handle all possible log names comparisons (e.g. 999 vs 1000).
    We use ulong for string->number conversion ; this is no
    stronger limitation than in find_uniq_filename in sql/log.cc
  */
  ulong log_name_extension;
  char log_name_tmp[FN_REFLEN]; //make a char[] from String

  strmake(log_name_tmp, log_name->ptr(), min<uint32>(log_name->length(), FN_REFLEN-1));

  char *p= fn_ext(log_name_tmp);
  char *p_end;
  if (!*p || log_pos<0)
  {
    error= -2; //means improper arguments
    goto err;
  }
  // Convert 0-3 to 4
  log_pos= max(log_pos, static_cast<longlong>(BIN_LOG_HEADER_SIZE));
  /* p points to '.' */
  log_name_extension= strtoul(++p, &p_end, 10);
  /*
    p_end points to the first invalid character.
    If it equals to p, no digits were found, error.
    If it contains '\0' it means conversion went ok.
  */
  if (p_end==p || *p_end)
  {
    error= -2;
    goto err;
  }

  /* The "compare and wait" main loop */
  while (!thd->killed &&
         init_abort_pos_wait == abort_pos_wait &&
         slave_running)
  {
    bool pos_reached;
    int cmp_result= 0;

    DBUG_PRINT("info",
               ("init_abort_pos_wait: %ld  abort_pos_wait: %ld",
                init_abort_pos_wait, abort_pos_wait));
    DBUG_PRINT("info",("group_master_log_name: '%s'  pos: %lu",
                       group_master_log_name, (ulong) group_master_log_pos));

    /*
      group_master_log_name can be "", if we are just after a fresh
      replication start or after a CHANGE MASTER TO MASTER_HOST/PORT
      (before we have executed one Rotate event from the master) or
      (rare) if the user is doing a weird slave setup (see next
      paragraph).  If group_master_log_name is "", we assume we don't
      have enough info to do the comparison yet, so we just wait until
      more data. In this case master_log_pos is always 0 except if
      somebody (wrongly) sets this slave to be a slave of itself
      without using --replicate-same-server-id (an unsupported
      configuration which does nothing), then group_master_log_pos
      will grow and group_master_log_name will stay "".
      Also in case the group master log position is invalid (e.g. after
      CHANGE MASTER TO RELAY_LOG_POS ), we will wait till the first event
      is read and the log position is valid again.
    */
    if (*group_master_log_name && !is_group_master_log_pos_invalid)
    {
      char *basename= (group_master_log_name +
                       dirname_length(group_master_log_name));
      /*
        First compare the parts before the extension.
        Find the dot in the master's log basename,
        and protect against user's input error :
        if the names do not match up to '.' included, return error
      */
      char *q= (fn_ext(basename)+1);
      if (strncmp(basename, log_name_tmp, (int)(q-basename)))
      {
        error= -2;
        break;
      }
      // Now compare extensions.
      char *q_end;
      ulong group_master_log_name_extension= strtoul(q, &q_end, 10);
      if (group_master_log_name_extension < log_name_extension)
        cmp_result= -1 ;
      else
        cmp_result= (group_master_log_name_extension > log_name_extension) ? 1 : 0 ;

      pos_reached= ((!cmp_result && group_master_log_pos >= (ulonglong)log_pos) ||
                    cmp_result > 0);
      if (pos_reached || thd->killed)
        break;
    }

    //wait for master update, with optional timeout.

    DBUG_PRINT("info",("Waiting for master update"));
    /*
      We are going to mysql_cond_(timed)wait(); if the SQL thread stops it
      will wake us up.
    */
    thd_wait_begin(thd, THD_WAIT_BINLOG);
    if (timeout > 0)
    {
      /*
        Note that mysql_cond_timedwait checks for the timeout
        before for the condition ; i.e. it returns ETIMEDOUT
        if the system time equals or exceeds the time specified by abstime
        before the condition variable is signaled or broadcast, _or_ if
        the absolute time specified by abstime has already passed at the time
        of the call.
        For that reason, mysql_cond_timedwait will do the "timeoutting" job
        even if its condition is always immediately signaled (case of a loaded
        master).
      */
      error= mysql_cond_timedwait(&data_cond, &data_lock, &abstime);
    }
    else
      mysql_cond_wait(&data_cond, &data_lock);
    thd_wait_end(thd);
    DBUG_PRINT("info",("Got signal of master update or timed out"));
    if (error == ETIMEDOUT || error == ETIME)
    {
#ifndef DBUG_OFF
      /*
        Doing this to generate a stack trace and make debugging
        easier. 
      */
      if (DBUG_EVALUATE_IF("debug_crash_slave_time_out", 1, 0))
        DBUG_ASSERT(0);
#endif
      error= -1;
      break;
    }
    error=0;
    event_count++;
    DBUG_PRINT("info",("Testing if killed or SQL thread not running"));
  }

err:
  mysql_mutex_unlock(&data_lock);
  thd->EXIT_COND(&old_stage);
  DBUG_PRINT("exit",("killed: %d  abort: %d  slave_running: %d \
improper_arguments: %d  timed_out: %d",
                     thd->killed_errno(),
                     (int) (init_abort_pos_wait != abort_pos_wait),
                     (int) slave_running,
                     (int) (error == -2),
                     (int) (error == -1)));
  if (thd->killed || init_abort_pos_wait != abort_pos_wait ||
      !slave_running)
  {
    error= -2;
  }
  DBUG_RETURN( error ? error : event_count );
}

int Relay_log_info::wait_for_gtid_set(THD* thd, String* gtid,
                                      longlong timeout)
{
  DBUG_ENTER("Relay_log_info::wait_for_gtid_set(thd, String, timeout)");

  DBUG_PRINT("info", ("Waiting for %s timeout %lld", gtid->c_ptr_safe(),
             timeout));

  Gtid_set wait_gtid_set(global_sid_map);
  global_sid_lock->rdlock();

  if (wait_gtid_set.add_gtid_text(gtid->c_ptr_safe()) != RETURN_STATUS_OK)
  {
    global_sid_lock->unlock();
    DBUG_PRINT("exit",("improper gtid argument"));
    DBUG_RETURN(-2);

  }
  global_sid_lock->unlock();

  DBUG_RETURN(wait_for_gtid_set(thd, &wait_gtid_set, timeout));
}

/*
  TODO: This is a duplicated code that needs to be simplified.
  This will be done while developing all possible sync options.
  See WL#3584's specification.

  /Alfranio
*/
int Relay_log_info::wait_for_gtid_set(THD* thd, const Gtid_set* wait_gtid_set,
                                      longlong timeout)
{
  int event_count = 0;
  ulong init_abort_pos_wait;
  int error=0;
  struct timespec abstime; // for timeout checking
  PSI_stage_info old_stage;
  DBUG_ENTER("Relay_log_info::wait_for_gtid_set(thd, gtid_set, timeout)");

  if (!inited)
    DBUG_RETURN(-2);

  set_timespec(&abstime, timeout);
  mysql_mutex_lock(&data_lock);
  thd->ENTER_COND(&data_cond, &data_lock,
                  &stage_waiting_for_the_slave_thread_to_advance_position,
                  &old_stage);
  /*
     This function will abort when it notices that some CHANGE MASTER or
     RESET MASTER has changed the master info.
     To catch this, these commands modify abort_pos_wait ; We just monitor
     abort_pos_wait and see if it has changed.
     Why do we have this mechanism instead of simply monitoring slave_running
     in the loop (we do this too), as CHANGE MASTER/RESET SLAVE require that
     the SQL thread be stopped?
     This is becasue if someones does:
     STOP SLAVE;CHANGE MASTER/RESET SLAVE; START SLAVE;
     the change may happen very quickly and we may not notice that
     slave_running briefly switches between 1/0/1.
  */
  init_abort_pos_wait= abort_pos_wait;

  /* The "compare and wait" main loop */
  while (!thd->killed &&
         init_abort_pos_wait == abort_pos_wait &&
         slave_running)
  {
    DBUG_PRINT("info",
               ("init_abort_pos_wait: %ld  abort_pos_wait: %ld",
                init_abort_pos_wait, abort_pos_wait));

    //wait for master update, with optional timeout.

    global_sid_lock->wrlock();
    const Gtid_set* executed_gtids= gtid_state->get_executed_gtids();
    const Owned_gtids* owned_gtids= gtid_state->get_owned_gtids();

    char *wait_gtid_set_buf;
    wait_gtid_set->to_string(&wait_gtid_set_buf);
    DBUG_PRINT("info", ("Waiting for '%s'. is_subset: %d and "
                        "!is_intersection_nonempty: %d",
                        wait_gtid_set_buf,
                        wait_gtid_set->is_subset(executed_gtids),
                        !owned_gtids->is_intersection_nonempty(wait_gtid_set)));
    my_free(wait_gtid_set_buf);
    executed_gtids->dbug_print("gtid_executed:");
    owned_gtids->dbug_print("owned_gtids:");

    /*
      Since commit is performed after log to binary log, we must also
      check if any GTID of wait_gtid_set is not yet committed.
    */
    if (wait_gtid_set->is_subset(executed_gtids) &&
        !owned_gtids->is_intersection_nonempty(wait_gtid_set))
    {
      global_sid_lock->unlock();
      break;
    }
    global_sid_lock->unlock();

    DBUG_PRINT("info",("Waiting for master update"));

    /*
      We are going to mysql_cond_(timed)wait(); if the SQL thread stops it
      will wake us up.
    */
    thd_wait_begin(thd, THD_WAIT_BINLOG);
    if (timeout > 0)
    {
      /*
        Note that mysql_cond_timedwait checks for the timeout
        before for the condition ; i.e. it returns ETIMEDOUT
        if the system time equals or exceeds the time specified by abstime
        before the condition variable is signaled or broadcast, _or_ if
        the absolute time specified by abstime has already passed at the time
        of the call.
        For that reason, mysql_cond_timedwait will do the "timeoutting" job
        even if its condition is always immediately signaled (case of a loaded
        master).
      */
      error= mysql_cond_timedwait(&data_cond, &data_lock, &abstime);
    }
    else
      mysql_cond_wait(&data_cond, &data_lock);
    thd_wait_end(thd);
    DBUG_PRINT("info",("Got signal of master update or timed out"));
    if (error == ETIMEDOUT || error == ETIME)
    {
#ifndef DBUG_OFF
      /*
        Doing this to generate a stack trace and make debugging
        easier. 
      */
      if (DBUG_EVALUATE_IF("debug_crash_slave_time_out", 1, 0))
        DBUG_ASSERT(0);
#endif
      error= -1;
      break;
    }
    error=0;
    event_count++;
    DBUG_PRINT("info",("Testing if killed or SQL thread not running"));
  }

  mysql_mutex_unlock(&data_lock);
  thd->EXIT_COND(&old_stage);
  DBUG_PRINT("exit",("killed: %d  abort: %d  slave_running: %d \
improper_arguments: %d  timed_out: %d",
                     thd->killed_errno(),
                     (int) (init_abort_pos_wait != abort_pos_wait),
                     (int) slave_running,
                     (int) (error == -2),
                     (int) (error == -1)));
  if (thd->killed || init_abort_pos_wait != abort_pos_wait ||
      !slave_running)
  {
    error= -2;
  }
  DBUG_RETURN( error ? error : event_count );
}

int Relay_log_info::inc_group_relay_log_pos(ulonglong log_pos,
                                            bool need_data_lock)
{
  int error= 0;
  DBUG_ENTER("Relay_log_info::inc_group_relay_log_pos");

  if (need_data_lock)
    mysql_mutex_lock(&data_lock);
  else
    mysql_mutex_assert_owner(&data_lock);

  inc_event_relay_log_pos();
  group_relay_log_pos= event_relay_log_pos;
  strmake(group_relay_log_name,event_relay_log_name,
          sizeof(group_relay_log_name)-1);

  notify_group_relay_log_name_update();

  /*
    In 4.x we used the event's len to compute the positions here. This is
    wrong if the event was 3.23/4.0 and has been converted to 5.0, because
    then the event's len is not what is was in the master's binlog, so this
    will make a wrong group_master_log_pos (yes it's a bug in 3.23->4.0
    replication: Exec_master_log_pos is wrong). Only way to solve this is to
    have the original offset of the end of the event the relay log. This is
    what we do in 5.0: log_pos has become "end_log_pos" (because the real use
    of log_pos in 4.0 was to compute the end_log_pos; so better to store
    end_log_pos instead of begin_log_pos.
    If we had not done this fix here, the problem would also have appeared
    when the slave and master are 5.0 but with different event length (for
    example the slave is more recent than the master and features the event
    UID). It would give false MASTER_POS_WAIT, false Exec_master_log_pos in
    SHOW SLAVE STATUS, and so the user would do some CHANGE MASTER using this
    value which would lead to badly broken replication.
    Even the relay_log_pos will be corrupted in this case, because the len is
    the relay log is not "val".
    With the end_log_pos solution, we avoid computations involving lengthes.
  */
  DBUG_PRINT("info", ("log_pos: %lu  group_master_log_pos: %lu",
                      (long) log_pos, (long) group_master_log_pos));

  if (log_pos > 0)  // 3.23 binlogs don't have log_posx
    group_master_log_pos= log_pos;
  /*
    If the master log position was invalidiated by say, "CHANGE MASTER TO
    RELAY_LOG_POS=N", it is now valid,
   */
  if (is_group_master_log_pos_invalid)
    is_group_master_log_pos_invalid= false;

  /*
    In MTS mode FD or Rotate event commit their solitary group to
    Coordinator's info table. Callers make sure that Workers have been
    executed all assignements.
    Broadcast to master_pos_wait() waiters should be done after
    the table is updated.
  */
  DBUG_ASSERT(!is_parallel_exec() ||
              mts_group_status != Relay_log_info::MTS_IN_GROUP);
  /*
    We do not force synchronization at this point, note the
    parameter false, because a non-transactional change is
    being committed.

    For that reason, the synchronization here is subjected to
    the option sync_relay_log_info.

    See sql/rpl_rli.h for further information on this behavior.
  */
  error= flush_info(FALSE);

  mysql_cond_broadcast(&data_cond);
  if (need_data_lock)
    mysql_mutex_unlock(&data_lock);
  DBUG_RETURN(error);
}


void Relay_log_info::close_temporary_tables()
{
  TABLE *table,*next;
  DBUG_ENTER("Relay_log_info::close_temporary_tables");

  for (table=save_temporary_tables ; table ; table=next)
  {
    next=table->next;
    /*
      Don't ask for disk deletion. For now, anyway they will be deleted when
      slave restarts, but it is a better intention to not delete them.
    */
    DBUG_PRINT("info", ("table: 0x%lx", (long) table));
    close_temporary(NULL, table, true, false);
  }
  save_temporary_tables= 0;
  slave_open_temp_tables= 0;
  DBUG_VOID_RETURN;
}

/**
  Purges relay logs. It assumes to have a run lock on rli and that no
  slave thread are running.

  @param[in]   thd         connection,
  @param[in]   just_reset  if false, it tells that logs should be purged
                           and @c init_relay_log_pos() should be called,
  @param[out] errmsg      store pointer to an error message.

  @retval 0 successfully executed,
  @retval 1 otherwise error, where errmsg is set to point to the error message.
*/

int Relay_log_info::purge_relay_logs(THD *thd, bool just_reset,
                                     const char** errmsg, bool delete_only)
{
  int error=0;
  DBUG_ENTER("Relay_log_info::purge_relay_logs");

  /*
    Even if inited==0, we still try to empty master_log_* variables. Indeed,
    inited==0 does not imply that they already are empty.

    It could be that slave's info initialization partly succeeded: for example
    if relay-log.info existed but *relay-bin*.* have been manually removed,
    init_info reads the old relay-log.info and fills rli->master_log_*, then
    init_info checks for the existence of the relay log, this fails and 
    init_info leaves inited to 0.
    In that pathological case, master_log_pos* will be properly reinited at
    the next START SLAVE (as RESET SLAVE or CHANGE MASTER, the callers of
    purge_relay_logs, will delete bogus *.info files or replace them with
    correct files), however if the user does SHOW SLAVE STATUS before START
    SLAVE, he will see old, confusing master_log_*. In other words, we reinit
    master_log_* for SHOW SLAVE STATUS to display fine in any case.
  */
  group_master_log_name[0]= 0;
  group_master_log_pos= 0;

  /*
    Following the the relay log purge, the master_log_pos will be in sync
    with relay_log_pos, so the flag should be cleared. Refer bug#11766010.
  */

  is_group_master_log_pos_invalid= false;

  if (!inited)
  {
    DBUG_PRINT("info", ("inited == 0"));
    DBUG_RETURN(0);
  }

  DBUG_ASSERT(slave_running == 0);
  DBUG_ASSERT(mi->slave_running == 0);

  /* Reset the transaction boundary parser and clear the last GTID queued */
  mi->transaction_parser.reset();
  mi->clear_last_gtid_queued();

  slave_skip_counter= 0;
  mysql_mutex_lock(&data_lock);

  /*
    we close the relay log fd possibly left open by the slave SQL thread,
    to be able to delete it; the relay log fd possibly left open by the slave
    I/O thread will be closed naturally in reset_logs() by the
    close(LOG_CLOSE_TO_BE_OPENED) call
  */
  if (cur_log_fd >= 0)
  {
    end_io_cache(&cache_buf);
    my_close(cur_log_fd, MYF(MY_WME));
    cur_log_fd= -1;
  }

  if (relay_log.reset_logs(thd, delete_only))
  {
    *errmsg = "Failed during log reset";
    error=1;
    goto err;
  }

  /**
    Clear the retrieved gtid set for this channel.
    global_sid_lock->wrlock() is needed.
  */
  global_sid_lock->wrlock();
  (const_cast<Gtid_set *>(get_gtid_set()))->clear();
  global_sid_lock->unlock();

  /* Save name of used relay log file */
  set_group_relay_log_name(relay_log.get_log_fname());
  set_event_relay_log_name(relay_log.get_log_fname());
  group_relay_log_pos= event_relay_log_pos= BIN_LOG_HEADER_SIZE;
  if (!delete_only && count_relay_log_space())
  {
    *errmsg= "Error counting relay log space";
    error= 1;
    goto err;
  }
  if (!just_reset)
    error= init_relay_log_pos(group_relay_log_name,
                              group_relay_log_pos,
                              false/*need_data_lock=false*/, errmsg, 0);

err:
#ifndef DBUG_OFF
  char buf[22];
#endif
  DBUG_PRINT("info",("log_space_total: %s",llstr(log_space_total,buf)));
  mysql_mutex_unlock(&data_lock);
  DBUG_RETURN(error);
}

/*
   When --relay-bin option is not provided, the names of the
   relay log files are host-relay-bin.0000x or
   host-relay-bin-CHANNEL.00000x in the case of MSR.
   However, if that option is provided, then the names of the
   relay log files are <relay-bin-option>.0000x or
   <relay-bin-option>-CHANNEL.00000x in the case of MSR.

   The function adds a channel suffix (according to the channel to file name
   conventions and conversions) to the relay log file.

   @todo: truncate the log file if length exceeds.
*/

const char*
Relay_log_info::add_channel_to_relay_log_name(char *buff, uint buff_size,
                                              const char *base_name)
{
  char *ptr;
  char channel_to_file[FN_REFLEN];
  uint errors, length;
  uint base_name_len;
  uint suffix_buff_size;

  DBUG_ASSERT(base_name !=NULL);

  base_name_len= strlen(base_name);
  suffix_buff_size= buff_size - base_name_len;

  ptr= strmake(buff, base_name, buff_size-1);

  if (channel[0])
  {

   /* adding a "-" */
    ptr= strmake(ptr, "-", suffix_buff_size-1);

    /*
      Convert the channel name to the file names charset.
      Channel name is in system_charset which is UTF8_general_ci
      as it was defined as utf8 in the mysql.slaveinfo tables.
    */
    length= strconvert(system_charset_info, channel, &my_charset_filename,
                       channel_to_file, NAME_LEN, &errors);
    ptr= strmake(ptr, channel_to_file, suffix_buff_size-length-1);

  }

  return (const char*)buff;
}


/**
     Checks if condition stated in UNTIL clause of START SLAVE is reached.

     Specifically, it checks if UNTIL condition is reached. Uses caching result
     of last comparison of current log file name and target log file name. So
     cached value should be invalidated if current log file name changes (see
     @c Relay_log_info::notify_... functions).

     This caching is needed to avoid of expensive string comparisons and
     @c strtol() conversions needed for log names comparison. We don't need to
     compare them each time this function is called, we only need to do this
     when current log name changes. If we have @c UNTIL_MASTER_POS condition we
     need to do this only after @c Rotate_log_event::do_apply_event() (which is
     rare, so caching gives real benifit), and if we have @c UNTIL_RELAY_POS
     condition then we should invalidate cached comarison value after
     @c inc_group_relay_log_pos() which called for each group of events (so we
     have some benefit if we have something like queries that use
     autoincrement or if we have transactions).

     Should be called ONLY if @c until_condition @c != @c UNTIL_NONE !

     @retval true   condition met or error happened (condition seems to have
                    bad log file name),
     @retval false  condition not met.
*/

bool Relay_log_info::is_until_satisfied(THD *thd, Log_event *ev)
{
  char error_msg[]= "Slave SQL thread is stopped because UNTIL "
                    "condition is bad.";
  DBUG_ENTER("Relay_log_info::is_until_satisfied");

  switch (until_condition)
  {
  case UNTIL_MASTER_POS:
  case UNTIL_RELAY_POS:
  {
    const char *log_name= NULL;
    ulonglong log_pos= 0;

    if (until_condition == UNTIL_MASTER_POS)
    {
      if (ev && ev->server_id == (uint32) ::server_id && !replicate_same_server_id)
        DBUG_RETURN(false);
      /*
        Rotate events originating from the slave have server_id==0,
        and their log_pos is relative to the slave, so in case their
        log_pos is greater than the log_pos we are waiting for, they
        can cause the slave to stop prematurely. So we ignore such
        events.
      */
      if (ev && ev->server_id == 0)
        DBUG_RETURN(false);
      log_name= group_master_log_name;
      if (!ev || is_in_group() || !ev->common_header->log_pos)
        log_pos= group_master_log_pos;
      else
        log_pos= ev->common_header->log_pos - ev->common_header->data_written;
    }
    else
    { /* until_condition == UNTIL_RELAY_POS */
      log_name= group_relay_log_name;
      log_pos= group_relay_log_pos;
    }

#ifndef DBUG_OFF
    {
      char buf[32];
      DBUG_PRINT("info", ("group_master_log_name='%s', group_master_log_pos=%s",
                          group_master_log_name, llstr(group_master_log_pos, buf)));
      DBUG_PRINT("info", ("group_relay_log_name='%s', group_relay_log_pos=%s",
                          group_relay_log_name, llstr(group_relay_log_pos, buf)));
      DBUG_PRINT("info", ("(%s) log_name='%s', log_pos=%s",
                          until_condition == UNTIL_MASTER_POS ? "master" : "relay",
                          log_name, llstr(log_pos, buf)));
      DBUG_PRINT("info", ("(%s) until_log_name='%s', until_log_pos=%s",
                          until_condition == UNTIL_MASTER_POS ? "master" : "relay",
                          until_log_name, llstr(until_log_pos, buf)));
    }
#endif

    if (until_log_names_cmp_result == UNTIL_LOG_NAMES_CMP_UNKNOWN)
    {
      /*
        We have no cached comparison results so we should compare log names
        and cache result.
        If we are after RESET SLAVE, and the SQL slave thread has not processed
        any event yet, it could be that group_master_log_name is "". In that case,
        just wait for more events (as there is no sensible comparison to do).
      */

      if (*log_name)
      {
        const char *basename= log_name + dirname_length(log_name);

        const char *q= (const char*)(fn_ext(basename)+1);
        if (strncmp(basename, until_log_name, (int)(q-basename)) == 0)
        {
          /* Now compare extensions. */
          char *q_end;
          ulong log_name_extension= strtoul(q, &q_end, 10);
          if (log_name_extension < until_log_name_extension)
            until_log_names_cmp_result= UNTIL_LOG_NAMES_CMP_LESS;
          else
            until_log_names_cmp_result=
              (log_name_extension > until_log_name_extension) ?
              UNTIL_LOG_NAMES_CMP_GREATER : UNTIL_LOG_NAMES_CMP_EQUAL ;
        }
        else
        {
          /* Base names do not match, so we abort */
          sql_print_error("%s", error_msg);
          DBUG_RETURN(true);
        }
      }
      else
        DBUG_RETURN(until_log_pos == 0);
    }

    if (((until_log_names_cmp_result == UNTIL_LOG_NAMES_CMP_EQUAL &&
          log_pos >= until_log_pos) ||
         until_log_names_cmp_result == UNTIL_LOG_NAMES_CMP_GREATER))
    {
      char buf[22];
      sql_print_information("Slave SQL thread stopped because it reached its"
                            " UNTIL position %s", llstr(until_pos(), buf));
      DBUG_RETURN(true);
    }
    DBUG_RETURN(false);
  }

  case UNTIL_SQL_BEFORE_GTIDS:
    /*
      We only need to check once if executed_gtids set
      contains any of the until_sql_gtids.
    */
    if (until_sql_gtids_first_event)
    {
      until_sql_gtids_first_event= false;
      global_sid_lock->wrlock();
      /* Check if until GTIDs were already applied. */
      const Gtid_set* executed_gtids= gtid_state->get_executed_gtids();
      if (until_sql_gtids.is_intersection_nonempty(executed_gtids))
      {
        char *buffer;
        until_sql_gtids.to_string(&buffer);
        global_sid_lock->unlock();
        sql_print_information("Slave SQL thread stopped because "
                              "UNTIL SQL_BEFORE_GTIDS %s is already "
                              "applied", buffer);
        my_free(buffer);
        DBUG_RETURN(true);
      }
      global_sid_lock->unlock();
    }
    if (ev != NULL && ev->get_type_code() == binary_log::GTID_LOG_EVENT)
    {
      Gtid_log_event *gev= (Gtid_log_event *)ev;
      global_sid_lock->rdlock();
      if (until_sql_gtids.contains_gtid(gev->get_sidno(false), gev->get_gno()))
      {
        char *buffer;
        until_sql_gtids.to_string(&buffer);
        global_sid_lock->unlock();
        sql_print_information("Slave SQL thread stopped because it reached "
                              "UNTIL SQL_BEFORE_GTIDS %s", buffer);
        my_free(buffer);
        DBUG_RETURN(true);
      }
      global_sid_lock->unlock();
    }
    DBUG_RETURN(false);
    break;

  case UNTIL_SQL_AFTER_GTIDS:
    {
      global_sid_lock->wrlock();
      const Gtid_set* executed_gtids= gtid_state->get_executed_gtids();
      if (until_sql_gtids.is_subset(executed_gtids))
      {
        char *buffer;
        until_sql_gtids.to_string(&buffer);
        global_sid_lock->unlock();
        sql_print_information("Slave SQL thread stopped because it reached "
                              "UNTIL SQL_AFTER_GTIDS %s", buffer);
        my_free(buffer);
        DBUG_RETURN(true);
      }
      global_sid_lock->unlock();
      DBUG_RETURN(false);
    }
    break;

  case UNTIL_SQL_AFTER_MTS_GAPS:
#ifndef DBUG_OFF
  case UNTIL_DONE:
#endif
    /*
      TODO: this condition is actually post-execution or post-scheduling
            so the proper place to check it before SQL thread goes
            into next_event() where it can wait while the condition
            has been satisfied already.
            It's deployed here temporarily to be fixed along the regular UNTIL
            support for MTS is provided.
    */
    if (mts_recovery_group_cnt == 0)
    {
      sql_print_information("Slave SQL thread stopped according to "
                            "UNTIL SQL_AFTER_MTS_GAPS as it has "
                            "processed all gap transactions left from "
                            "the previous slave session.");
#ifndef DBUG_OFF
      until_condition= UNTIL_DONE;
#endif
      DBUG_RETURN(true);
    }
    else
    {
      DBUG_RETURN(false);
    }
    break;

  case UNTIL_SQL_VIEW_ID:
    if (ev != NULL && ev->get_type_code() == binary_log::VIEW_CHANGE_EVENT)
    {
      View_change_log_event *view_event= (View_change_log_event *)ev;

      if (until_view_id.compare(view_event->get_view_id()) == 0)
      {
        set_group_replication_retrieved_certification_info(view_event);
        until_view_id_found= true;
        DBUG_RETURN(false);
      }
    }

    if (until_view_id_found && ev != NULL && ev->ends_group())
    {
      until_view_id_commit_found= true;
      DBUG_RETURN(false);
    }

    if (until_view_id_commit_found && ev == NULL)
    {
      DBUG_RETURN(true);
    }

    DBUG_RETURN(false);
    break;

  case UNTIL_NONE:
    DBUG_ASSERT(0);
    break;
  }

  DBUG_ASSERT(0);
  DBUG_RETURN(false);
}

void Relay_log_info::cached_charset_invalidate()
{
  DBUG_ENTER("Relay_log_info::cached_charset_invalidate");

  /* Full of zeroes means uninitialized. */
  memset(cached_charset, 0, sizeof(cached_charset));
  DBUG_VOID_RETURN;
}


bool Relay_log_info::cached_charset_compare(char *charset) const
{
  DBUG_ENTER("Relay_log_info::cached_charset_compare");

  if (memcmp(cached_charset, charset, sizeof(cached_charset)))
  {
    memcpy(const_cast<char*>(cached_charset), charset, sizeof(cached_charset));
    DBUG_RETURN(1);
  }
  DBUG_RETURN(0);
}


int Relay_log_info::stmt_done(my_off_t event_master_log_pos)
{
  int error= 0;

  clear_flag(IN_STMT);

  DBUG_ASSERT(!belongs_to_client());
  /* Worker does not execute binlog update position logics */
  DBUG_ASSERT(!is_mts_worker(info_thd));

  /*
    Replication keeps event and group positions to specify the
    set of events that were executed.
    Event positions are incremented after processing each event
    whereas group positions are incremented when an event or a
    set of events is processed such as in a transaction and are
    committed or rolled back.

    A transaction can be ended with a Query Event, i.e. either
    commit or rollback, or by a Xid Log Event. Query Event is
    used to terminate pseudo-transactions that are executed
    against non-transactional engines such as MyIsam. Xid Log
    Event denotes though that a set of changes executed
    against a transactional engine is about to commit.

    Events' positions are incremented at stmt_done(). However,
    transactions that are ended with Xid Log Event have their
    group position incremented in the do_apply_event() and in
    the do_apply_event_work().

    Notice that the type of the engine, i.e. where data and
    positions are stored, against what events are being applied
    are not considered in this logic.

    Regarding the code that follows, notice that the executed
    group coordinates don't change if the current event is internal
    to the group. The same applies to MTS Coordinator when it
    handles a Format Descriptor event that appears in the middle
    of a group that is about to be assigned.
  */
  if ((!is_parallel_exec() && is_in_group()) ||
      mts_group_status != MTS_NOT_IN_GROUP)
  {
    inc_event_relay_log_pos();
  }
  else
  {
    if (is_parallel_exec())
    {

      DBUG_ASSERT(!is_mts_worker(info_thd));

      /*
        Format Description events only can drive MTS execution to this
        point. It is a special event group that is handled with
        synchronization. For that reason, the checkpoint routine is
        called here.
      */
      error= mts_checkpoint_routine(this, 0, false,
                                    true/*need_data_lock=true*/);
    }
    if (!error)
      error= inc_group_relay_log_pos(event_master_log_pos,
                                     true/*need_data_lock=true*/);
  }

  return error;
}

#if !defined(MYSQL_CLIENT) && defined(HAVE_REPLICATION)
void Relay_log_info::cleanup_context(THD *thd, bool error)
{
  DBUG_ENTER("Relay_log_info::cleanup_context");

  DBUG_ASSERT(info_thd == thd);
  /*
    1) Instances of Table_map_log_event, if ::do_apply_event() was called on them,
    may have opened tables, which we cannot be sure have been closed (because
    maybe the Rows_log_event have not been found or will not be, because slave
    SQL thread is stopping, or relay log has a missing tail etc). So we close
    all thread's tables. And so the table mappings have to be cancelled.
    2) Rows_log_event::do_apply_event() may even have started statements or
    transactions on them, which we need to rollback in case of error.
    3) If finding a Format_description_log_event after a BEGIN, we also need
    to rollback before continuing with the next events.
    4) so we need this "context cleanup" function.
  */
  if (error)
  {
    trans_rollback_stmt(thd); // if a "statement transaction"
    trans_rollback(thd);      // if a "real transaction"
  }
  if (rows_query_ev)
  {
    delete rows_query_ev;
    rows_query_ev= NULL;
    info_thd->reset_query();
  }
  m_table_map.clear_tables();
  slave_close_thread_tables(thd);
  if (error)
    thd->mdl_context.release_transactional_locks();
  clear_flag(IN_STMT);
  /*
    Cleanup for the flags that have been set at do_apply_event.
  */
  thd->variables.option_bits&= ~OPTION_NO_FOREIGN_KEY_CHECKS;
  thd->variables.option_bits&= ~OPTION_RELAXED_UNIQUE_CHECKS;

  /*
    Reset state related to long_find_row notes in the error log:
    - timestamp
    - flag that decides whether the slave prints or not
  */
  reset_row_stmt_start_timestamp();
  unset_long_find_row_note_printed();

  DBUG_VOID_RETURN;
}

void Relay_log_info::clear_tables_to_lock()
{
  DBUG_ENTER("Relay_log_info::clear_tables_to_lock()");
#ifndef DBUG_OFF
  /**
    When replicating in RBR and MyISAM Merge tables are involved
    open_and_lock_tables (called in do_apply_event) appends the 
    base tables to the list of tables_to_lock. Then these are 
    removed from the list in close_thread_tables (which is called 
    before we reach this point).

    This assertion just confirms that we get no surprises at this
    point.
   */
  uint i=0;
  for (TABLE_LIST *ptr= tables_to_lock ; ptr ; ptr= ptr->next_global, i++) ;
  DBUG_ASSERT(i == tables_to_lock_count);
#endif  

  while (tables_to_lock)
  {
    uchar* to_free= reinterpret_cast<uchar*>(tables_to_lock);
    if (tables_to_lock->m_tabledef_valid)
    {
      tables_to_lock->m_tabledef.table_def::~table_def();
      tables_to_lock->m_tabledef_valid= FALSE;
    }

    /*
      If blob fields were used during conversion of field values 
      from the master table into the slave table, then we need to 
      free the memory used temporarily to store their values before
      copying into the slave's table.
    */
    if (tables_to_lock->m_conv_table)
      free_blobs(tables_to_lock->m_conv_table);

    tables_to_lock=
      static_cast<RPL_TABLE_LIST*>(tables_to_lock->next_global);
    tables_to_lock_count--;
    my_free(to_free);
  }
  DBUG_ASSERT(tables_to_lock == NULL && tables_to_lock_count == 0);
  DBUG_VOID_RETURN;
}

void Relay_log_info::slave_close_thread_tables(THD *thd)
{
  thd->get_stmt_da()->set_overwrite_status(true);
  DBUG_ENTER("Relay_log_info::slave_close_thread_tables(THD *thd)");
  thd->is_error() ? trans_rollback_stmt(thd) : trans_commit_stmt(thd);
  thd->get_stmt_da()->set_overwrite_status(false);

  close_thread_tables(thd);
  /*
    - If transaction rollback was requested due to deadlock
    perform it and release metadata locks.
    - If inside a multi-statement transaction,
    defer the release of metadata locks until the current
    transaction is either committed or rolled back. This prevents
    other statements from modifying the table for the entire
    duration of this transaction.  This provides commit ordering
    and guarantees serializability across multiple transactions.
    - If in autocommit mode, or outside a transactional context,
    automatically release metadata locks of the current statement.
  */
  if (thd->transaction_rollback_request)
  {
    trans_rollback_implicit(thd);
    thd->mdl_context.release_transactional_locks();
  }
  else if (! thd->in_multi_stmt_transaction_mode())
    thd->mdl_context.release_transactional_locks();
  else
    thd->mdl_context.release_statement_locks();

  clear_tables_to_lock();
  DBUG_VOID_RETURN;
}


/**
  Execute a SHOW RELAYLOG EVENTS statement.

  When multiple replication channels exist on this slave
  and no channel name is specified through FOR CHANNEL clause
  this function errors out and exits.

  @param thd Pointer to THD object for the client thread executing the
  statement.

  @retval FALSE success
  @retval TRUE failure
*/
bool mysql_show_relaylog_events(THD* thd)
{

  Master_info *mi =0;
  List<Item> field_list;
  bool res;
  DBUG_ENTER("mysql_show_relaylog_events");

  DBUG_ASSERT(thd->lex->sql_command == SQLCOM_SHOW_RELAYLOG_EVENTS);

  if (!thd->lex->mi.for_channel && msr_map.get_num_instances() > 1)
  {
    my_error(ER_SLAVE_MULTIPLE_CHANNELS_CMD, MYF(0));
    DBUG_RETURN(true);
  }

  Log_event::init_show_field_list(&field_list);
  if (thd->send_result_metadata(&field_list,
                                Protocol::SEND_NUM_ROWS | Protocol::SEND_EOF))
    DBUG_RETURN(TRUE);

  mysql_mutex_lock(&LOCK_msr_map);

  mi= msr_map.get_mi(thd->lex->mi.channel);

  if (!mi && strcmp(thd->lex->mi.channel, msr_map.get_default_channel()))
  {
    my_error(ER_SLAVE_CHANNEL_DOES_NOT_EXIST, MYF(0), thd->lex->mi.channel);
    res= true;
    goto err;
  }

  if (mi == NULL)
  {
    my_error(ER_SLAVE_CONFIGURATION, MYF(0));
    res= true;
    goto err;
  }

  res= show_binlog_events(thd, &mi->rli->relay_log);

err:
  mysql_mutex_unlock(&LOCK_msr_map);

  DBUG_RETURN(res);
}
#endif


int Relay_log_info::rli_init_info()
{
  int error= 0;
  enum_return_check check_return= ERROR_CHECKING_REPOSITORY;
  const char *msg= NULL;
  /* Store the GTID of a transaction spanned in multiple relay log files */
  Gtid gtid_partial_trx= {0, 0};

  DBUG_ENTER("Relay_log_info::rli_init_info");

  mysql_mutex_assert_owner(&data_lock);

  /*
    If Relay_log_info is issued again after a failed init_info(), for
    instance because of missing relay log files, it will generate new
    files and ignore the previous failure, to avoid that we set
    error_on_rli_init_info as true.
    This a consequence of the behaviour change, in the past server was
    stopped when there were replication initialization errors, now it is
    not and so init_info() must be aware of previous failures.
  */
  if (error_on_rli_init_info)
    goto err;

  if (inited)
  {
    /*
      We have to reset read position of relay-log-bin as we may have
      already been reading from 'hotlog' when the slave was stopped
      last time. If this case pos_in_file would be set and we would
      get a crash when trying to read the signature for the binary
      relay log.

      We only rewind the read position if we are starting the SQL
      thread. The handle_slave_sql thread assumes that the read
      position is at the beginning of the file, and will read the
      "signature" and then fast-forward to the last position read.
    */
    bool hot_log= FALSE;
    /* 
      my_b_seek does an implicit flush_io_cache, so we need to:

      1. check if this log is active (hot)
      2. if it is we keep log_lock until the seek ends, otherwise 
         release it right away.

      If we did not take log_lock, SQL thread might race with IO
      thread for the IO_CACHE mutex.

    */
    mysql_mutex_t *log_lock= relay_log.get_log_lock();
    mysql_mutex_lock(log_lock);
    hot_log= relay_log.is_active(linfo.log_file_name);

    if (!hot_log)
      mysql_mutex_unlock(log_lock);

    my_b_seek(cur_log, (my_off_t) 0);

    if (hot_log)
      mysql_mutex_unlock(log_lock);
    DBUG_RETURN(recovery_parallel_workers ? mts_recovery_groups(this) : 0);
  }

  cur_log_fd = -1;
  slave_skip_counter= 0;
  abort_pos_wait= 0;
  log_space_limit= relay_log_space_limit;
  log_space_total= 0;
  tables_to_lock= 0;
  tables_to_lock_count= 0;

  char pattern[FN_REFLEN];
  (void) my_realpath(pattern, slave_load_tmpdir, 0);
  /*
   @TODO:
    In MSR, sometimes slave fail with the following error:
    Unable to use slave's temporary directory /tmp - 
    Can't create/write to file '/tmp/SQL_LOAD-92d1eee0-9de4-11e3-8874-68730ad50fcb'    (Errcode: 17 - File exists), Error_code: 1

   */
  if (fn_format(pattern, PREFIX_SQL_LOAD, pattern, "",
                MY_SAFE_PATH | MY_RETURN_REAL_PATH) == NullS)
  {
    sql_print_error("Unable to use slave's temporary directory '%s'.",
                    slave_load_tmpdir);
    DBUG_RETURN(1);
  }
  unpack_filename(slave_patternload_file, pattern);
  slave_patternload_file_size= strlen(slave_patternload_file);

  /*
    The relay log will now be opened, as a SEQ_READ_APPEND IO_CACHE.
    Note that the I/O thread flushes it to disk after writing every
    event, in flush_info within the master info.
  */
  /*
    For the maximum log size, we choose max_relay_log_size if it is
    non-zero, max_binlog_size otherwise. If later the user does SET
    GLOBAL on one of these variables, fix_max_binlog_size and
    fix_max_relay_log_size will reconsider the choice (for example
    if the user changes max_relay_log_size to zero, we have to
    switch to using max_binlog_size for the relay log) and update
    relay_log.max_size (and mysql_bin_log.max_size).
  */
  {
    /* Reports an error and returns, if the --relay-log's path
       is a directory.*/
    if (opt_relay_logname &&
        opt_relay_logname[strlen(opt_relay_logname) - 1] == FN_LIBCHAR)
    {
      sql_print_error("Path '%s' is a directory name, please specify \
a file name for --relay-log option.", opt_relay_logname);
      DBUG_RETURN(1);
    }

    /* Reports an error and returns, if the --relay-log-index's path
       is a directory.*/
    if (opt_relaylog_index_name &&
        opt_relaylog_index_name[strlen(opt_relaylog_index_name) - 1]
        == FN_LIBCHAR)
    {
      sql_print_error("Path '%s' is a directory name, please specify \
a file name for --relay-log-index option.", opt_relaylog_index_name);
      DBUG_RETURN(1);
    }

    char buf[FN_REFLEN];
    /* The base name of the relay log file considering multisource rep */
    const char *ln;
    /*
      relay log name without channel prefix taking into account
      --relay-log option.
    */
    const char *ln_without_channel_name;
    static bool name_warning_sent= 0;

    /*
      Buffer to add channel name suffix when relay-log option is provided.
    */
    char relay_bin_channel[FN_REFLEN];
    /*
      Buffer to add channel name suffix when relay-log-index option is provided
    */
    char relay_bin_index_channel[FN_REFLEN];

    /* name of the index file if opt_relaylog_index_name is set*/
    const char* log_index_name;


    ln_without_channel_name= relay_log.generate_name(opt_relay_logname,
                                "-relay-bin", buf);

    ln= add_channel_to_relay_log_name(relay_bin_channel, FN_REFLEN,
                                      ln_without_channel_name);

    /* We send the warning only at startup, not after every RESET SLAVE */
    if (!opt_relay_logname && !opt_relaylog_index_name && !name_warning_sent)
    {
      /*
        User didn't give us info to name the relay log index file.
        Picking `hostname`-relay-bin.index like we do, causes replication to
        fail if this slave's hostname is changed later. So, we would like to
        instead require a name. But as we don't want to break many existing
        setups, we only give warning, not error.
      */
      sql_print_warning("Neither --relay-log nor --relay-log-index were used;"
                        " so replication "
                        "may break when this MySQL server acts as a "
                        "slave and has his hostname changed!! Please "
                        "use '--relay-log=%s' to avoid this problem.",
                        ln_without_channel_name);
      name_warning_sent= 1;
    }

    relay_log.is_relay_log= TRUE;

    /*
       If relay log index option is set, convert into channel specific
       index file. If the opt_relaylog_index has an extension, we strip
       it too. This is inconsistent to relay log names.
    */
    if (opt_relaylog_index_name)
    {
      char index_file_withoutext[FN_REFLEN];
      relay_log.generate_name(opt_relaylog_index_name,"",
                              index_file_withoutext);

      log_index_name= add_channel_to_relay_log_name(relay_bin_index_channel,
                                                   FN_REFLEN,
                                                   index_file_withoutext);
    }
    else
      log_index_name= 0;



    if (relay_log.open_index_file(log_index_name, ln, TRUE))
    {
      sql_print_error("Failed in open_index_file() called from Relay_log_info::rli_init_info().");
      DBUG_RETURN(1);
    }
#ifndef DBUG_OFF
    global_sid_lock->wrlock();
    gtid_set.dbug_print("set of GTIDs in relay log before initialization");
    global_sid_lock->unlock();
#endif
    /*
      In the init_gtid_set below we pass the mi->transaction_parser.
      This will be useful to ensure that we only add a GTID to
      the Retrieved_Gtid_Set for fully retrieved transactions. Also, it will
      be useful to ensure the Retrieved_Gtid_Set behavior when auto
      positioning is disabled (we could have transactions spanning multiple
      relay log files in this case).
    */
    if (!gtid_retrieved_initialized &&
        relay_log.init_gtid_sets(&gtid_set, NULL,
                                 opt_slave_sql_verify_checksum,
                                 true/*true=need lock*/,
                                 &mi->transaction_parser, &gtid_partial_trx))
    {
      sql_print_error("Failed in init_gtid_sets() called from Relay_log_info::rli_init_info().");
      DBUG_RETURN(1);
    }
    gtid_retrieved_initialized= true;
#ifndef DBUG_OFF
    global_sid_lock->wrlock();
    gtid_set.dbug_print("set of GTIDs in relay log after initialization");
    global_sid_lock->unlock();
#endif
    if (!gtid_partial_trx.is_empty())
    {
      /*
        The init_gtid_set has found an incomplete transaction in the relay log.
        We add this transaction's GTID to the last_gtid_queued so the IO thread
        knows which GTID to add to the Retrieved_Gtid_Set when reaching the end
        of the incomplete transaction.
      */
      mi->set_last_gtid_queued(gtid_partial_trx);
    }
    else
    {
      mi->clear_last_gtid_queued();
    }
    /*
      Configures what object is used by the current log to store processed
      gtid(s). This is necessary in the MYSQL_BIN_LOG::MYSQL_BIN_LOG to
      corretly compute the set of previous gtids.
    */
    relay_log.set_previous_gtid_set_relaylog(&gtid_set);
    /*
      note, that if open() fails, we'll still have index file open
      but a destructor will take care of that
    */

    mysql_mutex_t *log_lock= relay_log.get_log_lock();
    mysql_mutex_lock(log_lock);

    if (relay_log.open_binlog(ln, 0,
                              (max_relay_log_size ? max_relay_log_size :
                               max_binlog_size), true,
                              true/*need_lock_index=true*/,
                              true/*need_sid_lock=true*/,
                              mi->get_mi_description_event()))
    {
      mysql_mutex_unlock(log_lock);
      sql_print_error("Failed in open_log() called from Relay_log_info::rli_init_info().");
      DBUG_RETURN(1);
    }

    mysql_mutex_unlock(log_lock);

  }

   /*
    This checks if the repository was created before and thus there
    will be values to be read. Please, do not move this call after
    the handler->init_info(). 
  */
  if ((check_return= check_info()) == ERROR_CHECKING_REPOSITORY)
  {
    msg= "Error checking relay log repository";
    error= 1;
    goto err;
  }

  if (handler->init_info())
  {
    msg= "Error reading relay log configuration";
    error= 1;
    goto err;
  }

  if (check_return == REPOSITORY_DOES_NOT_EXIST)
  {
    /* Init relay log with first entry in the relay index file */
    if (init_relay_log_pos(NullS, BIN_LOG_HEADER_SIZE,
                           false/*need_data_lock=false (lock should be held
                                  prior to invoking this function)*/,
                           &msg, 0))
    {
      error= 1;
      goto err;
    }
    group_master_log_name[0]= 0;
    group_master_log_pos= 0;
  }
  else
  {
    if (read_info(handler))
    {
      msg= "Error reading relay log configuration";
      error= 1;
      goto err;
    }

    if (is_relay_log_recovery && init_recovery(mi, &msg))
    {
      error= 1;
      goto err;
    }

    if (init_relay_log_pos(group_relay_log_name,
                           group_relay_log_pos,
                           false/*need_data_lock=false (lock should be held
                                  prior to invoking this function)*/,
                           &msg, 0))
    {
      char llbuf[22];
      sql_print_error("Failed to open the relay log '%s' (relay_log_pos %s).",
                      group_relay_log_name,
                      llstr(group_relay_log_pos, llbuf));
      error= 1;
      goto err;
    }

#ifndef DBUG_OFF
    {
      char llbuf1[22], llbuf2[22];
      DBUG_PRINT("info", ("my_b_tell(cur_log)=%s event_relay_log_pos=%s",
                          llstr(my_b_tell(cur_log),llbuf1),
                          llstr(event_relay_log_pos,llbuf2)));
      DBUG_ASSERT(event_relay_log_pos >= BIN_LOG_HEADER_SIZE);
      DBUG_ASSERT((my_b_tell(cur_log) == event_relay_log_pos));
    }
#endif
  }

  inited= 1;
  error_on_rli_init_info= false;
  if (flush_info(TRUE))
  {
    msg= "Error reading relay log configuration";
    error= 1;
    goto err;
  }

  if (count_relay_log_space())
  {
    msg= "Error counting relay log space";
    error= 1;
    goto err;
  }

  is_relay_log_recovery= FALSE;
  DBUG_RETURN(error);

err:
  handler->end_info();
  inited= 0;
  error_on_rli_init_info= true;
  if (msg)
    sql_print_error("%s.", msg);
  relay_log.close(LOG_CLOSE_INDEX | LOG_CLOSE_STOP_EVENT);
  DBUG_RETURN(error);
}

void Relay_log_info::end_info()
{
  DBUG_ENTER("Relay_log_info::end_info");

  error_on_rli_init_info= false;
  if (!inited)
    DBUG_VOID_RETURN;

  handler->end_info();

  if (cur_log_fd >= 0)
  {
    end_io_cache(&cache_buf);
    (void)my_close(cur_log_fd, MYF(MY_WME));
    cur_log_fd= -1;
  }
  inited = 0;
  relay_log.close(LOG_CLOSE_INDEX | LOG_CLOSE_STOP_EVENT);
  relay_log.harvest_bytes_written(&log_space_total);
  /*
    Delete the slave's temporary tables from memory.
    In the future there will be other actions than this, to ensure persistance
    of slave's temp tables after shutdown.
  */
  close_temporary_tables();

  DBUG_VOID_RETURN;
}

int Relay_log_info::flush_current_log()
{
  DBUG_ENTER("Relay_log_info::flush_current_log");
  /*
    When we come to this place in code, relay log may or not be initialized;
    the caller is responsible for setting 'flush_relay_log_cache' accordingly.
  */
  IO_CACHE *log_file= relay_log.get_log_file();
  if (flush_io_cache(log_file))
    DBUG_RETURN(2);

  DBUG_RETURN(0);
}

void Relay_log_info::set_master_info(Master_info* info)
{
  mi= info;
}

/**
  Stores the file and position where the execute-slave thread are in the
  relay log:

    - As this is only called by the slave thread or on STOP SLAVE, with the
      log_lock grabbed and the slave thread stopped, we don't need to have
      a lock here.
    - If there is an active transaction, then we don't update the position
      in the relay log.  This is to ensure that we re-execute statements
      if we die in the middle of an transaction that was rolled back.
    - As a transaction never spans binary logs, we don't have to handle the
      case where we do a relay-log-rotation in the middle of the transaction.
      If this would not be the case, we would have to ensure that we
      don't delete the relay log file where the transaction started when
      we switch to a new relay log file.

  @retval  0   ok,
  @retval  1   write error, otherwise.
*/

/**
  Store the file and position where the slave's SQL thread are in the
  relay log.

  Notes:

  - This function should be called either from the slave SQL thread,
    or when the slave thread is not running.  (It reads the
    group_{relay|master}_log_{pos|name} and delay fields in the rli
    object.  These may only be modified by the slave SQL thread or by
    a client thread when the slave SQL thread is not running.)

  - If there is an active transaction, then we do not update the
    position in the relay log.  This is to ensure that we re-execute
    statements if we die in the middle of an transaction that was
    rolled back.

  - As a transaction never spans binary logs, we don't have to handle
    the case where we do a relay-log-rotation in the middle of the
    transaction.  If transactions could span several binlogs, we would
    have to ensure that we do not delete the relay log file where the
    transaction started before switching to a new relay log file.

  - Error can happen if writing to file fails or if flushing the file
    fails.

  @todo Change the log file information to a binary format to avoid
  calling longlong2str.

  @return 0 on success, 1 on error.
*/
int Relay_log_info::flush_info(const bool force)
{
  DBUG_ENTER("Relay_log_info::flush_info");

  if (!inited)
    DBUG_RETURN(0);

  /* 
    We update the sync_period at this point because only here we
    now that we are handling a relay log info. This needs to be
    update every time we call flush because the option maybe 
    dinamically set.
  */
  mysql_mutex_lock(&mts_temp_table_LOCK);
  handler->set_sync_period(sync_relayloginfo_period);

  if (write_info(handler))
    goto err;

  if (handler->flush_info(force))
    goto err;

  mysql_mutex_unlock(&mts_temp_table_LOCK);
  DBUG_RETURN(0);

err:
  sql_print_error("Error writing relay log configuration.");
  mysql_mutex_unlock(&mts_temp_table_LOCK);
  DBUG_RETURN(1);
}

size_t Relay_log_info::get_number_info_rli_fields() 
{ 
  return sizeof(info_rli_fields)/sizeof(info_rli_fields[0]);
}

void Relay_log_info::start_sql_delay(time_t delay_end)
{
  mysql_mutex_assert_owner(&data_lock);
  sql_delay_end= delay_end;
  THD_STAGE_INFO(info_thd, stage_sql_thd_waiting_until_delay);
}


bool Relay_log_info::read_info(Rpl_info_handler *from)
{
  int lines= 0;
  char *first_non_digit= NULL;
  ulong temp_group_relay_log_pos= 0;
  ulong temp_group_master_log_pos= 0;
  int temp_sql_delay= 0;
  int temp_internal_id= internal_id;

  DBUG_ENTER("Relay_log_info::read_info");

  /*
    Should not read RLI from file in client threads. Client threads
    only use RLI to execute BINLOG statements.

    @todo Uncomment the following assertion. Currently,
    Relay_log_info::init() is called from init_master_info() before
    the THD object Relay_log_info::sql_thd is created. That means we
    cannot call belongs_to_client() since belongs_to_client()
    dereferences Relay_log_info::sql_thd. So we need to refactor
    slightly: the THD object should be created by Relay_log_info
    constructor (or passed to it), so that we are guaranteed that it
    exists at this point. /Sven
  */
  //DBUG_ASSERT(!belongs_to_client());

  /*
    Starting from 5.1.x, relay-log.info has a new format. Now, its
    first line contains the number of lines in the file. By reading
    this number we can determine which version our master.info comes
    from. We can't simply count the lines in the file, since
    versions before 5.1.x could generate files with more lines than
    needed. If first line doesn't contain a number, or if it
    contains a number less than LINES_IN_RELAY_LOG_INFO_WITH_DELAY,
    then the file is treated like a file from pre-5.1.x version.
    There is no ambiguity when reading an old master.info: before
    5.1.x, the first line contained the binlog's name, which is
    either empty or has an extension (contains a '.'), so can't be
    confused with an integer.

    So we're just reading first line and trying to figure which
    version is this.
  */

  /*
    The first row is temporarily stored in mi->master_log_name, if
    it is line count and not binlog name (new format) it will be
    overwritten by the second row later.
  */
  if (from->prepare_info_for_read() ||
      from->get_info(group_relay_log_name, sizeof(group_relay_log_name),
                     (char *) ""))
    DBUG_RETURN(TRUE);

  lines= strtoul(group_relay_log_name, &first_non_digit, 10);

  if (group_relay_log_name[0]!='\0' &&
      *first_non_digit=='\0' && lines >= LINES_IN_RELAY_LOG_INFO_WITH_DELAY)
  {
    /* Seems to be new format => read group relay log name */
    if (from->get_info(group_relay_log_name, sizeof(group_relay_log_name),
                       (char *) ""))
      DBUG_RETURN(TRUE);
  }
  else
     DBUG_PRINT("info", ("relay_log_info file is in old format."));

  if (from->get_info(&temp_group_relay_log_pos,
                     (ulong) BIN_LOG_HEADER_SIZE) ||
      from->get_info(group_master_log_name,
                     sizeof(group_relay_log_name),
                     (char *) "") ||
      from->get_info(&temp_group_master_log_pos,
                     0UL))
    DBUG_RETURN(TRUE);

  if (lines >= LINES_IN_RELAY_LOG_INFO_WITH_DELAY)
  {
    if (from->get_info(&temp_sql_delay, 0))
      DBUG_RETURN(TRUE);
  }

  if (lines >= LINES_IN_RELAY_LOG_INFO_WITH_WORKERS)
  {
    if (from->get_info(&recovery_parallel_workers, 0UL))
      DBUG_RETURN(TRUE);
  }

  if (lines >= LINES_IN_RELAY_LOG_INFO_WITH_ID)
  {
    if (from->get_info(&temp_internal_id, 1))
      DBUG_RETURN(TRUE);
  }

  if (lines >= LINES_IN_RELAY_LOG_INFO_WITH_CHANNEL)
  {
    /* the default value is empty string"" */
    if (from->get_info(channel, sizeof(channel), (char*)""))
      DBUG_RETURN(TRUE);
  }

  group_relay_log_pos=  temp_group_relay_log_pos;
  group_master_log_pos= temp_group_master_log_pos;
  sql_delay= (int32) temp_sql_delay;
  internal_id= (uint) temp_internal_id;

  DBUG_ASSERT(lines < LINES_IN_RELAY_LOG_INFO_WITH_ID ||
             (lines >= LINES_IN_RELAY_LOG_INFO_WITH_ID && internal_id == 1));
  DBUG_RETURN(FALSE);
}

bool Relay_log_info::set_info_search_keys(Rpl_info_handler *to)
{
  DBUG_ENTER("Relay_log_info::set_info_search_keys");

  if (to->set_info(LINES_IN_RELAY_LOG_INFO_WITH_CHANNEL, channel))
    DBUG_RETURN(TRUE);

  DBUG_RETURN(FALSE);
}


bool Relay_log_info::write_info(Rpl_info_handler *to)
{
  DBUG_ENTER("Relay_log_info::write_info");

  /*
    @todo Uncomment the following assertion. See todo in
    Relay_log_info::read_info() for details. /Sven
  */
  //DBUG_ASSERT(!belongs_to_client());

  if (to->prepare_info_for_write() ||
      to->set_info((int) LINES_IN_RELAY_LOG_INFO_WITH_ID) ||
      to->set_info(group_relay_log_name) ||
      to->set_info((ulong) group_relay_log_pos) ||
      to->set_info(group_master_log_name) ||
      to->set_info((ulong) group_master_log_pos) ||
      to->set_info((int) sql_delay) ||
      to->set_info(recovery_parallel_workers) ||
      to->set_info((int) internal_id) ||
      to->set_info(channel))
    DBUG_RETURN(TRUE);

  DBUG_RETURN(FALSE);
}

/**
   Delete the existing event and set a new one. This class is
   responsible for freeing the event, the caller should not do that.
   When a new FD is from the master adaptation routine is invoked
   to align the slave applier execution context with the master version.

   The method is run by SQL thread/MTS Coordinator.
   Although notice that MTS worker runs it, inefficiently (see assert),
   once at its destruction time.
   todo: fix Slave_worker and Relay_log_info inheritance relation.

   @param  fe Pointer to be installed into execution context 
           FormatDescriptor event
*/

void Relay_log_info::set_rli_description_event(Format_description_log_event *fe)
{
  DBUG_ENTER("Relay_log_info::set_rli_description_event");
  DBUG_ASSERT(!info_thd || !is_mts_worker(info_thd) || !fe);

  if (fe)
  {
    adapt_to_master_version(fe);
    if (info_thd)
    {
      /*
        When the slave applier thread executes a
        Format_description_log_event originating from a master
        (corresponding to a new master binary log), set gtid_next to
        NOT_YET_DETERMINED.  This tells the slave thread that:
        - If a Gtid_log_event is read subsequently, gtid_next will be
          set to the given GTID (this is done in
          Gtid_log_event::do_apply_event().
        - If a statement is executed before any Gtid_log_event, then
          gtid_next is set to anonymous (this is done in
          gtid_pre_statement_checks()).
      */
      if (fe->server_id != ::server_id &&
          (info_thd->variables.gtid_next.type == AUTOMATIC_GROUP ||
           info_thd->variables.gtid_next.type == UNDEFINED_GROUP))
      {
        DBUG_PRINT("info", ("Setting gtid_next.type to NOT_YET_DETERMINED_GROUP"));
        info_thd->variables.gtid_next.set_not_yet_determined();
      }

      if (is_parallel_exec())
      {
        for (Slave_worker **it= workers.begin(); it != workers.end(); ++it)
        {
          Slave_worker *w= *it;
          mysql_mutex_lock(&w->jobs_lock);
          if (w->running_status == Slave_worker::RUNNING)
            w->set_rli_description_event(fe);
          mysql_mutex_unlock(&w->jobs_lock);
        }
      }
    }
  }
  delete rli_description_event;
  rli_description_event= fe;

  DBUG_VOID_RETURN;
}

struct st_feature_version
{
  /*
    The enum must be in the version non-descending top-down order,
    the last item formally corresponds to highest possible server
    version (never reached, thereby no adapting actions here);
    enumeration starts from zero.
  */
  enum
  {
    WL6292_TIMESTAMP_EXPLICIT_DEFAULT= 0,
    _END_OF_LIST // always last
  } item;
  /*
    Version where the feature is introduced.
  */
  uchar version_split[3];
  /*
    Action to perform when according to FormatDescriptor event Master 
    is found to be feature-aware while previously it has *not* been.
  */
  void (*upgrade) (THD*);
  /*
    Action to perform when according to FormatDescriptor event Master 
    is found to be feature-*un*aware while previously it has been.
  */
  void (*downgrade) (THD*);
};

static void wl6292_upgrade_func(THD *thd)
{
  thd->variables.explicit_defaults_for_timestamp= false;
  if (global_system_variables.explicit_defaults_for_timestamp)
    thd->variables.explicit_defaults_for_timestamp= true;

  return;
}

static void wl6292_downgrade_func(THD *thd)
{
  if (global_system_variables.explicit_defaults_for_timestamp)
    thd->variables.explicit_defaults_for_timestamp= false;

  return;
}

/**
   Sensitive to Master-vs-Slave version difference features
   should be listed in the version non-descending order.
*/
static st_feature_version s_features[]=
{
  // order is the same as in the enum
  { st_feature_version::WL6292_TIMESTAMP_EXPLICIT_DEFAULT,
    {5, 6, 6}, wl6292_upgrade_func, wl6292_downgrade_func },
  { st_feature_version::_END_OF_LIST,
    {255, 255, 255}, NULL, NULL }
};

/**
   The method lists rules of adaptation for the slave applier 
   to specific master versions.
   It's executed right before a new master FD is set for
   slave appliers execution context.
   Comparison of the old and new version yields the adaptive
   actions direction.
   Current execution FD's version, V_0, is compared with the new being set up
   FD (the arg), let's call it V_1. 
   In the case of downgrade features that are defined in [V_0, V_1-1] range 
   (V_1 excluded) are "removed" by running the downgrade actions.
   In the upgrade case the featured defined in [V_0 + 1, V_1] range are
   "added" by running the upgrade actions.

   Notice, that due to relay log may have two FD events, one the slave local
   and the other from the Master. That can lead to extra
   adapt_to_master_version() calls and in case Slave and Master are of different
   versions the extra two calls should compensate each other.

   Also, at composing downgrade/upgrade actions keep in mind that
   at initialization Slave sets up FD of version 4.0 and then transits to
   the current server version. At transition all upgrading actions in 
   the range of [4.0..current] are run.

   @param fdle  a pointer to new Format Description event that is being set
                up for execution context.
*/
void Relay_log_info::adapt_to_master_version(Format_description_log_event *fdle)
{
  THD *thd=info_thd;
  ulong master_version= 0, current_version= 0;
  int changed= !fdle || ! rli_description_event ? 0 :
    (master_version= fdle->get_product_version()) -
    (current_version= rli_description_event->get_product_version());

  /* When the last version is not changed nothing to adapt for */
  if (!changed)
    return;

  /*
    find item starting from and ending at for which adaptive actions run
    for downgrade or upgrade branches.
    (todo: convert into bsearch when number of features will grow significantly)
  */
  bool downgrade= changed < 0;
  long i, i_first= st_feature_version::_END_OF_LIST, i_last= i_first;

  for (i= 0; i < st_feature_version::_END_OF_LIST; i++)
  {
    ulong ver_f= version_product(s_features[i].version_split);

    if ((downgrade ? master_version : current_version) < ver_f && 
        i_first == st_feature_version::_END_OF_LIST)
      i_first= i;
    if ((downgrade ? current_version : master_version) < ver_f)
    {
      i_last= i;
      DBUG_ASSERT(i_last >= i_first);
      break;
    }
  }

  /* 
     actions, executed in version non-descending st_feature_version order
  */
  for (i= i_first; i < i_last; i++)
  {
    /* Run time check of the st_feature_version items ordering */
    DBUG_ASSERT(!i ||
                version_product(s_features[i - 1].version_split) <=
                version_product(s_features[i].version_split));

    DBUG_ASSERT((downgrade ? master_version : current_version) <
                version_product(s_features[i].version_split) &&
                (downgrade ? current_version : master_version  >=
                 version_product(s_features[i].version_split)));

    if (downgrade && s_features[i].downgrade)
    {
      s_features[i].downgrade(thd);
    }
    else if (s_features[i].upgrade)
    {
      s_features[i].upgrade(thd);
    }
  }
}

void Relay_log_info::relay_log_number_to_name(uint number,
                                              char name[FN_REFLEN+1])
{
  char *str= NULL;
  char relay_bin_channel[FN_REFLEN+1];
  const char *relay_log_basename_channel=
    add_channel_to_relay_log_name(relay_bin_channel, FN_REFLEN+1,
                                  relay_log_basename);

  /* str points to closing null of relay log basename channel */
  str= strmake(name, relay_log_basename_channel, FN_REFLEN+1);
  *str++= '.';
  sprintf(str, "%06u", number);
}

uint Relay_log_info::relay_log_name_to_number(const char *name)
{
  return static_cast<uint>(atoi(fn_ext(name)+1));
}

bool is_mts_db_partitioned(Relay_log_info * rli)
{
  return (rli->current_mts_submode->get_type() ==
    MTS_PARALLEL_TYPE_DB_NAME);
}

const char* Relay_log_info::get_for_channel_str(bool upper_case) const
{
  if (rli_fake)
    return "";
  else
    return mi->get_for_channel_str(upper_case);
}

<|MERGE_RESOLUTION|>--- conflicted
+++ resolved
@@ -439,11 +439,7 @@
   acquired it.
   @param [out] errmsg On error, this function will store a pointer to
   an error message here
-<<<<<<< HEAD
   @param [in] look_for_description_event If true, this function will
-=======
-  @param keep_looking_for_fd[in] If true, this function will
->>>>>>> d2627f48
   look for a Format_description_log_event.  We only need this when the
   SQL thread starts and opens an existing relay log and has to execute
   it (possibly from an offset >4); then we need to read the first
