--- conflicted
+++ resolved
@@ -720,12 +720,7 @@
 
 	if (verbose)
 	{
-<<<<<<< HEAD
 	  /* Add grant options & comments */
-	  col_access= get_column_grant(thd,table_list,field) & COL_ACLS;
-=======
-	  /* Add grant options */
->>>>>>> 9ba0b3bc
 	  end=tmp;
 	  col_access= get_column_grant(thd,table_list,field) & COL_ACLS;
 	  for (uint bitnr=0; col_access ; col_access>>=1,bitnr++)
