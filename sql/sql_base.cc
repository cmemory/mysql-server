/* Copyright (c) 2000, 2011, Oracle and/or its affiliates. All rights reserved.

   This program is free software; you can redistribute it and/or modify
   it under the terms of the GNU General Public License as published by
   the Free Software Foundation; version 2 of the License.

   This program is distributed in the hope that it will be useful,
   but WITHOUT ANY WARRANTY; without even the implied warranty of
   MERCHANTABILITY or FITNESS FOR A PARTICULAR PURPOSE.  See the
   GNU General Public License for more details.

   You should have received a copy of the GNU General Public License
   along with this program; if not, write to the Free Software
   Foundation, Inc., 51 Franklin St, Fifth Floor, Boston, MA 02110-1301  USA */


/* Basic functions needed by many modules */

#include "sql_base.h"                           // setup_table_map
#include "my_global.h"                          /* NO_EMBEDDED_ACCESS_CHECKS */
#include "sql_priv.h"
#include "unireg.h"
#include "debug_sync.h"
#include "lock.h"        // mysql_lock_remove,
                         // mysql_unlock_tables,
                         // mysql_lock_have_duplicate
#include "sql_show.h"    // append_identifier
#include "strfunc.h"     // find_type
#include "parse_file.h"  // sql_parse_prepare, File_parser
#include "sql_view.h"    // mysql_make_view, VIEW_ANY_ACL
#include "sql_parse.h"   // check_table_access
#include "sql_insert.h"  // kill_delayed_threads
#include "sql_acl.h"     // *_ACL, check_grant_all_columns,
                         // check_column_grant_in_table_ref,
                         // get_column_grant
#include "sql_partition.h"               // ALTER_PARTITION_PARAM_TYPE
#include "sql_derived.h" // mysql_derived_prepare,
                         // mysql_handle_derived,
                         // mysql_derived_filling
#include "sql_handler.h" // mysql_ha_flush
#include "sql_partition.h"                      // ALTER_PARTITION_PARAM_TYPE
#include "log_event.h"                          // Query_log_event
#include "sql_select.h"
#include "sp_head.h"
#include "sp.h"
#include "sp_cache.h"
#include "sql_trigger.h"
#include "transaction.h"
#include "sql_prepare.h"
#include <m_ctype.h>
#include <my_dir.h>
#include <hash.h>
#include "rpl_filter.h"
#include "sql_table.h"                          // build_table_filename
#include "datadict.h"   // dd_frm_type()
#include "sql_hset.h"   // Hash_set
#ifdef  __WIN__
#include <io.h>
#endif


bool
No_such_table_error_handler::handle_condition(THD *,
                                              uint sql_errno,
                                              const char*,
                                              MYSQL_ERROR::enum_warning_level,
                                              const char*,
                                              MYSQL_ERROR ** cond_hdl)
{
  *cond_hdl= NULL;
  if (sql_errno == ER_NO_SUCH_TABLE)
  {
    m_handled_errors++;
    return TRUE;
  }

  m_unhandled_errors++;
  return FALSE;
}


bool No_such_table_error_handler::safely_trapped_errors()
{
  /*
    If m_unhandled_errors != 0, something else, unanticipated, happened,
    so the error is not trapped but returned to the caller.
    Multiple ER_NO_SUCH_TABLE can be raised in case of views.
  */
  return ((m_handled_errors > 0) && (m_unhandled_errors == 0));
}

/**
  @defgroup Data_Dictionary Data Dictionary
  @{
*/

/**
  Protects table_def_hash, used and unused lists in the
  TABLE_SHARE object, LRU lists of used TABLEs and used
  TABLE_SHAREs, refresh_version and the table id counter.
*/
mysql_mutex_t LOCK_open;

#ifdef HAVE_PSI_INTERFACE
static PSI_mutex_key key_LOCK_open;
static PSI_mutex_info all_tdc_mutexes[]= {
  { &key_LOCK_open, "LOCK_open", PSI_FLAG_GLOBAL }
};

/**
  Initialize performance schema instrumentation points
  used by the table cache.
*/

static void init_tdc_psi_keys(void)
{
  const char *category= "sql";
  int count;

  if (PSI_server == NULL)
    return;

  count= array_elements(all_tdc_mutexes);
  PSI_server->register_mutex(category, all_tdc_mutexes, count);
}
#endif /* HAVE_PSI_INTERFACE */


/**
   Total number of TABLE instances for tables in the table definition cache
   (both in use by threads and not in use). This value is accessible to user
   as "Open_tables" status variable.
*/
uint  table_cache_count= 0;
/**
   List that contains all TABLE instances for tables in the table definition
   cache that are not in use by any thread. Recently used TABLE instances are
   appended to the end of the list. Thus the beginning of the list contains
   tables which have been least recently used.
*/
TABLE *unused_tables;
HASH table_def_cache;
static TABLE_SHARE *oldest_unused_share, end_of_unused_share;
static bool table_def_inited= 0;
static bool table_def_shutdown_in_progress= 0;

static bool check_and_update_table_version(THD *thd, TABLE_LIST *tables,
                                           TABLE_SHARE *table_share);
static bool open_table_entry_fini(THD *thd, TABLE_SHARE *share, TABLE *entry);
static bool auto_repair_table(THD *thd, TABLE_LIST *table_list);
static void free_cache_entry(TABLE *entry);
static bool
has_write_table_with_auto_increment(TABLE_LIST *tables);


uint cached_open_tables(void)
{
  return table_cache_count;
}


#ifdef EXTRA_DEBUG
static void check_unused(void)
{
  uint count= 0, open_files= 0, idx= 0;
  TABLE *cur_link, *start_link, *entry;
  TABLE_SHARE *share;

  if ((start_link=cur_link=unused_tables))
  {
    do
    {
      if (cur_link != cur_link->next->prev || cur_link != cur_link->prev->next)
      {
	DBUG_PRINT("error",("Unused_links aren't linked properly")); /* purecov: inspected */
	return; /* purecov: inspected */
      }
    } while (count++ < table_cache_count &&
	     (cur_link=cur_link->next) != start_link);
    if (cur_link != start_link)
    {
      DBUG_PRINT("error",("Unused_links aren't connected")); /* purecov: inspected */
    }
  }
  for (idx=0 ; idx < table_def_cache.records ; idx++)
  {
    share= (TABLE_SHARE*) my_hash_element(&table_def_cache, idx);

    I_P_List_iterator<TABLE, TABLE_share> it(share->free_tables);
    while ((entry= it++))
    {
      /* We must not have TABLEs in the free list that have their file closed. */
      DBUG_ASSERT(entry->db_stat && entry->file);
      /* Merge children should be detached from a merge parent */
      DBUG_ASSERT(! entry->file->extra(HA_EXTRA_IS_ATTACHED_CHILDREN));

      if (entry->in_use)
      {
        DBUG_PRINT("error",("Used table is in share's list of unused tables")); /* purecov: inspected */
      }
      count--;
      open_files++;
    }
    it.init(share->used_tables);
    while ((entry= it++))
    {
      if (!entry->in_use)
      {
        DBUG_PRINT("error",("Unused table is in share's list of used tables")); /* purecov: inspected */
      }
      open_files++;
    }
  }
  if (count != 0)
  {
    DBUG_PRINT("error",("Unused_links doesn't match open_cache: diff: %d", /* purecov: inspected */
			count)); /* purecov: inspected */
  }
}
#else
#define check_unused()
#endif


/*
  Create a table cache key

  SYNOPSIS
    create_table_def_key()
    thd			Thread handler
    key			Create key here (must be of size MAX_DBKEY_LENGTH)
    table_list		Table definition
    tmp_table		Set if table is a tmp table

 IMPLEMENTATION
    The table cache_key is created from:
    db_name + \0
    table_name + \0

    if the table is a tmp table, we add the following to make each tmp table
    unique on the slave:

    4 bytes for master thread id
    4 bytes pseudo thread id

  RETURN
    Length of key
*/

uint create_table_def_key(THD *thd, char *key,
                          const TABLE_LIST *table_list,
                          bool tmp_table)
{
  uint key_length= (uint) (strmov(strmov(key, table_list->db)+1,
                                  table_list->table_name)-key)+1;
  if (tmp_table)
  {
    int4store(key + key_length, thd->server_id);
    int4store(key + key_length + 4, thd->variables.pseudo_thread_id);
    key_length+= TMP_TABLE_KEY_EXTRA;
  }
  return key_length;
}



/*****************************************************************************
  Functions to handle table definition cach (TABLE_SHARE)
*****************************************************************************/

extern "C" uchar *table_def_key(const uchar *record, size_t *length,
                               my_bool not_used __attribute__((unused)))
{
  TABLE_SHARE *entry=(TABLE_SHARE*) record;
  *length= entry->table_cache_key.length;
  return (uchar*) entry->table_cache_key.str;
}


static void table_def_free_entry(TABLE_SHARE *share)
{
  DBUG_ENTER("table_def_free_entry");
  mysql_mutex_assert_owner(&LOCK_open);
  if (share->prev)
  {
    /* remove from old_unused_share list */
    *share->prev= share->next;
    share->next->prev= share->prev;
  }
  free_table_share(share);
  DBUG_VOID_RETURN;
}


bool table_def_init(void)
{
  table_def_inited= 1;
#ifdef HAVE_PSI_INTERFACE
  init_tdc_psi_keys();
#endif
  mysql_mutex_init(key_LOCK_open, &LOCK_open, MY_MUTEX_INIT_FAST);
  oldest_unused_share= &end_of_unused_share;
  end_of_unused_share.prev= &oldest_unused_share;


  return my_hash_init(&table_def_cache, &my_charset_bin, table_def_size,
                      0, 0, table_def_key,
                      (my_hash_free_key) table_def_free_entry, 0) != 0;
}


/**
  Notify table definition cache that process of shutting down server
  has started so it has to keep number of TABLE and TABLE_SHARE objects
  minimal in order to reduce number of references to pluggable engines.
*/

void table_def_start_shutdown(void)
{
  if (table_def_inited)
  {
    mysql_mutex_lock(&LOCK_open);
    /*
      Ensure that TABLE and TABLE_SHARE objects which are created for
      tables that are open during process of plugins' shutdown are
      immediately released. This keeps number of references to engine
      plugins minimal and allows shutdown to proceed smoothly.
    */
    table_def_shutdown_in_progress= TRUE;
    mysql_mutex_unlock(&LOCK_open);
    /* Free all cached but unused TABLEs and TABLE_SHAREs. */
    close_cached_tables(NULL, NULL, FALSE, LONG_TIMEOUT);
  }
}


void table_def_free(void)
{
  DBUG_ENTER("table_def_free");
  if (table_def_inited)
  {
    table_def_inited= 0;
    /* Free table definitions. */
    my_hash_free(&table_def_cache);
    mysql_mutex_destroy(&LOCK_open);
  }
  DBUG_VOID_RETURN;
}


uint cached_table_definitions(void)
{
  return table_def_cache.records;
}


/*
  Auxiliary routines for manipulating with per-share used/unused and
  global unused lists of TABLE objects and table_cache_count counter.
  Responsible for preserving invariants between those lists, counter
  and TABLE::in_use member.
  In fact those routines implement sort of implicit table cache as
  part of table definition cache.
*/


/**
   Add newly created TABLE object for table share which is going
   to be used right away.
*/

static void table_def_add_used_table(THD *thd, TABLE *table)
{
  DBUG_ASSERT(table->in_use == thd);
  table->s->used_tables.push_front(table);
  table_cache_count++;
}


/**
   Prepare used or unused TABLE instance for destruction by removing
   it from share's and global list.
*/

static void table_def_remove_table(TABLE *table)
{
  if (table->in_use)
  {
    /* Remove from per-share chain of used TABLE objects. */
    table->s->used_tables.remove(table);
  }
  else
  {
    /* Remove from per-share chain of unused TABLE objects. */
    table->s->free_tables.remove(table);

    /* And global unused chain. */
    table->next->prev=table->prev;
    table->prev->next=table->next;
    if (table == unused_tables)
    {
      unused_tables=unused_tables->next;
      if (table == unused_tables)
	unused_tables=0;
    }
    check_unused();
  }
  table_cache_count--;
}


/**
   Mark already existing TABLE instance as used.
*/

static void table_def_use_table(THD *thd, TABLE *table)
{
  DBUG_ASSERT(!table->in_use);

  /* Unlink table from list of unused tables for this share. */
  table->s->free_tables.remove(table);
  /* Unlink able from global unused tables list. */
  if (table == unused_tables)
  {						// First unused
    unused_tables=unused_tables->next;	        // Remove from link
    if (table == unused_tables)
      unused_tables=0;
  }
  table->prev->next=table->next;		/* Remove from unused list */
  table->next->prev=table->prev;
  check_unused();
  /* Add table to list of used tables for this share. */
  table->s->used_tables.push_front(table);
  table->in_use= thd;
  /* The ex-unused table must be fully functional. */
  DBUG_ASSERT(table->db_stat && table->file);
  /* The children must be detached from the table. */
  DBUG_ASSERT(! table->file->extra(HA_EXTRA_IS_ATTACHED_CHILDREN));
}


/**
   Mark already existing used TABLE instance as unused.
*/

static void table_def_unuse_table(TABLE *table)
{
  DBUG_ASSERT(table->in_use);

  /* We shouldn't put the table to 'unused' list if the share is old. */
  DBUG_ASSERT(! table->s->has_old_version());

  table->in_use= 0;
  /* Remove table from the list of tables used in this share. */
  table->s->used_tables.remove(table);
  /* Add table to the list of unused TABLE objects for this share. */
  table->s->free_tables.push_front(table);
  /* Also link it last in the global list of unused TABLE objects. */
  if (unused_tables)
  {
    table->next=unused_tables;
    table->prev=unused_tables->prev;
    unused_tables->prev=table;
    table->prev->next=table;
  }
  else
    unused_tables=table->next=table->prev=table;
  check_unused();
}


/*
  Get TABLE_SHARE for a table.

  get_table_share()
  thd			Thread handle
  table_list		Table that should be opened
  key			Table cache key
  key_length		Length of key
  db_flags		Flags to open_table_def():
			OPEN_VIEW
  error			out: Error code from open_table_def()

  IMPLEMENTATION
    Get a table definition from the table definition cache.
    If it doesn't exist, create a new from the table definition file.

  NOTES
    We must have wrlock on LOCK_open when we come here
    (To be changed later)

  RETURN
   0  Error
   #  Share for table
*/

TABLE_SHARE *get_table_share(THD *thd, TABLE_LIST *table_list, char *key,
                             uint key_length, uint db_flags, int *error,
                             my_hash_value_type hash_value)
{
  TABLE_SHARE *share;
  DBUG_ENTER("get_table_share");

  *error= 0;

  /*
    To be able perform any operation on table we should own
    some kind of metadata lock on it.
  */
  DBUG_ASSERT(thd->mdl_context.is_lock_owner(MDL_key::TABLE,
                                             table_list->db,
                                             table_list->table_name,
                                             MDL_SHARED));

  /* Read table definition from cache */
  if ((share= (TABLE_SHARE*) my_hash_search_using_hash_value(&table_def_cache,
                                                             hash_value, (uchar*) key, key_length)))
    goto found;

  if (!(share= alloc_table_share(table_list, key, key_length)))
  {
    DBUG_RETURN(0);
  }

  /*
    We assign a new table id under the protection of LOCK_open.
    We do this instead of creating a new mutex
    and using it for the sole purpose of serializing accesses to a
    static variable, we assign the table id here. We assign it to the
    share before inserting it into the table_def_cache to be really
    sure that it cannot be read from the cache without having a table
    id assigned.

    CAVEAT. This means that the table cannot be used for
    binlogging/replication purposes, unless get_table_share() has been
    called directly or indirectly.
   */
  assign_new_table_id(share);

  if (my_hash_insert(&table_def_cache, (uchar*) share))
  {
    free_table_share(share);
    DBUG_RETURN(0);				// return error
  }
  if (open_table_def(thd, share, db_flags))
  {
    *error= share->error;
    (void) my_hash_delete(&table_def_cache, (uchar*) share);
    DBUG_RETURN(0);
  }
  share->ref_count++;				// Mark in use

#ifdef HAVE_PSI_INTERFACE
  if (likely(PSI_server != NULL))
    share->m_psi= PSI_server->get_table_share(false, share);
#endif

  DBUG_PRINT("exit", ("share: 0x%lx  ref_count: %u",
                      (ulong) share, share->ref_count));
  DBUG_RETURN(share);

found:
  /*
     We found an existing table definition. Return it if we didn't get
     an error when reading the table definition from file.
  */
  if (share->error)
  {
    /* Table definition contained an error */
    open_table_error(share, share->error, share->open_errno, share->errarg);
    DBUG_RETURN(0);
  }
  if (share->is_view && !(db_flags & OPEN_VIEW))
  {
    open_table_error(share, 1, ENOENT, 0);
    DBUG_RETURN(0);
  }

  ++share->ref_count;

  if (share->ref_count == 1 && share->prev)
  {
    /*
      Share was not used before and it was in the old_unused_share list
      Unlink share from this list
    */
    DBUG_PRINT("info", ("Unlinking from not used list"));
    *share->prev= share->next;
    share->next->prev= share->prev;
    share->next= 0;
    share->prev= 0;
  }

   /* Free cache if too big */
  while (table_def_cache.records > table_def_size &&
         oldest_unused_share->next)
    my_hash_delete(&table_def_cache, (uchar*) oldest_unused_share);

  DBUG_PRINT("exit", ("share: 0x%lx  ref_count: %u",
                      (ulong) share, share->ref_count));
  DBUG_RETURN(share);
}


/**
  Get a table share. If it didn't exist, try creating it from engine

  For arguments and return values, see get_table_share()
*/

static TABLE_SHARE *
get_table_share_with_discover(THD *thd, TABLE_LIST *table_list,
                              char *key, uint key_length,
                              uint db_flags, int *error,
                              my_hash_value_type hash_value)

{
  TABLE_SHARE *share;
  bool exists;
  DBUG_ENTER("get_table_share_with_create");

  share= get_table_share(thd, table_list, key, key_length, db_flags, error,
                         hash_value);
  /*
    If share is not NULL, we found an existing share.

    If share is NULL, and there is no error, we're inside
    pre-locking, which silences 'ER_NO_SUCH_TABLE' errors
    with the intention to silently drop non-existing tables 
    from the pre-locking list. In this case we still need to try
    auto-discover before returning a NULL share.

    Or, we're inside SHOW CREATE VIEW, which
    also installs a silencer for ER_NO_SUCH_TABLE error.

    If share is NULL and the error is ER_NO_SUCH_TABLE, this is
    the same as above, only that the error was not silenced by
    pre-locking or SHOW CREATE VIEW.

    In both these cases it won't harm to try to discover the
    table.

    Finally, if share is still NULL, it's a real error and we need
    to abort.

    @todo Rework alternative ways to deal with ER_NO_SUCH TABLE.
  */
  if (share || (thd->is_error() && thd->stmt_da->sql_errno() != ER_NO_SUCH_TABLE))
    DBUG_RETURN(share);

  *error= 0;

  /* Table didn't exist. Check if some engine can provide it */
  if (ha_check_if_table_exists(thd, table_list->db, table_list->table_name,
                               &exists))
  {
    thd->clear_error();
    /* Conventionally, the storage engine API does not report errors. */
    my_error(ER_OUT_OF_RESOURCES, MYF(0));
  }
  else if (! exists)
  {
    /*
      No such table in any engine.
      Hide "Table doesn't exist" errors if the table belongs to a view.
      The check for thd->is_error() is necessary to not push an
      unwanted error in case the error was already silenced.
      @todo Rework the alternative ways to deal with ER_NO_SUCH TABLE.
    */
    if (thd->is_error())
    {
      if (table_list->parent_l)
      {
        thd->clear_error();
        my_error(ER_WRONG_MRG_TABLE, MYF(0));
      }
      else if (table_list->belong_to_view)
      {
        TABLE_LIST *view= table_list->belong_to_view;
        thd->clear_error();
        my_error(ER_VIEW_INVALID, MYF(0),
                 view->view_db.str, view->view_name.str);
      }
    }
  }
  else
  {
    thd->clear_error();
    *error= 7; /* Run auto-discover. */
  }
  DBUG_RETURN(NULL);
}


/**
  Mark that we are not using table share anymore.

  @param  share   Table share

  If the share has no open tables and (we have done a refresh or
  if we have already too many open table shares) then delete the
  definition.
*/

void release_table_share(TABLE_SHARE *share)
{
  DBUG_ENTER("release_table_share");
  DBUG_PRINT("enter",
             ("share: 0x%lx  table: %s.%s  ref_count: %u  version: %lu",
              (ulong) share, share->db.str, share->table_name.str,
              share->ref_count, share->version));

  mysql_mutex_assert_owner(&LOCK_open);

  DBUG_ASSERT(share->ref_count);
  if (!--share->ref_count)
  {
    if (share->has_old_version() || table_def_shutdown_in_progress)
      my_hash_delete(&table_def_cache, (uchar*) share);
    else
    {
      /* Link share last in used_table_share list */
      DBUG_PRINT("info",("moving share to unused list"));

      DBUG_ASSERT(share->next == 0);
      share->prev= end_of_unused_share.prev;
      *end_of_unused_share.prev= share;
      end_of_unused_share.prev= &share->next;
      share->next= &end_of_unused_share;

      if (table_def_cache.records > table_def_size)
      {
        /* Delete the least used share to preserve LRU order. */
        my_hash_delete(&table_def_cache, (uchar*) oldest_unused_share);
      }
    }
  }

  DBUG_VOID_RETURN;
}


/*
  Check if table definition exits in cache

  SYNOPSIS
    get_cached_table_share()
    db			Database name
    table_name		Table name

  RETURN
    0  Not cached
    #  TABLE_SHARE for table
*/

TABLE_SHARE *get_cached_table_share(const char *db, const char *table_name)
{
  char key[NAME_LEN*2+2];
  TABLE_LIST table_list;
  uint key_length;
  mysql_mutex_assert_owner(&LOCK_open);

  table_list.db= (char*) db;
  table_list.table_name= (char*) table_name;
  key_length= create_table_def_key((THD*) 0, key, &table_list, 0);
  return (TABLE_SHARE*) my_hash_search(&table_def_cache,
                                       (uchar*) key, key_length);
}  


/*
  Create a list for all open tables matching SQL expression

  SYNOPSIS
    list_open_tables()
    thd			Thread THD
    wild		SQL like expression

  NOTES
    One gets only a list of tables for which one has any kind of privilege.
    db and table names are allocated in result struct, so one doesn't need
    a lock on LOCK_open when traversing the return list.

  RETURN VALUES
    NULL	Error (Probably OOM)
    #		Pointer to list of names of open tables.
*/

OPEN_TABLE_LIST *list_open_tables(THD *thd, const char *db, const char *wild)
{
  int result = 0;
  OPEN_TABLE_LIST **start_list, *open_list;
  TABLE_LIST table_list;
  DBUG_ENTER("list_open_tables");

  mysql_mutex_lock(&LOCK_open);
  bzero((char*) &table_list,sizeof(table_list));
  start_list= &open_list;
  open_list=0;

  for (uint idx=0 ; result == 0 && idx < table_def_cache.records; idx++)
  {
    TABLE_SHARE *share= (TABLE_SHARE *)my_hash_element(&table_def_cache, idx);

    if (db && my_strcasecmp(system_charset_info, db, share->db.str))
      continue;
    if (wild && wild_compare(share->table_name.str, wild, 0))
      continue;

    /* Check if user has SELECT privilege for any column in the table */
    table_list.db=         share->db.str;
    table_list.table_name= share->table_name.str;
    table_list.grant.privilege=0;

    if (check_table_access(thd,SELECT_ACL,&table_list, TRUE, 1, TRUE))
      continue;

    if (!(*start_list = (OPEN_TABLE_LIST *)
	  sql_alloc(sizeof(**start_list)+share->table_cache_key.length)))
    {
      open_list=0;				// Out of memory
      break;
    }
    strmov((*start_list)->table=
	   strmov(((*start_list)->db= (char*) ((*start_list)+1)),
		  share->db.str)+1,
	   share->table_name.str);
    (*start_list)->in_use= 0;
    I_P_List_iterator<TABLE, TABLE_share> it(share->used_tables);
    while (it++)
      ++(*start_list)->in_use;
    (*start_list)->locked= 0;                   /* Obsolete. */
    start_list= &(*start_list)->next;
    *start_list=0;
  }
  mysql_mutex_unlock(&LOCK_open);
  DBUG_RETURN(open_list);
}

/*****************************************************************************
 *	 Functions to free open table cache
 ****************************************************************************/


void intern_close_table(TABLE *table)
{						// Free all structures
  DBUG_ENTER("intern_close_table");
  DBUG_PRINT("tcache", ("table: '%s'.'%s' 0x%lx",
                        table->s ? table->s->db.str : "?",
                        table->s ? table->s->table_name.str : "?",
                        (long) table));

  free_io_cache(table);
  delete table->triggers;
  if (table->file)                              // Not true if placeholder
    (void) closefrm(table, 1);			// close file
  DBUG_VOID_RETURN;
}

/*
  Remove table from the open table cache

  SYNOPSIS
    free_cache_entry()
    table		Table to remove

  NOTE
    We need to have a lock on LOCK_open when calling this
*/

static void free_cache_entry(TABLE *table)
{
  DBUG_ENTER("free_cache_entry");

  /* This should be done before releasing table share. */
  table_def_remove_table(table);

  intern_close_table(table);

  my_free(table);
  DBUG_VOID_RETURN;
}

/* Free resources allocated by filesort() and read_record() */

void free_io_cache(TABLE *table)
{
  DBUG_ENTER("free_io_cache");
  if (table->sort.io_cache)
  {
    close_cached_file(table->sort.io_cache);
    my_free(table->sort.io_cache);
    table->sort.io_cache=0;
  }
  DBUG_VOID_RETURN;
}


/**
   Auxiliary function which allows to kill delayed threads for
   particular table identified by its share.

   @param share Table share.

   @pre Caller should have LOCK_open mutex.
*/

static void kill_delayed_threads_for_table(TABLE_SHARE *share)
{
  I_P_List_iterator<TABLE, TABLE_share> it(share->used_tables);
  TABLE *tab;

  mysql_mutex_assert_owner(&LOCK_open);

  while ((tab= it++))
  {
    THD *in_use= tab->in_use;

    if ((in_use->system_thread & SYSTEM_THREAD_DELAYED_INSERT) &&
        ! in_use->killed)
    {
      in_use->killed= THD::KILL_CONNECTION;
      mysql_mutex_lock(&in_use->mysys_var->mutex);
      if (in_use->mysys_var->current_cond)
      {
        mysql_mutex_lock(in_use->mysys_var->current_mutex);
        mysql_cond_broadcast(in_use->mysys_var->current_cond);
        mysql_mutex_unlock(in_use->mysys_var->current_mutex);
      }
      mysql_mutex_unlock(&in_use->mysys_var->mutex);
    }
  }
}


/*
  Close all tables which aren't in use by any thread

  @param thd Thread context
  @param tables List of tables to remove from the cache
  @param wait_for_refresh Wait for a impending flush
  @param timeout Timeout for waiting for flush to be completed.

  @note THD can be NULL, but then wait_for_refresh must be FALSE
        and tables must be NULL.

  @note When called as part of FLUSH TABLES WITH READ LOCK this function
        ignores metadata locks held by other threads. In order to avoid
        situation when FLUSH TABLES WITH READ LOCK sneaks in at the moment
        when some write-locked table is being reopened (by FLUSH TABLES or
        ALTER TABLE) we have to rely on additional global shared metadata
        lock taken by thread trying to obtain global read lock.
*/

bool close_cached_tables(THD *thd, TABLE_LIST *tables,
                         bool wait_for_refresh, ulong timeout)
{
  bool result= FALSE;
  bool found= TRUE;
  struct timespec abstime;
  DBUG_ENTER("close_cached_tables");
  DBUG_ASSERT(thd || (!wait_for_refresh && !tables));

  mysql_mutex_lock(&LOCK_open);
  if (!tables)
  {
    /*
      Force close of all open tables.

      Note that code in TABLE_SHARE::wait_for_old_version() assumes that
      incrementing of refresh_version and removal of unused tables and
      shares from TDC happens atomically under protection of LOCK_open,
      or putting it another way that TDC does not contain old shares
      which don't have any tables used.
    */
    refresh_version++;
    DBUG_PRINT("tcache", ("incremented global refresh_version to: %lu",
                          refresh_version));
    kill_delayed_threads();
    /*
      Get rid of all unused TABLE and TABLE_SHARE instances. By doing
      this we automatically close all tables which were marked as "old".
    */
    while (unused_tables)
      free_cache_entry(unused_tables);
    /* Free table shares which were not freed implicitly by loop above. */
    while (oldest_unused_share->next)
      (void) my_hash_delete(&table_def_cache, (uchar*) oldest_unused_share);
  }
  else
  {
    bool found=0;
    for (TABLE_LIST *table= tables; table; table= table->next_local)
    {
      TABLE_SHARE *share= get_cached_table_share(table->db, table->table_name);

      if (share)
      {
        kill_delayed_threads_for_table(share);
        /* tdc_remove_table() also sets TABLE_SHARE::version to 0. */
        tdc_remove_table(thd, TDC_RT_REMOVE_UNUSED, table->db,
                         table->table_name, TRUE);
	found=1;
      }
    }
    if (!found)
      wait_for_refresh=0;			// Nothing to wait for
  }

  mysql_mutex_unlock(&LOCK_open);

  if (!wait_for_refresh)
    DBUG_RETURN(result);

  set_timespec(abstime, timeout);

  if (thd->locked_tables_mode)
  {
    /*
      If we are under LOCK TABLES, we need to reopen the tables without
      opening a door for any concurrent threads to sneak in and get
      lock on our tables. To achieve this we use exclusive metadata
      locks.
    */
    TABLE_LIST *tables_to_reopen= (tables ? tables :
                                  thd->locked_tables_list.locked_tables());

    /* Close open HANLER instances to avoid self-deadlock. */
    mysql_ha_flush_tables(thd, tables_to_reopen);

    for (TABLE_LIST *table_list= tables_to_reopen; table_list;
         table_list= table_list->next_global)
    {
      /* A check that the table was locked for write is done by the caller. */
      TABLE *table= find_table_for_mdl_upgrade(thd, table_list->db,
                                               table_list->table_name, TRUE);

      /* May return NULL if this table has already been closed via an alias. */
      if (! table)
        continue;

      if (wait_while_table_is_used(thd, table, HA_EXTRA_FORCE_REOPEN))
      {
        result= TRUE;
        goto err_with_reopen;
      }
      close_all_tables_for_name(thd, table->s, FALSE);
    }
  }

  /* Wait until all threads have closed all the tables we are flushing. */
  DBUG_PRINT("info", ("Waiting for other threads to close their open tables"));

  while (found && ! thd->killed)
  {
    TABLE_SHARE *share;
    found= FALSE;
    /*
      To a self-deadlock or deadlocks with other FLUSH threads
      waiting on our open HANDLERs, we have to flush them.
    */
    mysql_ha_flush(thd);
    DEBUG_SYNC(thd, "after_flush_unlock");

    mysql_mutex_lock(&LOCK_open);

    if (!tables)
    {
      for (uint idx=0 ; idx < table_def_cache.records ; idx++)
      {
        share= (TABLE_SHARE*) my_hash_element(&table_def_cache, idx);
        if (share->has_old_version())
        {
          found= TRUE;
          break;
        }
      }
    }
    else
    {
      for (TABLE_LIST *table= tables; table; table= table->next_local)
      {
        share= get_cached_table_share(table->db, table->table_name);
        if (share && share->has_old_version())
        {
	  found= TRUE;
          break;
        }
      }
    }

    if (found)
    {
      /*
        The method below temporarily unlocks LOCK_open and frees
        share's memory.
      */
      if (share->wait_for_old_version(thd, &abstime,
                                    MDL_wait_for_subgraph::DEADLOCK_WEIGHT_DDL))
      {
        mysql_mutex_unlock(&LOCK_open);
        result= TRUE;
        goto err_with_reopen;
      }
    }

    mysql_mutex_unlock(&LOCK_open);
  }

err_with_reopen:
  if (thd->locked_tables_mode)
  {
    /*
      No other thread has the locked tables open; reopen them and get the
      old locks. This should always succeed (unless some external process
      has removed the tables)
    */
    thd->locked_tables_list.reopen_tables(thd);
    /*
      Since downgrade_exclusive_lock() won't do anything with shared
      metadata lock it is much simpler to go through all open tables rather
      than picking only those tables that were flushed.
    */
    for (TABLE *tab= thd->open_tables; tab; tab= tab->next)
      tab->mdl_ticket->downgrade_exclusive_lock(MDL_SHARED_NO_READ_WRITE);
  }
  DBUG_RETURN(result);
}


/**
  Close all tables which match specified connection string or
  if specified string is NULL, then any table with a connection string.
*/

bool close_cached_connection_tables(THD *thd, LEX_STRING *connection)
{
  uint idx;
  TABLE_LIST tmp, *tables= NULL;
  bool result= FALSE;
  DBUG_ENTER("close_cached_connections");
  DBUG_ASSERT(thd);

  bzero(&tmp, sizeof(TABLE_LIST));

  mysql_mutex_lock(&LOCK_open);

  for (idx= 0; idx < table_def_cache.records; idx++)
  {
    TABLE_SHARE *share= (TABLE_SHARE *) my_hash_element(&table_def_cache, idx);

    /* Ignore if table is not open or does not have a connect_string */
    if (!share->connect_string.length || !share->ref_count)
      continue;

    /* Compare the connection string */
    if (connection &&
        (connection->length > share->connect_string.length ||
         (connection->length < share->connect_string.length &&
          (share->connect_string.str[connection->length] != '/' &&
           share->connect_string.str[connection->length] != '\\')) ||
         strncasecmp(connection->str, share->connect_string.str,
                     connection->length)))
      continue;

    /* close_cached_tables() only uses these elements */
    tmp.db= share->db.str;
    tmp.table_name= share->table_name.str;
    tmp.next_local= tables;

    tables= (TABLE_LIST *) memdup_root(thd->mem_root, (char*)&tmp, 
                                       sizeof(TABLE_LIST));
  }
  mysql_mutex_unlock(&LOCK_open);

  if (tables)
    result= close_cached_tables(thd, tables, FALSE, LONG_TIMEOUT);

  DBUG_RETURN(result);
}


/**
  Mark all temporary tables which were used by the current statement or
  substatement as free for reuse, but only if the query_id can be cleared.

  @param thd thread context

  @remark For temp tables associated with a open SQL HANDLER the query_id
          is not reset until the HANDLER is closed.
*/

static void mark_temp_tables_as_free_for_reuse(THD *thd)
{
  for (TABLE *table= thd->temporary_tables ; table ; table= table->next)
  {
    if ((table->query_id == thd->query_id) && ! table->open_by_handler)
      mark_tmp_table_for_reuse(table);
  }
}


/**
  Reset a single temporary table.
  Effectively this "closes" one temporary table,
  in a session.

  @param table     Temporary table.
*/

void mark_tmp_table_for_reuse(TABLE *table)
{
  DBUG_ASSERT(table->s->tmp_table);

  table->query_id= 0;
  table->file->ha_reset();

  /* Detach temporary MERGE children from temporary parent. */
  DBUG_ASSERT(table->file);
  table->file->extra(HA_EXTRA_DETACH_CHILDREN);

  /*
    Reset temporary table lock type to it's default value (TL_WRITE).

    Statements such as INSERT INTO .. SELECT FROM tmp, CREATE TABLE
    .. SELECT FROM tmp and UPDATE may under some circumstances modify
    the lock type of the tables participating in the statement. This
    isn't a problem for non-temporary tables since their lock type is
    reset at every open, but the same does not occur for temporary
    tables for historical reasons.

    Furthermore, the lock type of temporary tables is not really that
    important because they can only be used by one query at a time and
    not even twice in a query -- a temporary table is represented by
    only one TABLE object. Nonetheless, it's safer from a maintenance
    point of view to reset the lock type of this singleton TABLE object
    as to not cause problems when the table is reused.

    Even under LOCK TABLES mode its okay to reset the lock type as
    LOCK TABLES is allowed (but ignored) for a temporary table.
  */
  table->reginfo.lock_type= TL_WRITE;
}


/*
  Mark all tables in the list which were used by current substatement
  as free for reuse.

  SYNOPSIS
    mark_used_tables_as_free_for_reuse()
      thd   - thread context
      table - head of the list of tables

  DESCRIPTION
    Marks all tables in the list which were used by current substatement
    (they are marked by its query_id) as free for reuse.

  NOTE
    The reason we reset query_id is that it's not enough to just test
    if table->query_id != thd->query_id to know if a table is in use.

    For example
    SELECT f1_that_uses_t1() FROM t1;
    In f1_that_uses_t1() we will see one instance of t1 where query_id is
    set to query_id of original query.
*/

static void mark_used_tables_as_free_for_reuse(THD *thd, TABLE *table)
{
  for (; table ; table= table->next)
  {
    DBUG_ASSERT(table->pos_in_locked_tables == NULL ||
                table->pos_in_locked_tables->table == table);
    if (table->query_id == thd->query_id)
    {
      table->query_id= 0;
      table->file->ha_reset();
    }
  }
}


/**
  Auxiliary function to close all tables in the open_tables list.

  @param thd Thread context.

  @remark It should not ordinarily be called directly.
*/

static void close_open_tables(THD *thd)
{
  mysql_mutex_assert_not_owner(&LOCK_open);

  DBUG_PRINT("info", ("thd->open_tables: 0x%lx", (long) thd->open_tables));

  while (thd->open_tables)
    (void) close_thread_table(thd, &thd->open_tables);
}


/**
  Close all open instances of the table but keep the MDL lock.

  Works both under LOCK TABLES and in the normal mode.
  Removes all closed instances of the table from the table cache.

  @param     thd     thread handle
  @param[in] share   table share, but is just a handy way to
                     access the table cache key

  @param[in] remove_from_locked_tables
                     TRUE if the table is being dropped or renamed.
                     In that case the documented behaviour is to
                     implicitly remove the table from LOCK TABLES
                     list.

  @pre Must be called with an X MDL lock on the table.
*/

void
close_all_tables_for_name(THD *thd, TABLE_SHARE *share,
                          bool remove_from_locked_tables)
{
  char key[MAX_DBKEY_LENGTH];
  uint key_length= share->table_cache_key.length;
  const char *db= key;
  const char *table_name= db + share->db.length + 1;

  memcpy(key, share->table_cache_key.str, key_length);

  mysql_mutex_assert_not_owner(&LOCK_open);
  for (TABLE **prev= &thd->open_tables; *prev; )
  {
    TABLE *table= *prev;

    if (table->s->table_cache_key.length == key_length &&
        !memcmp(table->s->table_cache_key.str, key, key_length))
    {
      thd->locked_tables_list.unlink_from_list(thd,
                                               table->pos_in_locked_tables,
                                               remove_from_locked_tables);
      /*
        Does nothing if the table is not locked.
        This allows one to use this function after a table
        has been unlocked, e.g. in partition management.
      */
      mysql_lock_remove(thd, thd->lock, table);

      /* Inform handler that table will be dropped after close */
      if (table->db_stat) /* Not true for partitioned tables. */
        table->file->extra(HA_EXTRA_PREPARE_FOR_DROP);
      close_thread_table(thd, prev);
    }
    else
    {
      /* Step to next entry in open_tables list. */
      prev= &table->next;
    }
  }
  /* Remove the table share from the cache. */
  tdc_remove_table(thd, TDC_RT_REMOVE_ALL, db, table_name,
                   FALSE);
}


/*
  Close all tables used by the current substatement, or all tables
  used by this thread if we are on the upper level.

  SYNOPSIS
    close_thread_tables()
    thd			Thread handler

  IMPLEMENTATION
    Unlocks tables and frees derived tables.
    Put all normal tables used by thread in free list.

    It will only close/mark as free for reuse tables opened by this
    substatement, it will also check if we are closing tables after
    execution of complete query (i.e. we are on upper level) and will
    leave prelocked mode if needed.
*/

void close_thread_tables(THD *thd)
{
  TABLE *table;
  DBUG_ENTER("close_thread_tables");

#ifdef EXTRA_DEBUG
  DBUG_PRINT("tcache", ("open tables:"));
  for (table= thd->open_tables; table; table= table->next)
    DBUG_PRINT("tcache", ("table: '%s'.'%s' 0x%lx", table->s->db.str,
                          table->s->table_name.str, (long) table));
#endif

#if defined(ENABLED_DEBUG_SYNC)
  /* debug_sync may not be initialized for some slave threads */
  if (thd->debug_sync_control)
    DEBUG_SYNC(thd, "before_close_thread_tables");
#endif

  DBUG_ASSERT(thd->transaction.stmt.is_empty() || thd->in_sub_stmt ||
              (thd->state_flags & Open_tables_state::BACKUPS_AVAIL));

  /* Detach MERGE children after every statement. Even under LOCK TABLES. */
  for (table= thd->open_tables; table; table= table->next)
  {
    /* Table might be in use by some outer statement. */
    DBUG_PRINT("tcache", ("table: '%s'  query_id: %lu",
                          table->s->table_name.str, (ulong) table->query_id));
    if (thd->locked_tables_mode <= LTM_LOCK_TABLES ||
        table->query_id == thd->query_id)
    {
      DBUG_ASSERT(table->file);
      table->file->extra(HA_EXTRA_DETACH_CHILDREN);
    }
  }

  /*
    We are assuming here that thd->derived_tables contains ONLY derived
    tables for this substatement. i.e. instead of approach which uses
    query_id matching for determining which of the derived tables belong
    to this substatement we rely on the ability of substatements to
    save/restore thd->derived_tables during their execution.

    TODO: Probably even better approach is to simply associate list of
          derived tables with (sub-)statement instead of thread and destroy
          them at the end of its execution.
  */
  if (thd->derived_tables)
  {
    TABLE *next;
    /*
      Close all derived tables generated in queries like
      SELECT * FROM (SELECT * FROM t1)
    */
    for (table= thd->derived_tables ; table ; table= next)
    {
      next= table->next;
      free_tmp_table(thd, table);
    }
    thd->derived_tables= 0;
  }

  /*
    Mark all temporary tables used by this statement as free for reuse.
  */
  mark_temp_tables_as_free_for_reuse(thd);

  if (thd->locked_tables_mode)
  {

    /* Ensure we are calling ha_reset() for all used tables */
    mark_used_tables_as_free_for_reuse(thd, thd->open_tables);

    /*
      We are under simple LOCK TABLES or we're inside a sub-statement
      of a prelocked statement, so should not do anything else.

      Note that even if we are in LTM_LOCK_TABLES mode and statement
      requires prelocking (e.g. when we are closing tables after
      failing ot "open" all tables required for statement execution)
      we will exit this function a few lines below.
    */
    if (! thd->lex->requires_prelocking())
      DBUG_VOID_RETURN;

    /*
      We are in the top-level statement of a prelocked statement,
      so we have to leave the prelocked mode now with doing implicit
      UNLOCK TABLES if needed.
    */
    if (thd->locked_tables_mode == LTM_PRELOCKED_UNDER_LOCK_TABLES)
      thd->locked_tables_mode= LTM_LOCK_TABLES;

    if (thd->locked_tables_mode == LTM_LOCK_TABLES)
      DBUG_VOID_RETURN;

    thd->leave_locked_tables_mode();

    /* Fallthrough */
  }

  if (thd->lock)
  {
    /*
      For RBR we flush the pending event just before we unlock all the
      tables.  This means that we are at the end of a topmost
      statement, so we ensure that the STMT_END_F flag is set on the
      pending event.  For statements that are *inside* stored
      functions, the pending event will not be flushed: that will be
      handled either before writing a query log event (inside
      binlog_query()) or when preparing a pending event.
     */
    (void)thd->binlog_flush_pending_rows_event(TRUE);
    mysql_unlock_tables(thd, thd->lock);
    thd->lock=0;
  }
  /*
    Closing a MERGE child before the parent would be fatal if the
    other thread tries to abort the MERGE lock in between.
  */
  if (thd->open_tables)
    close_open_tables(thd);

  DBUG_VOID_RETURN;
}


/* move one table to free list */

bool close_thread_table(THD *thd, TABLE **table_ptr)
{
  bool found_old_table= 0;
  TABLE *table= *table_ptr;
  DBUG_ENTER("close_thread_table");
  DBUG_ASSERT(table->key_read == 0);
  DBUG_ASSERT(!table->file || table->file->inited == handler::NONE);
  mysql_mutex_assert_not_owner(&LOCK_open);
  /*
    The metadata lock must be released after giving back
    the table to the table cache.
  */
  DBUG_ASSERT(thd->mdl_context.is_lock_owner(MDL_key::TABLE,
                                             table->s->db.str,
                                             table->s->table_name.str,
                                             MDL_SHARED));
  table->mdl_ticket= NULL;

  mysql_mutex_lock(&thd->LOCK_thd_data);
  *table_ptr=table->next;
  mysql_mutex_unlock(&thd->LOCK_thd_data);

  if (! table->needs_reopen())
  {
    /* Avoid having MERGE tables with attached children in unused_tables. */
    table->file->extra(HA_EXTRA_DETACH_CHILDREN);
    /* Free memory and reset for next loop. */
    free_field_buffers_larger_than(table, MAX_TDC_BLOB_SIZE);
    table->file->ha_reset();
  }

  mysql_mutex_lock(&LOCK_open);

  if (table->s->has_old_version() || table->needs_reopen() ||
      table_def_shutdown_in_progress)
  {
    free_cache_entry(table);
    found_old_table= 1;
  }
  else
  {
    DBUG_ASSERT(table->file);
    table_def_unuse_table(table);
    /*
      We free the least used table, not the subject table,
      to keep the LRU order.
    */
    if (table_cache_count > table_cache_size)
      free_cache_entry(unused_tables);
  }
  mysql_mutex_unlock(&LOCK_open);
  DBUG_RETURN(found_old_table);
}


/* close_temporary_tables' internal, 4 is due to uint4korr definition */
static inline uint  tmpkeyval(THD *thd, TABLE *table)
{
  return uint4korr(table->s->table_cache_key.str + table->s->table_cache_key.length - 4);
}


/*
  Close all temporary tables created by 'CREATE TEMPORARY TABLE' for thread
  creates one DROP TEMPORARY TABLE binlog event for each pseudo-thread 
*/

bool close_temporary_tables(THD *thd)
{
  DBUG_ENTER("close_temporary_tables");
  TABLE *table;
  TABLE *next= NULL;
  TABLE *prev_table;
  /* Assume thd->variables.option_bits has OPTION_QUOTE_SHOW_CREATE */
  bool was_quote_show= TRUE;
  bool error= 0;

  if (!thd->temporary_tables)
    DBUG_RETURN(FALSE);

  if (!mysql_bin_log.is_open())
  {
    TABLE *tmp_next;
    for (table= thd->temporary_tables; table; table= tmp_next)
    {
      tmp_next= table->next;
      close_temporary(table, 1, 1);
    }
    thd->temporary_tables= 0;
    DBUG_RETURN(FALSE);
  }

  /* Better add "if exists", in case a RESET MASTER has been done */
  const char stub[]= "DROP /*!40005 TEMPORARY */ TABLE IF EXISTS ";
  uint stub_len= sizeof(stub) - 1;
  char buf[256];
  String s_query= String(buf, sizeof(buf), system_charset_info);
  bool found_user_tables= FALSE;

  memcpy(buf, stub, stub_len);

  /*
    Insertion sort of temp tables by pseudo_thread_id to build ordered list
    of sublists of equal pseudo_thread_id
  */

  for (prev_table= thd->temporary_tables, table= prev_table->next;
       table;
       prev_table= table, table= table->next)
  {
    TABLE *prev_sorted /* same as for prev_table */, *sorted;
    if (is_user_table(table))
    {
      if (!found_user_tables)
        found_user_tables= true;
      for (prev_sorted= NULL, sorted= thd->temporary_tables; sorted != table;
           prev_sorted= sorted, sorted= sorted->next)
      {
        if (!is_user_table(sorted) ||
            tmpkeyval(thd, sorted) > tmpkeyval(thd, table))
        {
          /* move into the sorted part of the list from the unsorted */
          prev_table->next= table->next;
          table->next= sorted;
          if (prev_sorted)
          {
            prev_sorted->next= table;
          }
          else
          {
            thd->temporary_tables= table;
          }
          table= prev_table;
          break;
        }
      }
    }
  }

  /* We always quote db,table names though it is slight overkill */
  if (found_user_tables &&
      !(was_quote_show= test(thd->variables.option_bits & OPTION_QUOTE_SHOW_CREATE)))
  {
    thd->variables.option_bits |= OPTION_QUOTE_SHOW_CREATE;
  }

  /* scan sorted tmps to generate sequence of DROP */
  for (table= thd->temporary_tables; table; table= next)
  {
    if (is_user_table(table))
    {
      bool save_thread_specific_used= thd->thread_specific_used;
      my_thread_id save_pseudo_thread_id= thd->variables.pseudo_thread_id;
      /* Set pseudo_thread_id to be that of the processed table */
      thd->variables.pseudo_thread_id= tmpkeyval(thd, table);
      String db;
      db.append(table->s->db.str);
      /* Loop forward through all tables that belong to a common database
         within the sublist of common pseudo_thread_id to create single
         DROP query 
      */
      for (s_query.length(stub_len);
           table && is_user_table(table) &&
             tmpkeyval(thd, table) == thd->variables.pseudo_thread_id &&
             table->s->db.length == db.length() &&
             strcmp(table->s->db.str, db.ptr()) == 0;
           table= next)
      {
        /*
          We are going to add ` around the table names and possible more
          due to special characters
        */
        append_identifier(thd, &s_query, table->s->table_name.str,
                          strlen(table->s->table_name.str));
        s_query.append(',');
        next= table->next;
        close_temporary(table, 1, 1);
      }
      thd->clear_error();
      CHARSET_INFO *cs_save= thd->variables.character_set_client;
      thd->variables.character_set_client= system_charset_info;
      thd->thread_specific_used= TRUE;
      Query_log_event qinfo(thd, s_query.ptr(),
                            s_query.length() - 1 /* to remove trailing ',' */,
                            FALSE, TRUE, FALSE, 0);
      qinfo.db= db.ptr();
      qinfo.db_len= db.length();
      thd->variables.character_set_client= cs_save;

      thd->stmt_da->can_overwrite_status= TRUE;
      if ((error= (mysql_bin_log.write(&qinfo) || error)))
      {
        /*
          If we're here following THD::cleanup, thence the connection
          has been closed already. So lets print a message to the
          error log instead of pushing yet another error into the
          stmt_da.

          Also, we keep the error flag so that we propagate the error
          up in the stack. This way, if we're the SQL thread we notice
          that close_temporary_tables failed. (Actually, the SQL
          thread only calls close_temporary_tables while applying old
          Start_log_event_v3 events.)
        */
        sql_print_error("Failed to write the DROP statement for "
                        "temporary tables to binary log");
      }
      thd->stmt_da->can_overwrite_status= FALSE;

      thd->variables.pseudo_thread_id= save_pseudo_thread_id;
      thd->thread_specific_used= save_thread_specific_used;
    }
    else
    {
      next= table->next;
      close_temporary(table, 1, 1);
    }
  }
  if (!was_quote_show)
    thd->variables.option_bits&= ~OPTION_QUOTE_SHOW_CREATE; /* restore option */
  thd->temporary_tables=0;

  DBUG_RETURN(error);
}

/*
  Find table in list.

  SYNOPSIS
    find_table_in_list()
    table		Pointer to table list
    offset		Offset to which list in table structure to use
    db_name		Data base name
    table_name		Table name

  NOTES:
    This is called by find_table_in_local_list() and
    find_table_in_global_list().

  RETURN VALUES
    NULL	Table not found
    #		Pointer to found table.
*/

TABLE_LIST *find_table_in_list(TABLE_LIST *table,
                               TABLE_LIST *TABLE_LIST::*link,
                               const char *db_name,
                               const char *table_name)
{
  for (; table; table= table->*link )
  {
    if ((table->table == 0 || table->table->s->tmp_table == NO_TMP_TABLE) &&
        strcmp(table->db, db_name) == 0 &&
        strcmp(table->table_name, table_name) == 0)
      break;
  }
  return table;
}


/**
  Test that table is unique (It's only exists once in the table list)

  @param  thd                   thread handle
  @param  table                 table which should be checked
  @param  table_list            list of tables
  @param  check_alias           whether to check tables' aliases

  NOTE: to exclude derived tables from check we use following mechanism:
    a) during derived table processing set THD::derived_tables_processing
    b) JOIN::prepare set SELECT::exclude_from_table_unique_test if
       THD::derived_tables_processing set. (we can't use JOIN::execute
       because for PS we perform only JOIN::prepare, but we can't set this
       flag in JOIN::prepare if we are not sure that we are in derived table
       processing loop, because multi-update call fix_fields() for some its
       items (which mean JOIN::prepare for subqueries) before unique_table
       call to detect which tables should be locked for write).
    c) find_dup_table skip all tables which belong to SELECT with
       SELECT::exclude_from_table_unique_test set.
    Also SELECT::exclude_from_table_unique_test used to exclude from check
    tables of main SELECT of multi-delete and multi-update

    We also skip tables with TABLE_LIST::prelocking_placeholder set,
    because we want to allow SELECTs from them, and their modification
    will rise the error anyway.

    TODO: when we will have table/view change detection we can do this check
          only once for PS/SP

  @retval !=0  found duplicate
  @retval 0 if table is unique
*/

static
TABLE_LIST* find_dup_table(THD *thd, TABLE_LIST *table, TABLE_LIST *table_list,
                           bool check_alias)
{
  TABLE_LIST *res;
  const char *d_name, *t_name, *t_alias;
  DBUG_ENTER("find_dup_table");
  DBUG_PRINT("enter", ("table alias: %s", table->alias));

  /*
    If this function called for query which update table (INSERT/UPDATE/...)
    then we have in table->table pointer to TABLE object which we are
    updating even if it is VIEW so we need TABLE_LIST of this TABLE object
    to get right names (even if lower_case_table_names used).

    If this function called for CREATE command that we have not opened table
    (table->table equal to 0) and right names is in current TABLE_LIST
    object.
  */
  if (table->table)
  {
    /* All MyISAMMRG children are plain MyISAM tables. */
    DBUG_ASSERT(table->table->file->ht->db_type != DB_TYPE_MRG_MYISAM);

    /* temporary table is always unique */
    if (table->table && table->table->s->tmp_table != NO_TMP_TABLE)
      DBUG_RETURN(0);
    table= table->find_underlying_table(table->table);
    /*
      as far as we have table->table we have to find real TABLE_LIST of
      it in underlying tables
    */
    DBUG_ASSERT(table);
  }
  d_name= table->db;
  t_name= table->table_name;
  t_alias= table->alias;

  DBUG_PRINT("info", ("real table: %s.%s", d_name, t_name));
  for (;;)
  {
    /*
      Table is unique if it is present only once in the global list
      of tables and once in the list of table locks.
    */
    if (! (res= find_table_in_global_list(table_list, d_name, t_name)))
      break;

    /* Skip if same underlying table. */
    if (res->table && (res->table == table->table))
      goto next;

    /* Skip if table alias does not match. */
    if (check_alias)
    {
      if (lower_case_table_names ?
          my_strcasecmp(files_charset_info, t_alias, res->alias) :
          strcmp(t_alias, res->alias))
        goto next;
    }

    /*
      Skip if marked to be excluded (could be a derived table) or if
      entry is a prelocking placeholder.
    */
    if (res->select_lex &&
        !res->select_lex->exclude_from_table_unique_test &&
        !res->prelocking_placeholder)
      break;

    /*
      If we found entry of this table or table of SELECT which already
      processed in derived table or top select of multi-update/multi-delete
      (exclude_from_table_unique_test) or prelocking placeholder.
    */
next:
    table_list= res->next_global;
    DBUG_PRINT("info",
               ("found same copy of table or table which we should skip"));
  }
  DBUG_RETURN(res);
}


/**
  Test that the subject table of INSERT/UPDATE/DELETE/CREATE
  or (in case of MyISAMMRG) one of its children are not used later
  in the query.

  For MyISAMMRG tables, it is assumed that all the underlying
  tables of @c table (if any) are listed right after it and that
  their @c parent_l field points at the main table.


  @retval non-NULL The table list element for the table that
                   represents the duplicate. 
  @retval NULL     No duplicates found.
*/

TABLE_LIST*
unique_table(THD *thd, TABLE_LIST *table, TABLE_LIST *table_list,
             bool check_alias)
{
  TABLE_LIST *dup;
  if (table->table && table->table->file->ht->db_type == DB_TYPE_MRG_MYISAM)
  {
    TABLE_LIST *child;
    dup= NULL;
    /* Check duplicates of all merge children. */
    for (child= table->next_global; child && child->parent_l == table;
         child= child->next_global)
    {
      if ((dup= find_dup_table(thd, child, child->next_global, check_alias)))
        break;
    }
  }
  else
    dup= find_dup_table(thd, table, table_list, check_alias);
  return dup;
}
/*
  Issue correct error message in case we found 2 duplicate tables which
  prevent some update operation

  SYNOPSIS
    update_non_unique_table_error()
    update      table which we try to update
    operation   name of update operation
    duplicate   duplicate table which we found

  NOTE:
    here we hide view underlying tables if we have them
*/

void update_non_unique_table_error(TABLE_LIST *update,
                                   const char *operation,
                                   TABLE_LIST *duplicate)
{
  update= update->top_table();
  duplicate= duplicate->top_table();
  if (!update->view || !duplicate->view ||
      update->view == duplicate->view ||
      update->view_name.length != duplicate->view_name.length ||
      update->view_db.length != duplicate->view_db.length ||
      my_strcasecmp(table_alias_charset,
                    update->view_name.str, duplicate->view_name.str) != 0 ||
      my_strcasecmp(table_alias_charset,
                    update->view_db.str, duplicate->view_db.str) != 0)
  {
    /*
      it is not the same view repeated (but it can be parts of the same copy
      of view), so we have to hide underlying tables.
    */
    if (update->view)
    {
      /* Issue the ER_NON_INSERTABLE_TABLE error for an INSERT */
      if (update->view == duplicate->view)
        my_error(!strncmp(operation, "INSERT", 6) ?
                 ER_NON_INSERTABLE_TABLE : ER_NON_UPDATABLE_TABLE, MYF(0),
                 update->alias, operation);
      else
        my_error(ER_VIEW_PREVENT_UPDATE, MYF(0),
                 (duplicate->view ? duplicate->alias : update->alias),
                 operation, update->alias);
      return;
    }
    if (duplicate->view)
    {
      my_error(ER_VIEW_PREVENT_UPDATE, MYF(0), duplicate->alias, operation,
               update->alias);
      return;
    }
  }
  my_error(ER_UPDATE_TABLE_USED, MYF(0), update->alias);
}


/**
  Find temporary table specified by database and table names in the
  THD::temporary_tables list.

  @return TABLE instance if a temporary table has been found; NULL otherwise.
*/

TABLE *find_temporary_table(THD *thd, const char *db, const char *table_name)
{
  TABLE_LIST tl;

  tl.db= (char*) db;
  tl.table_name= (char*) table_name;

  return find_temporary_table(thd, &tl);
}


/**
  Find a temporary table specified by TABLE_LIST instance in the
  THD::temporary_tables list.

  @return TABLE instance if a temporary table has been found; NULL otherwise.
*/

TABLE *find_temporary_table(THD *thd, const TABLE_LIST *tl)
{
  char key[MAX_DBKEY_LENGTH];
  uint key_length= create_table_def_key(thd, key, tl, 1);

  return find_temporary_table(thd, key, key_length);
}


/**
  Find a temporary table specified by a key in the THD::temporary_tables list.

  @return TABLE instance if a temporary table has been found; NULL otherwise.
*/

TABLE *find_temporary_table(THD *thd,
                            const char *table_key,
                            uint table_key_length)
{
  for (TABLE *table= thd->temporary_tables; table; table= table->next)
  {
    if (table->s->table_cache_key.length == table_key_length &&
        !memcmp(table->s->table_cache_key.str, table_key, table_key_length))
    {
      return table;
    }
  }

  return NULL;
}


/**
  Drop a temporary table.

  Try to locate the table in the list of thd->temporary_tables.
  If the table is found:
   - if the table is being used by some outer statement, fail.
   - if the table is locked with LOCK TABLES or by prelocking,
   unlock it and remove it from the list of locked tables
   (THD::lock). Currently only transactional temporary tables
   are locked.
   - Close the temporary table, remove its .FRM
   - remove the table from the list of temporary tables

  This function is used to drop user temporary tables, as well as
  internal tables created in CREATE TEMPORARY TABLE ... SELECT
  or ALTER TABLE. Even though part of the work done by this function
  is redundant when the table is internal, as long as we
  link both internal and user temporary tables into the same
  thd->temporary_tables list, it's impossible to tell here whether
  we're dealing with an internal or a user temporary table.

  If is_trans is not null, we return the type of the table:
  either transactional (e.g. innodb) as TRUE or non-transactional
  (e.g. myisam) as FALSE.

  @retval  0  the table was found and dropped successfully.
  @retval  1  the table was not found in the list of temporary tables
              of this thread
  @retval -1  the table is in use by a outer query
*/

int drop_temporary_table(THD *thd, TABLE_LIST *table_list, bool *is_trans)
{
  TABLE *table;
  DBUG_ENTER("drop_temporary_table");
  DBUG_PRINT("tmptable", ("closing table: '%s'.'%s'",
                          table_list->db, table_list->table_name));

  if (!(table= find_temporary_table(thd, table_list)))
    DBUG_RETURN(1);

  /* Table might be in use by some outer statement. */
  if (table->query_id && table->query_id != thd->query_id)
  {
    my_error(ER_CANT_REOPEN_TABLE, MYF(0), table->alias);
    DBUG_RETURN(-1);
  }

  if (is_trans != NULL)
    *is_trans= table->file->has_transactions();

  /*
    If LOCK TABLES list is not empty and contains this table,
    unlock the table and remove the table from this list.
  */
  mysql_lock_remove(thd, thd->lock, table);
  close_temporary_table(thd, table, 1, 1);
  DBUG_RETURN(0);
}

/*
  unlink from thd->temporary tables and close temporary table
*/

void close_temporary_table(THD *thd, TABLE *table,
                           bool free_share, bool delete_table)
{
  DBUG_ENTER("close_temporary_table");
  DBUG_PRINT("tmptable", ("closing table: '%s'.'%s' 0x%lx  alias: '%s'",
                          table->s->db.str, table->s->table_name.str,
                          (long) table, table->alias));

  if (table->prev)
  {
    table->prev->next= table->next;
    if (table->prev->next)
      table->next->prev= table->prev;
  }
  else
  {
    /* removing the item from the list */
    DBUG_ASSERT(table == thd->temporary_tables);
    /*
      slave must reset its temporary list pointer to zero to exclude
      passing non-zero value to end_slave via rli->save_temporary_tables
      when no temp tables opened, see an invariant below.
    */
    thd->temporary_tables= table->next;
    if (thd->temporary_tables)
      table->next->prev= 0;
  }
  if (thd->slave_thread)
  {
    /* natural invariant of temporary_tables */
    DBUG_ASSERT(slave_open_temp_tables || !thd->temporary_tables);
    slave_open_temp_tables--;
  }
  close_temporary(table, free_share, delete_table);
  DBUG_VOID_RETURN;
}


/*
  Close and delete a temporary table

  NOTE
    This dosn't unlink table from thd->temporary
    If this is needed, use close_temporary_table()
*/

void close_temporary(TABLE *table, bool free_share, bool delete_table)
{
  handlerton *table_type= table->s->db_type();
  DBUG_ENTER("close_temporary");
  DBUG_PRINT("tmptable", ("closing table: '%s'.'%s'",
                          table->s->db.str, table->s->table_name.str));

  free_io_cache(table);
  closefrm(table, 0);
  if (delete_table)
    rm_temporary_table(table_type, table->s->path.str);
  if (free_share)
  {
    free_table_share(table->s);
    my_free(table);
  }
  DBUG_VOID_RETURN;
}


/*
  Used by ALTER TABLE when the table is a temporary one. It changes something
  only if the ALTER contained a RENAME clause (otherwise, table_name is the old
  name).
  Prepares a table cache key, which is the concatenation of db, table_name and
  thd->slave_proxy_id, separated by '\0'.
*/

bool rename_temporary_table(THD* thd, TABLE *table, const char *db,
			    const char *table_name)
{
  char *key;
  uint key_length;
  TABLE_SHARE *share= table->s;
  TABLE_LIST table_list;
  DBUG_ENTER("rename_temporary_table");

  if (!(key=(char*) alloc_root(&share->mem_root, MAX_DBKEY_LENGTH)))
    DBUG_RETURN(1);				/* purecov: inspected */

  table_list.db= (char*) db;
  table_list.table_name= (char*) table_name;
  key_length= create_table_def_key(thd, key, &table_list, 1);
  share->set_table_cache_key(key, key_length);
  DBUG_RETURN(0);
}


/**
   Force all other threads to stop using the table by upgrading
   metadata lock on it and remove unused TABLE instances from cache.

   @param thd      Thread handler
   @param table    Table to remove from cache
   @param function HA_EXTRA_PREPARE_FOR_DROP if table is to be deleted
                   HA_EXTRA_FORCE_REOPEN if table is not be used
                   HA_EXTRA_PREPARE_FOR_RENAME if table is to be renamed

   @note When returning, the table will be unusable for other threads
         until metadata lock is downgraded.

   @retval FALSE Success.
   @retval TRUE  Failure (e.g. because thread was killed).
*/

bool wait_while_table_is_used(THD *thd, TABLE *table,
                              enum ha_extra_function function)
{
  DBUG_ENTER("wait_while_table_is_used");
  DBUG_PRINT("enter", ("table: '%s'  share: 0x%lx  db_stat: %u  version: %lu",
                       table->s->table_name.str, (ulong) table->s,
                       table->db_stat, table->s->version));

  if (thd->mdl_context.upgrade_shared_lock_to_exclusive(
             table->mdl_ticket, thd->variables.lock_wait_timeout))
    DBUG_RETURN(TRUE);

  tdc_remove_table(thd, TDC_RT_REMOVE_NOT_OWN,
                   table->s->db.str, table->s->table_name.str,
                   FALSE);
  /* extra() call must come only after all instances above are closed */
  (void) table->file->extra(function);
  DBUG_RETURN(FALSE);
}


/**
  Close a and drop a just created table in CREATE TABLE ... SELECT.

  @param  thd         Thread handle
  @param  table       TABLE object for the table to be dropped
  @param  db_name     Name of database for this table
  @param  table_name  Name of this table

  This routine assumes that the table to be closed is open only
  by the calling thread, so we needn't wait until other threads
  close the table. It also assumes that the table is first
  in thd->open_ables and a data lock on it, if any, has been
  released. To sum up, it's tuned to work with
  CREATE TABLE ... SELECT and CREATE TABLE .. SELECT only.
  Note, that currently CREATE TABLE ... SELECT is not supported
  under LOCK TABLES. This function, still, can be called in
  prelocked mode, e.g. if we do CREATE TABLE .. SELECT f1();
*/

void drop_open_table(THD *thd, TABLE *table, const char *db_name,
                     const char *table_name)
{
  DBUG_ENTER("drop_open_table");
  if (table->s->tmp_table)
    close_temporary_table(thd, table, 1, 1);
  else
  {
    DBUG_ASSERT(table == thd->open_tables);

    handlerton *table_type= table->s->db_type();

    table->file->extra(HA_EXTRA_PREPARE_FOR_DROP);
    close_thread_table(thd, &thd->open_tables);
    /* Remove the table share from the table cache. */
    tdc_remove_table(thd, TDC_RT_REMOVE_ALL, db_name, table_name,
                     FALSE);
    /* Remove the table from the storage engine and rm the .frm. */
    quick_rm_table(table_type, db_name, table_name, 0);
  }
  DBUG_VOID_RETURN;
}


/**
    Check that table exists in table definition cache, on disk
    or in some storage engine.

    @param       thd     Thread context
    @param       table   Table list element
    @param[out]  exists  Out parameter which is set to TRUE if table
                         exists and to FALSE otherwise.

    @note This function acquires LOCK_open internally.

    @note If there is no .FRM file for the table but it exists in one
          of engines (e.g. it was created on another node of NDB cluster)
          this function will fetch and create proper .FRM file for it.

    @retval  TRUE   Some error occurred
    @retval  FALSE  No error. 'exists' out parameter set accordingly.
*/

bool check_if_table_exists(THD *thd, TABLE_LIST *table, bool *exists)
{
  char path[FN_REFLEN + 1];
  TABLE_SHARE *share;
  DBUG_ENTER("check_if_table_exists");

  *exists= TRUE;

  DBUG_ASSERT(thd->mdl_context.
              is_lock_owner(MDL_key::TABLE, table->db,
                            table->table_name, MDL_SHARED));

  mysql_mutex_lock(&LOCK_open);
  share= get_cached_table_share(table->db, table->table_name);
  mysql_mutex_unlock(&LOCK_open);

  if (share)
    goto end;

  build_table_filename(path, sizeof(path) - 1, table->db, table->table_name,
                       reg_ext, 0);

  if (!access(path, F_OK))
    goto end;

  /* .FRM file doesn't exist. Check if some engine can provide it. */
  if (ha_check_if_table_exists(thd, table->db, table->table_name, exists))
  {
    my_printf_error(ER_OUT_OF_RESOURCES, "Failed to open '%-.64s', error while "
                    "unpacking from engine", MYF(0), table->table_name);
    DBUG_RETURN(TRUE);
  }
end:
  DBUG_RETURN(FALSE);
}


/**
  An error handler which converts, if possible, ER_LOCK_DEADLOCK error
  that can occur when we are trying to acquire a metadata lock to
  a request for back-off and re-start of open_tables() process.
*/

class MDL_deadlock_handler : public Internal_error_handler
{
public:
  MDL_deadlock_handler(Open_table_context *ot_ctx_arg)
    : m_ot_ctx(ot_ctx_arg), m_is_active(FALSE)
  {}

  virtual ~MDL_deadlock_handler() {}

  virtual bool handle_condition(THD *thd,
                                uint sql_errno,
                                const char* sqlstate,
                                MYSQL_ERROR::enum_warning_level level,
                                const char* msg,
                                MYSQL_ERROR ** cond_hdl);

private:
  /** Open table context to be used for back-off request. */
  Open_table_context *m_ot_ctx;
  /**
    Indicates that we are already in the process of handling
    ER_LOCK_DEADLOCK error. Allows to re-emit the error from
    the error handler without falling into infinite recursion.
  */
  bool m_is_active;
};


bool MDL_deadlock_handler::handle_condition(THD *,
                                            uint sql_errno,
                                            const char*,
                                            MYSQL_ERROR::enum_warning_level,
                                            const char*,
                                            MYSQL_ERROR ** cond_hdl)
{
  *cond_hdl= NULL;
  if (! m_is_active && sql_errno == ER_LOCK_DEADLOCK)
  {
    /* Disable the handler to avoid infinite recursion. */
    m_is_active= TRUE;
    (void) m_ot_ctx->request_backoff_action(
             Open_table_context::OT_BACKOFF_AND_RETRY,
             NULL);
    m_is_active= FALSE;
    /*
      If the above back-off request failed, a new instance of
      ER_LOCK_DEADLOCK error was emitted. Thus the current
      instance of error condition can be treated as handled.
    */
    return TRUE;
  }
  return FALSE;
}


/**
  Try to acquire an MDL lock for a table being opened.

  @param[in,out] thd      Session context, to report errors.
  @param[out]    ot_ctx   Open table context, to hold the back off
                          state. If we failed to acquire a lock
                          due to a lock conflict, we add the
                          failed request to the open table context.
  @param[in,out] mdl_request A request for an MDL lock.
                          If we managed to acquire a ticket
                          (no errors or lock conflicts occurred),
                          contains a reference to it on
                          return. However, is not modified if MDL
                          lock type- modifying flags were provided.
  @param[in]    flags flags MYSQL_OPEN_FORCE_SHARED_MDL,
                          MYSQL_OPEN_FORCE_SHARED_HIGH_PRIO_MDL or
                          MYSQL_OPEN_FAIL_ON_MDL_CONFLICT
                          @sa open_table().
  @param[out]   mdl_ticket Only modified if there was no error.
                          If we managed to acquire an MDL
                          lock, contains a reference to the
                          ticket, otherwise is set to NULL.

  @retval TRUE  An error occurred.
  @retval FALSE No error, but perhaps a lock conflict, check mdl_ticket.
*/

static bool
open_table_get_mdl_lock(THD *thd, Open_table_context *ot_ctx,
                        MDL_request *mdl_request,
                        uint flags,
                        MDL_ticket **mdl_ticket)
{
  MDL_request mdl_request_shared;

  if (flags & (MYSQL_OPEN_FORCE_SHARED_MDL |
               MYSQL_OPEN_FORCE_SHARED_HIGH_PRIO_MDL))
  {
    /*
      MYSQL_OPEN_FORCE_SHARED_MDL flag means that we are executing
      PREPARE for a prepared statement and want to override
      the type-of-operation aware metadata lock which was set
      in the parser/during view opening with a simple shared
      metadata lock.
      This is necessary to allow concurrent execution of PREPARE
      and LOCK TABLES WRITE statement against the same table.

      MYSQL_OPEN_FORCE_SHARED_HIGH_PRIO_MDL flag means that we open
      the table in order to get information about it for one of I_S
      queries and also want to override the type-of-operation aware
      shared metadata lock which was set earlier (e.g. during view
      opening) with a high-priority shared metadata lock.
      This is necessary to avoid unnecessary waiting and extra
      ER_WARN_I_S_SKIPPED_TABLE warnings when accessing I_S tables.

      These two flags are mutually exclusive.
    */
    DBUG_ASSERT(!(flags & MYSQL_OPEN_FORCE_SHARED_MDL) ||
                !(flags & MYSQL_OPEN_FORCE_SHARED_HIGH_PRIO_MDL));

    mdl_request_shared.init(&mdl_request->key,
                            (flags & MYSQL_OPEN_FORCE_SHARED_MDL) ?
                            MDL_SHARED : MDL_SHARED_HIGH_PRIO,
                            MDL_TRANSACTION);
    mdl_request= &mdl_request_shared;
  }

  if (flags & MYSQL_OPEN_FAIL_ON_MDL_CONFLICT)
  {
    /*
      When table is being open in order to get data for I_S table,
      we might have some tables not only open but also locked (e.g. when
      this happens under LOCK TABLES or in a stored function).
      As a result by waiting on a conflicting metadata lock to go away
      we may create a deadlock which won't entirely belong to the
      MDL subsystem and thus won't be detectable by this subsystem's
      deadlock detector.
      To avoid such situation we skip the trouble-making table if
      there is a conflicting lock.
    */
    if (thd->mdl_context.try_acquire_lock(mdl_request))
      return TRUE;
    if (mdl_request->ticket == NULL)
    {
      my_error(ER_WARN_I_S_SKIPPED_TABLE, MYF(0),
               mdl_request->key.db_name(), mdl_request->key.name());
      return TRUE;
    }
  }
  else
  {
    /*
      We are doing a normal table open. Let us try to acquire a metadata
      lock on the table. If there is a conflicting lock, acquire_lock()
      will wait for it to go away. Sometimes this waiting may lead to a
      deadlock, with the following results:
      1) If a deadlock is entirely within MDL subsystem, it is
         detected by the deadlock detector of this subsystem.
         ER_LOCK_DEADLOCK error is produced. Then, the error handler
         that is installed prior to the call to acquire_lock() attempts
         to request a back-off and retry. Upon success, ER_LOCK_DEADLOCK
         error is suppressed, otherwise propagated up the calling stack.
      2) Otherwise, a deadlock may occur when the wait-for graph
         includes edges not visible to the MDL deadlock detector.
         One such example is a wait on an InnoDB row lock, e.g. when:
         conn C1 gets SR MDL lock on t1 with SELECT * FROM t1
         conn C2 gets a row lock on t2 with  SELECT * FROM t2 FOR UPDATE
         conn C3 gets in and waits on C1 with DROP TABLE t0, t1
         conn C2 continues and blocks on C3 with SELECT * FROM t0
         conn C1 deadlocks by waiting on C2 by issuing SELECT * FROM
         t2 LOCK IN SHARE MODE.
         Such circular waits are currently only resolved by timeouts,
         e.g. @@innodb_lock_wait_timeout or @@lock_wait_timeout.
    */
    MDL_deadlock_handler mdl_deadlock_handler(ot_ctx);

    thd->push_internal_handler(&mdl_deadlock_handler);
    bool result= thd->mdl_context.acquire_lock(mdl_request,
                                               ot_ctx->get_timeout());
    thd->pop_internal_handler();

    if (result && !ot_ctx->can_recover_from_failed_open())
      return TRUE;
  }
  *mdl_ticket= mdl_request->ticket;
  return FALSE;
}


/**
  Check if table's share is being removed from the table definition
  cache and, if yes, wait until the flush is complete.

  @param thd             Thread context.
  @param table_list      Table which share should be checked.
  @param timeout         Timeout for waiting.
  @param deadlock_weight Weight of this wait for deadlock detector.

  @retval FALSE   Success. Share is up to date or has been flushed.
  @retval TRUE    Error (OOM, our was killed, the wait resulted
                  in a deadlock or timeout). Reported.
*/

static bool
tdc_wait_for_old_version(THD *thd, const char *db, const char *table_name,
                         ulong wait_timeout, uint deadlock_weight)
{
  TABLE_SHARE *share;
  bool res= FALSE;

  mysql_mutex_lock(&LOCK_open);
  if ((share= get_cached_table_share(db, table_name)) &&
      share->has_old_version())
  {
    struct timespec abstime;
    set_timespec(abstime, wait_timeout);
    res= share->wait_for_old_version(thd, &abstime, deadlock_weight);
  }
  mysql_mutex_unlock(&LOCK_open);
  return res;
}


/**
  Open a base table.

  @param thd            Thread context.
  @param table_list     Open first table in list.
  @param mem_root       Temporary MEM_ROOT to be used for
                        parsing .FRMs for views.
  @param ot_ctx         Context with flags which modify how open works
                        and which is used to recover from a failed
                        open_table() attempt.
                        Some examples of flags:
                        MYSQL_OPEN_IGNORE_FLUSH - Open table even if
                        someone has done a flush. No version number
                        checking is done.
                        MYSQL_OPEN_HAS_MDL_LOCK - instead of acquiring
                        metadata locks rely on that caller already has
                        appropriate ones.

  Uses a cache of open tables to find a TABLE instance not in use.

  If TABLE_LIST::open_strategy is set to OPEN_IF_EXISTS, the table is
  opened only if it exists. If the open strategy is OPEN_STUB, the
  underlying table is never opened. In both cases, metadata locks are
  always taken according to the lock strategy.

  The function used to open temporary tables, but now it opens base tables
  only.

  @retval TRUE  Open failed. "action" parameter may contain type of action
                needed to remedy problem before retrying again.
  @retval FALSE Success. Members of TABLE_LIST structure are filled properly
                (e.g.  TABLE_LIST::table is set for real tables and
                TABLE_LIST::view is set for views).
*/

bool open_table(THD *thd, TABLE_LIST *table_list, MEM_ROOT *mem_root,
                Open_table_context *ot_ctx)
{
  reg1	TABLE *table;
  char	key[MAX_DBKEY_LENGTH];
  uint	key_length;
  char	*alias= table_list->alias;
  uint flags= ot_ctx->get_flags();
  MDL_ticket *mdl_ticket;
  int error;
  TABLE_SHARE *share;
  my_hash_value_type hash_value;
  DBUG_ENTER("open_table");

  /*
    The table must not be opened already. The table can be pre-opened for
    some statements if it is a temporary table.

    open_temporary_table() must be used to open temporary tables.
  */
  DBUG_ASSERT(!table_list->table);

  /* an open table operation needs a lot of the stack space */
  if (check_stack_overrun(thd, STACK_MIN_SIZE_FOR_OPEN, (uchar *)&alias))
    DBUG_RETURN(TRUE);

  if (thd->killed)
    DBUG_RETURN(TRUE);

  key_length= create_table_def_key(thd, key, table_list, 0);

  /*
    If we're in pre-locked or LOCK TABLES mode, let's try to find the
    requested table in the list of pre-opened and locked tables. If the
    table is not there, return an error - we can't open not pre-opened
    tables in pre-locked/LOCK TABLES mode.
    TODO: move this block into a separate function.
  */
  if (thd->locked_tables_mode &&
      ! (flags & MYSQL_OPEN_GET_NEW_TABLE))
  {						// Using table locks
    TABLE *best_table= 0;
    int best_distance= INT_MIN;
    for (table=thd->open_tables; table ; table=table->next)
    {
      if (table->s->table_cache_key.length == key_length &&
	  !memcmp(table->s->table_cache_key.str, key, key_length))
      {
        if (!my_strcasecmp(system_charset_info, table->alias, alias) &&
            table->query_id != thd->query_id && /* skip tables already used */
            (thd->locked_tables_mode == LTM_LOCK_TABLES ||
             table->query_id == 0))
        {
          int distance= ((int) table->reginfo.lock_type -
                         (int) table_list->lock_type);

          /*
            Find a table that either has the exact lock type requested,
            or has the best suitable lock. In case there is no locked
            table that has an equal or higher lock than requested,
            we us the closest matching lock to be able to produce an error
            message about wrong lock mode on the table. The best_table
            is changed if bd < 0 <= d or bd < d < 0 or 0 <= d < bd.

            distance <  0 - No suitable lock found
            distance >  0 - we have lock mode higher then we require
            distance == 0 - we have lock mode exactly which we need
          */
          if ((best_distance < 0 && distance > best_distance) ||
              (distance >= 0 && distance < best_distance))
          {
            best_distance= distance;
            best_table= table;
            if (best_distance == 0)
            {
              /*
                We have found a perfect match and can finish iterating
                through open tables list. Check for table use conflict
                between calling statement and SP/trigger is done in
                lock_tables().
              */
              break;
            }
          }
        }
      }
    }
    if (best_table)
    {
      table= best_table;
      table->query_id= thd->query_id;
      DBUG_PRINT("info",("Using locked table"));
      goto reset;
    }
    /*
      Is this table a view and not a base table?
      (it is work around to allow to open view with locked tables,
      real fix will be made after definition cache will be made)

      Since opening of view which was not explicitly locked by LOCK
      TABLES breaks metadata locking protocol (potentially can lead
      to deadlocks) it should be disallowed.
    */
    if (thd->mdl_context.is_lock_owner(MDL_key::TABLE,
                                       table_list->db,
                                       table_list->table_name,
                                       MDL_SHARED))
    {
      char path[FN_REFLEN + 1];
      enum legacy_db_type not_used;
      build_table_filename(path, sizeof(path) - 1,
                           table_list->db, table_list->table_name, reg_ext, 0);
      /*
        Note that we can't be 100% sure that it is a view since it's
        possible that we either simply have not found unused TABLE
        instance in THD::open_tables list or were unable to open table
        during prelocking process (in this case in theory we still
        should hold shared metadata lock on it).
      */
      if (dd_frm_type(thd, path, &not_used) == FRMTYPE_VIEW)
      {
        if (!tdc_open_view(thd, table_list, alias, key, key_length,
                           mem_root, 0))
        {
          DBUG_ASSERT(table_list->view != 0);
          DBUG_RETURN(FALSE); // VIEW
        }
      }
    }
    /*
      No table in the locked tables list. In case of explicit LOCK TABLES
      this can happen if a user did not include the table into the list.
      In case of pre-locked mode locked tables list is generated automatically,
      so we may only end up here if the table did not exist when
      locked tables list was created.
    */
    if (thd->locked_tables_mode == LTM_PRELOCKED)
      my_error(ER_NO_SUCH_TABLE, MYF(0), table_list->db, table_list->alias);
    else
      my_error(ER_TABLE_NOT_LOCKED, MYF(0), alias);
    DBUG_RETURN(TRUE);
  }

  /* Non pre-locked/LOCK TABLES mode. This is the normal use case. */

  if (! (flags & MYSQL_OPEN_HAS_MDL_LOCK))
  {
    /*
      We are not under LOCK TABLES and going to acquire write-lock/
      modify the base table. We need to acquire protection against
      global read lock until end of this statement in order to have
      this statement blocked by active FLUSH TABLES WITH READ LOCK.

      We don't block acquire this protection under LOCK TABLES as
      such protection already acquired at LOCK TABLES time and
      not released until UNLOCK TABLES.

      We don't block statements which modify only temporary tables
      as these tables are not preserved by backup by any form of
      backup which uses FLUSH TABLES WITH READ LOCK.

      TODO: The fact that we sometimes acquire protection against
            GRL only when we encounter table to be write-locked
            slightly increases probability of deadlock.
            This problem will be solved once Alik pushes his
            temporary table refactoring patch and we can start
            pre-acquiring metadata locks at the beggining of
            open_tables() call.
    */
    if (table_list->mdl_request.type >= MDL_SHARED_WRITE &&
        ! (flags & (MYSQL_OPEN_IGNORE_GLOBAL_READ_LOCK |
                    MYSQL_OPEN_FORCE_SHARED_MDL |
                    MYSQL_OPEN_FORCE_SHARED_HIGH_PRIO_MDL |
                    MYSQL_OPEN_SKIP_SCOPED_MDL_LOCK)) &&
        ! ot_ctx->has_protection_against_grl())
    {
      MDL_request protection_request;
      MDL_deadlock_handler mdl_deadlock_handler(ot_ctx);

      if (thd->global_read_lock.can_acquire_protection())
        DBUG_RETURN(TRUE);

      protection_request.init(MDL_key::GLOBAL, "", "", MDL_INTENTION_EXCLUSIVE,
                              MDL_STATEMENT);

      /*
        Install error handler which if possible will convert deadlock error
        into request to back-off and restart process of opening tables.
      */
      thd->push_internal_handler(&mdl_deadlock_handler);
      bool result= thd->mdl_context.acquire_lock(&protection_request,
                                                 ot_ctx->get_timeout());
      thd->pop_internal_handler();

      if (result)
        DBUG_RETURN(TRUE);

      ot_ctx->set_has_protection_against_grl();
    }

    if (open_table_get_mdl_lock(thd, ot_ctx, &table_list->mdl_request,
                                flags, &mdl_ticket) ||
        mdl_ticket == NULL)
    {
      DEBUG_SYNC(thd, "before_open_table_wait_refresh");
      DBUG_RETURN(TRUE);
    }
    DEBUG_SYNC(thd, "after_open_table_mdl_shared");
  }
  else
  {
    /*
      Grab reference to the MDL lock ticket that was acquired
      by the caller.
    */
    mdl_ticket= table_list->mdl_request.ticket;
  }

  hash_value= my_calc_hash(&table_def_cache, (uchar*) key, key_length);


  if (table_list->open_strategy == TABLE_LIST::OPEN_IF_EXISTS)
  {
    bool exists;

    if (check_if_table_exists(thd, table_list, &exists))
      DBUG_RETURN(TRUE);

    if (!exists)
      DBUG_RETURN(FALSE);

    /* Table exists. Let us try to open it. */
  }
  else if (table_list->open_strategy == TABLE_LIST::OPEN_STUB)
    DBUG_RETURN(FALSE);

retry_share:

  mysql_mutex_lock(&LOCK_open);

  if (!(share= get_table_share_with_discover(thd, table_list, key,
                                             key_length, OPEN_VIEW,
                                             &error,
                                             hash_value)))
  {
    mysql_mutex_unlock(&LOCK_open);
    /*
      If thd->is_error() is not set, we either need discover
      (error == 7), or the error was silenced by the prelocking
      handler (error == 0), in which case we should skip this
      table.
    */
    if (error == 7 && !thd->is_error())
    {
      (void) ot_ctx->request_backoff_action(Open_table_context::OT_DISCOVER,
                                            table_list);
    }
    DBUG_RETURN(TRUE);
  }

  if (share->is_view)
  {
    /*
      If parent_l of the table_list is non null then a merge table
      has this view as child table, which is not supported.
    */
    if (table_list->parent_l)
    {
      my_error(ER_WRONG_MRG_TABLE, MYF(0));
      goto err_unlock;
    }

    /*
      This table is a view. Validate its metadata version: in particular,
      that it was a view when the statement was prepared.
    */
    if (check_and_update_table_version(thd, table_list, share))
      goto err_unlock;
    if (table_list->i_s_requested_object & OPEN_TABLE_ONLY)
    {
      my_error(ER_NO_SUCH_TABLE, MYF(0), table_list->db,
               table_list->table_name);
      goto err_unlock;
    }

    /* Open view */
    if (open_new_frm(thd, share, alias,
                     (uint) (HA_OPEN_KEYFILE | HA_OPEN_RNDFILE |
                             HA_GET_INDEX | HA_TRY_READ_ONLY),
                     READ_KEYINFO | COMPUTE_TYPES | EXTRA_RECORD,
                     thd->open_options,
                     0, table_list, mem_root))
      goto err_unlock;

    /* TODO: Don't free this */
    release_table_share(share);

    DBUG_ASSERT(table_list->view);

    mysql_mutex_unlock(&LOCK_open);
    DBUG_RETURN(FALSE);
  }

  /*
    Note that situation when we are trying to open a table for what
    was a view during previous execution of PS will be handled in by
    the caller. Here we should simply open our table even if
    TABLE_LIST::view is true.
  */

  if (table_list->i_s_requested_object &  OPEN_VIEW_ONLY)
  {
    my_error(ER_NO_SUCH_TABLE, MYF(0), table_list->db,
             table_list->table_name);
    goto err_unlock;
  }

  if (!(flags & MYSQL_OPEN_IGNORE_FLUSH))
  {
    if (share->has_old_version())
    {
      /*
        We already have an MDL lock. But we have encountered an old
        version of table in the table definition cache which is possible
        when someone changes the table version directly in the cache
        without acquiring a metadata lock (e.g. this can happen during
        "rolling" FLUSH TABLE(S)).
        Release our reference to share, wait until old version of
        share goes away and then try to get new version of table share.
      */
      MDL_deadlock_handler mdl_deadlock_handler(ot_ctx);
      bool wait_result;

      release_table_share(share);
      mysql_mutex_unlock(&LOCK_open);

      thd->push_internal_handler(&mdl_deadlock_handler);
      wait_result= tdc_wait_for_old_version(thd, table_list->db,
                                            table_list->table_name,
                                            ot_ctx->get_timeout(),
                                            mdl_ticket->get_deadlock_weight());
      thd->pop_internal_handler();

      if (wait_result)
        DBUG_RETURN(TRUE);

      goto retry_share;
    }

    if (thd->open_tables && thd->open_tables->s->version != share->version)
    {
      /*
        If the version changes while we're opening the tables,
        we have to back off, close all the tables opened-so-far,
        and try to reopen them. Note: refresh_version is currently
        changed only during FLUSH TABLES.
      */
      release_table_share(share);
      mysql_mutex_unlock(&LOCK_open);
      (void)ot_ctx->request_backoff_action(Open_table_context::OT_REOPEN_TABLES,
                                           NULL);
      DBUG_RETURN(TRUE);
    }
  }

  if (!share->free_tables.is_empty())
  {
    table= share->free_tables.front();
    table_def_use_table(thd, table);
    /* We need to release share as we have EXTRA reference to it in our hands. */
    release_table_share(share);
  }
  else
  {
    /* We have too many TABLE instances around let us try to get rid of them. */
    while (table_cache_count > table_cache_size && unused_tables)
      free_cache_entry(unused_tables);

    mysql_mutex_unlock(&LOCK_open);

    /* make a new table */
    if (!(table=(TABLE*) my_malloc(sizeof(*table),MYF(MY_WME))))
      goto err_lock;

    error= open_table_from_share(thd, share, alias,
                                 (uint) (HA_OPEN_KEYFILE |
                                         HA_OPEN_RNDFILE |
                                         HA_GET_INDEX |
                                         HA_TRY_READ_ONLY),
                                 (READ_KEYINFO | COMPUTE_TYPES |
                                  EXTRA_RECORD),
                                 thd->open_options, table, FALSE);

    if (error)
    {
      my_free(table);

      if (error == 7)
        (void) ot_ctx->request_backoff_action(Open_table_context::OT_DISCOVER,
                                              table_list);
      else if (share->crashed)
        (void) ot_ctx->request_backoff_action(Open_table_context::OT_REPAIR,
                                              table_list);

      goto err_lock;
    }

    if (open_table_entry_fini(thd, share, table))
    {
      closefrm(table, 0);
      my_free(table);
      goto err_lock;
    }

    mysql_mutex_lock(&LOCK_open);
    /* Add table to the share's used tables list. */
    table_def_add_used_table(thd, table);
  }

  mysql_mutex_unlock(&LOCK_open);

  table->mdl_ticket= mdl_ticket;

  table->next= thd->open_tables;		/* Link into simple list */
  thd->set_open_tables(table);

  table->reginfo.lock_type=TL_READ;		/* Assume read */

 reset:
  /*
    Check that there is no reference to a condtion from an earlier query
    (cf. Bug#58553). 
  */
  DBUG_ASSERT(table->file->pushed_cond == NULL);
  table_list->updatable= 1; // It is not derived table nor non-updatable VIEW
  table_list->table= table;

  table->init(thd, table_list);

  DBUG_RETURN(FALSE);

err_lock:
  mysql_mutex_lock(&LOCK_open);
err_unlock:
  release_table_share(share);
  mysql_mutex_unlock(&LOCK_open);

  DBUG_RETURN(TRUE);
}


/**
   Find table in the list of open tables.

   @param list       List of TABLE objects to be inspected.
   @param db         Database name
   @param table_name Table name

   @return Pointer to the TABLE object found, 0 if no table found.
*/

TABLE *find_locked_table(TABLE *list, const char *db, const char *table_name)
{
  char	key[MAX_DBKEY_LENGTH];
  uint key_length=(uint) (strmov(strmov(key,db)+1,table_name)-key)+1;

  for (TABLE *table= list; table ; table=table->next)
  {
    if (table->s->table_cache_key.length == key_length &&
	!memcmp(table->s->table_cache_key.str, key, key_length))
      return table;
  }
  return(0);
}


/**
   Find instance of TABLE with upgradable or exclusive metadata
   lock from the list of open tables, emit error if no such table
   found.

   @param thd        Thread context
   @param db         Database name.
   @param table_name Name of table.
   @param no_error   Don't emit error if no suitable TABLE
                     instance were found.

   @note This function checks if the connection holds a global IX
         metadata lock. If no such lock is found, it is not safe to
         upgrade the lock and ER_TABLE_NOT_LOCKED_FOR_WRITE will be
         reported.

   @return Pointer to TABLE instance with MDL_SHARED_NO_WRITE,
           MDL_SHARED_NO_READ_WRITE, or MDL_EXCLUSIVE metadata
           lock, NULL otherwise.
*/

TABLE *find_table_for_mdl_upgrade(THD *thd, const char *db,
                                  const char *table_name, bool no_error)
{
  TABLE *tab= find_locked_table(thd->open_tables, db, table_name);

  if (!tab)
  {
    if (!no_error)
      my_error(ER_TABLE_NOT_LOCKED, MYF(0), table_name);
    return NULL;
  }

  /*
    It is not safe to upgrade the metadata lock without a global IX lock.
    This can happen with FLUSH TABLES <list> WITH READ LOCK as we in these
    cases don't take a global IX lock in order to be compatible with
    global read lock.
  */
  if (!thd->mdl_context.is_lock_owner(MDL_key::GLOBAL, "", "",
                                      MDL_INTENTION_EXCLUSIVE))
  {
    if (!no_error)
      my_error(ER_TABLE_NOT_LOCKED_FOR_WRITE, MYF(0), table_name);
    return NULL;
  }

  while (tab->mdl_ticket != NULL &&
         !tab->mdl_ticket->is_upgradable_or_exclusive() &&
         (tab= find_locked_table(tab->next, db, table_name)))
    continue;

  if (!tab && !no_error)
    my_error(ER_TABLE_NOT_LOCKED_FOR_WRITE, MYF(0), table_name);

  return tab;
}


/***********************************************************************
  class Locked_tables_list implementation. Declared in sql_class.h
************************************************************************/

/**
  Enter LTM_LOCK_TABLES mode.

  Enter the LOCK TABLES mode using all the tables that are
  currently open and locked in this connection.
  Initializes a TABLE_LIST instance for every locked table.

  @param  thd  thread handle

  @return TRUE if out of memory.
*/

bool
Locked_tables_list::init_locked_tables(THD *thd)
{
  DBUG_ASSERT(thd->locked_tables_mode == LTM_NONE);
  DBUG_ASSERT(m_locked_tables == NULL);
  DBUG_ASSERT(m_reopen_array == NULL);
  DBUG_ASSERT(m_locked_tables_count == 0);

  for (TABLE *table= thd->open_tables; table;
       table= table->next, m_locked_tables_count++)
  {
    TABLE_LIST *src_table_list= table->pos_in_table_list;
    char *db, *table_name, *alias;
    size_t db_len= src_table_list->db_length;
    size_t table_name_len= src_table_list->table_name_length;
    size_t alias_len= strlen(src_table_list->alias);
    TABLE_LIST *dst_table_list;

    if (! multi_alloc_root(&m_locked_tables_root,
                           &dst_table_list, sizeof(*dst_table_list),
                           &db, db_len + 1,
                           &table_name, table_name_len + 1,
                           &alias, alias_len + 1,
                           NullS))
    {
      unlock_locked_tables(0);
      return TRUE;
    }

    memcpy(db, src_table_list->db, db_len + 1);
    memcpy(table_name, src_table_list->table_name, table_name_len + 1);
    memcpy(alias, src_table_list->alias, alias_len + 1);
    /**
      Sic: remember the *actual* table level lock type taken, to
      acquire the exact same type in reopen_tables().
      E.g. if the table was locked for write, src_table_list->lock_type is
      TL_WRITE_DEFAULT, whereas reginfo.lock_type has been updated from
      thd->update_lock_default.
    */
    dst_table_list->init_one_table(db, db_len, table_name, table_name_len,
                                   alias,
                                   src_table_list->table->reginfo.lock_type);
    dst_table_list->table= table;
    dst_table_list->mdl_request.ticket= src_table_list->mdl_request.ticket;

    /* Link last into the list of tables */
    *(dst_table_list->prev_global= m_locked_tables_last)= dst_table_list;
    m_locked_tables_last= &dst_table_list->next_global;
    table->pos_in_locked_tables= dst_table_list;
  }
  if (m_locked_tables_count)
  {
    /**
      Allocate an auxiliary array to pass to mysql_lock_tables()
      in reopen_tables(). reopen_tables() is a critical
      path and we don't want to complicate it with extra allocations.
    */
    m_reopen_array= (TABLE**)alloc_root(&m_locked_tables_root,
                                        sizeof(TABLE*) *
                                        (m_locked_tables_count+1));
    if (m_reopen_array == NULL)
    {
      unlock_locked_tables(0);
      return TRUE;
    }
  }
  thd->enter_locked_tables_mode(LTM_LOCK_TABLES);

  return FALSE;
}


/**
  Leave LTM_LOCK_TABLES mode if it's been entered.

  Close all locked tables, free memory, and leave the mode.

  @note This function is a no-op if we're not in LOCK TABLES.
*/

void
Locked_tables_list::unlock_locked_tables(THD *thd)

{
  if (thd)
  {
    DBUG_ASSERT(!thd->in_sub_stmt &&
                !(thd->state_flags & Open_tables_state::BACKUPS_AVAIL));
    /*
      Sic: we must be careful to not close open tables if
      we're not in LOCK TABLES mode: unlock_locked_tables() is
      sometimes called implicitly, expecting no effect on
      open tables, e.g. from begin_trans().
    */
    if (thd->locked_tables_mode != LTM_LOCK_TABLES)
      return;

    for (TABLE_LIST *table_list= m_locked_tables;
         table_list; table_list= table_list->next_global)
    {
      /*
        Clear the position in the list, the TABLE object will be
        returned to the table cache.
      */
      table_list->table->pos_in_locked_tables= NULL;
    }
    thd->leave_locked_tables_mode();

    DBUG_ASSERT(thd->transaction.stmt.is_empty());
    close_thread_tables(thd);
    /*
      We rely on the caller to implicitly commit the
      transaction and release transactional locks.
    */
  }
  /*
    After closing tables we can free memory used for storing lock
    request for metadata locks and TABLE_LIST elements.
  */
  free_root(&m_locked_tables_root, MYF(0));
  m_locked_tables= NULL;
  m_locked_tables_last= &m_locked_tables;
  m_reopen_array= NULL;
  m_locked_tables_count= 0;
}


/**
  Unlink a locked table from the locked tables list, either
  temporarily or permanently.

  @param  thd        thread handle
  @param  table_list the element of locked tables list.
                     The implementation assumes that this argument
                     points to a TABLE_LIST element linked into
                     the locked tables list. Passing a TABLE_LIST
                     instance that is not part of locked tables
                     list will lead to a crash.
  @param  remove_from_locked_tables
                      TRUE if the table is removed from the list
                      permanently.

  This function is a no-op if we're not under LOCK TABLES.

  @sa Locked_tables_list::reopen_tables()
*/


void Locked_tables_list::unlink_from_list(THD *thd,
                                          TABLE_LIST *table_list,
                                          bool remove_from_locked_tables)
{
  /*
    If mode is not LTM_LOCK_TABLES, we needn't do anything. Moreover,
    outside this mode pos_in_locked_tables value is not trustworthy.
  */
  if (thd->locked_tables_mode != LTM_LOCK_TABLES)
    return;

  /*
    table_list must be set and point to pos_in_locked_tables of some
    table.
  */
  DBUG_ASSERT(table_list->table->pos_in_locked_tables == table_list);

  /* Clear the pointer, the table will be returned to the table cache. */
  table_list->table->pos_in_locked_tables= NULL;

  /* Mark the table as closed in the locked tables list. */
  table_list->table= NULL;

  /*
    If the table is being dropped or renamed, remove it from
    the locked tables list (implicitly drop the LOCK TABLES lock
    on it).
  */
  if (remove_from_locked_tables)
  {
    *table_list->prev_global= table_list->next_global;
    if (table_list->next_global == NULL)
      m_locked_tables_last= table_list->prev_global;
    else
      table_list->next_global->prev_global= table_list->prev_global;
  }
}

/**
  This is an attempt to recover (somewhat) in case of an error.
  If we failed to reopen a closed table, let's unlink it from the
  list and forget about it. From a user perspective that would look
  as if the server "lost" the lock on one of the locked tables.

  @note This function is a no-op if we're not under LOCK TABLES.
*/

void Locked_tables_list::
unlink_all_closed_tables(THD *thd, MYSQL_LOCK *lock, size_t reopen_count)
{
  /* If we managed to take a lock, unlock tables and free the lock. */
  if (lock)
    mysql_unlock_tables(thd, lock);
  /*
    If a failure happened in reopen_tables(), we may have succeeded
    reopening some tables, but not all.
    This works when the connection was killed in mysql_lock_tables().
  */
  if (reopen_count)
  {
    while (reopen_count--)
    {
      /*
        When closing the table, we must remove it
        from thd->open_tables list.
        We rely on the fact that open_table() that was used
        in reopen_tables() always links the opened table
        to the beginning of the open_tables list.
      */
      DBUG_ASSERT(thd->open_tables == m_reopen_array[reopen_count]);

      thd->open_tables->pos_in_locked_tables->table= NULL;

      close_thread_table(thd, &thd->open_tables);
    }
  }
  /* Exclude all closed tables from the LOCK TABLES list. */
  for (TABLE_LIST *table_list= m_locked_tables; table_list; table_list=
       table_list->next_global)
  {
    if (table_list->table == NULL)
    {
      /* Unlink from list. */
      *table_list->prev_global= table_list->next_global;
      if (table_list->next_global == NULL)
        m_locked_tables_last= table_list->prev_global;
      else
        table_list->next_global->prev_global= table_list->prev_global;
    }
  }
}


/**
  Reopen the tables locked with LOCK TABLES and temporarily closed
  by a DDL statement or FLUSH TABLES.

  @note This function is a no-op if we're not under LOCK TABLES.

  @return TRUE if an error reopening the tables. May happen in
               case of some fatal system error only, e.g. a disk
               corruption, out of memory or a serious bug in the
               locking.
*/

bool
Locked_tables_list::reopen_tables(THD *thd)
{
  Open_table_context ot_ctx(thd, MYSQL_OPEN_REOPEN);
  size_t reopen_count= 0;
  MYSQL_LOCK *lock;
  MYSQL_LOCK *merged_lock;

  for (TABLE_LIST *table_list= m_locked_tables;
       table_list; table_list= table_list->next_global)
  {
    if (table_list->table)                      /* The table was not closed */
      continue;

    /* Links into thd->open_tables upon success */
    if (open_table(thd, table_list, thd->mem_root, &ot_ctx))
    {
      unlink_all_closed_tables(thd, 0, reopen_count);
      return TRUE;
    }
    table_list->table->pos_in_locked_tables= table_list;
    /* See also the comment on lock type in init_locked_tables(). */
    table_list->table->reginfo.lock_type= table_list->lock_type;

    DBUG_ASSERT(reopen_count < m_locked_tables_count);
    m_reopen_array[reopen_count++]= table_list->table;
  }
  if (reopen_count)
  {
    thd->in_lock_tables= 1;
    /*
      We re-lock all tables with mysql_lock_tables() at once rather
      than locking one table at a time because of the case
      reported in Bug#45035: when the same table is present
      in the list many times, thr_lock.c fails to grant READ lock
      on a table that is already locked by WRITE lock, even if
      WRITE lock is taken by the same thread. If READ and WRITE
      lock are passed to thr_lock.c in the same list, everything
      works fine. Patching legacy code of thr_lock.c is risking to
      break something else.
    */
    lock= mysql_lock_tables(thd, m_reopen_array, reopen_count,
                            MYSQL_OPEN_REOPEN);
    thd->in_lock_tables= 0;
    if (lock == NULL || (merged_lock=
                         mysql_lock_merge(thd->lock, lock)) == NULL)
    {
      unlink_all_closed_tables(thd, lock, reopen_count);
      if (! thd->killed)
        my_error(ER_LOCK_DEADLOCK, MYF(0));
      return TRUE;
    }
    thd->lock= merged_lock;
  }
  return FALSE;
}


/*
  Function to assign a new table map id to a table share.

  PARAMETERS

    share - Pointer to table share structure

  DESCRIPTION

    We are intentionally not checking that share->mutex is locked
    since this function should only be called when opening a table
    share and before it is entered into the table_def_cache (meaning
    that it cannot be fetched by another thread, even accidentally).

  PRE-CONDITION(S)

    share is non-NULL
    The LOCK_open mutex is locked.

  POST-CONDITION(S)

    share->table_map_id is given a value that with a high certainty is
    not used by any other table (the only case where a table id can be
    reused is on wrap-around, which means more than 4 billion table
    share opens have been executed while one table was open all the
    time).

    share->table_map_id is not ~0UL.
 */
static ulong last_table_id= ~0UL;

void assign_new_table_id(TABLE_SHARE *share)
{

  DBUG_ENTER("assign_new_table_id");

  /* Preconditions */
  DBUG_ASSERT(share != NULL);
  mysql_mutex_assert_owner(&LOCK_open);

  ulong tid= ++last_table_id;                   /* get next id */
  /*
    There is one reserved number that cannot be used.  Remember to
    change this when 6-byte global table id's are introduced.
  */
  if (unlikely(tid == ~0UL))
    tid= ++last_table_id;
  share->table_map_id= tid;
  DBUG_PRINT("info", ("table_id=%lu", tid));

  /* Post conditions */
  DBUG_ASSERT(share->table_map_id != ~0UL);

  DBUG_VOID_RETURN;
}

#ifndef DBUG_OFF
/* Cause a spurious statement reprepare for debug purposes. */
static bool inject_reprepare(THD *thd)
{
  if (thd->m_reprepare_observer && thd->stmt_arena->is_reprepared == FALSE)
  {
    thd->m_reprepare_observer->report_error(thd);
    return TRUE;
  }

  return FALSE;
}
#endif

/**
  Compare metadata versions of an element obtained from the table
  definition cache and its corresponding node in the parse tree.

  @details If the new and the old values mismatch, invoke
  Metadata_version_observer.
  At prepared statement prepare, all TABLE_LIST version values are
  NULL and we always have a mismatch. But there is no observer set
  in THD, and therefore no error is reported. Instead, we update
  the value in the parse tree, effectively recording the original
  version.
  At prepared statement execute, an observer may be installed.  If
  there is a version mismatch, we push an error and return TRUE.

  For conventional execution (no prepared statements), the
  observer is never installed.

  @sa Execute_observer
  @sa check_prepared_statement() to see cases when an observer is installed
  @sa TABLE_LIST::is_table_ref_id_equal()
  @sa TABLE_SHARE::get_table_ref_id()

  @param[in]      thd         used to report errors
  @param[in,out]  tables      TABLE_LIST instance created by the parser
                              Metadata version information in this object
                              is updated upon success.
  @param[in]      table_share an element from the table definition cache

  @retval  TRUE  an error, which has been reported
  @retval  FALSE success, version in TABLE_LIST has been updated
*/

static bool
check_and_update_table_version(THD *thd,
                               TABLE_LIST *tables, TABLE_SHARE *table_share)
{
  if (! tables->is_table_ref_id_equal(table_share))
  {
    if (thd->m_reprepare_observer &&
        thd->m_reprepare_observer->report_error(thd))
    {
      /*
        Version of the table share is different from the
        previous execution of the prepared statement, and it is
        unacceptable for this SQLCOM. Error has been reported.
      */
      DBUG_ASSERT(thd->is_error());
      return TRUE;
    }
    /* Always maintain the latest version and type */
    tables->set_table_ref_id(table_share);
  }

  DBUG_EXECUTE_IF("reprepare_each_statement", return inject_reprepare(thd););
  return FALSE;
}


/**
  Compares versions of a stored routine obtained from the sp cache
  and the version used at prepare.

  @details If the new and the old values mismatch, invoke
  Metadata_version_observer.
  At prepared statement prepare, all Sroutine_hash_entry version values
  are NULL and we always have a mismatch. But there is no observer set
  in THD, and therefore no error is reported. Instead, we update
  the value in Sroutine_hash_entry, effectively recording the original
  version.
  At prepared statement execute, an observer may be installed.  If
  there is a version mismatch, we push an error and return TRUE.

  For conventional execution (no prepared statements), the
  observer is never installed.

  @param[in]      thd         used to report errors
  @param[in/out]  rt          pointer to stored routine entry in the
                              parse tree
  @param[in]      sp          pointer to stored routine cache entry.
                              Can be NULL if there is no such routine.
  @retval  TRUE  an error, which has been reported
  @retval  FALSE success, version in Sroutine_hash_entry has been updated
*/

static bool
check_and_update_routine_version(THD *thd, Sroutine_hash_entry *rt,
                                 sp_head *sp)
{
  ulong spc_version= sp_cache_version();
  /* sp is NULL if there is no such routine. */
  ulong version= sp ? sp->sp_cache_version() : spc_version;
  /*
    If the version in the parse tree is stale,
    or the version in the cache is stale and sp is not used,
    we need to reprepare.
    Sic: version != spc_version <--> sp is not NULL.
  */
  if (rt->m_sp_cache_version != version ||
      (version != spc_version && !sp->is_invoked()))
  {
    if (thd->m_reprepare_observer &&
        thd->m_reprepare_observer->report_error(thd))
    {
      /*
        Version of the sp cache is different from the
        previous execution of the prepared statement, and it is
        unacceptable for this SQLCOM. Error has been reported.
      */
      DBUG_ASSERT(thd->is_error());
      return TRUE;
    }
    /* Always maintain the latest cache version. */
    rt->m_sp_cache_version= version;
  }
  return FALSE;
}


/**
   Open view by getting its definition from disk (and table cache in future).

   @param thd               Thread handle
   @param table_list        TABLE_LIST with db, table_name & belong_to_view
   @param alias             Alias name
   @param cache_key         Key for table definition cache
   @param cache_key_length  Length of cache_key
   @param mem_root          Memory to be used for .frm parsing.
   @param flags             Flags which modify how we open the view

   @todo This function is needed for special handling of views under
         LOCK TABLES. We probably should get rid of it in long term.

   @return FALSE if success, TRUE - otherwise.
*/

bool tdc_open_view(THD *thd, TABLE_LIST *table_list, const char *alias,
                   char *cache_key, uint cache_key_length,
                   MEM_ROOT *mem_root, uint flags)
{
  TABLE not_used;
  int error;
  my_hash_value_type hash_value;
  TABLE_SHARE *share;

  hash_value= my_calc_hash(&table_def_cache, (uchar*) cache_key,
                           cache_key_length);
  mysql_mutex_lock(&LOCK_open);

  if (!(share= get_table_share(thd, table_list, cache_key,
                               cache_key_length,
                               OPEN_VIEW, &error,
                               hash_value)))
    goto err;

  if (share->is_view &&
      !open_new_frm(thd, share, alias,
                    (uint) (HA_OPEN_KEYFILE | HA_OPEN_RNDFILE |
                            HA_GET_INDEX | HA_TRY_READ_ONLY),
                    READ_KEYINFO | COMPUTE_TYPES | EXTRA_RECORD |
                    flags, thd->open_options, &not_used, table_list,
                    mem_root))
  {
    release_table_share(share);
    mysql_mutex_unlock(&LOCK_open);
    return FALSE;
  }

  my_error(ER_WRONG_OBJECT, MYF(0), share->db.str, share->table_name.str, "VIEW");
  release_table_share(share);
err:
  mysql_mutex_unlock(&LOCK_open);
  return TRUE;
}


/**
   Finalize the process of TABLE creation by loading table triggers
   and taking action if a HEAP table content was emptied implicitly.
*/

static bool open_table_entry_fini(THD *thd, TABLE_SHARE *share, TABLE *entry)
{
  if (Table_triggers_list::check_n_load(thd, share->db.str,
                                        share->table_name.str, entry, 0))
    return TRUE;

  /*
    If we are here, there was no fatal error (but error may be still
    unitialized).
  */
  if (unlikely(entry->file->implicit_emptied))
  {
    entry->file->implicit_emptied= 0;
    if (mysql_bin_log.is_open())
    {
      char *query, *end;
      uint query_buf_size= 20 + share->db.length + share->table_name.length +1;
      if ((query= (char*) my_malloc(query_buf_size,MYF(MY_WME))))
      {
        /* this DELETE FROM is needed even with row-based binlogging */
        end = strxmov(strmov(query, "DELETE FROM `"),
                      share->db.str,"`.`",share->table_name.str,"`", NullS);
        int errcode= query_error_code(thd, TRUE);
        if (thd->binlog_query(THD::STMT_QUERY_TYPE,
                              query, (ulong)(end-query),
                              FALSE, FALSE, FALSE, errcode))
        {
          my_free(query);
          return TRUE;
        }
        my_free(query);
      }
      else
      {
        /*
          As replication is maybe going to be corrupted, we need to warn the
          DBA on top of warning the client (which will automatically be done
          because of MYF(MY_WME) in my_malloc() above).
        */
        sql_print_error("When opening HEAP table, could not allocate memory "
                        "to write 'DELETE FROM `%s`.`%s`' to the binary log",
                        share->db.str, share->table_name.str);
        delete entry->triggers;
        return TRUE;
      }
    }
  }
  return FALSE;
}


/**
   Auxiliary routine which is used for performing automatical table repair.
*/

static bool auto_repair_table(THD *thd, TABLE_LIST *table_list)
{
  char	cache_key[MAX_DBKEY_LENGTH];
  uint	cache_key_length;
  TABLE_SHARE *share;
  TABLE *entry;
  int not_used;
  bool result= TRUE;
  my_hash_value_type hash_value;

  cache_key_length= create_table_def_key(thd, cache_key, table_list, 0);

  thd->clear_error();

  hash_value= my_calc_hash(&table_def_cache, (uchar*) cache_key,
                           cache_key_length);
  mysql_mutex_lock(&LOCK_open);

  if (!(share= get_table_share(thd, table_list, cache_key,
                               cache_key_length,
                               OPEN_VIEW, &not_used,
                               hash_value)))
    goto end_unlock;

  if (share->is_view)
  {
    release_table_share(share);
    goto end_unlock;
  }

  if (!(entry= (TABLE*)my_malloc(sizeof(TABLE), MYF(MY_WME))))
  {
    release_table_share(share);
    goto end_unlock;
  }
  mysql_mutex_unlock(&LOCK_open);

  if (open_table_from_share(thd, share, table_list->alias,
                            (uint) (HA_OPEN_KEYFILE | HA_OPEN_RNDFILE |
                                    HA_GET_INDEX |
                                    HA_TRY_READ_ONLY),
                            READ_KEYINFO | COMPUTE_TYPES | EXTRA_RECORD,
                            ha_open_options | HA_OPEN_FOR_REPAIR,
                            entry, FALSE) || ! entry->file ||
      (entry->file->is_crashed() && entry->file->ha_check_and_repair(thd)))
  {
    /* Give right error message */
    thd->clear_error();
    my_error(ER_NOT_KEYFILE, MYF(0), share->table_name.str, my_errno);
    sql_print_error("Couldn't repair table: %s.%s", share->db.str,
                    share->table_name.str);
    if (entry->file)
      closefrm(entry, 0);
  }
  else
  {
    thd->clear_error();			// Clear error message
    closefrm(entry, 0);
    result= FALSE;
  }
  my_free(entry);

  mysql_mutex_lock(&LOCK_open);
  release_table_share(share);
  /* Remove the repaired share from the table cache. */
  tdc_remove_table(thd, TDC_RT_REMOVE_ALL,
                   table_list->db, table_list->table_name,
                   TRUE);
end_unlock:
  mysql_mutex_unlock(&LOCK_open);
  return result;
}


/** Open_table_context */

Open_table_context::Open_table_context(THD *thd, uint flags)
  :m_failed_table(NULL),
   m_start_of_statement_svp(thd->mdl_context.mdl_savepoint()),
   m_timeout(flags & MYSQL_LOCK_IGNORE_TIMEOUT ?
             LONG_TIMEOUT : thd->variables.lock_wait_timeout),
   m_flags(flags),
   m_action(OT_NO_ACTION),
   m_has_locks(thd->mdl_context.has_locks()),
   m_has_protection_against_grl(FALSE)
{}


/**
  Check if we can back-off and set back off action if we can.
  Otherwise report and return error.

  @retval  TRUE if back-off is impossible.
  @retval  FALSE if we can back off. Back off action has been set.
*/

bool
Open_table_context::
request_backoff_action(enum_open_table_action action_arg,
                       TABLE_LIST *table)
{
  /*
    A back off action may be one of three kinds:

    * We met a broken table that needs repair, or a table that
      is not present on this MySQL server and needs re-discovery.
      To perform the action, we need an exclusive metadata lock on
      the table. Acquiring an X lock while holding other shared
      locks is very deadlock-prone. If this is a multi- statement
      transaction that holds metadata locks for completed
      statements, we don't do it, and report an error instead.
      The action type in this case is OT_DISCOVER or OT_REPAIR.
    * Our attempt to acquire an MDL lock lead to a deadlock,
      detected by the MDL deadlock detector. The current
      session was chosen a victim. If this is a multi-statement
      transaction that holds metadata locks taken by completed
      statements, restarting locking for the current statement
      may lead to a livelock. Releasing locks of completed
      statements can not be done as will lead to violation
      of ACID. Thus, again, if m_has_locks is set,
      we report an error. Otherwise, when there are no metadata
      locks other than which belong to this statement, we can
      try to recover from error by releasing all locks and
      restarting the pre-locking.
      Similarly, a deadlock error can occur when the
      pre-locking process met a TABLE_SHARE that is being
      flushed, and unsuccessfully waited for the flush to
      complete. A deadlock in this case can happen, e.g.,
      when our session is holding a metadata lock that
      is being waited on by a session which is using
      the table which is being flushed. The only way
      to recover from this error is, again, to close all
      open tables, release all locks, and retry pre-locking.
      Action type name is OT_REOPEN_TABLES. Re-trying
      while holding some locks may lead to a livelock,
      and thus we don't do it.
    * Finally, this session has open TABLEs from different
      "generations" of the table cache. This can happen, e.g.,
      when, after this session has successfully opened one
      table used for a statement, FLUSH TABLES interfered and
      expelled another table used in it. FLUSH TABLES then
      blocks and waits on the table already opened by this
      statement.
      We detect this situation by ensuring that table cache
      version of all tables used in a statement is the same.
      If it isn't, all tables needs to be reopened.
      Note, that we can always perform a reopen in this case,
      even if we already have metadata locks, since we don't
      keep tables open between statements and a livelock
      is not possible.
  */
  if (action_arg != OT_REOPEN_TABLES && m_has_locks)
  {
    my_error(ER_LOCK_DEADLOCK, MYF(0));
    return TRUE;
  }
  /*
    If auto-repair or discovery are requested, a pointer to table
    list element must be provided.
  */
  if (table)
  {
    DBUG_ASSERT(action_arg == OT_DISCOVER || action_arg == OT_REPAIR);
    m_failed_table= (TABLE_LIST*) current_thd->alloc(sizeof(TABLE_LIST));
    if (m_failed_table == NULL)
      return TRUE;
    m_failed_table->init_one_table(table->db, table->db_length,
                                   table->table_name,
                                   table->table_name_length,
                                   table->alias, TL_WRITE);
    m_failed_table->mdl_request.set_type(MDL_EXCLUSIVE);
  }
  m_action= action_arg;
  return FALSE;
}


/**
   Recover from failed attempt of open table by performing requested action.

   @param  thd     Thread context

   @pre This function should be called only with "action" != OT_NO_ACTION
        and after having called @sa close_tables_for_reopen().

   @retval FALSE - Success. One should try to open tables once again.
   @retval TRUE  - Error
*/

bool
Open_table_context::
recover_from_failed_open(THD *thd)
{
  bool result= FALSE;
  /* Execute the action. */
  switch (m_action)
  {
    case OT_BACKOFF_AND_RETRY:
      break;
    case OT_REOPEN_TABLES:
      break;
    case OT_DISCOVER:
      {
        if ((result= lock_table_names(thd, m_failed_table, NULL,
                                      get_timeout(), 0)))
          break;

        tdc_remove_table(thd, TDC_RT_REMOVE_ALL, m_failed_table->db,
                         m_failed_table->table_name, FALSE);
        ha_create_table_from_engine(thd, m_failed_table->db,
                                    m_failed_table->table_name);

        thd->warning_info->clear_warning_info(thd->query_id);
        thd->clear_error();                 // Clear error message
        thd->mdl_context.release_transactional_locks();
        break;
      }
    case OT_REPAIR:
      {
        if ((result= lock_table_names(thd, m_failed_table, NULL,
                                      get_timeout(), 0)))
          break;

        tdc_remove_table(thd, TDC_RT_REMOVE_ALL, m_failed_table->db,
                         m_failed_table->table_name, FALSE);

        result= auto_repair_table(thd, m_failed_table);
        thd->mdl_context.release_transactional_locks();
        break;
      }
    default:
      DBUG_ASSERT(0);
  }
  /*
    Reset the pointers to conflicting MDL request and the
    TABLE_LIST element, set when we need auto-discovery or repair,
    for safety.
  */
  m_failed_table= NULL;
  /*
    Reset flag indicating that we have already acquired protection
    against GRL. It is no longer valid as the corresponding lock was
    released by close_tables_for_reopen().
  */
  m_has_protection_against_grl= FALSE;
  /* Prepare for possible another back-off. */
  m_action= OT_NO_ACTION;
  return result;
}


/*
  Return a appropriate read lock type given a table object.

  @param thd Thread context
  @param prelocking_ctx Prelocking context.
  @param table_list     Table list element for table to be locked.

  @remark Due to a statement-based replication limitation, statements such as
          INSERT INTO .. SELECT FROM .. and CREATE TABLE .. SELECT FROM need
          to grab a TL_READ_NO_INSERT lock on the source table in order to
          prevent the replication of a concurrent statement that modifies the
          source table. If such a statement gets applied on the slave before
          the INSERT .. SELECT statement finishes, data on the master could
          differ from data on the slave and end-up with a discrepancy between
          the binary log and table state.
          This also applies to SELECT/SET/DO statements which use stored
          functions. Calls to such functions are going to be logged as a
          whole and thus should be serialized against concurrent changes
          to tables used by those functions. This can be avoided if functions
          only read data but doing so requires more complex analysis than it
          is done now.
          Furthermore, this does not apply to I_S and log tables as it's
          always unsafe to replicate such tables under statement-based
          replication as the table on the slave might contain other data
          (ie: general_log is enabled on the slave). The statement will
          be marked as unsafe for SBR in decide_logging_format().
  @remark Note that even in prelocked mode it is important to correctly
          determine lock type value. In this mode lock type is passed to
          handler::start_stmt() method and can be used by storage engine,
          for example, to determine what kind of row locks it should acquire
          when reading data from the table.
*/

thr_lock_type read_lock_type_for_table(THD *thd,
                                       Query_tables_list *prelocking_ctx,
                                       TABLE_LIST *table_list)
{
  /*
    In cases when this function is called for a sub-statement executed in
    prelocked mode we can't rely on OPTION_BIN_LOG flag in THD::options
    bitmap to determine that binary logging is turned on as this bit can
    be cleared before executing sub-statement. So instead we have to look
    at THD::variables::sql_log_bin member.
  */
  bool log_on= mysql_bin_log.is_open() && thd->variables.sql_log_bin;
  ulong binlog_format= thd->variables.binlog_format;
  if ((log_on == FALSE) || (binlog_format == BINLOG_FORMAT_ROW) ||
      (table_list->table->s->table_category == TABLE_CATEGORY_LOG) ||
      (table_list->table->s->table_category == TABLE_CATEGORY_RPL_INFO) ||
      (table_list->table->s->table_category == TABLE_CATEGORY_PERFORMANCE) ||
      !(is_update_query(prelocking_ctx->sql_command) ||
        table_list->prelocking_placeholder ||
        (thd->locked_tables_mode > LTM_LOCK_TABLES)))
    return TL_READ;
  else
    return TL_READ_NO_INSERT;
}


/*
  Handle element of prelocking set other than table. E.g. cache routine
  and, if prelocking strategy prescribes so, extend the prelocking set
  with tables and routines used by it.

  @param[in]  thd                  Thread context.
  @param[in]  prelocking_ctx       Prelocking context.
  @param[in]  rt                   Element of prelocking set to be processed.
  @param[in]  prelocking_strategy  Strategy which specifies how the
                                   prelocking set should be extended when
                                   one of its elements is processed.
  @param[in]  has_prelocking_list  Indicates that prelocking set/list for
                                   this statement has already been built.
  @param[in]  ot_ctx               Context of open_table used to recover from
                                   locking failures.
  @param[out] need_prelocking      Set to TRUE if it was detected that this
                                   statement will require prelocked mode for
                                   its execution, not touched otherwise.

  @retval FALSE  Success.
  @retval TRUE   Failure (Conflicting metadata lock, OOM, other errors).
*/

static bool
open_and_process_routine(THD *thd, Query_tables_list *prelocking_ctx,
                         Sroutine_hash_entry *rt,
                         Prelocking_strategy *prelocking_strategy,
                         bool has_prelocking_list,
                         Open_table_context *ot_ctx,
                         bool *need_prelocking)
{
  MDL_key::enum_mdl_namespace mdl_type= rt->mdl_request.key.mdl_namespace();
  DBUG_ENTER("open_and_process_routine");

  switch (mdl_type)
  {
  case MDL_key::FUNCTION:
  case MDL_key::PROCEDURE:
    {
      sp_head *sp;
      /*
        Try to get MDL lock on the routine.
        Note that we do not take locks on top-level CALLs as this can
        lead to a deadlock. Not locking top-level CALLs does not break
        the binlog as only the statements in the called procedure show
        up there, not the CALL itself.
      */
      if (rt != (Sroutine_hash_entry*)prelocking_ctx->sroutines_list.first ||
          mdl_type != MDL_key::PROCEDURE)
      {
        /*
          Since we acquire only shared lock on routines we don't
          need to care about global intention exclusive locks.
        */
        DBUG_ASSERT(rt->mdl_request.type == MDL_SHARED);

        /*
          Waiting for a conflicting metadata lock to go away may
          lead to a deadlock, detected by MDL subsystem.
          If possible, we try to resolve such deadlocks by releasing all
          metadata locks and restarting the pre-locking process.
          To prevent the error from polluting the diagnostics area
          in case of successful resolution, install a special error
          handler for ER_LOCK_DEADLOCK error.
        */
        MDL_deadlock_handler mdl_deadlock_handler(ot_ctx);

        thd->push_internal_handler(&mdl_deadlock_handler);
        bool result= thd->mdl_context.acquire_lock(&rt->mdl_request,
                                                   ot_ctx->get_timeout());
        thd->pop_internal_handler();

        if (result)
          DBUG_RETURN(TRUE);

        DEBUG_SYNC(thd, "after_shared_lock_pname");

        /* Ensures the routine is up-to-date and cached, if exists. */
        if (sp_cache_routine(thd, rt, has_prelocking_list, &sp))
          DBUG_RETURN(TRUE);

        /* Remember the version of the routine in the parse tree. */
        if (check_and_update_routine_version(thd, rt, sp))
          DBUG_RETURN(TRUE);

        /* 'sp' is NULL when there is no such routine. */
        if (sp && !has_prelocking_list)
        {
          prelocking_strategy->handle_routine(thd, prelocking_ctx, rt, sp,
                                              need_prelocking);
        }
      }
      else
      {
        /*
          If it's a top level call, just make sure we have a recent
          version of the routine, if it exists.
          Validating routine version is unnecessary, since CALL
          does not affect the prepared statement prelocked list.
        */
        if (sp_cache_routine(thd, rt, FALSE, &sp))
          DBUG_RETURN(TRUE);
      }
    }
    break;
  case MDL_key::TRIGGER:
    /**
      We add trigger entries to lex->sroutines_list, but we don't
      load them here. The trigger entry is only used when building
      a transitive closure of objects used in a statement, to avoid
      adding to this closure objects that are used in the trigger more
      than once.
      E.g. if a trigger trg refers to table t2, and the trigger table t1
      is used multiple times in the statement (say, because it's used in
      function f1() twice), we will only add t2 once to the list of
      tables to prelock.

      We don't take metadata locks on triggers either: they are protected
      by a respective lock on the table, on which the trigger is defined.

      The only two cases which give "trouble" are SHOW CREATE TRIGGER
      and DROP TRIGGER statements. For these, statement syntax doesn't
      specify the table on which this trigger is defined, so we have
      to make a "dirty" read in the data dictionary to find out the
      table name. Once we discover the table name, we take a metadata
      lock on it, and this protects all trigger operations.
      Of course the table, in theory, may disappear between the dirty
      read and metadata lock acquisition, but in that case we just return
      a run-time error.

      Grammar of other trigger DDL statements (CREATE, DROP) requires
      the table to be specified explicitly, so we use the table metadata
      lock to protect trigger metadata in these statements. Similarly, in
      DML we always use triggers together with their tables, and thus don't
      need to take separate metadata locks on them.
    */
    break;
  default:
    /* Impossible type value. */
    DBUG_ASSERT(0);
  }
  DBUG_RETURN(FALSE);
}


/**
  Handle table list element by obtaining metadata lock, opening table or view
  and, if prelocking strategy prescribes so, extending the prelocking set with
  tables and routines used by it.

  @param[in]     thd                  Thread context.
  @param[in]     lex                  LEX structure for statement.
  @param[in]     tables               Table list element to be processed.
  @param[in,out] counter              Number of tables which are open.
  @param[in]     flags                Bitmap of flags to modify how the tables
                                      will be open, see open_table() description
                                      for details.
  @param[in]     prelocking_strategy  Strategy which specifies how the
                                      prelocking set should be extended
                                      when table or view is processed.
  @param[in]     has_prelocking_list  Indicates that prelocking set/list for
                                      this statement has already been built.
  @param[in]     ot_ctx               Context used to recover from a failed
                                      open_table() attempt.
  @param[in]     new_frm_mem          Temporary MEM_ROOT to be used for
                                      parsing .FRMs for views.

  @retval  FALSE  Success.
  @retval  TRUE   Error, reported unless there is a chance to recover from it.
*/

static bool
open_and_process_table(THD *thd, LEX *lex, TABLE_LIST *tables,
                       uint *counter, uint flags,
                       Prelocking_strategy *prelocking_strategy,
                       bool has_prelocking_list,
                       Open_table_context *ot_ctx,
                       MEM_ROOT *new_frm_mem)
{
  bool error= FALSE;
  bool safe_to_ignore_table= FALSE;
  DBUG_ENTER("open_and_process_table");
  DEBUG_SYNC(thd, "open_and_process_table");

  /*
    Ignore placeholders for derived tables. After derived tables
    processing, link to created temporary table will be put here.
    If this is derived table for view then we still want to process
    routines used by this view.
  */
  if (tables->derived)
  {
    if (!tables->view)
      goto end;
    /*
      We restore view's name and database wiped out by derived tables
      processing and fall back to standard open process in order to
      obtain proper metadata locks and do other necessary steps like
      stored routine processing.
    */
    tables->db= tables->view_db.str;
    tables->db_length= tables->view_db.length;
    tables->table_name= tables->view_name.str;
    tables->table_name_length= tables->view_name.length;
  }
  /*
    If this TABLE_LIST object is a placeholder for an information_schema
    table, create a temporary table to represent the information_schema
    table in the query. Do not fill it yet - will be filled during
    execution.
  */
  if (tables->schema_table)
  {
    /*
      If this information_schema table is merged into a mergeable
      view, ignore it for now -- it will be filled when its respective
      TABLE_LIST is processed. This code works only during re-execution.
    */
    if (tables->view)
    {
      MDL_ticket *mdl_ticket;
      /*
        We still need to take a MDL lock on the merged view to protect
        it from concurrent changes.
      */
      if (!open_table_get_mdl_lock(thd, ot_ctx, &tables->mdl_request,
                                   flags, &mdl_ticket) &&
          mdl_ticket != NULL)
        goto process_view_routines;
      /* Fall-through to return error. */
    }
    else if (!mysql_schema_table(thd, lex, tables) &&
             !check_and_update_table_version(thd, tables, tables->table->s))
    {
      goto end;
    }
    error= TRUE;
    goto end;
  }
  DBUG_PRINT("tcache", ("opening table: '%s'.'%s'  item: %p",
                        tables->db, tables->table_name, tables)); //psergey: invalid read of size 1 here
  (*counter)++;

  /* Not a placeholder: must be a base/temporary table or a view. Let us open it. */

  if (tables->table)
  {
    /*
      If this TABLE_LIST object has an associated open TABLE object
      (TABLE_LIST::table is not NULL), that TABLE object must be a pre-opened
      temporary table.
    */
    DBUG_ASSERT(is_temporary_table(tables));
  }
  else if (tables->open_type == OT_TEMPORARY_ONLY)
  {
    /*
      OT_TEMPORARY_ONLY means that we are in CREATE TEMPORARY TABLE statement.
      Also such table list element can't correspond to prelocking placeholder
      or to underlying table of merge table.
      So existing temporary table should have been preopened by this moment
      and we can simply continue without trying to open temporary or base
      table.
    */
    DBUG_ASSERT(tables->open_strategy);
    DBUG_ASSERT(!tables->prelocking_placeholder);
    DBUG_ASSERT(!tables->parent_l);
  }
  else if (tables->prelocking_placeholder)
  {
    /*
      For the tables added by the pre-locking code, attempt to open
      the table but fail silently if the table does not exist.
      The real failure will occur when/if a statement attempts to use
      that table.
    */
    No_such_table_error_handler no_such_table_handler;
    thd->push_internal_handler(&no_such_table_handler);

    /*
      We're opening a table from the prelocking list.

      Since this table list element might have been added after pre-opening
      of temporary tables we have to try to open temporary table for it.

      We can't simply skip this table list element and postpone opening of
      temporary tabletill the execution of substatement for several reasons:
      - Temporary table can be a MERGE table with base underlying tables,
        so its underlying tables has to be properly open and locked at
        prelocking stage.
      - Temporary table can be a MERGE table and we might be in PREPARE
        phase for a prepared statement. In this case it is important to call
        HA_ATTACH_CHILDREN for all merge children.
        This is necessary because merge children remember "TABLE_SHARE ref type"
        and "TABLE_SHARE def version" in the HA_ATTACH_CHILDREN operation.
        If HA_ATTACH_CHILDREN is not called, these attributes are not set.
        Then, during the first EXECUTE, those attributes need to be updated.
        That would cause statement re-preparing (because changing those
        attributes during EXECUTE is caught by THD::m_reprepare_observer).
        The problem is that since those attributes are not set in merge
        children, another round of PREPARE will not help.
    */
    error= open_temporary_table(thd, tables);

    if (!error && !tables->table)
      error= open_table(thd, tables, new_frm_mem, ot_ctx);

    thd->pop_internal_handler();
    safe_to_ignore_table= no_such_table_handler.safely_trapped_errors();
  }
  else
  {
    if (tables->parent_l)
    {
      /*
        Even if we are opening table not from the prelocking list we
        still might need to look for a temporary table if this table
        list element corresponds to underlying table of a merge table.
      */
      error= open_temporary_table(thd, tables);
    }

    if (!error && !tables->table)
      error= open_table(thd, tables, new_frm_mem, ot_ctx);
  }

  free_root(new_frm_mem, MYF(MY_KEEP_PREALLOC));

  if (error)
  {
    if (! ot_ctx->can_recover_from_failed_open() && safe_to_ignore_table)
    {
      DBUG_PRINT("info", ("open_table: ignoring table '%s'.'%s'",
                          tables->db, tables->alias));
      error= FALSE;
    }
    goto end;
  }

  /*
    We can't rely on simple check for TABLE_LIST::view to determine
    that this is a view since during re-execution we might reopen
    ordinary table in place of view and thus have TABLE_LIST::view
    set from repvious execution and TABLE_LIST::table set from
    current.
  */
  if (!tables->table && tables->view)
  {
    /* VIEW placeholder */
    (*counter)--;

    /*
      tables->next_global list consists of two parts:
      1) Query tables and underlying tables of views.
      2) Tables used by all stored routines that this statement invokes on
         execution.
      We need to know where the bound between these two parts is. If we've
      just opened a view, which was the last table in part #1, and it
      has added its base tables after itself, adjust the boundary pointer
      accordingly.
    */
    if (lex->query_tables_own_last == &(tables->next_global) &&
        tables->view->query_tables)
      lex->query_tables_own_last= tables->view->query_tables_last;
    /*
      Let us free memory used by 'sroutines' hash here since we never
      call destructor for this LEX.
    */
    my_hash_free(&tables->view->sroutines);
    goto process_view_routines;
  }

  /*
    Special types of open can succeed but still don't set
    TABLE_LIST::table to anything.
  */
  if (tables->open_strategy && !tables->table)
    goto end;

  /*
    If we are not already in prelocked mode and extended table list is not
    yet built we might have to build the prelocking set for this statement.

    Since currently no prelocking strategy prescribes doing anything for
    tables which are only read, we do below checks only if table is going
    to be changed.
  */
  if (thd->locked_tables_mode <= LTM_LOCK_TABLES &&
      ! has_prelocking_list &&
      tables->lock_type >= TL_WRITE_ALLOW_WRITE)
  {
    bool need_prelocking= FALSE;
    TABLE_LIST **save_query_tables_last= lex->query_tables_last;
    /*
      Extend statement's table list and the prelocking set with
      tables and routines according to the current prelocking
      strategy.

      For example, for DML statements we need to add tables and routines
      used by triggers which are going to be invoked for this element of
      table list and also add tables required for handling of foreign keys.
    */
    error= prelocking_strategy->handle_table(thd, lex, tables,
                                             &need_prelocking);

    if (need_prelocking && ! lex->requires_prelocking())
      lex->mark_as_requiring_prelocking(save_query_tables_last);

    if (error)
      goto end;
  }

  /* Set appropriate TABLE::lock_type. */
  if (tables->lock_type != TL_UNLOCK && ! thd->locked_tables_mode)
  {
    if (tables->lock_type == TL_WRITE_DEFAULT)
      tables->table->reginfo.lock_type= thd->update_lock_default;
    else if (tables->lock_type == TL_READ_DEFAULT)
      tables->table->reginfo.lock_type=
        read_lock_type_for_table(thd, lex, tables);
    else
      tables->table->reginfo.lock_type= tables->lock_type;
  }

  /* Copy grant information from TABLE_LIST instance to TABLE one. */
  tables->table->grant= tables->grant;

  /* Check and update metadata version of a base table. */
  error= check_and_update_table_version(thd, tables, tables->table->s);

  if (error)
    goto end;
  /*
    After opening a MERGE table add the children to the query list of
    tables, so that they are opened too.
    Note that placeholders don't have the handler open.
  */
  /* MERGE tables need to access parent and child TABLE_LISTs. */
  DBUG_ASSERT(tables->table->pos_in_table_list == tables);
  /* Non-MERGE tables ignore this call. */
  if (tables->table->file->extra(HA_EXTRA_ADD_CHILDREN_LIST))
  {
    error= TRUE;
    goto end;
  }

process_view_routines:
  /*
    Again we may need cache all routines used by this view and add
    tables used by them to table list.
  */
  if (tables->view &&
      thd->locked_tables_mode <= LTM_LOCK_TABLES &&
      ! has_prelocking_list)
  {
    bool need_prelocking= FALSE;
    TABLE_LIST **save_query_tables_last= lex->query_tables_last;

    error= prelocking_strategy->handle_view(thd, lex, tables,
                                            &need_prelocking);

    if (need_prelocking && ! lex->requires_prelocking())
      lex->mark_as_requiring_prelocking(save_query_tables_last);

    if (error)
      goto end;
  }

end:
  DBUG_RETURN(error);
}

extern "C" uchar *schema_set_get_key(const uchar *record, size_t *length,
                                     my_bool not_used __attribute__((unused)))
{
  TABLE_LIST *table=(TABLE_LIST*) record;
  *length= table->db_length;
  return (uchar*) table->db;
}

/**
  Acquire upgradable (SNW, SNRW) metadata locks on tables used by
  LOCK TABLES or by a DDL statement. Under LOCK TABLES, we can't take
  new locks, so use open_tables_check_upgradable_mdl() instead.

  @param thd               Thread context.
  @param tables_start      Start of list of tables on which upgradable locks
                           should be acquired.
  @param tables_end        End of list of tables.
  @param lock_wait_timeout Seconds to wait before timeout.
  @param flags             Bitmap of flags to modify how the tables will be
                           open, see open_table() description for details.

  @retval FALSE  Success.
  @retval TRUE   Failure (e.g. connection was killed)
*/

bool
lock_table_names(THD *thd,
                 TABLE_LIST *tables_start, TABLE_LIST *tables_end,
                 ulong lock_wait_timeout, uint flags)
{
  MDL_request_list mdl_requests;
  TABLE_LIST *table;
  MDL_request global_request;
  Hash_set<TABLE_LIST, schema_set_get_key> schema_set;

  DBUG_ASSERT(!thd->locked_tables_mode);

  for (table= tables_start; table && table != tables_end;
       table= table->next_global)
  {
    if (table->mdl_request.type < MDL_SHARED_NO_WRITE ||
        table->open_type == OT_TEMPORARY_ONLY ||
        (table->open_type == OT_TEMPORARY_OR_BASE && is_temporary_table(table)))
    {
      continue;
    }

    if (! (flags & MYSQL_OPEN_SKIP_SCOPED_MDL_LOCK) && schema_set.insert(table))
      return TRUE;

    mdl_requests.push_front(&table->mdl_request);
  }

  if (! (flags & MYSQL_OPEN_SKIP_SCOPED_MDL_LOCK) &&
      ! mdl_requests.is_empty())
  {
    /*
      Scoped locks: Take intention exclusive locks on all involved
      schemas.
    */
    Hash_set<TABLE_LIST, schema_set_get_key>::Iterator it(schema_set);
    while ((table= it++))
    {
      MDL_request *schema_request= new (thd->mem_root) MDL_request;
      if (schema_request == NULL)
        return TRUE;
      schema_request->init(MDL_key::SCHEMA, table->db, "",
                           MDL_INTENTION_EXCLUSIVE,
                           MDL_TRANSACTION);
      mdl_requests.push_front(schema_request);
    }

    /*
      Protect this statement against concurrent global read lock
      by acquiring global intention exclusive lock with statement
      duration.
    */
    if (thd->global_read_lock.can_acquire_protection())
      return TRUE;
    global_request.init(MDL_key::GLOBAL, "", "", MDL_INTENTION_EXCLUSIVE,
                        MDL_STATEMENT);
    mdl_requests.push_front(&global_request);
  }

  if (thd->mdl_context.acquire_locks(&mdl_requests, lock_wait_timeout))
    return TRUE;

  return FALSE;
}


/**
  Check for upgradable (SNW, SNRW) metadata locks on tables to be opened
  for a DDL statement. Under LOCK TABLES, we can't take new locks, so we
  must check if appropriate locks were pre-acquired.

  @param thd           Thread context.
  @param tables_start  Start of list of tables on which upgradable locks
                       should be searched for.
  @param tables_end    End of list of tables.
  @param flags         Bitmap of flags to modify how the tables will be
                       open, see open_table() description for details.

  @retval FALSE  Success.
  @retval TRUE   Failure (e.g. connection was killed)
*/

static bool
open_tables_check_upgradable_mdl(THD *thd, TABLE_LIST *tables_start,
                                 TABLE_LIST *tables_end, uint flags)
{
  TABLE_LIST *table;

  DBUG_ASSERT(thd->locked_tables_mode);

  for (table= tables_start; table && table != tables_end;
       table= table->next_global)
  {
    if (table->mdl_request.type < MDL_SHARED_NO_WRITE ||
        table->open_type == OT_TEMPORARY_ONLY ||
        (table->open_type == OT_TEMPORARY_OR_BASE && is_temporary_table(table)))
    {
<<<<<<< HEAD
      continue;
=======
      /*
        We don't need to do anything about the found TABLE instance as it
        will be handled later in open_tables(), we only need to check that
        an upgradable lock is already acquired. When we enter LOCK TABLES
        mode, SNRW locks are acquired before all other locks. So if under
        LOCK TABLES we find that there is TABLE instance with upgradeable
        lock, all other instances of TABLE for the same table will have the
        same ticket.

        Note that this works OK even for CREATE TABLE statements which
        request X type of metadata lock. This is because under LOCK TABLES
        such statements don't create the table but only check if it exists
        or, in most complex case, only insert into it.
        Thus SNRW lock should be enough.

        Note that find_table_for_mdl_upgrade() will report an error if
        no suitable ticket is found.
      */
      if (!find_table_for_mdl_upgrade(thd, table->db, table->table_name, false))
        return TRUE;
>>>>>>> ca1a0a9f
    }

    /*
      We don't need to do anything about the found TABLE instance as it
      will be handled later in open_tables(), we only need to check that
      an upgradable lock is already acquired. When we enter LOCK TABLES
      mode, SNRW locks are acquired before all other locks. So if under
      LOCK TABLES we find that there is TABLE instance with upgradeable
      lock, all other instances of TABLE for the same table will have the
      same ticket.

      Note that this works OK even for CREATE TABLE statements which
      request X type of metadata lock. This is because under LOCK TABLES
      such statements don't create the table but only check if it exists
      or, in most complex case, only insert into it.
      Thus SNRW lock should be enough.

      Note that find_table_for_mdl_upgrade() will report an error if
      no suitable ticket is found.
    */
    if (!find_table_for_mdl_upgrade(thd->open_tables, table->db,
                                    table->table_name, FALSE))
      return TRUE;
  }

  return FALSE;
}


#ifdef WITH_PARTITION_STORAGE_ENGINE
/*
  TODO: Move all this to prune_partitions() when implementing WL#4443.
  Needs all items and conds fixed (as in first part in JOIN::optimize,
  mysql_prepare_delete). Ensure that prune_partitions() is called for all
  statements supported by WL#5217.

  TODO: When adding support for FK in partitioned tables, update this function
  so the referenced table get correct locking.
*/
static bool prune_partition_locks(TABLE_LIST *tables)
{
  TABLE_LIST *table;
  DBUG_ENTER("prune_partition_locks");
  for (table= tables; table; table= table->next_global)
  {
    /* Avoid to lock/start_stmt partitions not used in the statement. */
    if (!table->placeholder())
    {
      if (table->table->part_info)
      {
        /*
          Initialize and set partitions bitmaps, using table's mem_root,
          destroyed in closefrm().
        */
        if (table->table->part_info->set_partition_bitmaps(table))
          DBUG_RETURN(TRUE);
      }
      else if (table->partition_names && table->partition_names->elements)
      {
        /* Don't allow PARTITION () clause on a nonpartitioned table */
        my_error(ER_PARTITION_CLAUSE_ON_NONPARTITIONED, MYF(0));
        DBUG_RETURN(TRUE);
      }
    }
  }
  DBUG_RETURN(FALSE);
}
#endif /* WITH_PARTITION_STORAGE_ENGINE */


/**
  Open all tables in list

  @param[in]     thd      Thread context.
  @param[in,out] start    List of tables to be open (it can be adjusted for
                          statement that uses tables only implicitly, e.g.
                          for "SELECT f1()").
  @param[out]    counter  Number of tables which were open.
  @param[in]     flags    Bitmap of flags to modify how the tables will be
                          open, see open_table() description for details.
  @param[in]     prelocking_strategy  Strategy which specifies how prelocking
                                      algorithm should work for this statement.

  @note
    Unless we are already in prelocked mode and prelocking strategy prescribes
    so this function will also precache all SP/SFs explicitly or implicitly
    (via views and triggers) used by the query and add tables needed for their
    execution to table list. Statement that uses SFs, invokes triggers or
    requires foreign key checks will be marked as requiring prelocking.
    Prelocked mode will be enabled for such query during lock_tables() call.

    If query for which we are opening tables is already marked as requiring
    prelocking it won't do such precaching and will simply reuse table list
    which is already built.

  @retval  FALSE  Success.
  @retval  TRUE   Error, reported.
*/

bool open_tables(THD *thd, TABLE_LIST **start, uint *counter, uint flags,
                Prelocking_strategy *prelocking_strategy)
{
  /*
    We use pointers to "next_global" member in the last processed TABLE_LIST
    element and to the "next" member in the last processed Sroutine_hash_entry
    element as iterators over, correspondingly, the table list and stored routines
    list which stay valid and allow to continue iteration when new elements are
    added to the tail of the lists.
  */
  TABLE_LIST **table_to_open;
  Sroutine_hash_entry **sroutine_to_open;
  TABLE_LIST *tables;
  Open_table_context ot_ctx(thd, flags);
  bool error= FALSE;
  MEM_ROOT new_frm_mem;
  bool has_prelocking_list;
  DBUG_ENTER("open_tables");

  /*
    temporary mem_root for new .frm parsing.
    TODO: variables for size
  */
  init_sql_alloc(&new_frm_mem, 8024, 8024);

  thd->current_tablenr= 0;
restart:
  /*
    Close HANDLER tables which are marked for flush or against which there
    are pending exclusive metadata locks. This is needed both in order to
    avoid deadlocks and to have a point during statement execution at
    which such HANDLERs are closed even if they don't create problems for
    the current session (i.e. to avoid having a DDL blocked by HANDLERs
    opened for a long time).
  */
  if (thd->handler_tables_hash.records)
    mysql_ha_flush(thd);

  has_prelocking_list= thd->lex->requires_prelocking();
  table_to_open= start;
  sroutine_to_open= (Sroutine_hash_entry**) &thd->lex->sroutines_list.first;
  *counter= 0;
  thd_proc_info(thd, "Opening tables");

  /*
    If we are executing LOCK TABLES statement or a DDL statement
    (in non-LOCK TABLES mode) we might have to acquire upgradable
    semi-exclusive metadata locks (SNW or SNRW) on some of the
    tables to be opened.
    When executing CREATE TABLE .. If NOT EXISTS .. SELECT, the
    table may not yet exist, in which case we acquire an exclusive
    lock.
    We acquire all such locks at once here as doing this in one
    by one fashion may lead to deadlocks or starvation. Later when
    we will be opening corresponding table pre-acquired metadata
    lock will be reused (thanks to the fact that in recursive case
    metadata locks are acquired without waiting).
  */
  if (! (flags & (MYSQL_OPEN_HAS_MDL_LOCK |
                  MYSQL_OPEN_FORCE_SHARED_MDL |
                  MYSQL_OPEN_FORCE_SHARED_HIGH_PRIO_MDL)))
  {
    if (thd->locked_tables_mode)
    {
      /*
        Under LOCK TABLES, we can't acquire new locks, so we instead
        need to check if appropriate locks were pre-acquired.
      */
      if (open_tables_check_upgradable_mdl(thd, *start,
                                           thd->lex->first_not_own_table(),
                                           flags))
      {
        error= TRUE;
        goto err;
      }
    }
    else
    {
      TABLE_LIST *table;
      if (lock_table_names(thd, *start, thd->lex->first_not_own_table(),
                           ot_ctx.get_timeout(), flags))
      {
        error= TRUE;
        goto err;
      }
      for (table= *start; table && table != thd->lex->first_not_own_table();
           table= table->next_global)
      {
        if (table->mdl_request.type >= MDL_SHARED_NO_WRITE)
          table->mdl_request.ticket= NULL;
      }
    }
  }

  /*
    Perform steps of prelocking algorithm until there are unprocessed
    elements in prelocking list/set.
  */
  while (*table_to_open  ||
         (thd->locked_tables_mode <= LTM_LOCK_TABLES &&
          *sroutine_to_open))
  {
    /*
      For every table in the list of tables to open, try to find or open
      a table.
    */
    for (tables= *table_to_open; tables;
         table_to_open= &tables->next_global, tables= tables->next_global)
    {
      error= open_and_process_table(thd, thd->lex, tables, counter,
                                    flags, prelocking_strategy,
                                    has_prelocking_list, &ot_ctx,
                                    &new_frm_mem);

      if (error)
      {
        if (ot_ctx.can_recover_from_failed_open())
        {
          /*
            We have met exclusive metadata lock or old version of table.
            Now we have to close all tables and release metadata locks.
            We also have to throw away set of prelocked tables (and thus
            close tables from this set that were open by now) since it
            is possible that one of tables which determined its content
            was changed.

            Instead of implementing complex/non-robust logic mentioned
            above we simply close and then reopen all tables.

            We have to save pointer to table list element for table which we
            have failed to open since closing tables can trigger removal of
            elements from the table list (if MERGE tables are involved),
          */
          close_tables_for_reopen(thd, start, ot_ctx.start_of_statement_svp());

          /*
            Here we rely on the fact that 'tables' still points to the valid
            TABLE_LIST element. Altough currently this assumption is valid
            it may change in future.
          */
          if (ot_ctx.recover_from_failed_open(thd))
            goto err;

          /* Re-open temporary tables after close_tables_for_reopen(). */
          if (open_temporary_tables(thd, *start))
            goto err;

          error= FALSE;
          goto restart;
        }
        goto err;
      }

      DEBUG_SYNC(thd, "open_tables_after_open_and_process_table");
    }

    /*
      If we are not already in prelocked mode and extended table list is
      not yet built for our statement we need to cache routines it uses
      and build the prelocking list for it.
      If we are not in prelocked mode but have built the extended table
      list, we still need to call open_and_process_routine() to take
      MDL locks on the routines.
    */
    if (thd->locked_tables_mode <= LTM_LOCK_TABLES)
    {
      bool need_prelocking= FALSE;
      TABLE_LIST **save_query_tables_last= thd->lex->query_tables_last;
      /*
        Process elements of the prelocking set which are present there
        since parsing stage or were added to it by invocations of
        Prelocking_strategy methods in the above loop over tables.

        For example, if element is a routine, cache it and then,
        if prelocking strategy prescribes so, add tables it uses to the
        table list and routines it might invoke to the prelocking set.
      */
      for (Sroutine_hash_entry *rt= *sroutine_to_open; rt;
           sroutine_to_open= &rt->next, rt= rt->next)
      {
        error= open_and_process_routine(thd, thd->lex, rt, prelocking_strategy,
                                        has_prelocking_list, &ot_ctx,
                                        &need_prelocking);

        if (error)
        {
          if (ot_ctx.can_recover_from_failed_open())
          {
            close_tables_for_reopen(thd, start,
                                    ot_ctx.start_of_statement_svp());
            if (ot_ctx.recover_from_failed_open(thd))
              goto err;

            /* Re-open temporary tables after close_tables_for_reopen(). */
            if (open_temporary_tables(thd, *start))
              goto err;

            error= FALSE;
            goto restart;
          }
          /*
            Serious error during reading stored routines from mysql.proc table.
            Something is wrong with the table or its contents, and an error has
            been emitted; we must abort.
          */
          goto err;
        }
      }

      if (need_prelocking && ! thd->lex->requires_prelocking())
        thd->lex->mark_as_requiring_prelocking(save_query_tables_last);

      if (need_prelocking && ! *start)
        *start= thd->lex->query_tables;
    }
  }

  /*
    After successful open of all tables, including MERGE parents and
    children, attach the children to their parents. At end of statement,
    the children are detached. Attaching and detaching are always done,
    even under LOCK TABLES.
  */
  for (tables= *start; tables; tables= tables->next_global)
  {
    TABLE *tbl= tables->table;

    /*
      NOTE: temporary merge tables should be processed here too, because
      a temporary merge table can be based on non-temporary tables.
    */

    /* Schema tables may not have a TABLE object here. */
    if (tbl && tbl->file->ht->db_type == DB_TYPE_MRG_MYISAM)
    {
      /* MERGE tables need to access parent and child TABLE_LISTs. */
      DBUG_ASSERT(tbl->pos_in_table_list == tables);
      if (tbl->file->extra(HA_EXTRA_ATTACH_CHILDREN))
      {
        error= TRUE;
        goto err;
      }
    }
  }

#ifdef WITH_PARTITION_STORAGE_ENGINE
  /* TODO: move this to prune_partitions() when implementing WL#4443. */
  /* Prune partitions to avoid unneccesary locks */
  if (prune_partition_locks(*start))
  {
    error= TRUE;
    goto err;
  }
#endif

err:
  thd_proc_info(thd, 0);
  free_root(&new_frm_mem, MYF(0));              // Free pre-alloced block

  if (error && *table_to_open)
  {
    (*table_to_open)->table= NULL;
  }
  DBUG_PRINT("open_tables", ("returning: %d", (int) error));
  DBUG_RETURN(error);
}


/**
  Defines how prelocking algorithm for DML statements should handle routines:
  - For CALL statements we do unrolling (i.e. open and lock tables for each
    sub-statement individually). So for such statements prelocking is enabled
    only if stored functions are used in parameter list and only for period
    during which we calculate values of parameters. Thus in this strategy we
    ignore procedure which is directly called by such statement and extend
    the prelocking set only with tables/functions used by SF called from the
    parameter list.
  - For any other statement any routine which is directly or indirectly called
    by statement is going to be executed in prelocked mode. So in this case we
    simply add all tables and routines used by it to the prelocking set.

  @param[in]  thd              Thread context.
  @param[in]  prelocking_ctx   Prelocking context of the statement.
  @param[in]  rt               Prelocking set element describing routine.
  @param[in]  sp               Routine body.
  @param[out] need_prelocking  Set to TRUE if method detects that prelocking
                               required, not changed otherwise.

  @retval FALSE  Success.
  @retval TRUE   Failure (OOM).
*/

bool DML_prelocking_strategy::
handle_routine(THD *thd, Query_tables_list *prelocking_ctx,
               Sroutine_hash_entry *rt, sp_head *sp, bool *need_prelocking)
{
  /*
    We assume that for any "CALL proc(...)" statement sroutines_list will
    have 'proc' as first element (it may have several, consider e.g.
    "proc(sp_func(...)))". This property is currently guaranted by the
    parser.
  */

  if (rt != (Sroutine_hash_entry*)prelocking_ctx->sroutines_list.first ||
      rt->mdl_request.key.mdl_namespace() != MDL_key::PROCEDURE)
  {
    *need_prelocking= TRUE;
    sp_update_stmt_used_routines(thd, prelocking_ctx, &sp->m_sroutines,
                                 rt->belong_to_view);
    (void)sp->add_used_tables_to_table_list(thd,
                                            &prelocking_ctx->query_tables_last,
                                            rt->belong_to_view);
  }
  sp->propagate_attributes(prelocking_ctx);
  return FALSE;
}


/**
  Defines how prelocking algorithm for DML statements should handle table list
  elements:
  - If table has triggers we should add all tables and routines
    used by them to the prelocking set.

  We do not need to acquire metadata locks on trigger names
  in DML statements, since all DDL statements
  that change trigger metadata always lock their
  subject tables.

  @param[in]  thd              Thread context.
  @param[in]  prelocking_ctx   Prelocking context of the statement.
  @param[in]  table_list       Table list element for table.
  @param[in]  sp               Routine body.
  @param[out] need_prelocking  Set to TRUE if method detects that prelocking
                               required, not changed otherwise.

  @retval FALSE  Success.
  @retval TRUE   Failure (OOM).
*/

bool DML_prelocking_strategy::
handle_table(THD *thd, Query_tables_list *prelocking_ctx,
             TABLE_LIST *table_list, bool *need_prelocking)
{
  /* We rely on a caller to check that table is going to be changed. */
  DBUG_ASSERT(table_list->lock_type >= TL_WRITE_ALLOW_WRITE);

  if (table_list->trg_event_map)
  {
    if (table_list->table->triggers)
    {
      *need_prelocking= TRUE;

      if (table_list->table->triggers->
          add_tables_and_routines_for_triggers(thd, prelocking_ctx, table_list))
        return TRUE;
    }
  }

  return FALSE;
}


/**
  Defines how prelocking algorithm for DML statements should handle view -
  all view routines should be added to the prelocking set.

  @param[in]  thd              Thread context.
  @param[in]  prelocking_ctx   Prelocking context of the statement.
  @param[in]  table_list       Table list element for view.
  @param[in]  sp               Routine body.
  @param[out] need_prelocking  Set to TRUE if method detects that prelocking
                               required, not changed otherwise.

  @retval FALSE  Success.
  @retval TRUE   Failure (OOM).
*/

bool DML_prelocking_strategy::
handle_view(THD *thd, Query_tables_list *prelocking_ctx,
            TABLE_LIST *table_list, bool *need_prelocking)
{
  if (table_list->view->uses_stored_routines())
  {
    *need_prelocking= TRUE;

    sp_update_stmt_used_routines(thd, prelocking_ctx,
                                 &table_list->view->sroutines_list,
                                 table_list->top_table());
  }
  return FALSE;
}


/**
  Defines how prelocking algorithm for LOCK TABLES statement should handle
  table list elements.

  @param[in]  thd              Thread context.
  @param[in]  prelocking_ctx   Prelocking context of the statement.
  @param[in]  table_list       Table list element for table.
  @param[in]  sp               Routine body.
  @param[out] need_prelocking  Set to TRUE if method detects that prelocking
                               required, not changed otherwise.

  @retval FALSE  Success.
  @retval TRUE   Failure (OOM).
*/

bool Lock_tables_prelocking_strategy::
handle_table(THD *thd, Query_tables_list *prelocking_ctx,
             TABLE_LIST *table_list, bool *need_prelocking)
{
  if (DML_prelocking_strategy::handle_table(thd, prelocking_ctx, table_list,
                                            need_prelocking))
    return TRUE;

  /* We rely on a caller to check that table is going to be changed. */
  DBUG_ASSERT(table_list->lock_type >= TL_WRITE_ALLOW_WRITE);

  return FALSE;
}


/**
  Defines how prelocking algorithm for ALTER TABLE statement should handle
  routines - do nothing as this statement is not supposed to call routines.

  We still can end up in this method when someone tries
  to define a foreign key referencing a view, and not just
  a simple view, but one that uses stored routines.
*/

bool Alter_table_prelocking_strategy::
handle_routine(THD *thd, Query_tables_list *prelocking_ctx,
               Sroutine_hash_entry *rt, sp_head *sp, bool *need_prelocking)
{
  return FALSE;
}


/**
  Defines how prelocking algorithm for ALTER TABLE statement should handle
  table list elements.

  Unlike in DML, we do not process triggers here.

  @param[in]  thd              Thread context.
  @param[in]  prelocking_ctx   Prelocking context of the statement.
  @param[in]  table_list       Table list element for table.
  @param[in]  sp               Routine body.
  @param[out] need_prelocking  Set to TRUE if method detects that prelocking
                               required, not changed otherwise.


  @retval FALSE  Success.
  @retval TRUE   Failure (OOM).
*/

bool Alter_table_prelocking_strategy::
handle_table(THD *thd, Query_tables_list *prelocking_ctx,
             TABLE_LIST *table_list, bool *need_prelocking)
{
  return FALSE;
}


/**
  Defines how prelocking algorithm for ALTER TABLE statement
  should handle view - do nothing. We don't need to add view
  routines to the prelocking set in this case as view is not going
  to be materialized.
*/

bool Alter_table_prelocking_strategy::
handle_view(THD *thd, Query_tables_list *prelocking_ctx,
            TABLE_LIST *table_list, bool *need_prelocking)
{
  return FALSE;
}


/**
  Check that lock is ok for tables; Call start stmt if ok

  @param thd             Thread handle.
  @param prelocking_ctx  Prelocking context.
  @param table_list      Table list element for table to be checked.

  @retval FALSE - Ok.
  @retval TRUE  - Error.
*/

static bool check_lock_and_start_stmt(THD *thd,
                                      Query_tables_list *prelocking_ctx,
                                      TABLE_LIST *table_list)
{
  int error;
  thr_lock_type lock_type;
  DBUG_ENTER("check_lock_and_start_stmt");

  /*
    TL_WRITE_DEFAULT and TL_READ_DEFAULT are supposed to be parser only
    types of locks so they should be converted to appropriate other types
    to be passed to storage engine. The exact lock type passed to the
    engine is important as, for example, InnoDB uses it to determine
    what kind of row locks should be acquired when executing statement
    in prelocked mode or under LOCK TABLES with @@innodb_table_locks = 0.
  */
  if (table_list->lock_type == TL_WRITE_DEFAULT)
    lock_type= thd->update_lock_default;
  else if (table_list->lock_type == TL_READ_DEFAULT)
    lock_type= read_lock_type_for_table(thd, prelocking_ctx, table_list);
  else
    lock_type= table_list->lock_type;

  if ((int) lock_type > (int) TL_WRITE_ALLOW_WRITE &&
      (int) table_list->table->reginfo.lock_type <= (int) TL_WRITE_ALLOW_WRITE)
  {
    my_error(ER_TABLE_NOT_LOCKED_FOR_WRITE, MYF(0), table_list->alias);
    DBUG_RETURN(1);
  }
  if ((error= table_list->table->file->start_stmt(thd, lock_type)))
  {
    table_list->table->file->print_error(error, MYF(0));
    DBUG_RETURN(1);
  }
  DBUG_RETURN(0);
}


/**
  @brief Open and lock one table

  @param[in]    thd             thread handle
  @param[in]    table_l         table to open is first table in this list
  @param[in]    lock_type       lock to use for table
  @param[in]    flags           options to be used while opening and locking
                                table (see open_table(), mysql_lock_tables())
  @param[in]    prelocking_strategy  Strategy which specifies how prelocking
                                     algorithm should work for this statement.

  @return       table
    @retval     != NULL         OK, opened table returned
    @retval     NULL            Error

  @note
    If ok, the following are also set:
      table_list->lock_type 	lock_type
      table_list->table		table

  @note
    If table_l is a list, not a single table, the list is temporarily
    broken.

  @detail
    This function is meant as a replacement for open_ltable() when
    MERGE tables can be opened. open_ltable() cannot open MERGE tables.

    There may be more differences between open_n_lock_single_table() and
    open_ltable(). One known difference is that open_ltable() does
    neither call thd->decide_logging_format() nor handle some other logging
    and locking issues because it does not call lock_tables().
*/

TABLE *open_n_lock_single_table(THD *thd, TABLE_LIST *table_l,
                                thr_lock_type lock_type, uint flags,
                                Prelocking_strategy *prelocking_strategy)
{
  TABLE_LIST *save_next_global;
  DBUG_ENTER("open_n_lock_single_table");

  /* Remember old 'next' pointer. */
  save_next_global= table_l->next_global;
  /* Break list. */
  table_l->next_global= NULL;

  /* Set requested lock type. */
  table_l->lock_type= lock_type;
  /* Allow to open real tables only. */
  table_l->required_type= FRMTYPE_TABLE;

  /* Open the table. */
  if (open_and_lock_tables(thd, table_l, FALSE, flags,
                           prelocking_strategy))
    table_l->table= NULL; /* Just to be sure. */

  /* Restore list. */
  table_l->next_global= save_next_global;

  DBUG_RETURN(table_l->table);
}


/*
  Open and lock one table

  SYNOPSIS
    open_ltable()
    thd			Thread handler
    table_list		Table to open is first table in this list
    lock_type		Lock to use for open
    lock_flags          Flags passed to mysql_lock_table

  NOTE
    This function doesn't do anything like SP/SF/views/triggers analysis done 
    in open_table()/lock_tables(). It is intended for opening of only one
    concrete table. And used only in special contexts.

  RETURN VALUES
    table		Opened table
    0			Error
  
    If ok, the following are also set:
      table_list->lock_type 	lock_type
      table_list->table		table
*/

TABLE *open_ltable(THD *thd, TABLE_LIST *table_list, thr_lock_type lock_type,
                   uint lock_flags)
{
  TABLE *table;
  Open_table_context ot_ctx(thd, lock_flags);
  bool error;
  DBUG_ENTER("open_ltable");

  /* should not be used in a prelocked_mode context, see NOTE above */
  DBUG_ASSERT(thd->locked_tables_mode < LTM_PRELOCKED);

  thd_proc_info(thd, "Opening table");
  thd->current_tablenr= 0;
  /* open_ltable can be used only for BASIC TABLEs */
  table_list->required_type= FRMTYPE_TABLE;

  /* This function can't properly handle requests for such metadata locks. */
  DBUG_ASSERT(table_list->mdl_request.type < MDL_SHARED_NO_WRITE);

  while ((error= open_table(thd, table_list, thd->mem_root, &ot_ctx)) &&
         ot_ctx.can_recover_from_failed_open())
  {
    /*
      Even though we have failed to open table we still need to
      call release_transactional_locks() to release metadata locks which
      might have been acquired successfully.
    */
    thd->mdl_context.rollback_to_savepoint(ot_ctx.start_of_statement_svp());
    table_list->mdl_request.ticket= 0;
    if (ot_ctx.recover_from_failed_open(thd))
      break;
  }

  if (!error)
  {
    /*
      We can't have a view or some special "open_strategy" in this function
      so there should be a TABLE instance.
    */
    DBUG_ASSERT(table_list->table);
    table= table_list->table;
    if (table->file->ht->db_type == DB_TYPE_MRG_MYISAM)
    {
      /* A MERGE table must not come here. */
      /* purecov: begin tested */
      my_error(ER_WRONG_OBJECT, MYF(0), table->s->db.str,
               table->s->table_name.str, "BASE TABLE");
      table= 0;
      goto end;
      /* purecov: end */
    }

    table_list->lock_type= lock_type;
    table->grant= table_list->grant;
    if (thd->locked_tables_mode)
    {
      if (check_lock_and_start_stmt(thd, thd->lex, table_list))
	table= 0;
    }
    else
    {
      DBUG_ASSERT(thd->lock == 0);	// You must lock everything at once
      if ((table->reginfo.lock_type= lock_type) != TL_UNLOCK)
	if (! (thd->lock= mysql_lock_tables(thd, &table_list->table, 1,
                                            lock_flags)))
        {
          table= 0;
        }
    }
  }
  else
    table= 0;

end:
  if (table == NULL)
  {
    if (!thd->in_sub_stmt)
      trans_rollback_stmt(thd);
    close_thread_tables(thd);
  }
  thd_proc_info(thd, 0);
  DBUG_RETURN(table);
}


/**
  Open all tables in list, locks them and optionally process derived tables.

  @param thd		      Thread context.
  @param tables	              List of tables for open and locking.
  @param derived              If to handle derived tables.
  @param flags                Bitmap of options to be used to open and lock
                              tables (see open_tables() and mysql_lock_tables()
                              for details).
  @param prelocking_strategy  Strategy which specifies how prelocking algorithm
                              should work for this statement.

  @note
    The thr_lock locks will automatically be freed by
    close_thread_tables().

  @retval FALSE  OK.
  @retval TRUE   Error
*/

bool open_and_lock_tables(THD *thd, TABLE_LIST *tables,
                          bool derived, uint flags,
                          Prelocking_strategy *prelocking_strategy)
{
  uint counter;
  MDL_savepoint mdl_savepoint= thd->mdl_context.mdl_savepoint();
  DBUG_ENTER("open_and_lock_tables");
  DBUG_PRINT("enter", ("derived handling: %d", derived));

  if (open_tables(thd, &tables, &counter, flags, prelocking_strategy))
    goto err;

  DBUG_EXECUTE_IF("sleep_open_and_lock_after_open", {
                  const char *old_proc_info= thd->proc_info;
                  thd->proc_info= "DBUG sleep";
                  my_sleep(6000000);
                  thd->proc_info= old_proc_info;});

  if (lock_tables(thd, tables, counter, flags))
    goto err;

  if (derived)
  {
    if (mysql_handle_derived(thd->lex, &mysql_derived_prepare))
      goto err;
    if (thd->fill_derived_tables() &&
        mysql_handle_derived(thd->lex, &mysql_derived_filling))
    {
      mysql_handle_derived(thd->lex, &mysql_derived_cleanup);
      goto err;
    }
    if (!thd->lex->describe)
      mysql_handle_derived(thd->lex, &mysql_derived_cleanup);
  }

  DBUG_RETURN(FALSE);
err:
  if (! thd->in_sub_stmt)
    trans_rollback_stmt(thd);  /* Necessary if derived handling failed. */
  close_thread_tables(thd);
  /* Don't keep locks for a failed statement. */
  thd->mdl_context.rollback_to_savepoint(mdl_savepoint);
  DBUG_RETURN(TRUE);
}


/*
  Open all tables in list and process derived tables

  SYNOPSIS
    open_normal_and_derived_tables
    thd		- thread handler
    tables	- list of tables for open
    flags       - bitmap of flags to modify how the tables will be open:
                  MYSQL_LOCK_IGNORE_FLUSH - open table even if someone has
                  done a flush on it.

  RETURN
    FALSE - ok
    TRUE  - error

  NOTE 
    This is to be used on prepare stage when you don't read any
    data from the tables.
*/

bool open_normal_and_derived_tables(THD *thd, TABLE_LIST *tables, uint flags)
{
  DML_prelocking_strategy prelocking_strategy;
  uint counter;
  MDL_savepoint mdl_savepoint= thd->mdl_context.mdl_savepoint();
  DBUG_ENTER("open_normal_and_derived_tables");
  DBUG_ASSERT(!thd->fill_derived_tables());
  if (open_tables(thd, &tables, &counter, flags, &prelocking_strategy) ||
      mysql_handle_derived(thd->lex, &mysql_derived_prepare))
    goto end;

  DBUG_RETURN(0);
end:
  /*
    No need to commit/rollback the statement transaction: it's
    either not started or we're filling in an INFORMATION_SCHEMA
    table on the fly, and thus mustn't manipulate with the
    transaction of the enclosing statement.
  */
  DBUG_ASSERT(thd->transaction.stmt.is_empty() ||
              (thd->state_flags & Open_tables_state::BACKUPS_AVAIL));
  close_thread_tables(thd);
  /* Don't keep locks for a failed statement. */
  thd->mdl_context.rollback_to_savepoint(mdl_savepoint);

  DBUG_RETURN(TRUE); /* purecov: inspected */
}


/*
  Mark all real tables in the list as free for reuse.

  SYNOPSIS
    mark_real_tables_as_free_for_reuse()
      thd   - thread context
      table - head of the list of tables

  DESCRIPTION
    Marks all real tables in the list (i.e. not views, derived
    or schema tables) as free for reuse.
*/

static void mark_real_tables_as_free_for_reuse(TABLE_LIST *table_list)
{
  TABLE_LIST *table;
  for (table= table_list; table; table= table->next_global)
    if (!table->placeholder())
    {
      table->table->query_id= 0;
    }
  for (table= table_list; table; table= table->next_global)
    if (!table->placeholder())
    {
      /*
        Detach children of MyISAMMRG tables used in
        sub-statements, they will be reattached at open.
        This has to be done in a separate loop to make sure
        that children have had their query_id cleared.
      */
      table->table->file->extra(HA_EXTRA_DETACH_CHILDREN);
    }
}


/**
  Lock all tables in a list.

  @param  thd           Thread handler
  @param  tables        Tables to lock
  @param  count         Number of opened tables
  @param  flags         Options (see mysql_lock_tables() for details)

  You can't call lock_tables() while holding thr_lock locks, as
  this would break the dead-lock-free handling thr_lock gives us.
  You must always get all needed locks at once.

  If the query for which we are calling this function is marked as
  requiring prelocking, this function will change
  locked_tables_mode to LTM_PRELOCKED.

  @retval FALSE         Success. 
  @retval TRUE          A lock wait timeout, deadlock or out of memory.
*/

bool lock_tables(THD *thd, TABLE_LIST *tables, uint count,
                 uint flags)
{
  TABLE_LIST *table;

  DBUG_ENTER("lock_tables");
  /*
    We can't meet statement requiring prelocking if we already
    in prelocked mode.
  */
  DBUG_ASSERT(thd->locked_tables_mode <= LTM_LOCK_TABLES ||
              !thd->lex->requires_prelocking());

  if (!tables && !thd->lex->requires_prelocking())
    DBUG_RETURN(thd->decide_logging_format(tables));

  /*
    Check for thd->locked_tables_mode to avoid a redundant
    and harmful attempt to lock the already locked tables again.
    Checking for thd->lock is not enough in some situations. For example,
    if a stored function contains
    "drop table t3; create temporary t3 ..; insert into t3 ...;"
    thd->lock may be 0 after drop tables, whereas locked_tables_mode
    is still on. In this situation an attempt to lock temporary
    table t3 will lead to a memory leak.
  */
  if (! thd->locked_tables_mode)
  {
    DBUG_ASSERT(thd->lock == 0);	// You must lock everything at once
    TABLE **start,**ptr;

    if (!(ptr=start=(TABLE**) thd->alloc(sizeof(TABLE*)*count)))
      DBUG_RETURN(TRUE);
    for (table= tables; table; table= table->next_global)
    {
      if (!table->placeholder())
	*(ptr++)= table->table;
    }

    /* We have to emulate LOCK TABLES if we are statement needs prelocking. */
    if (thd->lex->requires_prelocking())
    {
      /*
        A query that modifies autoinc column in sub-statement can make the 
        master and slave inconsistent.
        We can solve these problems in mixed mode by switching to binlogging 
        if at least one updated table is used by sub-statement
      */
      if (thd->variables.binlog_format != BINLOG_FORMAT_ROW && tables && 
          has_write_table_with_auto_increment(thd->lex->first_not_own_table()))
        thd->lex->set_stmt_unsafe(LEX::BINLOG_STMT_UNSAFE_AUTOINC_COLUMNS);
    }

    DEBUG_SYNC(thd, "before_lock_tables_takes_lock");

    if (! (thd->lock= mysql_lock_tables(thd, start, (uint) (ptr - start),
                                        flags)))
      DBUG_RETURN(TRUE);

    DEBUG_SYNC(thd, "after_lock_tables_takes_lock");

    if (thd->lex->requires_prelocking() &&
        thd->lex->sql_command != SQLCOM_LOCK_TABLES)
    {
      TABLE_LIST *first_not_own= thd->lex->first_not_own_table();
      /*
        We just have done implicit LOCK TABLES, and now we have
        to emulate first open_and_lock_tables() after it.

        When open_and_lock_tables() is called for a single table out of
        a table list, the 'next_global' chain is temporarily broken. We
        may not find 'first_not_own' before the end of the "list".
        Look for example at those places where open_n_lock_single_table()
        is called. That function implements the temporary breaking of
        a table list for opening a single table.
      */
      for (table= tables;
           table && table != first_not_own;
           table= table->next_global)
      {
        if (!table->placeholder())
        {
          table->table->query_id= thd->query_id;
          if (check_lock_and_start_stmt(thd, thd->lex, table))
          {
            mysql_unlock_tables(thd, thd->lock);
            thd->lock= 0;
            DBUG_RETURN(TRUE);
          }
        }
      }
      /*
        Let us mark all tables which don't belong to the statement itself,
        and was marked as occupied during open_tables() as free for reuse.
      */
      mark_real_tables_as_free_for_reuse(first_not_own);
      DBUG_PRINT("info",("locked_tables_mode= LTM_PRELOCKED"));
      thd->enter_locked_tables_mode(LTM_PRELOCKED);
    }
  }
  else
  {
    TABLE_LIST *first_not_own= thd->lex->first_not_own_table();
    /*
      When open_and_lock_tables() is called for a single table out of
      a table list, the 'next_global' chain is temporarily broken. We
      may not find 'first_not_own' before the end of the "list".
      Look for example at those places where open_n_lock_single_table()
      is called. That function implements the temporary breaking of
      a table list for opening a single table.
    */
    for (table= tables;
         table && table != first_not_own;
         table= table->next_global)
    {
      if (table->placeholder())
        continue;

      /*
        In a stored function or trigger we should ensure that we won't change
        a table that is already used by the calling statement.
      */
      if (thd->locked_tables_mode >= LTM_PRELOCKED &&
          table->lock_type >= TL_WRITE_ALLOW_WRITE)
      {
        for (TABLE* opentab= thd->open_tables; opentab; opentab= opentab->next)
        {
          if (table->table->s == opentab->s && opentab->query_id &&
              table->table->query_id != opentab->query_id)
          {
            my_error(ER_CANT_UPDATE_USED_TABLE_IN_SF_OR_TRG, MYF(0),
                     table->table->s->table_name.str);
            DBUG_RETURN(TRUE);
          }
        }
      }

      if (check_lock_and_start_stmt(thd, thd->lex, table))
      {
	DBUG_RETURN(TRUE);
      }
    }
    /*
      If we are under explicit LOCK TABLES and our statement requires
      prelocking, we should mark all "additional" tables as free for use
      and enter prelocked mode.
    */
    if (thd->lex->requires_prelocking())
    {
      mark_real_tables_as_free_for_reuse(first_not_own);
      DBUG_PRINT("info",
                 ("thd->locked_tables_mode= LTM_PRELOCKED_UNDER_LOCK_TABLES"));
      thd->locked_tables_mode= LTM_PRELOCKED_UNDER_LOCK_TABLES;
    }
  }

  DBUG_RETURN(thd->decide_logging_format(tables));
}


/**
  Prepare statement for reopening of tables and recalculation of set of
  prelocked tables.

  @param[in] thd         Thread context.
  @param[in,out] tables  List of tables which we were trying to open
                         and lock.
  @param[in] start_of_statement_svp MDL savepoint which represents the set
                         of metadata locks which the current transaction
                         managed to acquire before execution of the current
                         statement and to which we should revert before
                         trying to reopen tables. NULL if no metadata locks
                         were held and thus all metadata locks should be
                         released.
*/

void close_tables_for_reopen(THD *thd, TABLE_LIST **tables,
                             const MDL_savepoint &start_of_statement_svp)
{
  TABLE_LIST *first_not_own_table= thd->lex->first_not_own_table();
  TABLE_LIST *tmp;

  /*
    If table list consists only from tables from prelocking set, table list
    for new attempt should be empty, so we have to update list's root pointer.
  */
  if (first_not_own_table == *tables)
    *tables= 0;
  thd->lex->chop_off_not_own_tables();
  /* Reset MDL tickets for procedures/functions */
  for (Sroutine_hash_entry *rt=
         (Sroutine_hash_entry*)thd->lex->sroutines_list.first;
       rt; rt= rt->next)
    rt->mdl_request.ticket= NULL;
  sp_remove_not_own_routines(thd->lex);
  for (tmp= *tables; tmp; tmp= tmp->next_global)
  {
    tmp->table= 0;
    tmp->mdl_request.ticket= NULL;
    /* We have to cleanup translation tables of views. */
    tmp->cleanup_items();
  }
  /*
    No need to commit/rollback the statement transaction: it's
    either not started or we're filling in an INFORMATION_SCHEMA
    table on the fly, and thus mustn't manipulate with the
    transaction of the enclosing statement.
  */
  DBUG_ASSERT(thd->transaction.stmt.is_empty() ||
              (thd->state_flags & Open_tables_state::BACKUPS_AVAIL));
  close_thread_tables(thd);
  thd->mdl_context.rollback_to_savepoint(start_of_statement_svp);
}


/**
  Open a single table without table caching and don't add it to
  THD::open_tables. Depending on the 'add_to_temporary_tables_list' value,
  the opened TABLE instance will be addded to THD::temporary_tables list.

  @param thd                          Thread context.
  @param path                         Path (without .frm)
  @param db                           Database name.
  @param table_name                   Table name.
  @param add_to_temporary_tables_list Specifies if the opened TABLE
                                      instance should be linked into
                                      THD::temporary_tables list.

  @note This function is used:
    - by alter_table() to open a temporary table;
    - when creating a temporary table with CREATE TEMPORARY TABLE.

  @return TABLE instance for opened table.
  @retval NULL on error.
*/

TABLE *open_table_uncached(THD *thd, const char *path, const char *db,
                           const char *table_name,
                           bool add_to_temporary_tables_list)
{
  TABLE *tmp_table;
  TABLE_SHARE *share;
  char cache_key[MAX_DBKEY_LENGTH], *saved_cache_key, *tmp_path;
  uint key_length;
  TABLE_LIST table_list;
  DBUG_ENTER("open_table_uncached");
  DBUG_PRINT("enter",
             ("table: '%s'.'%s'  path: '%s'  server_id: %u  "
              "pseudo_thread_id: %lu",
              db, table_name, path,
              (uint) thd->server_id, (ulong) thd->variables.pseudo_thread_id));

  table_list.db=         (char*) db;
  table_list.table_name= (char*) table_name;
  /* Create the cache_key for temporary tables */
  key_length= create_table_def_key(thd, cache_key, &table_list, 1);

  if (!(tmp_table= (TABLE*) my_malloc(sizeof(*tmp_table) + sizeof(*share) +
                                      strlen(path)+1 + key_length,
                                      MYF(MY_WME))))
    DBUG_RETURN(0);				/* purecov: inspected */

  share= (TABLE_SHARE*) (tmp_table+1);
  tmp_path= (char*) (share+1);
  saved_cache_key= strmov(tmp_path, path)+1;
  memcpy(saved_cache_key, cache_key, key_length);

  init_tmp_table_share(thd, share, saved_cache_key, key_length,
                       strend(saved_cache_key)+1, tmp_path);

  if (open_table_def(thd, share, 0))
  {
    /* No need to lock share->mutex as this is not needed for tmp tables */
    free_table_share(share);
    my_free(tmp_table);
    DBUG_RETURN(0);
  }

#ifdef HAVE_PSI_INTERFACE
  if (likely(PSI_server != NULL))
    share->m_psi= PSI_server->get_table_share(true, share);
#endif

  if (open_table_from_share(thd, share, table_name,
                            (uint) (HA_OPEN_KEYFILE | HA_OPEN_RNDFILE |
                                    HA_GET_INDEX),
                            READ_KEYINFO | COMPUTE_TYPES | EXTRA_RECORD,
                            ha_open_options,
                            tmp_table, FALSE))
  {
    /* No need to lock share->mutex as this is not needed for tmp tables */
    free_table_share(share);
    my_free(tmp_table);
    DBUG_RETURN(0);
  }

  tmp_table->reginfo.lock_type= TL_WRITE;	 // Simulate locked
  share->tmp_table= (tmp_table->file->has_transactions() ? 
                     TRANSACTIONAL_TMP_TABLE : NON_TRANSACTIONAL_TMP_TABLE);

  if (add_to_temporary_tables_list)
  {
    /* growing temp list at the head */
    tmp_table->next= thd->temporary_tables;
    if (tmp_table->next)
      tmp_table->next->prev= tmp_table;
    thd->temporary_tables= tmp_table;
    thd->temporary_tables->prev= 0;
    if (thd->slave_thread)
      slave_open_temp_tables++;
  }
  tmp_table->pos_in_table_list= 0;
  DBUG_PRINT("tmptable", ("opened table: '%s'.'%s' 0x%lx", tmp_table->s->db.str,
                          tmp_table->s->table_name.str, (long) tmp_table));
  DBUG_RETURN(tmp_table);
}


bool rm_temporary_table(handlerton *base, char *path)
{
  bool error=0;
  handler *file;
  char *ext;
  DBUG_ENTER("rm_temporary_table");

  strmov(ext= strend(path), reg_ext);
  if (mysql_file_delete(key_file_frm, path, MYF(0)))
    error=1; /* purecov: inspected */
  *ext= 0;				// remove extension
  file= get_new_handler((TABLE_SHARE*) 0, current_thd->mem_root, base);
  if (file && file->ha_delete_table(path))
  {
    error=1;
    sql_print_warning("Could not remove temporary table: '%s', error: %d",
                      path, my_errno);
  }
  delete file;
  DBUG_RETURN(error);
}


/*****************************************************************************
* The following find_field_in_XXX procedures implement the core of the
* name resolution functionality. The entry point to resolve a column name in a
* list of tables is 'find_field_in_tables'. It calls 'find_field_in_table_ref'
* for each table reference. In turn, depending on the type of table reference,
* 'find_field_in_table_ref' calls one of the 'find_field_in_XXX' procedures
* below specific for the type of table reference.
******************************************************************************/

/* Special Field pointers as return values of find_field_in_XXX functions. */
Field *not_found_field= (Field*) 0x1;
Field *view_ref_found= (Field*) 0x2; 

#define WRONG_GRANT (Field*) -1

static void update_field_dependencies(THD *thd, Field *field, TABLE *table)
{
  DBUG_ENTER("update_field_dependencies");
  if (thd->mark_used_columns != MARK_COLUMNS_NONE)
  {
    MY_BITMAP *bitmap;

    /*
      We always want to register the used keys, as the column bitmap may have
      been set for all fields (for example for view).
    */
      
    table->covering_keys.intersect(field->part_of_key);
    table->merge_keys.merge(field->part_of_key);

    if (thd->mark_used_columns == MARK_COLUMNS_READ)
      bitmap= table->read_set;
    else
      bitmap= table->write_set;

    /* 
       The test-and-set mechanism in the bitmap is not reliable during
       multi-UPDATE statements under MARK_COLUMNS_READ mode
       (thd->mark_used_columns == MARK_COLUMNS_READ), as this bitmap contains
       only those columns that are used in the SET clause. I.e they are being
       set here. See multi_update::prepare()
    */
    if (bitmap_fast_test_and_set(bitmap, field->field_index))
    {
      if (thd->mark_used_columns == MARK_COLUMNS_WRITE)
      {
        DBUG_PRINT("warning", ("Found duplicated field"));
        thd->dup_field= field;
      }
      else
      {
        DBUG_PRINT("note", ("Field found before"));
      }
      DBUG_VOID_RETURN;
    }
    if (table->get_fields_in_item_tree)
      field->flags|= GET_FIXED_FIELDS_FLAG;
    table->used_fields++;
  }
  else if (table->get_fields_in_item_tree)
    field->flags|= GET_FIXED_FIELDS_FLAG;
  DBUG_VOID_RETURN;
}


/**
  Find a temporary table specified by TABLE_LIST instance in the cache and
  prepare its TABLE instance for use.

  This function tries to resolve this table in the list of temporary tables
  of this thread. Temporary tables are thread-local and "shadow" base
  tables with the same name.

  @note In most cases one should use open_temporary_tables() instead
        of this call.

  @note One should finalize process of opening temporary table for table
        list element by calling open_and_process_table(). This function
        is responsible for table version checking and handling of merge
        tables.

  @note We used to check global_read_lock before opening temporary tables.
        However, that limitation was artificial and is removed now.

  @return Error status.
    @retval FALSE On success. If a temporary table exists for the given
                  key, tl->table is set.
    @retval TRUE  On error. my_error() has been called.
*/

bool open_temporary_table(THD *thd, TABLE_LIST *tl)
{
  DBUG_ENTER("open_temporary_table");
  DBUG_PRINT("enter", ("table: '%s'.'%s'", tl->db, tl->table_name));

  /*
    Code in open_table() assumes that TABLE_LIST::table can
    be non-zero only for pre-opened temporary tables.
  */
  DBUG_ASSERT(tl->table == NULL);

  /*
    This function should not be called for cases when derived or I_S
    tables can be met since table list elements for such tables can
    have invalid db or table name.
    Instead open_temporary_tables() should be used.
  */
  DBUG_ASSERT(!tl->derived && !tl->schema_table);

  if (tl->open_type == OT_BASE_ONLY)
  {
    DBUG_PRINT("info", ("skip_temporary is set"));
    DBUG_RETURN(FALSE);
  }

  TABLE *table= find_temporary_table(thd, tl);

  if (!table)
  {
    if (tl->open_type == OT_TEMPORARY_ONLY &&
        tl->open_strategy == TABLE_LIST::OPEN_NORMAL)
    {
      my_error(ER_NO_SUCH_TABLE, MYF(0), tl->db, tl->table_name);
      DBUG_RETURN(TRUE);
    }
    DBUG_RETURN(FALSE);
  }

  if (table->query_id)
  {
    /*
      We're trying to use the same temporary table twice in a query.
      Right now we don't support this because a temporary table is always
      represented by only one TABLE object in THD, and it can not be
      cloned. Emit an error for an unsupported behaviour.
    */

    DBUG_PRINT("error",
               ("query_id: %lu  server_id: %u  pseudo_thread_id: %lu",
                (ulong) table->query_id, (uint) thd->server_id,
                (ulong) thd->variables.pseudo_thread_id));
    my_error(ER_CANT_REOPEN_TABLE, MYF(0), table->alias);
    DBUG_RETURN(TRUE);
  }

  table->query_id= thd->query_id;
  thd->thread_specific_used= TRUE;

  tl->updatable= 1; // It is not derived table nor non-updatable VIEW.
  tl->table= table;

  table->init(thd, tl);

  DBUG_PRINT("info", ("Using temporary table"));
  DBUG_RETURN(FALSE);
}


/**
  Pre-open temporary tables corresponding to table list elements.

  @note One should finalize process of opening temporary tables
        by calling open_tables(). This function is responsible
        for table version checking and handling of merge tables.

  @return Error status.
    @retval FALSE On success. If a temporary tables exists for the
                  given element, tl->table is set.
    @retval TRUE  On error. my_error() has been called.
*/

bool open_temporary_tables(THD *thd, TABLE_LIST *tl_list)
{
  DBUG_ENTER("open_temporary_tables");

  for (TABLE_LIST *tl= tl_list; tl; tl= tl->next_global)
  {
    if (tl->derived || tl->schema_table)
    {
      /*
        Derived and I_S tables will be handled by a later call to open_tables().
      */
      continue;
    }

    if (tl->table)
      continue; // Skip if it's already opened.

    if (open_temporary_table(thd, tl))
      DBUG_RETURN(TRUE);
  }

  DBUG_RETURN(FALSE);
}


/*
  Find a field by name in a view that uses merge algorithm.

  SYNOPSIS
    find_field_in_view()
    thd				thread handler
    table_list			view to search for 'name'
    name			name of field
    length			length of name
    item_name                   name of item if it will be created (VIEW)
    ref				expression substituted in VIEW should be passed
                                using this reference (return view_ref_found)
    register_tree_change        TRUE if ref is not stack variable and we
                                need register changes in item tree

  RETURN
    0			field is not found
    view_ref_found	found value in VIEW (real result is in *ref)
    #			pointer to field - only for schema table fields
*/

static Field *
find_field_in_view(THD *thd, TABLE_LIST *table_list,
                   const char *name, uint length,
                   const char *item_name, Item **ref,
                   bool register_tree_change)
{
  DBUG_ENTER("find_field_in_view");
  DBUG_PRINT("enter",
             ("view: '%s', field name: '%s', item name: '%s', ref 0x%lx",
              table_list->alias, name, item_name, (ulong) ref));
  Field_iterator_view field_it;
  field_it.set(table_list);
  Query_arena *arena= 0, backup;  
  
  DBUG_ASSERT(table_list->schema_table_reformed ||
              (ref != 0 && table_list->view != 0));
  for (; !field_it.end_of_fields(); field_it.next())
  {
    if (!my_strcasecmp(system_charset_info, field_it.name(), name))
    {
      // in PS use own arena or data will be freed after prepare
      if (register_tree_change &&
          thd->stmt_arena->is_stmt_prepare_or_first_stmt_execute())
        arena= thd->activate_stmt_arena_if_needed(&backup);
      /*
        create_item() may, or may not create a new Item, depending on
        the column reference. See create_view_field() for details.
      */
      Item *item= field_it.create_item(thd);
      if (arena)
        thd->restore_active_arena(arena, &backup);
      
      if (!item)
        DBUG_RETURN(0);
      /*
       *ref != NULL means that *ref contains the item that we need to
       replace. If the item was aliased by the user, set the alias to
       the replacing item.
       We need to set alias on both ref itself and on ref real item.
      */
      if (*ref && !(*ref)->is_autogenerated_name)
      {
        item->set_name((*ref)->name, (*ref)->name_length,
                       system_charset_info);
        item->real_item()->set_name((*ref)->name, (*ref)->name_length,
                       system_charset_info);
      }
      if (register_tree_change)
        thd->change_item_tree(ref, item);
      else
        *ref= item;
      DBUG_RETURN((Field*) view_ref_found);
    }
  }
  DBUG_RETURN(0);
}


/*
  Find field by name in a NATURAL/USING join table reference.

  SYNOPSIS
    find_field_in_natural_join()
    thd			 [in]  thread handler
    table_ref            [in]  table reference to search
    name		 [in]  name of field
    length		 [in]  length of name
    ref                  [in/out] if 'name' is resolved to a view field, ref is
                               set to point to the found view field
    register_tree_change [in]  TRUE if ref is not stack variable and we
                               need register changes in item tree
    actual_table         [out] the original table reference where the field
                               belongs - differs from 'table_list' only for
                               NATURAL/USING joins

  DESCRIPTION
    Search for a field among the result fields of a NATURAL/USING join.
    Notice that this procedure is called only for non-qualified field
    names. In the case of qualified fields, we search directly the base
    tables of a natural join.

  RETURN
    NULL        if the field was not found
    WRONG_GRANT if no access rights to the found field
    #           Pointer to the found Field
*/

static Field *
find_field_in_natural_join(THD *thd, TABLE_LIST *table_ref, const char *name,
                           uint length, Item **ref, bool register_tree_change,
                           TABLE_LIST **actual_table)
{
  List_iterator_fast<Natural_join_column>
    field_it(*(table_ref->join_columns));
  Natural_join_column *nj_col, *curr_nj_col;
  Field *found_field;
  Query_arena *arena, backup;
  DBUG_ENTER("find_field_in_natural_join");
  DBUG_PRINT("enter", ("field name: '%s', ref 0x%lx",
		       name, (ulong) ref));
  DBUG_ASSERT(table_ref->is_natural_join && table_ref->join_columns);
  DBUG_ASSERT(*actual_table == NULL);

  LINT_INIT(arena);
  LINT_INIT(found_field);

  for (nj_col= NULL, curr_nj_col= field_it++; curr_nj_col; 
       curr_nj_col= field_it++)
  {
    if (!my_strcasecmp(system_charset_info, curr_nj_col->name(), name))
    {
      if (nj_col)
      {
        my_error(ER_NON_UNIQ_ERROR, MYF(0), name, thd->where);
        DBUG_RETURN(NULL);
      }
      nj_col= curr_nj_col;
    }
  }
  if (!nj_col)
    DBUG_RETURN(NULL);

  if (nj_col->view_field)
  {
    Item *item;
    LINT_INIT(arena);
    if (register_tree_change)
      arena= thd->activate_stmt_arena_if_needed(&backup);
    /*
      create_item() may, or may not create a new Item, depending on the
      column reference. See create_view_field() for details.
    */
    item= nj_col->create_item(thd);
    /*
     *ref != NULL means that *ref contains the item that we need to
     replace. If the item was aliased by the user, set the alias to
     the replacing item.
     We need to set alias on both ref itself and on ref real item.
     */
    if (*ref && !(*ref)->is_autogenerated_name)
    {
      item->set_name((*ref)->name, (*ref)->name_length,
                     system_charset_info);
      item->real_item()->set_name((*ref)->name, (*ref)->name_length,
                                  system_charset_info);
    }
    if (register_tree_change && arena)
      thd->restore_active_arena(arena, &backup);

    if (!item)
      DBUG_RETURN(NULL);
    DBUG_ASSERT(nj_col->table_field == NULL);
    if (nj_col->table_ref->schema_table_reformed)
    {
      /*
        Translation table items are always Item_fields and fixed
        already('mysql_schema_table' function). So we can return
        ->field. It is used only for 'show & where' commands.
      */
      DBUG_RETURN(((Item_field*) (nj_col->view_field->item))->field);
    }
    if (register_tree_change)
      thd->change_item_tree(ref, item);
    else
      *ref= item;
    found_field= (Field*) view_ref_found;
  }
  else
  {
    /* This is a base table. */
    DBUG_ASSERT(nj_col->view_field == NULL);
    /*
      This fix_fields is not necessary (initially this item is fixed by
      the Item_field constructor; after reopen_tables the Item_func_eq
      calls fix_fields on that item), it's just a check during table
      reopening for columns that was dropped by the concurrent connection.
    */
    if (!nj_col->table_field->fixed &&
        nj_col->table_field->fix_fields(thd, (Item **)&nj_col->table_field))
    {
      DBUG_PRINT("info", ("column '%s' was dropped by the concurrent connection",
                          nj_col->table_field->name));
      DBUG_RETURN(NULL);
    }
    DBUG_ASSERT(nj_col->table_ref->table == nj_col->table_field->field->table);
    found_field= nj_col->table_field->field;
    update_field_dependencies(thd, found_field, nj_col->table_ref->table);
  }

  *actual_table= nj_col->table_ref;
  
  DBUG_RETURN(found_field);
}


/*
  Find field by name in a base table or a view with temp table algorithm.

  The caller is expected to check column-level privileges.

  SYNOPSIS
    find_field_in_table()
    thd				thread handler
    table			table where to search for the field
    name			name of field
    length			length of name
    allow_rowid			do allow finding of "_rowid" field?
    cached_field_index_ptr	cached position in field list (used to speedup
                                lookup for fields in prepared tables)

  RETURN
    0	field is not found
    #	pointer to field
*/

Field *
find_field_in_table(THD *thd, TABLE *table, const char *name, uint length,
                    bool allow_rowid, uint *cached_field_index_ptr)
{
  Field **field_ptr, *field;
  uint cached_field_index= *cached_field_index_ptr;
  DBUG_ENTER("find_field_in_table");
  DBUG_PRINT("enter", ("table: '%s', field name: '%s'", table->alias, name));

  /* We assume here that table->field < NO_CACHED_FIELD_INDEX = UINT_MAX */
  if (cached_field_index < table->s->fields &&
      !my_strcasecmp(system_charset_info,
                     table->field[cached_field_index]->field_name, name))
    field_ptr= table->field + cached_field_index;
  else if (table->s->name_hash.records)
  {
    field_ptr= (Field**) my_hash_search(&table->s->name_hash, (uchar*) name,
                                        length);
    if (field_ptr)
    {
      /*
        field_ptr points to field in TABLE_SHARE. Convert it to the matching
        field in table
      */
      field_ptr= (table->field + (field_ptr - table->s->field));
    }
  }
  else
  {
    if (!(field_ptr= table->field))
      DBUG_RETURN((Field *)0);
    for (; *field_ptr; ++field_ptr)
      if (!my_strcasecmp(system_charset_info, (*field_ptr)->field_name, name))
        break;
  }

  if (field_ptr && *field_ptr)
  {
    *cached_field_index_ptr= field_ptr - table->field;
    field= *field_ptr;
  }
  else
  {
    if (!allow_rowid ||
        my_strcasecmp(system_charset_info, name, "_rowid") ||
        table->s->rowid_field_offset == 0)
      DBUG_RETURN((Field*) 0);
    field= table->field[table->s->rowid_field_offset-1];
  }

  update_field_dependencies(thd, field, table);

  DBUG_RETURN(field);
}


/*
  Find field in a table reference.

  SYNOPSIS
    find_field_in_table_ref()
    thd			   [in]  thread handler
    table_list		   [in]  table reference to search
    name		   [in]  name of field
    length		   [in]  field length of name
    item_name              [in]  name of item if it will be created (VIEW)
    db_name                [in]  optional database name that qualifies the
    table_name             [in]  optional table name that qualifies the field
    ref		       [in/out] if 'name' is resolved to a view field, ref
                                 is set to point to the found view field
    check_privileges       [in]  check privileges
    allow_rowid		   [in]  do allow finding of "_rowid" field?
    cached_field_index_ptr [in]  cached position in field list (used to
                                 speedup lookup for fields in prepared tables)
    register_tree_change   [in]  TRUE if ref is not stack variable and we
                                 need register changes in item tree
    actual_table           [out] the original table reference where the field
                                 belongs - differs from 'table_list' only for
                                 NATURAL_USING joins.

  DESCRIPTION
    Find a field in a table reference depending on the type of table
    reference. There are three types of table references with respect
    to the representation of their result columns:
    - an array of Field_translator objects for MERGE views and some
      information_schema tables,
    - an array of Field objects (and possibly a name hash) for stored
      tables,
    - a list of Natural_join_column objects for NATURAL/USING joins.
    This procedure detects the type of the table reference 'table_list'
    and calls the corresponding search routine.

    The routine checks column-level privieleges for the found field.

  RETURN
    0			field is not found
    view_ref_found	found value in VIEW (real result is in *ref)
    #			pointer to field
*/

Field *
find_field_in_table_ref(THD *thd, TABLE_LIST *table_list,
                        const char *name, uint length,
                        const char *item_name, const char *db_name,
                        const char *table_name, Item **ref,
                        bool check_privileges, bool allow_rowid,
                        uint *cached_field_index_ptr,
                        bool register_tree_change, TABLE_LIST **actual_table)
{
  Field *fld;
  DBUG_ENTER("find_field_in_table_ref");
  DBUG_ASSERT(table_list->alias);
  DBUG_ASSERT(name);
  DBUG_ASSERT(item_name);
  DBUG_PRINT("enter",
             ("table: '%s'  field name: '%s'  item name: '%s'  ref 0x%lx",
              table_list->alias, name, item_name, (ulong) ref));

  /*
    Check that the table and database that qualify the current field name
    are the same as the table reference we are going to search for the field.

    Exclude from the test below nested joins because the columns in a
    nested join generally originate from different tables. Nested joins
    also have no table name, except when a nested join is a merge view
    or an information schema table.

    We include explicitly table references with a 'field_translation' table,
    because if there are views over natural joins we don't want to search
    inside the view, but we want to search directly in the view columns
    which are represented as a 'field_translation'.

    TODO: Ensure that table_name, db_name and tables->db always points to
          something !
  */
  if (/* Exclude nested joins. */
      (!table_list->nested_join ||
       /* Include merge views and information schema tables. */
       table_list->field_translation) &&
      /*
        Test if the field qualifiers match the table reference we plan
        to search.
      */
      table_name && table_name[0] &&
      (my_strcasecmp(table_alias_charset, table_list->alias, table_name) ||
       (db_name && db_name[0] && table_list->db && table_list->db[0] &&
        (table_list->schema_table ?
         my_strcasecmp(system_charset_info, db_name, table_list->db) :
         strcmp(db_name, table_list->db)))))
    DBUG_RETURN(0);

  *actual_table= NULL;

  if (table_list->field_translation)
  {
    /* 'table_list' is a view or an information schema table. */
    if ((fld= find_field_in_view(thd, table_list, name, length, item_name, ref,
                                 register_tree_change)))
      *actual_table= table_list;
  }
  else if (!table_list->nested_join)
  {
    /* 'table_list' is a stored table. */
    DBUG_ASSERT(table_list->table);
    if ((fld= find_field_in_table(thd, table_list->table, name, length,
                                  allow_rowid,
                                  cached_field_index_ptr)))
      *actual_table= table_list;
  }
  else
  {
    /*
      'table_list' is a NATURAL/USING join, or an operand of such join that
      is a nested join itself.

      If the field name we search for is qualified, then search for the field
      in the table references used by NATURAL/USING the join.
    */
    if (table_name && table_name[0])
    {
      List_iterator<TABLE_LIST> it(table_list->nested_join->join_list);
      TABLE_LIST *table;
      while ((table= it++))
      {
        if ((fld= find_field_in_table_ref(thd, table, name, length, item_name,
                                          db_name, table_name, ref,
                                          check_privileges, allow_rowid,
                                          cached_field_index_ptr,
                                          register_tree_change, actual_table)))
          DBUG_RETURN(fld);
      }
      DBUG_RETURN(0);
    }
    /*
      Non-qualified field, search directly in the result columns of the
      natural join. The condition of the outer IF is true for the top-most
      natural join, thus if the field is not qualified, we will search
      directly the top-most NATURAL/USING join.
    */
    fld= find_field_in_natural_join(thd, table_list, name, length, ref,
                                    register_tree_change, actual_table);
  }

  if (fld)
  {
#ifndef NO_EMBEDDED_ACCESS_CHECKS
    /* Check if there are sufficient access rights to the found field. */
    if (check_privileges &&
        check_column_grant_in_table_ref(thd, *actual_table, name, length))
      fld= WRONG_GRANT;
    else
#endif
      if (thd->mark_used_columns != MARK_COLUMNS_NONE)
      {
        /*
          Get rw_set correct for this field so that the handler
          knows that this field is involved in the query and gets
          retrieved/updated
         */
        Field *field_to_set= NULL;
        if (fld == view_ref_found)
        {
          Item *it= (*ref)->real_item();
          if (it->type() == Item::FIELD_ITEM)
            field_to_set= ((Item_field*)it)->field;
          else
          {
            if (thd->mark_used_columns == MARK_COLUMNS_READ)
              it->walk(&Item::register_field_in_read_map, 1, (uchar *) 0);
          }
        }
        else
          field_to_set= fld;
        if (field_to_set)
        {
          TABLE *table= field_to_set->table;
          if (thd->mark_used_columns == MARK_COLUMNS_READ)
            bitmap_set_bit(table->read_set, field_to_set->field_index);
          else
            bitmap_set_bit(table->write_set, field_to_set->field_index);
        }
      }
  }
  DBUG_RETURN(fld);
}


/*
  Find field in table, no side effects, only purpose is to check for field
  in table object and get reference to the field if found.

  SYNOPSIS
  find_field_in_table_sef()

  table                         table where to find
  name                          Name of field searched for

  RETURN
    0                   field is not found
    #                   pointer to field
*/

Field *find_field_in_table_sef(TABLE *table, const char *name)
{
  Field **field_ptr;
  if (table->s->name_hash.records)
  {
    field_ptr= (Field**)my_hash_search(&table->s->name_hash,(uchar*) name,
                                       strlen(name));
    if (field_ptr)
    {
      /*
        field_ptr points to field in TABLE_SHARE. Convert it to the matching
        field in table
      */
      field_ptr= (table->field + (field_ptr - table->s->field));
    }
  }
  else
  {
    if (!(field_ptr= table->field))
      return (Field *)0;
    for (; *field_ptr; ++field_ptr)
      if (!my_strcasecmp(system_charset_info, (*field_ptr)->field_name, name))
        break;
  }
  if (field_ptr)
    return *field_ptr;
  else
    return (Field *)0;
}


/*
  Find field in table list.

  SYNOPSIS
    find_field_in_tables()
    thd			  pointer to current thread structure
    item		  field item that should be found
    first_table           list of tables to be searched for item
    last_table            end of the list of tables to search for item. If NULL
                          then search to the end of the list 'first_table'.
    ref			  if 'item' is resolved to a view field, ref is set to
                          point to the found view field
    report_error	  Degree of error reporting:
                          - IGNORE_ERRORS then do not report any error
                          - IGNORE_EXCEPT_NON_UNIQUE report only non-unique
                            fields, suppress all other errors
                          - REPORT_EXCEPT_NON_UNIQUE report all other errors
                            except when non-unique fields were found
                          - REPORT_ALL_ERRORS
    check_privileges      need to check privileges
    register_tree_change  TRUE if ref is not a stack variable and we
                          to need register changes in item tree

  RETURN VALUES
    0			If error: the found field is not unique, or there are
                        no sufficient access priviliges for the found field,
                        or the field is qualified with non-existing table.
    not_found_field	The function was called with report_error ==
                        (IGNORE_ERRORS || IGNORE_EXCEPT_NON_UNIQUE) and a
			field was not found.
    view_ref_found	View field is found, item passed through ref parameter
    found field         If a item was resolved to some field
*/

Field *
find_field_in_tables(THD *thd, Item_ident *item,
                     TABLE_LIST *first_table, TABLE_LIST *last_table,
		     Item **ref, find_item_error_report_type report_error,
                     bool check_privileges, bool register_tree_change)
{
  Field *found=0;
  const char *db= item->db_name;
  const char *table_name= item->table_name;
  const char *name= item->field_name;
  uint length=(uint) strlen(name);
  char name_buff[NAME_LEN+1];
  TABLE_LIST *cur_table= first_table;
  TABLE_LIST *actual_table;
  bool allow_rowid;

  if (!table_name || !table_name[0])
  {
    table_name= 0;                              // For easier test
    db= 0;
  }

  allow_rowid= table_name || (cur_table && !cur_table->next_local);

  if (item->cached_table)
  {
    /*
      This shortcut is used by prepared statements. We assume that
      TABLE_LIST *first_table is not changed during query execution (which
      is true for all queries except RENAME but luckily RENAME doesn't
      use fields...) so we can rely on reusing pointer to its member.
      With this optimization we also miss case when addition of one more
      field makes some prepared query ambiguous and so erroneous, but we
      accept this trade off.
    */
    TABLE_LIST *table_ref= item->cached_table;
    /*
      The condition (table_ref->view == NULL) ensures that we will call
      find_field_in_table even in the case of information schema tables
      when table_ref->field_translation != NULL.
      */
    if (table_ref->table && !table_ref->view)
    {
      found= find_field_in_table(thd, table_ref->table, name, length,
                                 TRUE, &(item->cached_field_index));
#ifndef NO_EMBEDDED_ACCESS_CHECKS
      /* Check if there are sufficient access rights to the found field. */
      if (found && check_privileges &&
          check_column_grant_in_table_ref(thd, table_ref, name, length))
        found= WRONG_GRANT;
#endif
    }
    else
      found= find_field_in_table_ref(thd, table_ref, name, length, item->name,
                                     NULL, NULL, ref, check_privileges,
                                     TRUE, &(item->cached_field_index),
                                     register_tree_change,
                                     &actual_table);
    if (found)
    {
      if (found == WRONG_GRANT)
	return (Field*) 0;

      /*
        Only views fields should be marked as dependent, not an underlying
        fields.
      */
      if (!table_ref->belong_to_view)
      {
        SELECT_LEX *current_sel= thd->lex->current_select;
        SELECT_LEX *last_select= table_ref->select_lex;
        /*
          If the field was an outer referencee, mark all selects using this
          sub query as dependent on the outer query
        */
        if (current_sel != last_select)
          mark_select_range_as_dependent(thd, last_select, current_sel,
                                         found, *ref, item);
      }
      return found;
    }
  }

  if (db && lower_case_table_names)
  {
    /*
      convert database to lower case for comparison.
      We can't do this in Item_field as this would change the
      'name' of the item which may be used in the select list
    */
    strmake(name_buff, db, sizeof(name_buff)-1);
    my_casedn_str(files_charset_info, name_buff);
    db= name_buff;
  }

  if (last_table)
    last_table= last_table->next_name_resolution_table;

  for (; cur_table != last_table ;
       cur_table= cur_table->next_name_resolution_table)
  {
    Field *cur_field= find_field_in_table_ref(thd, cur_table, name, length,
                                              item->name, db, table_name, ref,
                                              (thd->lex->sql_command ==
                                               SQLCOM_SHOW_FIELDS)
                                              ? false : check_privileges,
                                              allow_rowid,
                                              &(item->cached_field_index),
                                              register_tree_change,
                                              &actual_table);
    if (cur_field)
    {
      if (cur_field == WRONG_GRANT)
      {
        if (thd->lex->sql_command != SQLCOM_SHOW_FIELDS)
          return (Field*) 0;

        thd->clear_error();
        cur_field= find_field_in_table_ref(thd, cur_table, name, length,
                                           item->name, db, table_name, ref,
                                           false,
                                           allow_rowid,
                                           &(item->cached_field_index),
                                           register_tree_change,
                                           &actual_table);
        if (cur_field)
        {
          Field *nf=new Field_null(NULL,0,Field::NONE,
                                   cur_field->field_name,
                                   &my_charset_bin);
          nf->init(cur_table->table);
          cur_field= nf;
        }
      }

      /*
        Store the original table of the field, which may be different from
        cur_table in the case of NATURAL/USING join.
      */
      item->cached_table= (!actual_table->cacheable_table || found) ?
                          0 : actual_table;

      DBUG_ASSERT(thd->where);
      /*
        If we found a fully qualified field we return it directly as it can't
        have duplicates.
       */
      if (db)
        return cur_field;

      if (found)
      {
        if (report_error == REPORT_ALL_ERRORS ||
            report_error == IGNORE_EXCEPT_NON_UNIQUE)
          my_error(ER_NON_UNIQ_ERROR, MYF(0),
                   table_name ? item->full_name() : name, thd->where);
        return (Field*) 0;
      }
      found= cur_field;
    }
  }

  if (found)
    return found;

  /*
    If the field was qualified and there were no tables to search, issue
    an error that an unknown table was given. The situation is detected
    as follows: if there were no tables we wouldn't go through the loop
    and cur_table wouldn't be updated by the loop increment part, so it
    will be equal to the first table.
  */
  if (table_name && (cur_table == first_table) &&
      (report_error == REPORT_ALL_ERRORS ||
       report_error == REPORT_EXCEPT_NON_UNIQUE))
  {
    char buff[NAME_LEN*2 + 2];
    if (db && db[0])
    {
      strxnmov(buff,sizeof(buff)-1,db,".",table_name,NullS);
      table_name=buff;
    }
    my_error(ER_UNKNOWN_TABLE, MYF(0), table_name, thd->where);
  }
  else
  {
    if (report_error == REPORT_ALL_ERRORS ||
        report_error == REPORT_EXCEPT_NON_UNIQUE)
      my_error(ER_BAD_FIELD_ERROR, MYF(0), item->full_name(), thd->where);
    else
      found= not_found_field;
  }
  return found;
}


/*
  Find Item in list of items (find_field_in_tables analog)

  TODO
    is it better return only counter?

  SYNOPSIS
    find_item_in_list()
    find			Item to find
    items			List of items
    counter			To return number of found item
    report_error
      REPORT_ALL_ERRORS		report errors, return 0 if error
      REPORT_EXCEPT_NOT_FOUND	Do not report 'not found' error and
				return not_found_item, report other errors,
				return 0
      IGNORE_ERRORS		Do not report errors, return 0 if error
    resolution                  Set to the resolution type if the item is found 
                                (it says whether the item is resolved 
                                 against an alias name,
                                 or as a field name without alias,
                                 or as a field hidden by alias,
                                 or ignoring alias)
                                
  RETURN VALUES
    0			Item is not found or item is not unique,
			error message is reported
    not_found_item	Function was called with
			report_error == REPORT_EXCEPT_NOT_FOUND and
			item was not found. No error message was reported
                        found field
*/

/* Special Item pointer to serve as a return value from find_item_in_list(). */
Item **not_found_item= (Item**) 0x1;


Item **
find_item_in_list(Item *find, List<Item> &items, uint *counter,
                  find_item_error_report_type report_error,
                  enum_resolution_type *resolution)
{
  List_iterator<Item> li(items);
  Item **found=0, **found_unaliased= 0, *item;
  const char *db_name=0;
  const char *field_name=0;
  const char *table_name=0;
  bool found_unaliased_non_uniq= 0;
  /*
    true if the item that we search for is a valid name reference
    (and not an item that happens to have a name).
  */
  bool is_ref_by_name= 0;
  uint unaliased_counter= 0;

  *resolution= NOT_RESOLVED;

  is_ref_by_name= (find->type() == Item::FIELD_ITEM  || 
                   find->type() == Item::REF_ITEM);
  if (is_ref_by_name)
  {
    field_name= ((Item_ident*) find)->field_name;
    table_name= ((Item_ident*) find)->table_name;
    db_name=    ((Item_ident*) find)->db_name;
  }

  for (uint i= 0; (item=li++); i++)
  {
    if (field_name && item->real_item()->type() == Item::FIELD_ITEM)
    {
      Item_ident *item_field= (Item_ident*) item;

      /*
	In case of group_concat() with ORDER BY condition in the QUERY
	item_field can be field of temporary table without item name 
	(if this field created from expression argument of group_concat()),
	=> we have to check presence of name before compare
      */ 
      if (!item_field->name)
        continue;

      if (table_name)
      {
        /*
          If table name is specified we should find field 'field_name' in
          table 'table_name'. According to SQL-standard we should ignore
          aliases in this case.

          Since we should NOT prefer fields from the select list over
          other fields from the tables participating in this select in
          case of ambiguity we have to do extra check outside this function.

          We use strcmp for table names and database names as these may be
          case sensitive. In cases where they are not case sensitive, they
          are always in lower case.

	  item_field->field_name and item_field->table_name can be 0x0 if
	  item is not fix_field()'ed yet.
        */
        if (item_field->field_name && item_field->table_name &&
	    !my_strcasecmp(system_charset_info, item_field->field_name,
                           field_name) &&
            !my_strcasecmp(table_alias_charset, item_field->table_name, 
                           table_name) &&
            (!db_name || (item_field->db_name &&
                          !strcmp(item_field->db_name, db_name))))
        {
          if (found_unaliased)
          {
            if ((*found_unaliased)->eq(item, 0))
              continue;
            /*
              Two matching fields in select list.
              We already can bail out because we are searching through
              unaliased names only and will have duplicate error anyway.
            */
            if (report_error != IGNORE_ERRORS)
              my_error(ER_NON_UNIQ_ERROR, MYF(0),
                       find->full_name(), current_thd->where);
            return (Item**) 0;
          }
          found_unaliased= li.ref();
          unaliased_counter= i;
          *resolution= RESOLVED_IGNORING_ALIAS;
          if (db_name)
            break;                              // Perfect match
        }
      }
      else
      {
        int fname_cmp= my_strcasecmp(system_charset_info,
                                     item_field->field_name,
                                     field_name);
        if (!my_strcasecmp(system_charset_info,
                           item_field->name,field_name))
        {
          /*
            If table name was not given we should scan through aliases
            and non-aliased fields first. We are also checking unaliased
            name of the field in then next  else-if, to be able to find
            instantly field (hidden by alias) if no suitable alias or
            non-aliased field was found.
          */
          if (found)
          {
            if ((*found)->eq(item, 0))
              continue;                           // Same field twice
            if (report_error != IGNORE_ERRORS)
              my_error(ER_NON_UNIQ_ERROR, MYF(0),
                       find->full_name(), current_thd->where);
            return (Item**) 0;
          }
          found= li.ref();
          *counter= i;
          *resolution= fname_cmp ? RESOLVED_AGAINST_ALIAS:
	                           RESOLVED_WITH_NO_ALIAS;
        }
        else if (!fname_cmp)
        {
          /*
            We will use non-aliased field or react on such ambiguities only if
            we won't be able to find aliased field.
            Again if we have ambiguity with field outside of select list
            we should prefer fields from select list.
          */
          if (found_unaliased)
          {
            if ((*found_unaliased)->eq(item, 0))
              continue;                           // Same field twice
            found_unaliased_non_uniq= 1;
          }
          found_unaliased= li.ref();
          unaliased_counter= i;
        }
      }
    }
    else if (!table_name)
    { 
      if (is_ref_by_name && find->name && item->name &&
	  !my_strcasecmp(system_charset_info,item->name,find->name))
      {
        found= li.ref();
        *counter= i;
        *resolution= RESOLVED_AGAINST_ALIAS;
        break;
      }
      else if (find->eq(item,0))
      {
        found= li.ref();
        *counter= i;
        *resolution= RESOLVED_IGNORING_ALIAS;
        break;
      }
    }
    else if (table_name && item->type() == Item::REF_ITEM &&
             ((Item_ref *)item)->ref_type() == Item_ref::VIEW_REF)
    {
      /*
        TODO:Here we process prefixed view references only. What we should 
        really do is process all types of Item_refs. But this will currently 
        lead to a clash with the way references to outer SELECTs (from the 
        HAVING clause) are handled in e.g. :
        SELECT 1 FROM t1 AS t1_o GROUP BY a
          HAVING (SELECT t1_o.a FROM t1 AS t1_i GROUP BY t1_i.a LIMIT 1).
        Processing all Item_refs here will cause t1_o.a to resolve to itself.
        We still need to process the special case of Item_direct_view_ref 
        because in the context of views they have the same meaning as 
        Item_field for tables.
      */
      Item_ident *item_ref= (Item_ident *) item;
      if (item_ref->name && item_ref->table_name &&
          !my_strcasecmp(system_charset_info, item_ref->name, field_name) &&
          !my_strcasecmp(table_alias_charset, item_ref->table_name,
                         table_name) &&
          (!db_name || (item_ref->db_name && 
                        !strcmp (item_ref->db_name, db_name))))
      {
        found= li.ref();
        *counter= i;
        *resolution= RESOLVED_IGNORING_ALIAS;
        break;
      }
    }
  }
  if (!found)
  {
    if (found_unaliased_non_uniq)
    {
      if (report_error != IGNORE_ERRORS)
        my_error(ER_NON_UNIQ_ERROR, MYF(0),
                 find->full_name(), current_thd->where);
      return (Item **) 0;
    }
    if (found_unaliased)
    {
      found= found_unaliased;
      *counter= unaliased_counter;
      *resolution= RESOLVED_BEHIND_ALIAS;
    }
  }
  if (found)
    return found;
  if (report_error != REPORT_EXCEPT_NOT_FOUND)
  {
    if (report_error == REPORT_ALL_ERRORS)
      my_error(ER_BAD_FIELD_ERROR, MYF(0),
               find->full_name(), current_thd->where);
    return (Item **) 0;
  }
  else
    return (Item **) not_found_item;
}


/*
  Test if a string is a member of a list of strings.

  SYNOPSIS
    test_if_string_in_list()
    find      the string to look for
    str_list  a list of strings to be searched

  DESCRIPTION
    Sequentially search a list of strings for a string, and test whether
    the list contains the same string.

  RETURN
    TRUE  if find is in str_list
    FALSE otherwise
*/

static bool
test_if_string_in_list(const char *find, List<String> *str_list)
{
  List_iterator<String> str_list_it(*str_list);
  String *curr_str;
  size_t find_length= strlen(find);
  while ((curr_str= str_list_it++))
  {
    if (find_length != curr_str->length())
      continue;
    if (!my_strcasecmp(system_charset_info, find, curr_str->ptr()))
      return TRUE;
  }
  return FALSE;
}


/*
  Create a new name resolution context for an item so that it is
  being resolved in a specific table reference.

  SYNOPSIS
    set_new_item_local_context()
    thd        pointer to current thread
    item       item for which new context is created and set
    table_ref  table ref where an item showld be resolved

  DESCRIPTION
    Create a new name resolution context for an item, so that the item
    is resolved only the supplied 'table_ref'.

  RETURN
    FALSE  if all OK
    TRUE   otherwise
*/

static bool
set_new_item_local_context(THD *thd, Item_ident *item, TABLE_LIST *table_ref)
{
  Name_resolution_context *context;
  if (!(context= new (thd->mem_root) Name_resolution_context))
    return TRUE;
  context->init();
  context->first_name_resolution_table=
    context->last_name_resolution_table= table_ref;
  item->context= context;
  return FALSE;
}


/*
  Find and mark the common columns of two table references.

  SYNOPSIS
    mark_common_columns()
    thd                [in] current thread
    table_ref_1        [in] the first (left) join operand
    table_ref_2        [in] the second (right) join operand
    using_fields       [in] if the join is JOIN...USING - the join columns,
                            if NATURAL join, then NULL
    found_using_fields [out] number of fields from the USING clause that were
                             found among the common fields

  DESCRIPTION
    The procedure finds the common columns of two relations (either
    tables or intermediate join results), and adds an equi-join condition
    to the ON clause of 'table_ref_2' for each pair of matching columns.
    If some of table_ref_XXX represents a base table or view, then we
    create new 'Natural_join_column' instances for each column
    reference and store them in the 'join_columns' of the table
    reference.

  IMPLEMENTATION
    The procedure assumes that store_natural_using_join_columns() was
    called for the previous level of NATURAL/USING joins.

  RETURN
    TRUE   error when some common column is non-unique, or out of memory
    FALSE  OK
*/

static bool
mark_common_columns(THD *thd, TABLE_LIST *table_ref_1, TABLE_LIST *table_ref_2,
                    List<String> *using_fields, uint *found_using_fields)
{
  Field_iterator_table_ref it_1, it_2;
  Natural_join_column *nj_col_1, *nj_col_2;
  Query_arena *arena, backup;
  bool result= TRUE;
  bool first_outer_loop= TRUE;
  /*
    Leaf table references to which new natural join columns are added
    if the leaves are != NULL.
  */
  TABLE_LIST *leaf_1= (table_ref_1->nested_join &&
                       !table_ref_1->is_natural_join) ?
                      NULL : table_ref_1;
  TABLE_LIST *leaf_2= (table_ref_2->nested_join &&
                       !table_ref_2->is_natural_join) ?
                      NULL : table_ref_2;

  DBUG_ENTER("mark_common_columns");
  DBUG_PRINT("info", ("operand_1: %s  operand_2: %s",
                      table_ref_1->alias, table_ref_2->alias));

  *found_using_fields= 0;
  arena= thd->activate_stmt_arena_if_needed(&backup);

  for (it_1.set(table_ref_1); !it_1.end_of_fields(); it_1.next())
  {
    bool found= FALSE;
    const char *field_name_1;
    /* true if field_name_1 is a member of using_fields */
    bool is_using_column_1;
    if (!(nj_col_1= it_1.get_or_create_column_ref(thd, leaf_1)))
      goto err;
    field_name_1= nj_col_1->name();
    is_using_column_1= using_fields && 
      test_if_string_in_list(field_name_1, using_fields);
    DBUG_PRINT ("info", ("field_name_1=%s.%s", 
                         nj_col_1->table_name() ? nj_col_1->table_name() : "", 
                         field_name_1));

    /*
      Find a field with the same name in table_ref_2.

      Note that for the second loop, it_2.set() will iterate over
      table_ref_2->join_columns and not generate any new elements or
      lists.
    */
    nj_col_2= NULL;
    for (it_2.set(table_ref_2); !it_2.end_of_fields(); it_2.next())
    {
      Natural_join_column *cur_nj_col_2;
      const char *cur_field_name_2;
      if (!(cur_nj_col_2= it_2.get_or_create_column_ref(thd, leaf_2)))
        goto err;
      cur_field_name_2= cur_nj_col_2->name();
      DBUG_PRINT ("info", ("cur_field_name_2=%s.%s", 
                           cur_nj_col_2->table_name() ? 
                             cur_nj_col_2->table_name() : "", 
                           cur_field_name_2));

      /*
        Compare the two columns and check for duplicate common fields.
        A common field is duplicate either if it was already found in
        table_ref_2 (then found == TRUE), or if a field in table_ref_2
        was already matched by some previous field in table_ref_1
        (then cur_nj_col_2->is_common == TRUE).
        Note that it is too early to check the columns outside of the
        USING list for ambiguity because they are not actually "referenced"
        here. These columns must be checked only on unqualified reference 
        by name (e.g. in SELECT list).
      */
      if (!my_strcasecmp(system_charset_info, field_name_1, cur_field_name_2))
      {
        DBUG_PRINT ("info", ("match c1.is_common=%d", nj_col_1->is_common));
        if (cur_nj_col_2->is_common ||
            (found && (!using_fields || is_using_column_1)))
        {
          my_error(ER_NON_UNIQ_ERROR, MYF(0), field_name_1, thd->where);
          goto err;
        }
        nj_col_2= cur_nj_col_2;
        found= TRUE;
      }
    }
    if (first_outer_loop && leaf_2)
    {
      /*
        Make sure that the next inner loop "knows" that all columns
        are materialized already.
      */
      leaf_2->is_join_columns_complete= TRUE;
      first_outer_loop= FALSE;
    }
    if (!found)
      continue;                                 // No matching field

    /*
      field_1 and field_2 have the same names. Check if they are in the USING
      clause (if present), mark them as common fields, and add a new
      equi-join condition to the ON clause.
    */
    if (nj_col_2 && (!using_fields ||is_using_column_1))
    {
      Item *item_1=   nj_col_1->create_item(thd);
      Item *item_2=   nj_col_2->create_item(thd);
      Field *field_1= nj_col_1->field();
      Field *field_2= nj_col_2->field();
      Item_ident *item_ident_1, *item_ident_2;
      Item_func_eq *eq_cond;

      if (!item_1 || !item_2)
        goto err;                               // out of memory

      /*
        The following assert checks that the two created items are of
        type Item_ident.
      */
      DBUG_ASSERT(!thd->lex->current_select->no_wrap_view_item);
      /*
        In the case of no_wrap_view_item == 0, the created items must be
        of sub-classes of Item_ident.
      */
      DBUG_ASSERT(item_1->type() == Item::FIELD_ITEM ||
                  item_1->type() == Item::REF_ITEM);
      DBUG_ASSERT(item_2->type() == Item::FIELD_ITEM ||
                  item_2->type() == Item::REF_ITEM);

      /*
        We need to cast item_1,2 to Item_ident, because we need to hook name
        resolution contexts specific to each item.
      */
      item_ident_1= (Item_ident*) item_1;
      item_ident_2= (Item_ident*) item_2;
      /*
        Create and hook special name resolution contexts to each item in the
        new join condition . We need this to both speed-up subsequent name
        resolution of these items, and to enable proper name resolution of
        the items during the execute phase of PS.
      */
      if (set_new_item_local_context(thd, item_ident_1, nj_col_1->table_ref) ||
          set_new_item_local_context(thd, item_ident_2, nj_col_2->table_ref))
        goto err;

      if (!(eq_cond= new Item_func_eq(item_ident_1, item_ident_2)))
        goto err;                               /* Out of memory. */

      /*
        Add the new equi-join condition to the ON clause. Notice that
        fix_fields() is applied to all ON conditions in setup_conds()
        so we don't do it here.
       */
      add_join_on((table_ref_1->outer_join & JOIN_TYPE_RIGHT ?
                   table_ref_1 : table_ref_2),
                  eq_cond);

      nj_col_1->is_common= nj_col_2->is_common= TRUE;
      DBUG_PRINT ("info", ("%s.%s and %s.%s are common", 
                           nj_col_1->table_name() ? 
                             nj_col_1->table_name() : "", 
                           nj_col_1->name(),
                           nj_col_2->table_name() ? 
                             nj_col_2->table_name() : "", 
                           nj_col_2->name()));

      if (field_1)
      {
        TABLE *table_1= nj_col_1->table_ref->table;
        /* Mark field_1 used for table cache. */
        bitmap_set_bit(table_1->read_set, field_1->field_index);
        table_1->covering_keys.intersect(field_1->part_of_key);
        table_1->merge_keys.merge(field_1->part_of_key);
      }
      if (field_2)
      {
        TABLE *table_2= nj_col_2->table_ref->table;
        /* Mark field_2 used for table cache. */
        bitmap_set_bit(table_2->read_set, field_2->field_index);
        table_2->covering_keys.intersect(field_2->part_of_key);
        table_2->merge_keys.merge(field_2->part_of_key);
      }

      if (using_fields != NULL)
        ++(*found_using_fields);
    }
  }
  if (leaf_1)
    leaf_1->is_join_columns_complete= TRUE;

  /*
    Everything is OK.
    Notice that at this point there may be some column names in the USING
    clause that are not among the common columns. This is an SQL error and
    we check for this error in store_natural_using_join_columns() when
    (found_using_fields < length(join_using_fields)).
  */
  result= FALSE;

err:
  if (arena)
    thd->restore_active_arena(arena, &backup);
  DBUG_RETURN(result);
}



/*
  Materialize and store the row type of NATURAL/USING join.

  SYNOPSIS
    store_natural_using_join_columns()
    thd                current thread
    natural_using_join the table reference of the NATURAL/USING join
    table_ref_1        the first (left) operand (of a NATURAL/USING join).
    table_ref_2        the second (right) operand (of a NATURAL/USING join).
    using_fields       if the join is JOIN...USING - the join columns,
                       if NATURAL join, then NULL
    found_using_fields number of fields from the USING clause that were
                       found among the common fields

  DESCRIPTION
    Iterate over the columns of both join operands and sort and store
    all columns into the 'join_columns' list of natural_using_join
    where the list is formed by three parts:
      part1: The coalesced columns of table_ref_1 and table_ref_2,
             sorted according to the column order of the first table.
      part2: The other columns of the first table, in the order in
             which they were defined in CREATE TABLE.
      part3: The other columns of the second table, in the order in
             which they were defined in CREATE TABLE.
    Time complexity - O(N1+N2), where Ni = length(table_ref_i).

  IMPLEMENTATION
    The procedure assumes that mark_common_columns() has been called
    for the join that is being processed.

  RETURN
    TRUE    error: Some common column is ambiguous
    FALSE   OK
*/

static bool
store_natural_using_join_columns(THD *thd, TABLE_LIST *natural_using_join,
                                 TABLE_LIST *table_ref_1,
                                 TABLE_LIST *table_ref_2,
                                 List<String> *using_fields,
                                 uint found_using_fields)
{
  Field_iterator_table_ref it_1, it_2;
  Natural_join_column *nj_col_1, *nj_col_2;
  Query_arena *arena, backup;
  bool result= TRUE;
  List<Natural_join_column> *non_join_columns;
  DBUG_ENTER("store_natural_using_join_columns");

  DBUG_ASSERT(!natural_using_join->join_columns);

  arena= thd->activate_stmt_arena_if_needed(&backup);

  if (!(non_join_columns= new List<Natural_join_column>) ||
      !(natural_using_join->join_columns= new List<Natural_join_column>))
    goto err;

  /* Append the columns of the first join operand. */
  for (it_1.set(table_ref_1); !it_1.end_of_fields(); it_1.next())
  {
    nj_col_1= it_1.get_natural_column_ref();
    if (nj_col_1->is_common)
    {
      natural_using_join->join_columns->push_back(nj_col_1);
      /* Reset the common columns for the next call to mark_common_columns. */
      nj_col_1->is_common= FALSE;
    }
    else
      non_join_columns->push_back(nj_col_1);
  }

  /*
    Check that all columns in the USING clause are among the common
    columns. If this is not the case, report the first one that was
    not found in an error.
  */
  if (using_fields && found_using_fields < using_fields->elements)
  {
    String *using_field_name;
    List_iterator_fast<String> using_fields_it(*using_fields);
    while ((using_field_name= using_fields_it++))
    {
      const char *using_field_name_ptr= using_field_name->c_ptr();
      List_iterator_fast<Natural_join_column>
        it(*(natural_using_join->join_columns));
      Natural_join_column *common_field;

      for (;;)
      {
        /* If reached the end of fields, and none was found, report error. */
        if (!(common_field= it++))
        {
          my_error(ER_BAD_FIELD_ERROR, MYF(0), using_field_name_ptr,
                   current_thd->where);
          goto err;
        }
        if (!my_strcasecmp(system_charset_info,
                           common_field->name(), using_field_name_ptr))
          break;                                // Found match
      }
    }
  }

  /* Append the non-equi-join columns of the second join operand. */
  for (it_2.set(table_ref_2); !it_2.end_of_fields(); it_2.next())
  {
    nj_col_2= it_2.get_natural_column_ref();
    if (!nj_col_2->is_common)
      non_join_columns->push_back(nj_col_2);
    else
    {
      /* Reset the common columns for the next call to mark_common_columns. */
      nj_col_2->is_common= FALSE;
    }
  }

  if (non_join_columns->elements > 0)
    natural_using_join->join_columns->concat(non_join_columns);
  natural_using_join->is_join_columns_complete= TRUE;

  result= FALSE;

err:
  if (arena)
    thd->restore_active_arena(arena, &backup);
  DBUG_RETURN(result);
}


/*
  Precompute and store the row types of the top-most NATURAL/USING joins.

  SYNOPSIS
    store_top_level_join_columns()
    thd            current thread
    table_ref      nested join or table in a FROM clause
    left_neighbor  neighbor table reference to the left of table_ref at the
                   same level in the join tree
    right_neighbor neighbor table reference to the right of table_ref at the
                   same level in the join tree

  DESCRIPTION
    The procedure performs a post-order traversal of a nested join tree
    and materializes the row types of NATURAL/USING joins in a
    bottom-up manner until it reaches the TABLE_LIST elements that
    represent the top-most NATURAL/USING joins. The procedure should be
    applied to each element of SELECT_LEX::top_join_list (i.e. to each
    top-level element of the FROM clause).

  IMPLEMENTATION
    Notice that the table references in the list nested_join->join_list
    are in reverse order, thus when we iterate over it, we are moving
    from the right to the left in the FROM clause.

  RETURN
    TRUE   Error
    FALSE  OK
*/

static bool
store_top_level_join_columns(THD *thd, TABLE_LIST *table_ref,
                             TABLE_LIST *left_neighbor,
                             TABLE_LIST *right_neighbor)
{
  Query_arena *arena, backup;
  bool result= TRUE;

  DBUG_ENTER("store_top_level_join_columns");

  arena= thd->activate_stmt_arena_if_needed(&backup);

  /* Call the procedure recursively for each nested table reference. */
  if (table_ref->nested_join)
  {
    List_iterator_fast<TABLE_LIST> nested_it(table_ref->nested_join->join_list);
    TABLE_LIST *same_level_left_neighbor= nested_it++;
    TABLE_LIST *same_level_right_neighbor= NULL;
    /* Left/right-most neighbors, possibly at higher levels in the join tree. */
    TABLE_LIST *real_left_neighbor, *real_right_neighbor;

    while (same_level_left_neighbor)
    {
      TABLE_LIST *cur_table_ref= same_level_left_neighbor;
      same_level_left_neighbor= nested_it++;
      /*
        The order of RIGHT JOIN operands is reversed in 'join list' to
        transform it into a LEFT JOIN. However, in this procedure we need
        the join operands in their lexical order, so below we reverse the
        join operands. Notice that this happens only in the first loop,
        and not in the second one, as in the second loop
        same_level_left_neighbor == NULL.
        This is the correct behavior, because the second loop sets
        cur_table_ref reference correctly after the join operands are
        swapped in the first loop.
      */
      if (same_level_left_neighbor &&
          cur_table_ref->outer_join & JOIN_TYPE_RIGHT)
      {
        /* This can happen only for JOIN ... ON. */
        DBUG_ASSERT(table_ref->nested_join->join_list.elements == 2);
        swap_variables(TABLE_LIST*, same_level_left_neighbor, cur_table_ref);
      }

      /*
        Pick the parent's left and right neighbors if there are no immediate
        neighbors at the same level.
      */
      real_left_neighbor=  (same_level_left_neighbor) ?
                           same_level_left_neighbor : left_neighbor;
      real_right_neighbor= (same_level_right_neighbor) ?
                           same_level_right_neighbor : right_neighbor;

      if (cur_table_ref->nested_join &&
          store_top_level_join_columns(thd, cur_table_ref,
                                       real_left_neighbor, real_right_neighbor))
        goto err;
      same_level_right_neighbor= cur_table_ref;
    }
  }

  /*
    If this is a NATURAL/USING join, materialize its result columns and
    convert to a JOIN ... ON.
  */
  if (table_ref->is_natural_join)
  {
    DBUG_ASSERT(table_ref->nested_join &&
                table_ref->nested_join->join_list.elements == 2);
    List_iterator_fast<TABLE_LIST> operand_it(table_ref->nested_join->join_list);
    /*
      Notice that the order of join operands depends on whether table_ref
      represents a LEFT or a RIGHT join. In a RIGHT join, the operands are
      in inverted order.
     */
    TABLE_LIST *table_ref_2= operand_it++; /* Second NATURAL join operand.*/
    TABLE_LIST *table_ref_1= operand_it++; /* First NATURAL join operand. */
    List<String> *using_fields= table_ref->join_using_fields;
    uint found_using_fields;

    /*
      The two join operands were interchanged in the parser, change the order
      back for 'mark_common_columns'.
    */
    if (table_ref_2->outer_join & JOIN_TYPE_RIGHT)
      swap_variables(TABLE_LIST*, table_ref_1, table_ref_2);
    if (mark_common_columns(thd, table_ref_1, table_ref_2,
                            using_fields, &found_using_fields))
      goto err;

    /*
      Swap the join operands back, so that we pick the columns of the second
      one as the coalesced columns. In this way the coalesced columns are the
      same as of an equivalent LEFT JOIN.
    */
    if (table_ref_1->outer_join & JOIN_TYPE_RIGHT)
      swap_variables(TABLE_LIST*, table_ref_1, table_ref_2);
    if (store_natural_using_join_columns(thd, table_ref, table_ref_1,
                                         table_ref_2, using_fields,
                                         found_using_fields))
      goto err;

    /*
      Change NATURAL JOIN to JOIN ... ON. We do this for both operands
      because either one of them or the other is the one with the
      natural join flag because RIGHT joins are transformed into LEFT,
      and the two tables may be reordered.
    */
    table_ref_1->natural_join= table_ref_2->natural_join= NULL;

    /* Add a TRUE condition to outer joins that have no common columns. */
    if (table_ref_2->outer_join &&
        !table_ref_1->on_expr && !table_ref_2->on_expr)
      table_ref_2->on_expr= new Item_int((longlong) 1,1);   /* Always true. */

    /* Change this table reference to become a leaf for name resolution. */
    if (left_neighbor)
    {
      TABLE_LIST *last_leaf_on_the_left;
      last_leaf_on_the_left= left_neighbor->last_leaf_for_name_resolution();
      last_leaf_on_the_left->next_name_resolution_table= table_ref;
    }
    if (right_neighbor)
    {
      TABLE_LIST *first_leaf_on_the_right;
      first_leaf_on_the_right= right_neighbor->first_leaf_for_name_resolution();
      table_ref->next_name_resolution_table= first_leaf_on_the_right;
    }
    else
      table_ref->next_name_resolution_table= NULL;
  }
  result= FALSE; /* All is OK. */

err:
  if (arena)
    thd->restore_active_arena(arena, &backup);
  DBUG_RETURN(result);
}


/*
  Compute and store the row types of the top-most NATURAL/USING joins
  in a FROM clause.

  SYNOPSIS
    setup_natural_join_row_types()
    thd          current thread
    from_clause  list of top-level table references in a FROM clause

  DESCRIPTION
    Apply the procedure 'store_top_level_join_columns' to each of the
    top-level table referencs of the FROM clause. Adjust the list of tables
    for name resolution - context->first_name_resolution_table to the
    top-most, lef-most NATURAL/USING join.

  IMPLEMENTATION
    Notice that the table references in 'from_clause' are in reverse
    order, thus when we iterate over it, we are moving from the right
    to the left in the FROM clause.

  RETURN
    TRUE   Error
    FALSE  OK
*/
static bool setup_natural_join_row_types(THD *thd,
                                         List<TABLE_LIST> *from_clause,
                                         Name_resolution_context *context)
{
  thd->where= "from clause";
  if (from_clause->elements == 0)
    return FALSE; /* We come here in the case of UNIONs. */

  List_iterator_fast<TABLE_LIST> table_ref_it(*from_clause);
  TABLE_LIST *table_ref; /* Current table reference. */
  /* Table reference to the left of the current. */
  TABLE_LIST *left_neighbor;
  /* Table reference to the right of the current. */
  TABLE_LIST *right_neighbor= NULL;
  bool save_first_natural_join_processing=
    context->select_lex->first_natural_join_processing;

  context->select_lex->first_natural_join_processing= FALSE;

  /* Note that tables in the list are in reversed order */
  for (left_neighbor= table_ref_it++; left_neighbor ; )
  {
    table_ref= left_neighbor;
    left_neighbor= table_ref_it++;
    /* 
      Do not redo work if already done:
      1) for stored procedures,
      2) for multitable update after lock failure and table reopening.
    */
    if (save_first_natural_join_processing)
    {
      context->select_lex->first_natural_join_processing= FALSE;
      if (store_top_level_join_columns(thd, table_ref,
                                       left_neighbor, right_neighbor))
        return TRUE;
      if (left_neighbor)
      {
        TABLE_LIST *first_leaf_on_the_right;
        first_leaf_on_the_right= table_ref->first_leaf_for_name_resolution();
        left_neighbor->next_name_resolution_table= first_leaf_on_the_right;
      }
    }
    right_neighbor= table_ref;
  }

  /*
    Store the top-most, left-most NATURAL/USING join, so that we start
    the search from that one instead of context->table_list. At this point
    right_neighbor points to the left-most top-level table reference in the
    FROM clause.
  */
  DBUG_ASSERT(right_neighbor);
  context->first_name_resolution_table=
    right_neighbor->first_leaf_for_name_resolution();

  return FALSE;
}


/****************************************************************************
** Expand all '*' in given fields
****************************************************************************/

int setup_wild(THD *thd, TABLE_LIST *tables, List<Item> &fields,
	       List<Item> *sum_func_list,
	       uint wild_num)
{
  if (!wild_num)
    return(0);

  Item *item;
  List_iterator<Item> it(fields);
  Query_arena *arena, backup;
  DBUG_ENTER("setup_wild");

  /*
    Don't use arena if we are not in prepared statements or stored procedures
    For PS/SP we have to use arena to remember the changes
  */
  arena= thd->activate_stmt_arena_if_needed(&backup);

  thd->lex->current_select->cur_pos_in_select_list= 0;
  while (wild_num && (item= it++))
  {
    if (item->type() == Item::FIELD_ITEM &&
        ((Item_field*) item)->field_name &&
	((Item_field*) item)->field_name[0] == '*' &&
	!((Item_field*) item)->field)
    {
      uint elem= fields.elements;
      bool any_privileges= ((Item_field *) item)->any_privileges;
      Item_subselect *subsel= thd->lex->current_select->master_unit()->item;
      if (subsel &&
          subsel->substype() == Item_subselect::EXISTS_SUBS)
      {
        /*
          It is EXISTS(SELECT * ...) and we can replace * by any constant.

          Item_int do not need fix_fields() because it is basic constant.
        */
        it.replace(new Item_int("Not_used", (longlong) 1,
                                MY_INT64_NUM_DECIMAL_DIGITS));
      }
      else if (insert_fields(thd, ((Item_field*) item)->context,
                             ((Item_field*) item)->db_name,
                             ((Item_field*) item)->table_name, &it,
                             any_privileges))
      {
	if (arena)
	  thd->restore_active_arena(arena, &backup);
	DBUG_RETURN(-1);
      }
      if (sum_func_list)
      {
	/*
	  sum_func_list is a list that has the fields list as a tail.
	  Because of this we have to update the element count also for this
	  list after expanding the '*' entry.
	*/
	sum_func_list->elements+= fields.elements - elem;
      }
      wild_num--;
    }
    else
      thd->lex->current_select->cur_pos_in_select_list++;
  }
  thd->lex->current_select->cur_pos_in_select_list= UNDEF_POS;
  if (arena)
  {
    /* make * substituting permanent */
    SELECT_LEX *select_lex= thd->lex->current_select;
    select_lex->with_wild= 0;
    /*   
      The assignment below is translated to memcpy() call (at least on some
      platforms). memcpy() expects that source and destination areas do not
      overlap. That problem was detected by valgrind. 
    */
    if (&select_lex->item_list != &fields)
      select_lex->item_list= fields;

    thd->restore_active_arena(arena, &backup);
  }
  DBUG_RETURN(0);
}

/****************************************************************************
** Check that all given fields exists and fill struct with current data
****************************************************************************/

bool setup_fields(THD *thd, Item **ref_pointer_array,
                  List<Item> &fields, enum_mark_columns mark_used_columns,
                  List<Item> *sum_func_list, bool allow_sum_func)
{
  reg2 Item *item;
  enum_mark_columns save_mark_used_columns= thd->mark_used_columns;
  nesting_map save_allow_sum_func= thd->lex->allow_sum_func;
  List_iterator<Item> it(fields);
  bool save_is_item_list_lookup;
  DBUG_ENTER("setup_fields");

  thd->mark_used_columns= mark_used_columns;
  DBUG_PRINT("info", ("thd->mark_used_columns: %d", thd->mark_used_columns));
  if (allow_sum_func)
    thd->lex->allow_sum_func|= 1 << thd->lex->current_select->nest_level;
  thd->where= THD::DEFAULT_WHERE;
  save_is_item_list_lookup= thd->lex->current_select->is_item_list_lookup;
  thd->lex->current_select->is_item_list_lookup= 0;

  /*
    To prevent fail on forward lookup we fill it with zerows,
    then if we got pointer on zero after find_item_in_list we will know
    that it is forward lookup.

    There is other way to solve problem: fill array with pointers to list,
    but it will be slower.

    TODO: remove it when (if) we made one list for allfields and
    ref_pointer_array
  */
  if (ref_pointer_array)
    bzero(ref_pointer_array, sizeof(Item *) * fields.elements);

  /*
    We call set_entry() there (before fix_fields() of the whole list of field
    items) because:
    1) the list of field items has same order as in the query, and the
       Item_func_get_user_var item may go before the Item_func_set_user_var:
          SELECT @a, @a := 10 FROM t;
    2) The entry->update_query_id value controls constantness of
       Item_func_get_user_var items, so in presence of Item_func_set_user_var
       items we have to refresh their entries before fixing of
       Item_func_get_user_var items.
  */
  List_iterator<Item_func_set_user_var> li(thd->lex->set_var_list);
  Item_func_set_user_var *var;
  while ((var= li++))
    var->set_entry(thd, FALSE);

  Item **ref= ref_pointer_array;
  thd->lex->current_select->cur_pos_in_select_list= 0;
  while ((item= it++))
  {
    if ((!item->fixed && item->fix_fields(thd, it.ref())) ||
	(item= *(it.ref()))->check_cols(1))
    {
      thd->lex->current_select->is_item_list_lookup= save_is_item_list_lookup;
      thd->lex->allow_sum_func= save_allow_sum_func;
      thd->mark_used_columns= save_mark_used_columns;
      DBUG_PRINT("info", ("thd->mark_used_columns: %d", thd->mark_used_columns));
      DBUG_RETURN(TRUE); /* purecov: inspected */
    }
    if (ref)
      *(ref++)= item;
    if (item->with_sum_func && item->type() != Item::SUM_FUNC_ITEM &&
	sum_func_list)
      item->split_sum_func(thd, ref_pointer_array, *sum_func_list);
    thd->used_tables|= item->used_tables();
    thd->lex->current_select->cur_pos_in_select_list++;
  }
  thd->lex->current_select->is_item_list_lookup= save_is_item_list_lookup;
  thd->lex->current_select->cur_pos_in_select_list= UNDEF_POS;

  thd->lex->allow_sum_func= save_allow_sum_func;
  thd->mark_used_columns= save_mark_used_columns;
  DBUG_PRINT("info", ("thd->mark_used_columns: %d", thd->mark_used_columns));
  DBUG_RETURN(test(thd->is_error()));
}


/*
  make list of leaves of join table tree

  SYNOPSIS
    make_leaves_list()
    list    pointer to pointer on list first element
    tables  table list

  RETURN pointer on pointer to next_leaf of last element
*/

TABLE_LIST **make_leaves_list(TABLE_LIST **list, TABLE_LIST *tables)
{
  for (TABLE_LIST *table= tables; table; table= table->next_local)
  {
    if (table->merge_underlying_list)
    {
      DBUG_ASSERT(table->view &&
                  table->effective_algorithm == VIEW_ALGORITHM_MERGE);
      list= make_leaves_list(list, table->merge_underlying_list);
    }
    else
    {
      *list= table;
      list= &table->next_leaf;
    }
  }
  return list;
}

/*
  prepare tables

  SYNOPSIS
    setup_tables()
    thd		  Thread handler
    context       name resolution contest to setup table list there
    from_clause   Top-level list of table references in the FROM clause
    tables	  Table list (select_lex->table_list)
    leaves        List of join table leaves list (select_lex->leaf_tables)
    refresh       It is onle refresh for subquery
    select_insert It is SELECT ... INSERT command

  NOTE
    Check also that the 'used keys' and 'ignored keys' exists and set up the
    table structure accordingly.
    Create a list of leaf tables. For queries with NATURAL/USING JOINs,
    compute the row types of the top most natural/using join table references
    and link these into a list of table references for name resolution.

    This has to be called for all tables that are used by items, as otherwise
    table->map is not set and all Item_field will be regarded as const items.

  RETURN
    FALSE ok;  In this case *map will includes the chosen index
    TRUE  error
*/

bool setup_tables(THD *thd, Name_resolution_context *context,
                  List<TABLE_LIST> *from_clause, TABLE_LIST *tables,
                  TABLE_LIST **leaves, bool select_insert)
{
  uint tablenr= 0;
  DBUG_ENTER("setup_tables");

  DBUG_ASSERT ((select_insert && !tables->next_name_resolution_table) || !tables || 
               (context->table_list && context->first_name_resolution_table));
  /*
    this is used for INSERT ... SELECT.
    For select we setup tables except first (and its underlying tables)
  */
  TABLE_LIST *first_select_table= (select_insert ?
                                   tables->next_local:
                                   0);
  if (!(*leaves))
    make_leaves_list(leaves, tables);

  TABLE_LIST *table_list;
  for (table_list= *leaves;
       table_list;
       table_list= table_list->next_leaf, tablenr++)
  {
    TABLE *table= table_list->table;
    table->pos_in_table_list= table_list;
    if (first_select_table &&
        table_list->top_table() == first_select_table)
    {
      /* new counting for SELECT of INSERT ... SELECT command */
      first_select_table= 0;
      tablenr= 0;
    }
    setup_table_map(table, table_list, tablenr);
    if (table_list->process_index_hints(table))
      DBUG_RETURN(1);
  }
  if (tablenr > MAX_TABLES)
  {
    my_error(ER_TOO_MANY_TABLES,MYF(0),MAX_TABLES);
    DBUG_RETURN(1);
  }
  for (table_list= tables;
       table_list;
       table_list= table_list->next_local)
  {
    if (table_list->merge_underlying_list)
    {
      DBUG_ASSERT(table_list->view &&
                  table_list->effective_algorithm == VIEW_ALGORITHM_MERGE);
      Query_arena *arena= thd->stmt_arena, backup;
      bool res;
      if (arena->is_conventional())
        arena= 0;                                   // For easier test
      else
        thd->set_n_backup_active_arena(arena, &backup);
      res= table_list->setup_underlying(thd);
      if (arena)
        thd->restore_active_arena(arena, &backup);
      if (res)
        DBUG_RETURN(1);
    }
  }

  /* Precompute and store the row types of NATURAL/USING joins. */
  if (setup_natural_join_row_types(thd, from_clause, context))
    DBUG_RETURN(1);

  DBUG_RETURN(0);
}


/*
  prepare tables and check access for the view tables

  SYNOPSIS
    setup_tables_and_check_view_access()
    thd		  Thread handler
    context       name resolution contest to setup table list there
    from_clause   Top-level list of table references in the FROM clause
    tables	  Table list (select_lex->table_list)
    conds	  Condition of current SELECT (can be changed by VIEW)
    leaves        List of join table leaves list (select_lex->leaf_tables)
    refresh       It is onle refresh for subquery
    select_insert It is SELECT ... INSERT command
    want_access   what access is needed

  NOTE
    a wrapper for check_tables that will also check the resulting
    table leaves list for access to all the tables that belong to a view

  RETURN
    FALSE ok;  In this case *map will include the chosen index
    TRUE  error
*/
bool setup_tables_and_check_access(THD *thd, 
                                   Name_resolution_context *context,
                                   List<TABLE_LIST> *from_clause,
                                   TABLE_LIST *tables,
                                   TABLE_LIST **leaves,
                                   bool select_insert,
                                   ulong want_access_first,
                                   ulong want_access)
{
  TABLE_LIST *leaves_tmp= NULL;
  bool first_table= true;

  if (setup_tables(thd, context, from_clause, tables,
                   &leaves_tmp, select_insert))
    return TRUE;

  if (leaves)
    *leaves= leaves_tmp;

  for (; leaves_tmp; leaves_tmp= leaves_tmp->next_leaf)
  {
    if (leaves_tmp->belong_to_view && 
        check_single_table_access(thd, first_table ? want_access_first :
                                  want_access, leaves_tmp, FALSE))
    {
      tables->hide_view_error(thd);
      return TRUE;
    }
    first_table= 0;
  }
  return FALSE;
}


/*
  Drops in all fields instead of current '*' field

  SYNOPSIS
    insert_fields()
    thd			Thread handler
    context             Context for name resolution
    db_name		Database name in case of 'database_name.table_name.*'
    table_name		Table name in case of 'table_name.*'
    it			Pointer to '*'
    any_privileges	0 If we should ensure that we have SELECT privileges
		          for all columns
                        1 If any privilege is ok
  RETURN
    0	ok     'it' is updated to point at last inserted
    1	error.  Error message is generated but not sent to client
*/

bool
insert_fields(THD *thd, Name_resolution_context *context, const char *db_name,
	      const char *table_name, List_iterator<Item> *it,
              bool any_privileges)
{
  Field_iterator_table_ref field_iterator;
  bool found;
  char name_buff[NAME_LEN+1];
  DBUG_ENTER("insert_fields");
  DBUG_PRINT("arena", ("stmt arena: 0x%lx", (ulong)thd->stmt_arena));

  if (db_name && lower_case_table_names)
  {
    /*
      convert database to lower case for comparison
      We can't do this in Item_field as this would change the
      'name' of the item which may be used in the select list
    */
    strmake(name_buff, db_name, sizeof(name_buff)-1);
    my_casedn_str(files_charset_info, name_buff);
    db_name= name_buff;
  }

  found= FALSE;

  /*
    If table names are qualified, then loop over all tables used in the query,
    else treat natural joins as leaves and do not iterate over their underlying
    tables.
  */
  for (TABLE_LIST *tables= (table_name ? context->table_list :
                            context->first_name_resolution_table);
       tables;
       tables= (table_name ? tables->next_local :
                tables->next_name_resolution_table)
       )
  {
    Field *field;
    TABLE *table= tables->table;

    DBUG_ASSERT(tables->is_leaf_for_name_resolution());

    if ((table_name && my_strcasecmp(table_alias_charset, table_name,
                                    tables->alias)) ||
        (db_name && strcmp(tables->db,db_name)))
      continue;

#ifndef NO_EMBEDDED_ACCESS_CHECKS
    /* 
       Ensure that we have access rights to all fields to be inserted. Under
       some circumstances, this check may be skipped.

       - If any_privileges is true, skip the check.

       - If the SELECT privilege has been found as fulfilled already for both
         the TABLE and TABLE_LIST objects (and both of these exist, of
         course), the check is skipped.

       - If the SELECT privilege has been found fulfilled for the TABLE object
         and the TABLE_LIST represents a derived table other than a view (see
         below), the check is skipped.

       - If the TABLE_LIST object represents a view, we may skip checking if
         the SELECT privilege has been found fulfilled for it, regardless of
         the TABLE object.

       - If there is no TABLE object, the test is skipped if either 
         * the TABLE_LIST does not represent a view, or
         * the SELECT privilege has been found fulfilled.         

       A TABLE_LIST that is not a view may be a subquery, an
       information_schema table, or a nested table reference. See the comment
       for TABLE_LIST.
    */
    if (!((table && !tables->view && (table->grant.privilege & SELECT_ACL)) ||
          (tables->view && (tables->grant.privilege & SELECT_ACL))) &&
        !any_privileges)
    {
      field_iterator.set(tables);
      if (check_grant_all_columns(thd, SELECT_ACL, &field_iterator))
        DBUG_RETURN(TRUE);
    }
#endif

    /*
      Update the tables used in the query based on the referenced fields. For
      views and natural joins this update is performed inside the loop below.
    */
    if (table)
      thd->used_tables|= table->map;

    /*
      Initialize a generic field iterator for the current table reference.
      Notice that it is guaranteed that this iterator will iterate over the
      fields of a single table reference, because 'tables' is a leaf (for
      name resolution purposes).
    */
    field_iterator.set(tables);

    for (; !field_iterator.end_of_fields(); field_iterator.next())
    {
      Item *item;

      if (!(item= field_iterator.create_item(thd)))
        DBUG_RETURN(TRUE);
      DBUG_ASSERT(item->fixed);
      /* cache the table for the Item_fields inserted by expanding stars */
      if (item->type() == Item::FIELD_ITEM && tables->cacheable_table)
        ((Item_field *)item)->cached_table= tables;

      if (!found)
      {
        found= TRUE;
        it->replace(item); /* Replace '*' with the first found item. */
      }
      else
        it->after(item);   /* Add 'item' to the SELECT list. */

#ifndef NO_EMBEDDED_ACCESS_CHECKS
      /*
        Set privilege information for the fields of newly created views.
        We have that (any_priviliges == TRUE) if and only if we are creating
        a view. In the time of view creation we can't use the MERGE algorithm,
        therefore if 'tables' is itself a view, it is represented by a
        temporary table. Thus in this case we can be sure that 'item' is an
        Item_field.
      */
      if (any_privileges)
      {
        DBUG_ASSERT((tables->field_translation == NULL && table) ||
                    tables->is_natural_join);
        DBUG_ASSERT(item->type() == Item::FIELD_ITEM);
        Item_field *fld= (Item_field*) item;
        const char *field_table_name= field_iterator.get_table_name();

        if (!tables->schema_table && 
            !(fld->have_privileges=
              (get_column_grant(thd, field_iterator.grant(),
                                field_iterator.get_db_name(),
                                field_table_name, fld->field_name) &
               VIEW_ANY_ACL)))
        {
          my_error(ER_TABLEACCESS_DENIED_ERROR, MYF(0), "ANY",
                   thd->security_ctx->priv_user,
                   thd->security_ctx->host_or_ip,
                   field_table_name);
          DBUG_RETURN(TRUE);
        }
      }
#endif

      if ((field= field_iterator.field()))
      {
        /* Mark fields as used to allow storage engine to optimze access */
        bitmap_set_bit(field->table->read_set, field->field_index);
        if (table)
        {
          table->covering_keys.intersect(field->part_of_key);
          table->merge_keys.merge(field->part_of_key);
        }
        if (tables->is_natural_join)
        {
          TABLE *field_table;
          /*
            In this case we are sure that the column ref will not be created
            because it was already created and stored with the natural join.
          */
          Natural_join_column *nj_col;
          if (!(nj_col= field_iterator.get_natural_column_ref()))
            DBUG_RETURN(TRUE);
          DBUG_ASSERT(nj_col->table_field);
          field_table= nj_col->table_ref->table;
          if (field_table)
          {
            thd->used_tables|= field_table->map;
            field_table->covering_keys.intersect(field->part_of_key);
            field_table->merge_keys.merge(field->part_of_key);
            field_table->used_fields++;
          }
        }
      }
      else
        thd->used_tables|= item->used_tables();
      thd->lex->current_select->cur_pos_in_select_list++;
    }
    /*
      In case of stored tables, all fields are considered as used,
      while in the case of views, the fields considered as used are the
      ones marked in setup_tables during fix_fields of view columns.
      For NATURAL joins, used_tables is updated in the IF above.
    */
    if (table)
      table->used_fields= table->s->fields;
  }
  if (found)
    DBUG_RETURN(FALSE);

  /*
    TODO: in the case when we skipped all columns because there was a
    qualified '*', and all columns were coalesced, we have to give a more
    meaningful message than ER_BAD_TABLE_ERROR.
  */
  if (!table_name)
    my_message(ER_NO_TABLES_USED, ER(ER_NO_TABLES_USED), MYF(0));
  else
  {
    String tbl_name;
    if (db_name)
    {
      tbl_name.append(String(db_name,system_charset_info));
      tbl_name.append('.');
    }
    tbl_name.append(String(table_name,system_charset_info));

    my_error(ER_BAD_TABLE_ERROR, MYF(0), tbl_name.c_ptr());
  }

  DBUG_RETURN(TRUE);
}


/*
  Fix all conditions and outer join expressions.

  SYNOPSIS
    setup_conds()
    thd     thread handler
    tables  list of tables for name resolving (select_lex->table_list)
    leaves  list of leaves of join table tree (select_lex->leaf_tables)
    conds   WHERE clause

  DESCRIPTION
    TODO

  RETURN
    TRUE  if some error occured (e.g. out of memory)
    FALSE if all is OK
*/

int setup_conds(THD *thd, TABLE_LIST *tables, TABLE_LIST *leaves,
                Item **conds)
{
  SELECT_LEX *select_lex= thd->lex->current_select;
  TABLE_LIST *table= NULL;	// For HP compilers
  TABLE_LIST *save_emb_on_expr_nest= thd->thd_marker.emb_on_expr_nest;
  /*
    it_is_update set to TRUE when tables of primary SELECT_LEX (SELECT_LEX
    which belong to LEX, i.e. most up SELECT) will be updated by
    INSERT/UPDATE/LOAD
    NOTE: using this condition helps to prevent call of prepare_check_option()
    from subquery of VIEW, because tables of subquery belongs to VIEW
    (see condition before prepare_check_option() call)
  */
  bool it_is_update= (select_lex == &thd->lex->select_lex) &&
    thd->lex->which_check_option_applicable();
  bool save_is_item_list_lookup= select_lex->is_item_list_lookup;
  select_lex->is_item_list_lookup= 0;
  DBUG_ENTER("setup_conds");

  thd->mark_used_columns= MARK_COLUMNS_READ;
  DBUG_PRINT("info", ("thd->mark_used_columns: %d", thd->mark_used_columns));
  select_lex->cond_count= 0;
  select_lex->between_count= 0;
  select_lex->max_equal_elems= 0;

  for (table= tables; table; table= table->next_local)
  {
    if (table->prepare_where(thd, conds, FALSE))
      goto err_no_arena;
  }

  thd->thd_marker.emb_on_expr_nest= (TABLE_LIST*)1;
  if (*conds)
  {
    thd->where="where clause";
    if ((!(*conds)->fixed && (*conds)->fix_fields(thd, conds)) ||
	(*conds)->check_cols(1))
      goto err_no_arena;
  }
  thd->thd_marker.emb_on_expr_nest= save_emb_on_expr_nest;

  /*
    Apply fix_fields() to all ON clauses at all levels of nesting,
    including the ones inside view definitions.
  */
  for (table= leaves; table; table= table->next_leaf)
  {
    TABLE_LIST *embedded; /* The table at the current level of nesting. */
    TABLE_LIST *embedding= table; /* The parent nested table reference. */
    do
    {
      embedded= embedding;
      if (embedded->on_expr)
      {
        /* Make a join an a expression */
        thd->thd_marker.emb_on_expr_nest= embedded;
        thd->where="on clause";
        if ((!embedded->on_expr->fixed &&
            embedded->on_expr->fix_fields(thd, &embedded->on_expr)) ||
	    embedded->on_expr->check_cols(1))
	  goto err_no_arena;
        select_lex->cond_count++;
      }
      embedding= embedded->embedding;
    }
    while (embedding &&
           embedding->nested_join->join_list.head() == embedded);

    /* process CHECK OPTION */
    if (it_is_update)
    {
      TABLE_LIST *view= table->top_table();
      if (view->effective_with_check)
      {
        if (view->prepare_check_option(thd))
          goto err_no_arena;
        thd->change_item_tree(&table->check_option, view->check_option);
      }
    }
  }
  thd->thd_marker.emb_on_expr_nest= save_emb_on_expr_nest;

  if (!thd->stmt_arena->is_conventional())
  {
    /*
      We are in prepared statement preparation code => we should store
      WHERE clause changing for next executions.

      We do this ON -> WHERE transformation only once per PS/SP statement.
    */
    select_lex->where= *conds;
  }
  thd->lex->current_select->is_item_list_lookup= save_is_item_list_lookup;
  DBUG_RETURN(test(thd->is_error()));

err_no_arena:
  select_lex->is_item_list_lookup= save_is_item_list_lookup;
  DBUG_RETURN(1);
}


/******************************************************************************
** Fill a record with data (for INSERT or UPDATE)
** Returns : 1 if some field has wrong type
******************************************************************************/


/*
  Fill fields with given items.

  SYNOPSIS
    fill_record()
    thd           thread handler
    fields        Item_fields list to be filled
    values        values to fill with
    ignore_errors TRUE if we should ignore errors

  NOTE
    fill_record() may set table->auto_increment_field_not_null and a
    caller should make sure that it is reset after their last call to this
    function.

  RETURN
    FALSE   OK
    TRUE    error occured
*/

static bool
fill_record(THD * thd, List<Item> &fields, List<Item> &values,
            bool ignore_errors)
{
  List_iterator_fast<Item> f(fields),v(values);
  Item *value, *fld;
  Item_field *field;
  TABLE *table= 0;
  DBUG_ENTER("fill_record");

  /*
    Reset the table->auto_increment_field_not_null as it is valid for
    only one row.
  */
  if (fields.elements)
  {
    /*
      On INSERT or UPDATE fields are checked to be from the same table,
      thus we safely can take table from the first field.
    */
    fld= (Item_field*)f++;
    if (!(field= fld->filed_for_view_update()))
    {
      my_error(ER_NONUPDATEABLE_COLUMN, MYF(0), fld->name);
      goto err;
    }
    table= field->field->table;
    table->auto_increment_field_not_null= FALSE;
    f.rewind();
  }
  while ((fld= f++))
  {
    if (!(field= fld->filed_for_view_update()))
    {
      my_error(ER_NONUPDATEABLE_COLUMN, MYF(0), fld->name);
      goto err;
    }
    value=v++;
    Field *rfield= field->field;
    table= rfield->table;
    if (rfield == table->next_number_field)
      table->auto_increment_field_not_null= TRUE;
    if ((value->save_in_field(rfield, 0) < 0) && !ignore_errors)
    {
      my_message(ER_UNKNOWN_ERROR, ER(ER_UNKNOWN_ERROR), MYF(0));
      goto err;
    }
  }
  DBUG_RETURN(thd->is_error());
err:
  if (table)
    table->auto_increment_field_not_null= FALSE;
  DBUG_RETURN(TRUE);
}


/*
  Fill fields in list with values from the list of items and invoke
  before triggers.

  SYNOPSIS
    fill_record_n_invoke_before_triggers()
      thd           thread context
      fields        Item_fields list to be filled
      values        values to fill with
      ignore_errors TRUE if we should ignore errors
      triggers      object holding list of triggers to be invoked
      event         event type for triggers to be invoked

  NOTE
    This function assumes that fields which values will be set and triggers
    to be invoked belong to the same table, and that TABLE::record[0] and
    record[1] buffers correspond to new and old versions of row respectively.

  RETURN
    FALSE   OK
    TRUE    error occured
*/

bool
fill_record_n_invoke_before_triggers(THD *thd, List<Item> &fields,
                                     List<Item> &values, bool ignore_errors,
                                     Table_triggers_list *triggers,
                                     enum trg_event_type event)
{
  return (fill_record(thd, fields, values, ignore_errors) ||
          (triggers && triggers->process_triggers(thd, event,
                                                 TRG_ACTION_BEFORE, TRUE)));
}


/*
  Fill field buffer with values from Field list

  SYNOPSIS
    fill_record()
    thd           thread handler
    ptr           pointer on pointer to record
    values        list of fields
    ignore_errors TRUE if we should ignore errors

  NOTE
    fill_record() may set table->auto_increment_field_not_null and a
    caller should make sure that it is reset after their last call to this
    function.

  RETURN
    FALSE   OK
    TRUE    error occured
*/

bool
fill_record(THD *thd, Field **ptr, List<Item> &values, bool ignore_errors)
{
  List_iterator_fast<Item> v(values);
  Item *value;
  TABLE *table= 0;
  DBUG_ENTER("fill_record");

  Field *field;
  /*
    Reset the table->auto_increment_field_not_null as it is valid for
    only one row.
  */
  if (*ptr)
  {
    /*
      On INSERT or UPDATE fields are checked to be from the same table,
      thus we safely can take table from the first field.
    */
    table= (*ptr)->table;
    table->auto_increment_field_not_null= FALSE;
  }
  while ((field = *ptr++) && ! thd->is_error())
  {
    value=v++;
    table= field->table;
    if (field == table->next_number_field)
      table->auto_increment_field_not_null= TRUE;
    if (value->save_in_field(field, 0) < 0)
      goto err;
  }
  DBUG_RETURN(thd->is_error());

err:
  if (table)
    table->auto_increment_field_not_null= FALSE;
  DBUG_RETURN(TRUE);
}


/*
  Fill fields in array with values from the list of items and invoke
  before triggers.

  SYNOPSIS
    fill_record_n_invoke_before_triggers()
      thd           thread context
      ptr           NULL-ended array of fields to be filled
      values        values to fill with
      ignore_errors TRUE if we should ignore errors
      triggers      object holding list of triggers to be invoked
      event         event type for triggers to be invoked

  NOTE
    This function assumes that fields which values will be set and triggers
    to be invoked belong to the same table, and that TABLE::record[0] and
    record[1] buffers correspond to new and old versions of row respectively.

  RETURN
    FALSE   OK
    TRUE    error occured
*/

bool
fill_record_n_invoke_before_triggers(THD *thd, Field **ptr,
                                     List<Item> &values, bool ignore_errors,
                                     Table_triggers_list *triggers,
                                     enum trg_event_type event)
{
  return (fill_record(thd, ptr, values, ignore_errors) ||
          (triggers && triggers->process_triggers(thd, event,
                                                 TRG_ACTION_BEFORE, TRUE)));
}


my_bool mysql_rm_tmp_tables(void)
{
  uint i, idx;
  char	filePath[FN_REFLEN], *tmpdir, filePathCopy[FN_REFLEN];
  MY_DIR *dirp;
  FILEINFO *file;
  TABLE_SHARE share;
  THD *thd;
  DBUG_ENTER("mysql_rm_tmp_tables");

  if (!(thd= new THD))
    DBUG_RETURN(1);
  thd->thread_stack= (char*) &thd;
  thd->store_globals();

  for (i=0; i<=mysql_tmpdir_list.max; i++)
  {
    tmpdir=mysql_tmpdir_list.list[i];
    /* See if the directory exists */
    if (!(dirp = my_dir(tmpdir,MYF(MY_WME | MY_DONT_SORT))))
      continue;

    /* Remove all SQLxxx tables from directory */

    for (idx=0 ; idx < (uint) dirp->number_off_files ; idx++)
    {
      file=dirp->dir_entry+idx;

      /* skiping . and .. */
      if (file->name[0] == '.' && (!file->name[1] ||
                                   (file->name[1] == '.' &&  !file->name[2])))
        continue;

      if (!memcmp(file->name, tmp_file_prefix,
                  tmp_file_prefix_length))
      {
        char *ext= fn_ext(file->name);
        uint ext_len= strlen(ext);
        uint filePath_len= my_snprintf(filePath, sizeof(filePath),
                                       "%s%c%s", tmpdir, FN_LIBCHAR,
                                       file->name);
        if (!memcmp(reg_ext, ext, ext_len))
        {
          handler *handler_file= 0;
          /* We should cut file extention before deleting of table */
          memcpy(filePathCopy, filePath, filePath_len - ext_len);
          filePathCopy[filePath_len - ext_len]= 0;
          init_tmp_table_share(thd, &share, "", 0, "", filePathCopy);
          if (!open_table_def(thd, &share, 0) &&
              ((handler_file= get_new_handler(&share, thd->mem_root,
                                              share.db_type()))))
          {
            handler_file->ha_delete_table(filePathCopy);
            delete handler_file;
          }
          free_table_share(&share);
        }
        /*
          File can be already deleted by tmp_table.file->delete_table().
          So we hide error messages which happnes during deleting of these
          files(MYF(0)).
        */
        (void) mysql_file_delete(key_file_misc, filePath, MYF(0));
      }
    }
    my_dirend(dirp);
  }
  delete thd;
  my_pthread_setspecific_ptr(THR_THD,  0);
  DBUG_RETURN(0);
}



/*****************************************************************************
	unireg support functions
*****************************************************************************/

/*
  free all unused tables

  NOTE
    This is called by 'handle_manager' when one wants to periodicly flush
    all not used tables.
*/

void tdc_flush_unused_tables()
{
  mysql_mutex_lock(&LOCK_open);
  while (unused_tables)
    free_cache_entry(unused_tables);
  mysql_mutex_unlock(&LOCK_open);
}


/**
   Remove all or some (depending on parameter) instances of TABLE and
   TABLE_SHARE from the table definition cache.

   @param  thd          Thread context
   @param  remove_type  Type of removal:
                        TDC_RT_REMOVE_ALL     - remove all TABLE instances and
                                                TABLE_SHARE instance. There
                                                should be no used TABLE objects
                                                and caller should have exclusive
                                                metadata lock on the table.
                        TDC_RT_REMOVE_NOT_OWN - remove all TABLE instances
                                                except those that belong to
                                                this thread. There should be
                                                no TABLE objects used by other
                                                threads and caller should have
                                                exclusive metadata lock on the
                                                table.
                        TDC_RT_REMOVE_UNUSED  - remove all unused TABLE
                                                instances (if there are no
                                                used instances will also
                                                remove TABLE_SHARE).
   @param  db           Name of database
   @param  table_name   Name of table
   @param  has_lock     If TRUE, LOCK_open is already acquired

   @note It assumes that table instances are already not used by any
   (other) thread (this should be achieved by using meta-data locks).
*/

void tdc_remove_table(THD *thd, enum_tdc_remove_table_type remove_type,
                      const char *db, const char *table_name,
                      bool has_lock)
{
  char key[MAX_DBKEY_LENGTH];
  uint key_length;
  TABLE *table;
  TABLE_SHARE *share;

  if (! has_lock)
    mysql_mutex_lock(&LOCK_open);
  else
  {
    mysql_mutex_assert_owner(&LOCK_open);
  }

  DBUG_ASSERT(remove_type == TDC_RT_REMOVE_UNUSED ||
              thd->mdl_context.is_lock_owner(MDL_key::TABLE, db, table_name,
                                             MDL_EXCLUSIVE));

  key_length=(uint) (strmov(strmov(key,db)+1,table_name)-key)+1;

  if ((share= (TABLE_SHARE*) my_hash_search(&table_def_cache,(uchar*) key,
                                            key_length)))
  {
    if (share->ref_count)
    {
      I_P_List_iterator<TABLE, TABLE_share> it(share->free_tables);
#ifndef DBUG_OFF
      if (remove_type == TDC_RT_REMOVE_ALL)
      {
        DBUG_ASSERT(share->used_tables.is_empty());
      }
      else if (remove_type == TDC_RT_REMOVE_NOT_OWN)
      {
        I_P_List_iterator<TABLE, TABLE_share> it2(share->used_tables);
        while ((table= it2++))
          if (table->in_use != thd)
          {
            DBUG_ASSERT(0);
          }
      }
#endif
      /*
        Set share's version to zero in order to ensure that it gets
        automatically deleted once it is no longer referenced.

        Note that code in TABLE_SHARE::wait_for_old_version() assumes
        that marking share as old and removal of its unused tables
        and of the share itself from TDC happens atomically under
        protection of LOCK_open, or, putting it another way, that
        TDC does not contain old shares which don't have any tables
        used.
      */
      share->version= 0;

      while ((table= it++))
        free_cache_entry(table);
    }
    else
      (void) my_hash_delete(&table_def_cache, (uchar*) share);
  }

  if (! has_lock)
    mysql_mutex_unlock(&LOCK_open);
}


int setup_ftfuncs(SELECT_LEX *select_lex)
{
  List_iterator<Item_func_match> li(*(select_lex->ftfunc_list)),
                                 lj(*(select_lex->ftfunc_list));
  Item_func_match *ftf, *ftf2;

  while ((ftf=li++))
  {
    if (ftf->fix_index())
      return 1;
    lj.rewind();
    while ((ftf2=lj++) != ftf)
    {
      if (ftf->eq(ftf2,1) && !ftf2->master)
        ftf2->master=ftf;
    }
  }

  return 0;
}


int init_ftfuncs(THD *thd, SELECT_LEX *select_lex, bool no_order)
{
  if (select_lex->ftfunc_list->elements)
  {
    List_iterator<Item_func_match> li(*(select_lex->ftfunc_list));
    Item_func_match *ifm;
    DBUG_PRINT("info",("Performing FULLTEXT search"));
    thd_proc_info(thd, "FULLTEXT initialization");

    while ((ifm=li++))
      ifm->init_search(no_order);
  }
  return 0;
}


/*
  open new .frm format table

  SYNOPSIS
    open_new_frm()
    THD		  thread handler
    path	  path to .frm file (without extension)
    alias	  alias for table
    db            database
    table_name    name of table
    db_stat	  open flags (for example ->OPEN_KEYFILE|HA_OPEN_RNDFILE..)
		  can be 0 (example in ha_example_table)
    prgflag	  READ_ALL etc..
    ha_open_flags HA_OPEN_ABORT_IF_LOCKED etc..
    outparam	  result table
    table_desc	  TABLE_LIST descriptor
    mem_root	  temporary MEM_ROOT for parsing
*/

bool
open_new_frm(THD *thd, TABLE_SHARE *share, const char *alias,
             uint db_stat, uint prgflag,
	     uint ha_open_flags, TABLE *outparam, TABLE_LIST *table_desc,
	     MEM_ROOT *mem_root)
{
  LEX_STRING pathstr;
  File_parser *parser;
  char path[FN_REFLEN];
  DBUG_ENTER("open_new_frm");

  /* Create path with extension */
  pathstr.length= (uint) (strxmov(path, share->normalized_path.str, reg_ext,
                                  NullS)- path);
  pathstr.str=    path;

  if ((parser= sql_parse_prepare(&pathstr, mem_root, 1)))
  {
    if (is_equal(&view_type, parser->type()))
    {
      if (table_desc == 0 || table_desc->required_type == FRMTYPE_TABLE)
      {
        my_error(ER_WRONG_OBJECT, MYF(0), share->db.str, share->table_name.str,
                 "BASE TABLE");
        goto err;
      }
      if (mysql_make_view(thd, parser, table_desc,
                          (prgflag & OPEN_VIEW_NO_PARSE)))
        goto err;
    }
    else
    {
      /* only VIEWs are supported now */
      my_error(ER_FRM_UNKNOWN_TYPE, MYF(0), share->path.str,  parser->type()->str);
      goto err;
    }
    DBUG_RETURN(0);
  }
 
err:
  DBUG_RETURN(1);
}


bool is_equal(const LEX_STRING *a, const LEX_STRING *b)
{
  return a->length == b->length && !strncmp(a->str, b->str, a->length);
}


/*
  Tells if two (or more) tables have auto_increment columns and we want to
  lock those tables with a write lock.

  SYNOPSIS
    has_two_write_locked_tables_with_auto_increment
      tables        Table list

  NOTES:
    Call this function only when you have established the list of all tables
    which you'll want to update (including stored functions, triggers, views
    inside your statement).
*/

static bool
has_write_table_with_auto_increment(TABLE_LIST *tables)
{
  for (TABLE_LIST *table= tables; table; table= table->next_global)
  {
    /* we must do preliminary checks as table->table may be NULL */
    if (!table->placeholder() &&
        table->table->found_next_number_field &&
        (table->lock_type >= TL_WRITE_ALLOW_WRITE))
      return 1;
  }

  return 0;
}


/*
  Open and lock system tables for read.

  SYNOPSIS
    open_system_tables_for_read()
      thd         Thread context.
      table_list  List of tables to open.
      backup      Pointer to Open_tables_state instance where
                  information about currently open tables will be
                  saved, and from which will be restored when we will
                  end work with system tables.

  NOTES
    Thanks to restrictions which we put on opening and locking of
    system tables for writing, we can open and lock them for reading
    even when we already have some other tables open and locked.  One
    must call close_system_tables() to close systems tables opened
    with this call.

  RETURN
    FALSE   Success
    TRUE    Error
*/

bool
open_system_tables_for_read(THD *thd, TABLE_LIST *table_list,
                            Open_tables_backup *backup)
{
  Query_tables_list query_tables_list_backup;
  LEX *lex= thd->lex;

  DBUG_ENTER("open_system_tables_for_read");

  /*
    Besides using new Open_tables_state for opening system tables,
    we also have to backup and reset/and then restore part of LEX
    which is accessed by open_tables() in order to determine if
    prelocking is needed and what tables should be added for it.
    close_system_tables() doesn't require such treatment.
  */
  lex->reset_n_backup_query_tables_list(&query_tables_list_backup);
  thd->reset_n_backup_open_tables_state(backup);

  if (open_and_lock_tables(thd, table_list, FALSE,
                           MYSQL_OPEN_IGNORE_FLUSH |
                           MYSQL_LOCK_IGNORE_TIMEOUT))
  {
    lex->restore_backup_query_tables_list(&query_tables_list_backup);
    thd->restore_backup_open_tables_state(backup);
    DBUG_RETURN(TRUE);
  }

  for (TABLE_LIST *tables= table_list; tables; tables= tables->next_global)
  {
    DBUG_ASSERT(tables->table->s->table_category == TABLE_CATEGORY_SYSTEM);
    tables->table->use_all_columns();
  }
  lex->restore_backup_query_tables_list(&query_tables_list_backup);

  DBUG_RETURN(FALSE);
}


/*
  Close system tables, opened with open_system_tables_for_read().

  SYNOPSIS
    close_system_tables()
      thd     Thread context
      backup  Pointer to Open_tables_backup instance which holds
              information about tables which were open before we
              decided to access system tables.
*/

void
close_system_tables(THD *thd, Open_tables_backup *backup)
{
  close_thread_tables(thd);
  thd->restore_backup_open_tables_state(backup);
}


/**
  A helper function to close a mysql.* table opened
  in an auxiliary THD during bootstrap or in the main
  connection, when we know that there are no locks
  held by the connection due to a preceding implicit
  commit.

  This function assumes that there is no
  statement transaction started for the operation
  itself, since mysql.* tables are not transactional
  and when they are used the binlog is off (DDL
  binlogging is always statement-based.

  We need this function since we'd like to not
  just close the system table, but also release
  the metadata lock on it.

  Note, that in LOCK TABLES mode this function
  does not release the metadata lock. But in this
  mode the table can be opened only if it is locked
  explicitly with LOCK TABLES.
*/

void
close_mysql_tables(THD *thd)
{
  /* No need to commit/rollback statement transaction, it's not started. */
  DBUG_ASSERT(thd->transaction.stmt.is_empty());
  close_thread_tables(thd);
  thd->mdl_context.release_transactional_locks();
}

/*
  Open and lock one system table for update.

  SYNOPSIS
    open_system_table_for_update()
      thd        Thread context.
      one_table  Table to open.

  NOTES
    Table opened with this call should closed using close_thread_tables().

  RETURN
    0	Error
    #	Pointer to TABLE object of system table
*/

TABLE *
open_system_table_for_update(THD *thd, TABLE_LIST *one_table)
{
  DBUG_ENTER("open_system_table_for_update");

  TABLE *table= open_ltable(thd, one_table, one_table->lock_type,
                            MYSQL_LOCK_IGNORE_TIMEOUT);
  if (table)
  {
    DBUG_ASSERT(table->s->table_category == TABLE_CATEGORY_SYSTEM);
    table->use_all_columns();
  }

  DBUG_RETURN(table);
}

/**
  Open a log table.
  Opening such tables is performed internally in the server
  implementation, and is a 'nested' open, since some tables
  might be already opened by the current thread.
  The thread context before this call is saved, and is restored
  when calling close_log_table().
  @param thd The current thread
  @param one_table Log table to open
  @param backup [out] Temporary storage used to save the thread context
*/
TABLE *
open_log_table(THD *thd, TABLE_LIST *one_table, Open_tables_backup *backup)
{
  uint flags= ( MYSQL_OPEN_IGNORE_GLOBAL_READ_LOCK |
                MYSQL_LOCK_IGNORE_GLOBAL_READ_ONLY |
                MYSQL_OPEN_IGNORE_FLUSH |
                MYSQL_LOCK_IGNORE_TIMEOUT |
                MYSQL_LOCK_LOG_TABLE);
  TABLE *table;
  /* Save value that is changed in mysql_lock_tables() */
  ulonglong save_utime_after_lock= thd->utime_after_lock;
  DBUG_ENTER("open_log_table");

  thd->reset_n_backup_open_tables_state(backup);

  if ((table= open_ltable(thd, one_table, one_table->lock_type, flags)))
  {
    DBUG_ASSERT(table->s->table_category == TABLE_CATEGORY_LOG);
    /* Make sure all columns get assigned to a default value */
    table->use_all_columns();
    table->no_replicate= 1;
    /*
      Don't set automatic timestamps as we may want to use time of logging,
      not from query start
    */
    table->timestamp_field_type= TIMESTAMP_NO_AUTO_SET;
  }
  else
    thd->restore_backup_open_tables_state(backup);

  thd->utime_after_lock= save_utime_after_lock;
  DBUG_RETURN(table);
}

/**
  Close a log table.
  The last table opened by open_log_table()
  is closed, then the thread context is restored.
  @param thd The current thread
  @param backup [in] the context to restore.
*/
void close_log_table(THD *thd, Open_tables_backup *backup)
{
  close_system_tables(thd, backup);
}

/**
  @} (end of group Data_Dictionary)
*/<|MERGE_RESOLUTION|>--- conflicted
+++ resolved
@@ -4663,30 +4663,7 @@
         table->open_type == OT_TEMPORARY_ONLY ||
         (table->open_type == OT_TEMPORARY_OR_BASE && is_temporary_table(table)))
     {
-<<<<<<< HEAD
       continue;
-=======
-      /*
-        We don't need to do anything about the found TABLE instance as it
-        will be handled later in open_tables(), we only need to check that
-        an upgradable lock is already acquired. When we enter LOCK TABLES
-        mode, SNRW locks are acquired before all other locks. So if under
-        LOCK TABLES we find that there is TABLE instance with upgradeable
-        lock, all other instances of TABLE for the same table will have the
-        same ticket.
-
-        Note that this works OK even for CREATE TABLE statements which
-        request X type of metadata lock. This is because under LOCK TABLES
-        such statements don't create the table but only check if it exists
-        or, in most complex case, only insert into it.
-        Thus SNRW lock should be enough.
-
-        Note that find_table_for_mdl_upgrade() will report an error if
-        no suitable ticket is found.
-      */
-      if (!find_table_for_mdl_upgrade(thd, table->db, table->table_name, false))
-        return TRUE;
->>>>>>> ca1a0a9f
     }
 
     /*
@@ -4707,8 +4684,7 @@
       Note that find_table_for_mdl_upgrade() will report an error if
       no suitable ticket is found.
     */
-    if (!find_table_for_mdl_upgrade(thd->open_tables, table->db,
-                                    table->table_name, FALSE))
+    if (!find_table_for_mdl_upgrade(thd, table->db, table->table_name, false))
       return TRUE;
   }
 
