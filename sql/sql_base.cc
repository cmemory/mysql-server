--- conflicted
+++ resolved
@@ -272,14 +272,16 @@
                                  const char *db_name, const char *table_name,
                                  bool tmp_table)
 {
-<<<<<<< HEAD
-  uint key_length= (uint) (strmov(strmov(key, db_name) + 1, table_name) -
-                           key) + 1;
-=======
-  uint key_length= create_table_def_key(key, table_list->db,
-                                        table_list->table_name);
-
->>>>>>> 1874591d
+  /*
+    In theory caller should ensure that both db and table_name are
+    not longer than NAME_LEN bytes. In practice we play safe to avoid
+    buffer overruns.
+  */
+  DBUG_ASSERT(strlen(db_name) <= NAME_LEN && strlen(table_name) <= NAME_LEN);
+  uint key_length= static_cast<uint>(strmake(strmake(key, db_name, NAME_LEN) +
+                                             1, table_name, NAME_LEN) - key +
+                                     1);
+
   if (tmp_table)
   {
     int4store(key + key_length, thd->server_id);
@@ -317,8 +319,10 @@
     is properly initialized, so table definition cache can be produced
     from key used by MDL subsystem.
   */
-  DBUG_ASSERT(!strcmp(table_list->db, table_list->mdl_request.key.db_name()) &&
-              !strcmp(table_list->table_name, table_list->mdl_request.key.name()));
+  DBUG_ASSERT(!strcmp(table_list->get_db_name(),
+                      table_list->mdl_request.key.db_name()) &&
+              !strcmp(table_list->get_table_name(),
+                      table_list->mdl_request.key.name()));
 
   *key= (const char*)table_list->mdl_request.key.ptr() + 1;
   return table_list->mdl_request.key.length() - 1;
@@ -718,19 +722,11 @@
 
 TABLE_SHARE *get_cached_table_share(const char *db, const char *table_name)
 {
-<<<<<<< HEAD
   char key[MAX_DBKEY_LENGTH];
   uint key_length;
   mysql_mutex_assert_owner(&LOCK_open);
 
   key_length= create_table_def_key((THD*) 0, key, db, table_name, 0);
-=======
-  char key[NAME_LEN*2+2];
-  uint key_length;
-  mysql_mutex_assert_owner(&LOCK_open);
-
-  key_length= create_table_def_key(key, db, table_name);
->>>>>>> 1874591d
   return (TABLE_SHARE*) my_hash_search(&table_def_cache,
                                        (uchar*) key, key_length);
 }  
@@ -3143,7 +3139,8 @@
 TABLE *find_locked_table(TABLE *list, const char *db, const char *table_name)
 {
   char	key[MAX_DBKEY_LENGTH];
-  uint key_length= create_table_def_key(key, db, table_name);
+  uint key_length= create_table_def_key((THD*)NULL, key, db, table_name,
+                                        false);
 
   for (TABLE *table= list; table ; table=table->next)
   {
@@ -9181,7 +9178,7 @@
               thd->mdl_context.is_lock_owner(MDL_key::TABLE, db, table_name,
                                              MDL_EXCLUSIVE));
 
-  key_length= create_table_def_key(key, db, table_name);
+  key_length= create_table_def_key(thd, key, db, table_name, false);
 
   if ((share= (TABLE_SHARE*) my_hash_search(&table_def_cache,(uchar*) key,
                                             key_length)))
@@ -9253,74 +9250,6 @@
 }
 
 
-<<<<<<< HEAD
-=======
-/*
-  open new .frm format table
-
-  SYNOPSIS
-    open_new_frm()
-    THD		  thread handler
-    path	  path to .frm file (without extension)
-    alias	  alias for table
-    db            database
-    table_name    name of table
-    db_stat	  open flags (for example ->OPEN_KEYFILE|HA_OPEN_RNDFILE..)
-		  can be 0 (example in ha_example_table)
-    prgflag	  READ_ALL etc..
-    ha_open_flags HA_OPEN_ABORT_IF_LOCKED etc..
-    outparam	  result table
-    table_desc	  TABLE_LIST descriptor
-    mem_root	  temporary MEM_ROOT for parsing
-*/
-
-bool
-open_new_frm(THD *thd, TABLE_SHARE *share, const char *alias,
-             uint db_stat, uint prgflag,
-	     uint ha_open_flags, TABLE *outparam, TABLE_LIST *table_desc,
-	     MEM_ROOT *mem_root)
-{
-  LEX_STRING pathstr;
-  File_parser *parser;
-  char path[FN_REFLEN+1];
-  DBUG_ENTER("open_new_frm");
-
-  /* Create path with extension */
-  pathstr.length= (uint) (strxnmov(path, sizeof(path) - 1,
-                                   share->normalized_path.str,
-                                   reg_ext,
-                                   NullS) - path);
-  pathstr.str=    path;
-
-  if ((parser= sql_parse_prepare(&pathstr, mem_root, 1)))
-  {
-    if (is_equal(&view_type, parser->type()))
-    {
-      if (table_desc == 0 || table_desc->required_type == FRMTYPE_TABLE)
-      {
-        my_error(ER_WRONG_OBJECT, MYF(0), share->db.str, share->table_name.str,
-                 "BASE TABLE");
-        goto err;
-      }
-      if (mysql_make_view(thd, parser, table_desc,
-                          (prgflag & OPEN_VIEW_NO_PARSE)))
-        goto err;
-    }
-    else
-    {
-      /* only VIEWs are supported now */
-      my_error(ER_FRM_UNKNOWN_TYPE, MYF(0), share->path.str,  parser->type()->str);
-      goto err;
-    }
-    DBUG_RETURN(0);
-  }
- 
-err:
-  DBUG_RETURN(1);
-}
-
-
->>>>>>> 1874591d
 bool is_equal(const LEX_STRING *a, const LEX_STRING *b)
 {
   return a->length == b->length && !strncmp(a->str, b->str, a->length);
