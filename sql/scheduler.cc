--- conflicted
+++ resolved
@@ -32,11 +32,7 @@
 
 static bool no_threads_end(THD *thd, bool put_in_cache)
 {
-<<<<<<< HEAD
-  thd_cleanup(thd);
-=======
   thd_release_resources(thd);
->>>>>>> b7fc4388
   dec_connection_count();
 
   // THD is an incomplete type here, so use destroy_thd() to delete it.
