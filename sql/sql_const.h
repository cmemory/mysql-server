--- conflicted
+++ resolved
@@ -67,13 +67,8 @@
 
 #define MAX_SELECT_NESTING (sizeof(nesting_map)*8-1)
 
-<<<<<<< HEAD
-#define MAX_SORT_MEMORY (2048U * 1024U)
-#define MIN_SORT_MEMORY (32U * 1024U)
-=======
 #define DEFAULT_SORT_MEMORY (256U* 1024U)
 #define MIN_SORT_MEMORY     (32U * 1024U)
->>>>>>> afbe6f82
 
 /* Some portable defines */
 
