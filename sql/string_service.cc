--- conflicted
+++ resolved
@@ -22,14 +22,10 @@
 
 #include <my_sys.h>
 #include "string_service.h"
-<<<<<<< HEAD
 /* key_memory_string_iterator */
 #include "mysqld.h"
-
+#include "unireg.h"
 PSI_memory_key key_memory_string_iterator;
-=======
-#include "unireg.h"
->>>>>>> d3603e4f
 
 /*  
   This service function converts the mysql_string to the character set
