#ifndef HANDLER_INCLUDED
#define HANDLER_INCLUDED

/* Copyright (c) 2000, 2010, Oracle and/or its affiliates. All rights reserved.

   This program is free software; you can redistribute it and/or modify
   it under the terms of the GNU General Public License as published by
   the Free Software Foundation; version 2 of the License.

   This program is distributed in the hope that it will be useful,
   but WITHOUT ANY WARRANTY; without even the implied warranty of
   MERCHANTABILITY or FITNESS FOR A PARTICULAR PURPOSE.  See the
   GNU General Public License for more details.

   You should have received a copy of the GNU General Public License
   along with this program; if not, write to the Free Software Foundation,
   51 Franklin Street, Suite 500, Boston, MA 02110-1335 USA */

/* Definitions for parameters to do with handler-routines */

#ifdef USE_PRAGMA_INTERFACE
#pragma interface			/* gcc class implementation */
#endif

#include "sql_const.h"
#include "mysqld.h"                             /* server_id */
#include "sql_plugin.h"        /* plugin_ref, st_plugin_int, plugin */
#include "thr_lock.h"          /* thr_lock_type, THR_LOCK_DATA */
#include "sql_cache.h"
#include "structs.h"                            /* SHOW_COMP_OPTION */

<<<<<<< HEAD
=======
#include <my_global.h>
>>>>>>> 20ca15d4
#include <my_handler.h>
#include <ft_global.h>
#include <keycache.h>

// the following is for checking tables

#define HA_ADMIN_ALREADY_DONE	  1
#define HA_ADMIN_OK               0
#define HA_ADMIN_NOT_IMPLEMENTED -1
#define HA_ADMIN_FAILED		 -2
#define HA_ADMIN_CORRUPT         -3
#define HA_ADMIN_INTERNAL_ERROR  -4
#define HA_ADMIN_INVALID         -5
#define HA_ADMIN_REJECT          -6
#define HA_ADMIN_TRY_ALTER       -7
#define HA_ADMIN_WRONG_CHECKSUM  -8
#define HA_ADMIN_NOT_BASE_TABLE  -9
#define HA_ADMIN_NEEDS_UPGRADE  -10
#define HA_ADMIN_NEEDS_ALTER    -11
#define HA_ADMIN_NEEDS_CHECK    -12

/* Bits in table_flags() to show what database can do */

#define HA_NO_TRANSACTIONS     (1 << 0) /* Doesn't support transactions */
#define HA_PARTIAL_COLUMN_READ (1 << 1) /* read may not return all columns */
#define HA_TABLE_SCAN_ON_INDEX (1 << 2) /* No separate data/index file */
/*
  The following should be set if the following is not true when scanning
  a table with rnd_next()
  - We will see all rows (including deleted ones)
  - Row positions are 'table->s->db_record_offset' apart
  If this flag is not set, filesort will do a postion() call for each matched
  row to be able to find the row later.
*/
#define HA_REC_NOT_IN_SEQ      (1 << 3)
#define HA_CAN_GEOMETRY        (1 << 4)
/*
  Reading keys in random order is as fast as reading keys in sort order
  (Used in records.cc to decide if we should use a record cache and by
  filesort to decide if we should sort key + data or key + pointer-to-row
*/
#define HA_FAST_KEY_READ       (1 << 5)
/*
  Set the following flag if we on delete should force all key to be read
  and on update read all keys that changes
*/
#define HA_REQUIRES_KEY_COLUMNS_FOR_DELETE (1 << 6)
#define HA_NULL_IN_KEY         (1 << 7) /* One can have keys with NULL */
#define HA_DUPLICATE_POS       (1 << 8)    /* ha_position() gives dup row */
#define HA_NO_BLOBS            (1 << 9) /* Doesn't support blobs */
#define HA_CAN_INDEX_BLOBS     (1 << 10)
#define HA_AUTO_PART_KEY       (1 << 11) /* auto-increment in multi-part key */
#define HA_REQUIRE_PRIMARY_KEY (1 << 12) /* .. and can't create a hidden one */
#define HA_STATS_RECORDS_IS_EXACT (1 << 13) /* stats.records is exact */
/*
  INSERT_DELAYED only works with handlers that uses MySQL internal table
  level locks
*/
#define HA_CAN_INSERT_DELAYED  (1 << 14)
/*
  If we get the primary key columns for free when we do an index read
  It also implies that we have to retrive the primary key when using
  position() and rnd_pos().
*/
#define HA_PRIMARY_KEY_IN_READ_INDEX (1 << 15)
/*
  If HA_PRIMARY_KEY_REQUIRED_FOR_POSITION is set, it means that to position()
  uses a primary key given by the record argument.
  Without primary key, we can't call position().
  If not set, the position is returned as the current rows position
  regardless of what argument is given.
*/ 
#define HA_PRIMARY_KEY_REQUIRED_FOR_POSITION (1 << 16) 
#define HA_CAN_RTREEKEYS       (1 << 17)
#define HA_NOT_DELETE_WITH_CACHE (1 << 18)
/*
  The following is we need to a primary key to delete (and update) a row.
  If there is no primary key, all columns needs to be read on update and delete
*/
#define HA_PRIMARY_KEY_REQUIRED_FOR_DELETE (1 << 19)
#define HA_NO_PREFIX_CHAR_KEYS (1 << 20)
#define HA_CAN_FULLTEXT        (1 << 21)
#define HA_CAN_SQL_HANDLER     (1 << 22)
#define HA_NO_AUTO_INCREMENT   (1 << 23)
#define HA_HAS_CHECKSUM        (1 << 24)
/* Table data are stored in separate files (for lower_case_table_names) */
#define HA_FILE_BASED	       (1 << 26)
#define HA_NO_VARCHAR	       (1 << 27)
#define HA_CAN_BIT_FIELD       (1 << 28) /* supports bit fields */
#define HA_ANY_INDEX_MAY_BE_UNIQUE (1 << 30)
#define HA_NO_COPY_ON_ALTER    (LL(1) << 31)
#define HA_HAS_RECORDS	       (LL(1) << 32) /* records() gives exact count*/
/* Has it's own method of binlog logging */
#define HA_HAS_OWN_BINLOGGING  (LL(1) << 33)
/*
  Engine is capable of row-format and statement-format logging,
  respectively
*/
#define HA_BINLOG_ROW_CAPABLE  (LL(1) << 34)
#define HA_BINLOG_STMT_CAPABLE (LL(1) << 35)
/*
    When a multiple key conflict happens in a REPLACE command mysql
    expects the conflicts to be reported in the ascending order of
    key names.

    For e.g.

    CREATE TABLE t1 (a INT, UNIQUE (a), b INT NOT NULL, UNIQUE (b), c INT NOT
                     NULL, INDEX(c));

    REPLACE INTO t1 VALUES (1,1,1),(2,2,2),(2,1,3);

    MySQL expects the conflict with 'a' to be reported before the conflict with
    'b'.

    If the underlying storage engine does not report the conflicting keys in
    ascending order, it causes unexpected errors when the REPLACE command is
    executed.

    This flag helps the underlying SE to inform the server that the keys are not
    ordered.
*/
#define HA_DUPLICATE_KEY_NOT_IN_ORDER    (LL(1) << 36)

/*
  Set of all binlog flags. Currently only contain the capabilities
  flags.
 */
#define HA_BINLOG_FLAGS (HA_BINLOG_ROW_CAPABLE | HA_BINLOG_STMT_CAPABLE)


/* bits in index_flags(index_number) for what you can do with index */
#define HA_READ_NEXT            1       /* TODO really use this flag */
#define HA_READ_PREV            2       /* supports ::index_prev */
#define HA_READ_ORDER           4       /* index_next/prev follow sort order */
#define HA_READ_RANGE           8       /* can find all records in a range */
#define HA_ONLY_WHOLE_INDEX	16	/* Can't use part key searches */
#define HA_KEYREAD_ONLY         64	/* Support HA_EXTRA_KEYREAD */
/*
  Index scan will not return records in rowid order. Not guaranteed to be
  set for unordered (e.g. HASH) indexes.
*/
#define HA_KEY_SCAN_NOT_ROR     128 
#define HA_DO_INDEX_COND_PUSHDOWN  256 /* Supports Index Condition Pushdown */



/*
  bits in alter_table_flags:
*/
/*
  These bits are set if different kinds of indexes can be created
  off-line without re-create of the table (but with a table lock).
  Partitioning needs both ADD and DROP to be supported by its underlying
  handlers, due to error handling, see bug#57778.
*/
#define HA_ONLINE_ADD_INDEX_NO_WRITES           (1L << 0) /*add index w/lock*/
#define HA_ONLINE_DROP_INDEX_NO_WRITES          (1L << 1) /*drop index w/lock*/
#define HA_ONLINE_ADD_UNIQUE_INDEX_NO_WRITES    (1L << 2) /*add unique w/lock*/
#define HA_ONLINE_DROP_UNIQUE_INDEX_NO_WRITES   (1L << 3) /*drop uniq. w/lock*/
#define HA_ONLINE_ADD_PK_INDEX_NO_WRITES        (1L << 4) /*add prim. w/lock*/
#define HA_ONLINE_DROP_PK_INDEX_NO_WRITES       (1L << 5) /*drop prim. w/lock*/
/*
  These are set if different kinds of indexes can be created on-line
  (without a table lock). If a handler is capable of one or more of
  these, it should also set the corresponding *_NO_WRITES bit(s).
*/
#define HA_ONLINE_ADD_INDEX                     (1L << 6) /*add index online*/
#define HA_ONLINE_DROP_INDEX                    (1L << 7) /*drop index online*/
#define HA_ONLINE_ADD_UNIQUE_INDEX              (1L << 8) /*add unique online*/
#define HA_ONLINE_DROP_UNIQUE_INDEX             (1L << 9) /*drop uniq. online*/
#define HA_ONLINE_ADD_PK_INDEX                  (1L << 10)/*add prim. online*/
#define HA_ONLINE_DROP_PK_INDEX                 (1L << 11)/*drop prim. online*/
/*
  HA_PARTITION_FUNCTION_SUPPORTED indicates that the function is
  supported at all.
  HA_FAST_CHANGE_PARTITION means that optimised variants of the changes
  exists but they are not necessarily done online.

  HA_ONLINE_DOUBLE_WRITE means that the handler supports writing to both
  the new partition and to the old partitions when updating through the
  old partitioning schema while performing a change of the partitioning.
  This means that we can support updating of the table while performing
  the copy phase of the change. For no lock at all also a double write
  from new to old must exist and this is not required when this flag is
  set.
  This is actually removed even before it was introduced the first time.
  The new idea is that handlers will handle the lock level already in
  store_lock for ALTER TABLE partitions.

  HA_PARTITION_ONE_PHASE is a flag that can be set by handlers that take
  care of changing the partitions online and in one phase. Thus all phases
  needed to handle the change are implemented inside the storage engine.
  The storage engine must also support auto-discovery since the frm file
  is changed as part of the change and this change must be controlled by
  the storage engine. A typical engine to support this is NDB (through
  WL #2498).
*/
#define HA_PARTITION_FUNCTION_SUPPORTED         (1L << 12)
#define HA_FAST_CHANGE_PARTITION                (1L << 13)
#define HA_PARTITION_ONE_PHASE                  (1L << 14)

/* operations for disable/enable indexes */
#define HA_KEY_SWITCH_NONUNIQ      0
#define HA_KEY_SWITCH_ALL          1
#define HA_KEY_SWITCH_NONUNIQ_SAVE 2
#define HA_KEY_SWITCH_ALL_SAVE     3

/*
  Note: the following includes binlog and closing 0.
  so: innodb + bdb + ndb + binlog + myisam + myisammrg + archive +
      example + csv + heap + blackhole + federated + 0
  (yes, the sum is deliberately inaccurate)
  TODO remove the limit, use dynarrays
*/
#define MAX_HA 15

/*
  Use this instead of 0 as the initial value for the slot number of
  handlerton, so that we can distinguish uninitialized slot number
  from slot 0.
*/
#define HA_SLOT_UNDEF ((uint)-1)

/*
  Parameters for open() (in register form->filestat)
  HA_GET_INFO does an implicit HA_ABORT_IF_LOCKED
*/

#define HA_OPEN_KEYFILE		1
#define HA_OPEN_RNDFILE		2
#define HA_GET_INDEX		4
#define HA_GET_INFO		8	/* do a ha_info() after open */
#define HA_READ_ONLY		16	/* File opened as readonly */
/* Try readonly if can't open with read and write */
#define HA_TRY_READ_ONLY	32
#define HA_WAIT_IF_LOCKED	64	/* Wait if locked on open */
#define HA_ABORT_IF_LOCKED	128	/* skip if locked on open.*/
#define HA_BLOCK_LOCK		256	/* unlock when reading some records */
#define HA_OPEN_TEMPORARY	512

	/* Some key definitions */
#define HA_KEY_NULL_LENGTH	1
#define HA_KEY_BLOB_LENGTH	2

#define HA_LEX_CREATE_TMP_TABLE	1
#define HA_LEX_CREATE_IF_NOT_EXISTS 2
#define HA_LEX_CREATE_TABLE_LIKE 4
#define HA_OPTION_NO_CHECKSUM	(1L << 17)
#define HA_OPTION_NO_DELAY_KEY_WRITE (1L << 18)
#define HA_MAX_REC_LENGTH	65535

/* Table caching type */
#define HA_CACHE_TBL_NONTRANSACT 0
#define HA_CACHE_TBL_NOCACHE     1
#define HA_CACHE_TBL_ASKTRANSACT 2
#define HA_CACHE_TBL_TRANSACT    4

/* Options of START TRANSACTION statement (and later of SET TRANSACTION stmt) */
#define MYSQL_START_TRANS_OPT_WITH_CONS_SNAPSHOT 1

/* Flags for method is_fatal_error */
#define HA_CHECK_DUP_KEY 1
#define HA_CHECK_DUP_UNIQUE 2
#define HA_CHECK_DUP (HA_CHECK_DUP_KEY + HA_CHECK_DUP_UNIQUE)

enum legacy_db_type
{
  DB_TYPE_UNKNOWN=0,DB_TYPE_DIAB_ISAM=1,
  DB_TYPE_HASH,DB_TYPE_MISAM,DB_TYPE_PISAM,
  DB_TYPE_RMS_ISAM, DB_TYPE_HEAP, DB_TYPE_ISAM,
  DB_TYPE_MRG_ISAM, DB_TYPE_MYISAM, DB_TYPE_MRG_MYISAM,
  DB_TYPE_BERKELEY_DB, DB_TYPE_INNODB,
  DB_TYPE_GEMINI, DB_TYPE_NDBCLUSTER,
  DB_TYPE_EXAMPLE_DB, DB_TYPE_ARCHIVE_DB, DB_TYPE_CSV_DB,
  DB_TYPE_FEDERATED_DB,
  DB_TYPE_BLACKHOLE_DB,
  DB_TYPE_PARTITION_DB,
  DB_TYPE_BINLOG,
  DB_TYPE_SOLID,
  DB_TYPE_PBXT,
  DB_TYPE_TABLE_FUNCTION,
  DB_TYPE_MEMCACHE,
  DB_TYPE_FALCON,
  DB_TYPE_MARIA,
  /** Performance schema engine. */
  DB_TYPE_PERFORMANCE_SCHEMA,
  DB_TYPE_FIRST_DYNAMIC=42,
  DB_TYPE_DEFAULT=127 // Must be last
};

enum row_type { ROW_TYPE_NOT_USED=-1, ROW_TYPE_DEFAULT, ROW_TYPE_FIXED,
		ROW_TYPE_DYNAMIC, ROW_TYPE_COMPRESSED,
		ROW_TYPE_REDUNDANT, ROW_TYPE_COMPACT,
                /** Unused. Reserved for future versions. */
                ROW_TYPE_PAGE };

enum enum_binlog_func {
  BFN_RESET_LOGS=        1,
  BFN_RESET_SLAVE=       2,
  BFN_BINLOG_WAIT=       3,
  BFN_BINLOG_END=        4,
  BFN_BINLOG_PURGE_FILE= 5
};

enum enum_binlog_command {
  LOGCOM_CREATE_TABLE,
  LOGCOM_ALTER_TABLE,
  LOGCOM_RENAME_TABLE,
  LOGCOM_DROP_TABLE,
  LOGCOM_CREATE_DB,
  LOGCOM_ALTER_DB,
  LOGCOM_DROP_DB
};

/* struct to hold information about the table that should be created */

/* Bits in used_fields */
#define HA_CREATE_USED_AUTO             (1L << 0)
#define HA_CREATE_USED_RAID             (1L << 1) //RAID is no longer availble
#define HA_CREATE_USED_UNION            (1L << 2)
#define HA_CREATE_USED_INSERT_METHOD    (1L << 3)
#define HA_CREATE_USED_MIN_ROWS         (1L << 4)
#define HA_CREATE_USED_MAX_ROWS         (1L << 5)
#define HA_CREATE_USED_AVG_ROW_LENGTH   (1L << 6)
#define HA_CREATE_USED_PACK_KEYS        (1L << 7)
#define HA_CREATE_USED_CHARSET          (1L << 8)
#define HA_CREATE_USED_DEFAULT_CHARSET  (1L << 9)
#define HA_CREATE_USED_DATADIR          (1L << 10)
#define HA_CREATE_USED_INDEXDIR         (1L << 11)
#define HA_CREATE_USED_ENGINE           (1L << 12)
#define HA_CREATE_USED_CHECKSUM         (1L << 13)
#define HA_CREATE_USED_DELAY_KEY_WRITE  (1L << 14)
#define HA_CREATE_USED_ROW_FORMAT       (1L << 15)
#define HA_CREATE_USED_COMMENT          (1L << 16)
#define HA_CREATE_USED_PASSWORD         (1L << 17)
#define HA_CREATE_USED_CONNECTION       (1L << 18)
#define HA_CREATE_USED_KEY_BLOCK_SIZE   (1L << 19)
/** Unused. Reserved for future versions. */
#define HA_CREATE_USED_TRANSACTIONAL    (1L << 20)
/** Unused. Reserved for future versions. */
#define HA_CREATE_USED_PAGE_CHECKSUM    (1L << 21)

typedef ulonglong my_xid; // this line is the same as in log_event.h
#define MYSQL_XID_PREFIX "MySQLXid"
#define MYSQL_XID_PREFIX_LEN 8 // must be a multiple of 8
#define MYSQL_XID_OFFSET (MYSQL_XID_PREFIX_LEN+sizeof(server_id))
#define MYSQL_XID_GTRID_LEN (MYSQL_XID_OFFSET+sizeof(my_xid))

#define XIDDATASIZE MYSQL_XIDDATASIZE
#define MAXGTRIDSIZE 64
#define MAXBQUALSIZE 64

#define COMPATIBLE_DATA_YES 0
#define COMPATIBLE_DATA_NO  1

/**
  struct xid_t is binary compatible with the XID structure as
  in the X/Open CAE Specification, Distributed Transaction Processing:
  The XA Specification, X/Open Company Ltd., 1991.
  http://www.opengroup.org/bookstore/catalog/c193.htm

  @see MYSQL_XID in mysql/plugin.h
*/
struct xid_t {
  long formatID;
  long gtrid_length;
  long bqual_length;
  char data[XIDDATASIZE];  // not \0-terminated !

  xid_t() {}                                /* Remove gcc warning */  
  bool eq(struct xid_t *xid)
  { return eq(xid->gtrid_length, xid->bqual_length, xid->data); }
  bool eq(long g, long b, const char *d)
  { return g == gtrid_length && b == bqual_length && !memcmp(d, data, g+b); }
  void set(struct xid_t *xid)
  { memcpy(this, xid, xid->length()); }
  void set(long f, const char *g, long gl, const char *b, long bl)
  {
    formatID= f;
    memcpy(data, g, gtrid_length= gl);
    memcpy(data+gl, b, bqual_length= bl);
  }
  void set(ulonglong xid)
  {
    my_xid tmp;
    formatID= 1;
    set(MYSQL_XID_PREFIX_LEN, 0, MYSQL_XID_PREFIX);
    memcpy(data+MYSQL_XID_PREFIX_LEN, &server_id, sizeof(server_id));
    tmp= xid;
    memcpy(data+MYSQL_XID_OFFSET, &tmp, sizeof(tmp));
    gtrid_length=MYSQL_XID_GTRID_LEN;
  }
  void set(long g, long b, const char *d)
  {
    formatID= 1;
    gtrid_length= g;
    bqual_length= b;
    memcpy(data, d, g+b);
  }
  bool is_null() { return formatID == -1; }
  void null() { formatID= -1; }
  my_xid quick_get_my_xid()
  {
    my_xid tmp;
    memcpy(&tmp, data+MYSQL_XID_OFFSET, sizeof(tmp));
    return tmp;
  }
  my_xid get_my_xid()
  {
    return gtrid_length == MYSQL_XID_GTRID_LEN && bqual_length == 0 &&
           !memcmp(data, MYSQL_XID_PREFIX, MYSQL_XID_PREFIX_LEN) ?
           quick_get_my_xid() : 0;
  }
  uint length()
  {
    return sizeof(formatID)+sizeof(gtrid_length)+sizeof(bqual_length)+
           gtrid_length+bqual_length;
  }
  uchar *key()
  {
    return (uchar *)&gtrid_length;
  }
  uint key_length()
  {
    return sizeof(gtrid_length)+sizeof(bqual_length)+gtrid_length+bqual_length;
  }
};
typedef struct xid_t XID;

/* for recover() handlerton call */
#define MIN_XID_LIST_SIZE  128
#define MAX_XID_LIST_SIZE  (1024*128)

/*
  These structures are used to pass information from a set of SQL commands
  on add/drop/change tablespace definitions to the proper hton.
*/
#define UNDEF_NODEGROUP 65535
enum ts_command_type
{
  TS_CMD_NOT_DEFINED = -1,
  CREATE_TABLESPACE = 0,
  ALTER_TABLESPACE = 1,
  CREATE_LOGFILE_GROUP = 2,
  ALTER_LOGFILE_GROUP = 3,
  DROP_TABLESPACE = 4,
  DROP_LOGFILE_GROUP = 5,
  CHANGE_FILE_TABLESPACE = 6,
  ALTER_ACCESS_MODE_TABLESPACE = 7
};

enum ts_alter_tablespace_type
{
  TS_ALTER_TABLESPACE_TYPE_NOT_DEFINED = -1,
  ALTER_TABLESPACE_ADD_FILE = 1,
  ALTER_TABLESPACE_DROP_FILE = 2
};

enum tablespace_access_mode
{
  TS_NOT_DEFINED= -1,
  TS_READ_ONLY = 0,
  TS_READ_WRITE = 1,
  TS_NOT_ACCESSIBLE = 2
};

struct handlerton;
class st_alter_tablespace : public Sql_alloc
{
  public:
  const char *tablespace_name;
  const char *logfile_group_name;
  enum ts_command_type ts_cmd_type;
  enum ts_alter_tablespace_type ts_alter_tablespace_type;
  const char *data_file_name;
  const char *undo_file_name;
  const char *redo_file_name;
  ulonglong extent_size;
  ulonglong undo_buffer_size;
  ulonglong redo_buffer_size;
  ulonglong initial_size;
  ulonglong autoextend_size;
  ulonglong max_size;
  uint nodegroup_id;
  handlerton *storage_engine;
  bool wait_until_completed;
  const char *ts_comment;
  enum tablespace_access_mode ts_access_mode;
  st_alter_tablespace()
  {
    tablespace_name= NULL;
    logfile_group_name= "DEFAULT_LG"; //Default log file group
    ts_cmd_type= TS_CMD_NOT_DEFINED;
    data_file_name= NULL;
    undo_file_name= NULL;
    redo_file_name= NULL;
    extent_size= 1024*1024;        //Default 1 MByte
    undo_buffer_size= 8*1024*1024; //Default 8 MByte
    redo_buffer_size= 8*1024*1024; //Default 8 MByte
    initial_size= 128*1024*1024;   //Default 128 MByte
    autoextend_size= 0;            //No autoextension as default
    max_size= 0;                   //Max size == initial size => no extension
    storage_engine= NULL;
    nodegroup_id= UNDEF_NODEGROUP;
    wait_until_completed= TRUE;
    ts_comment= NULL;
    ts_access_mode= TS_NOT_DEFINED;
  }
};

/* The handler for a table type.  Will be included in the TABLE structure */

struct TABLE;

/*
  Make sure that the order of schema_tables and enum_schema_tables are the same.
*/
enum enum_schema_tables
{
  SCH_CHARSETS= 0,
  SCH_COLLATIONS,
  SCH_COLLATION_CHARACTER_SET_APPLICABILITY,
  SCH_COLUMNS,
  SCH_COLUMN_PRIVILEGES,
  SCH_ENGINES,
  SCH_EVENTS,
  SCH_FILES,
  SCH_GLOBAL_STATUS,
  SCH_GLOBAL_VARIABLES,
  SCH_KEY_COLUMN_USAGE,
  SCH_OPEN_TABLES,
  SCH_PARAMETERS,
  SCH_PARTITIONS,
  SCH_PLUGINS,
  SCH_PROCESSLIST,
  SCH_PROFILES,
  SCH_REFERENTIAL_CONSTRAINTS,
  SCH_PROCEDURES,
  SCH_SCHEMATA,
  SCH_SCHEMA_PRIVILEGES,
  SCH_SESSION_STATUS,
  SCH_SESSION_VARIABLES,
  SCH_STATISTICS,
  SCH_STATUS,
  SCH_TABLES,
  SCH_TABLESPACES,
  SCH_TABLE_CONSTRAINTS,
  SCH_TABLE_NAMES,
  SCH_TABLE_PRIVILEGES,
  SCH_TRIGGERS,
  SCH_USER_PRIVILEGES,
  SCH_VARIABLES,
  SCH_VIEWS
};

struct TABLE_SHARE;
struct st_foreign_key_info;
typedef struct st_foreign_key_info FOREIGN_KEY_INFO;
typedef bool (stat_print_fn)(THD *thd, const char *type, uint type_len,
                             const char *file, uint file_len,
                             const char *status, uint status_len);
enum ha_stat_type { HA_ENGINE_STATUS, HA_ENGINE_LOGS, HA_ENGINE_MUTEX };
extern st_plugin_int *hton2plugin[MAX_HA];

/* Transaction log maintains type definitions */
enum log_status
{
  HA_LOG_STATUS_FREE= 0,      /* log is free and can be deleted */
  HA_LOG_STATUS_INUSE= 1,     /* log can't be deleted because it is in use */
  HA_LOG_STATUS_NOSUCHLOG= 2  /* no such log (can't be returned by
                                the log iterator status) */
};
/*
  Function for signaling that the log file changed its state from
  LOG_STATUS_INUSE to LOG_STATUS_FREE

  Now it do nothing, will be implemented as part of new transaction
  log management for engines.
  TODO: implement the function.
*/
void signal_log_not_needed(struct handlerton, char *log_file);
/*
  Data of transaction log iterator.
*/
struct handler_log_file_data {
  LEX_STRING filename;
  enum log_status status;
};


enum handler_iterator_type
{
  /* request of transaction log iterator */
  HA_TRANSACTLOG_ITERATOR= 1
};
enum handler_create_iterator_result
{
  HA_ITERATOR_OK,          /* iterator created */
  HA_ITERATOR_UNSUPPORTED, /* such type of iterator is not supported */
  HA_ITERATOR_ERROR        /* error during iterator creation */
};

/*
  Iterator structure. Can be used by handler/handlerton for different purposes.

  Iterator should be created in the way to point "before" the first object
  it iterate, so next() call move it to the first object or return !=0 if
  there is nothing to iterate through.
*/
struct handler_iterator {
  /*
    Moves iterator to next record and return 0 or return !=0
    if there is no records.
    iterator_object will be filled by this function if next() returns 0.
    Content of the iterator_object depend on iterator type.
  */
  int (*next)(struct handler_iterator *, void *iterator_object);
  /*
    Free resources allocated by iterator, after this call iterator
    is not usable.
  */
  void (*destroy)(struct handler_iterator *);
  /*
    Pointer to buffer for the iterator to use.
    Should be allocated by function which created the iterator and
    destroied by freed by above "destroy" call
  */
  void *buffer;
};

class handler;
/*
  handlerton is a singleton structure - one instance per storage engine -
  to provide access to storage engine functionality that works on the
  "global" level (unlike handler class that works on a per-table basis)

  usually handlerton instance is defined statically in ha_xxx.cc as

  static handlerton { ... } xxx_hton;

  savepoint_*, prepare, recover, and *_by_xid pointers can be 0.
*/
struct handlerton
{
  /*
    Historical marker for if the engine is available of not
  */
  SHOW_COMP_OPTION state;

  /*
    Historical number used for frm file to determine the correct storage engine.
    This is going away and new engines will just use "name" for this.
  */
  enum legacy_db_type db_type;
  /*
    each storage engine has it's own memory area (actually a pointer)
    in the thd, for storing per-connection information.
    It is accessed as

      thd->ha_data[xxx_hton.slot]

   slot number is initialized by MySQL after xxx_init() is called.
   */
   uint slot;
   /*
     to store per-savepoint data storage engine is provided with an area
     of a requested size (0 is ok here).
     savepoint_offset must be initialized statically to the size of
     the needed memory to store per-savepoint information.
     After xxx_init it is changed to be an offset to savepoint storage
     area and need not be used by storage engine.
     see binlog_hton and binlog_savepoint_set/rollback for an example.
   */
   uint savepoint_offset;
   /*
     handlerton methods:

     close_connection is only called if
     thd->ha_data[xxx_hton.slot] is non-zero, so even if you don't need
     this storage area - set it to something, so that MySQL would know
     this storage engine was accessed in this connection
   */
   int  (*close_connection)(handlerton *hton, THD *thd);
   /*
     sv points to an uninitialized storage area of requested size
     (see savepoint_offset description)
   */
   int  (*savepoint_set)(handlerton *hton, THD *thd, void *sv);
   /*
     sv points to a storage area, that was earlier passed
     to the savepoint_set call
   */
   int  (*savepoint_rollback)(handlerton *hton, THD *thd, void *sv);
   int  (*savepoint_release)(handlerton *hton, THD *thd, void *sv);
   /*
     'all' is true if it's a real commit, that makes persistent changes
     'all' is false if it's not in fact a commit but an end of the
     statement that is part of the transaction.
     NOTE 'all' is also false in auto-commit mode where 'end of statement'
     and 'real commit' mean the same event.
   */
   int  (*commit)(handlerton *hton, THD *thd, bool all);
   int  (*rollback)(handlerton *hton, THD *thd, bool all);
   int  (*prepare)(handlerton *hton, THD *thd, bool all);
   int  (*recover)(handlerton *hton, XID *xid_list, uint len);
   int  (*commit_by_xid)(handlerton *hton, XID *xid);
   int  (*rollback_by_xid)(handlerton *hton, XID *xid);
   void *(*create_cursor_read_view)(handlerton *hton, THD *thd);
   void (*set_cursor_read_view)(handlerton *hton, THD *thd, void *read_view);
   void (*close_cursor_read_view)(handlerton *hton, THD *thd, void *read_view);
   handler *(*create)(handlerton *hton, TABLE_SHARE *table, MEM_ROOT *mem_root);
   void (*drop_database)(handlerton *hton, char* path);
   int (*panic)(handlerton *hton, enum ha_panic_function flag);
   int (*start_consistent_snapshot)(handlerton *hton, THD *thd);
   bool (*flush_logs)(handlerton *hton);
   bool (*show_status)(handlerton *hton, THD *thd, stat_print_fn *print, enum ha_stat_type stat);
   uint (*partition_flags)();
   uint (*alter_table_flags)(uint flags);
   int (*alter_tablespace)(handlerton *hton, THD *thd, st_alter_tablespace *ts_info);
   int (*fill_is_table)(handlerton *hton, THD *thd, TABLE_LIST *tables, 
                        class Item *cond, 
                        enum enum_schema_tables);
   uint32 flags;                                /* global handler flags */
   /*
      Those handlerton functions below are properly initialized at handler
      init.
   */
   int (*binlog_func)(handlerton *hton, THD *thd, enum_binlog_func fn, void *arg);
   void (*binlog_log_query)(handlerton *hton, THD *thd, 
                            enum_binlog_command binlog_command,
                            const char *query, uint query_length,
                            const char *db, const char *table_name);
   int (*release_temporary_latches)(handlerton *hton, THD *thd);

   /*
     Get log status.
     If log_status is null then the handler do not support transaction
     log information (i.e. log iterator can't be created).
     (see example of implementation in handler.cc, TRANS_LOG_MGM_EXAMPLE_CODE)

   */
   enum log_status (*get_log_status)(handlerton *hton, char *log);

   /*
     Iterators creator.
     Presence of the pointer should be checked before using
   */
   enum handler_create_iterator_result
     (*create_iterator)(handlerton *hton, enum handler_iterator_type type,
                        struct handler_iterator *fill_this_in);
   int (*discover)(handlerton *hton, THD* thd, const char *db, 
                   const char *name,
                   uchar **frmblob, 
                   size_t *frmlen);
   int (*find_files)(handlerton *hton, THD *thd,
                     const char *db,
                     const char *path,
                     const char *wild, bool dir, List<LEX_STRING> *files);
   int (*table_exists_in_engine)(handlerton *hton, THD* thd, const char *db,
                                 const char *name);
   uint32 license; /* Flag for Engine License */
   void *data; /* Location for engines to keep personal structures */
};


/* Possible flags of a handlerton (there can be 32 of them) */
#define HTON_NO_FLAGS                 0
#define HTON_CLOSE_CURSORS_AT_COMMIT (1 << 0)
#define HTON_ALTER_NOT_SUPPORTED     (1 << 1) //Engine does not support alter
#define HTON_CAN_RECREATE            (1 << 2) //Delete all is used fro truncate
#define HTON_HIDDEN                  (1 << 3) //Engine does not appear in lists
#define HTON_FLUSH_AFTER_RENAME      (1 << 4)
#define HTON_NOT_USER_SELECTABLE     (1 << 5)
#define HTON_TEMPORARY_NOT_SUPPORTED (1 << 6) //Having temporary tables not supported
#define HTON_SUPPORT_LOG_TABLES      (1 << 7) //Engine supports log tables
#define HTON_NO_PARTITION            (1 << 8) //You can not partition these tables
/*
  This flag should be set when deciding that the engine does not allow row based
  binary logging (RBL) optimizations.

  Currently, setting this flag, means that table's read/write_set will be left 
  untouched when logging changes to tables in this engine. In practice this 
  means that the server will not mess around with table->write_set and/or 
  table->read_set when using RBL and deciding whether to log full or minimal rows.

  It's valuable for instance for virtual tables, eg: Performance Schema which have
  no meaning for replication.
*/
#define HTON_NO_BINLOG_ROW_OPT       (1 << 9)

class Ha_trx_info;

struct THD_TRANS
{
  /* true is not all entries in the ht[] support 2pc */
  bool        no_2pc;
  /* storage engines that registered in this transaction */
  Ha_trx_info *ha_list;
  /* 
    The purpose of this flag is to keep track of non-transactional
    tables that were modified in scope of:
    - transaction, when the variable is a member of
    THD::transaction.all
    - top-level statement or sub-statement, when the variable is a
    member of THD::transaction.stmt
    This member has the following life cycle:
    * stmt.modified_non_trans_table is used to keep track of
    modified non-transactional tables of top-level statements. At
    the end of the previous statement and at the beginning of the session,
    it is reset to FALSE.  If such functions
    as mysql_insert, mysql_update, mysql_delete etc modify a
    non-transactional table, they set this flag to TRUE.  At the
    end of the statement, the value of stmt.modified_non_trans_table 
    is merged with all.modified_non_trans_table and gets reset.
    * all.modified_non_trans_table is reset at the end of transaction
    
    * Since we do not have a dedicated context for execution of a
    sub-statement, to keep track of non-transactional changes in a
    sub-statement, we re-use stmt.modified_non_trans_table. 
    At entrance into a sub-statement, a copy of the value of
    stmt.modified_non_trans_table (containing the changes of the
    outer statement) is saved on stack. Then 
    stmt.modified_non_trans_table is reset to FALSE and the
    substatement is executed. Then the new value is merged with the
    saved value.
  */
  bool modified_non_trans_table;

  void reset() { no_2pc= FALSE; modified_non_trans_table= FALSE; }
  bool is_empty() const { return ha_list == NULL; }
};


/**
  Either statement transaction or normal transaction - related
  thread-specific storage engine data.

  If a storage engine participates in a statement/transaction,
  an instance of this class is present in
  thd->transaction.{stmt|all}.ha_list. The addition to
  {stmt|all}.ha_list is made by trans_register_ha().

  When it's time to commit or rollback, each element of ha_list
  is used to access storage engine's prepare()/commit()/rollback()
  methods, and also to evaluate if a full two phase commit is
  necessary.

  @sa General description of transaction handling in handler.cc.
*/

class Ha_trx_info
{
public:
  /** Register this storage engine in the given transaction context. */
  void register_ha(THD_TRANS *trans, handlerton *ht_arg)
  {
    DBUG_ASSERT(m_flags == 0);
    DBUG_ASSERT(m_ht == NULL);
    DBUG_ASSERT(m_next == NULL);

    m_ht= ht_arg;
    m_flags= (int) TRX_READ_ONLY; /* Assume read-only at start. */

    m_next= trans->ha_list;
    trans->ha_list= this;
  }

  /** Clear, prepare for reuse. */
  void reset()
  {
    m_next= NULL;
    m_ht= NULL;
    m_flags= 0;
  }

  Ha_trx_info() { reset(); }

  void set_trx_read_write()
  {
    DBUG_ASSERT(is_started());
    m_flags|= (int) TRX_READ_WRITE;
  }
  bool is_trx_read_write() const
  {
    DBUG_ASSERT(is_started());
    return m_flags & (int) TRX_READ_WRITE;
  }
  bool is_started() const { return m_ht != NULL; }
  /** Mark this transaction read-write if the argument is read-write. */
  void coalesce_trx_with(const Ha_trx_info *stmt_trx)
  {
    /*
      Must be called only after the transaction has been started.
      Can be called many times, e.g. when we have many
      read-write statements in a transaction.
    */
    DBUG_ASSERT(is_started());
    if (stmt_trx->is_trx_read_write())
      set_trx_read_write();
  }
  Ha_trx_info *next() const
  {
    DBUG_ASSERT(is_started());
    return m_next;
  }
  handlerton *ht() const
  {
    DBUG_ASSERT(is_started());
    return m_ht;
  }
private:
  enum { TRX_READ_ONLY= 0, TRX_READ_WRITE= 1 };
  /** Auxiliary, used for ha_list management */
  Ha_trx_info *m_next;
  /**
    Although a given Ha_trx_info instance is currently always used
    for the same storage engine, 'ht' is not-NULL only when the
    corresponding storage is a part of a transaction.
  */
  handlerton *m_ht;
  /**
    Transaction flags related to this engine.
    Not-null only if this instance is a part of transaction.
    May assume a combination of enum values above.
  */
  uchar       m_flags;
};


enum enum_tx_isolation { ISO_READ_UNCOMMITTED, ISO_READ_COMMITTED,
			 ISO_REPEATABLE_READ, ISO_SERIALIZABLE};


typedef struct {
  ulonglong data_file_length;
  ulonglong max_data_file_length;
  ulonglong index_file_length;
  ulonglong delete_length;
  ha_rows records;
  ulong mean_rec_length;
  ulong create_time;
  ulong check_time;
  ulong update_time;
  ulonglong check_sum;
} PARTITION_STATS;

#define UNDEF_NODEGROUP 65535
class Item;
struct st_table_log_memory_entry;

class partition_info;

struct st_partition_iter;

enum enum_ha_unused { HA_CHOICE_UNDEF, HA_CHOICE_NO, HA_CHOICE_YES };

typedef struct st_ha_create_information
{
  CHARSET_INFO *table_charset, *default_table_charset;
  LEX_STRING connect_string;
  const char *password, *tablespace;
  LEX_STRING comment;
  const char *data_file_name, *index_file_name;
  const char *alias;
  ulonglong max_rows,min_rows;
  ulonglong auto_increment_value;
  ulong table_options;
  ulong avg_row_length;
  ulong used_fields;
  ulong key_block_size;
  SQL_I_List<TABLE_LIST> merge_list;
  handlerton *db_type;
  /**
    Row type of the table definition.

    Defaults to ROW_TYPE_DEFAULT for all non-ALTER statements.
    For ALTER TABLE defaults to ROW_TYPE_NOT_USED (means "keep the current").

    Can be changed either explicitly by the parser.
    If nothing speficied inherits the value of the original table (if present).
  */
  enum row_type row_type;
  uint null_bits;                       /* NULL bits at start of record */
  uint options;				/* OR of HA_CREATE_ options */
  uint merge_insert_method;
  uint extra_size;                      /* length of extra data segment */
  enum enum_ha_unused unused1;
  bool frm_only;                        /* 1 if no ha_create_table() */
  bool varchar;                         /* 1 if table has a VARCHAR */
  enum ha_storage_media storage_media;  /* DEFAULT, DISK or MEMORY */
  enum enum_ha_unused unused2;
} HA_CREATE_INFO;


typedef struct st_key_create_information
{
  enum ha_key_alg algorithm;
  ulong block_size;
  LEX_STRING parser_name;
  LEX_STRING comment;
} KEY_CREATE_INFO;


/*
  Class for maintaining hooks used inside operations on tables such
  as: create table functions, delete table functions, and alter table
  functions.

  Class is using the Template Method pattern to separate the public
  usage interface from the private inheritance interface.  This
  imposes no overhead, since the public non-virtual function is small
  enough to be inlined.

  The hooks are usually used for functions that does several things,
  e.g., create_table_from_items(), which both create a table and lock
  it.
 */
class TABLEOP_HOOKS
{
public:
  TABLEOP_HOOKS() {}
  virtual ~TABLEOP_HOOKS() {}

  inline void prelock(TABLE **tables, uint count)
  {
    do_prelock(tables, count);
  }

  inline int postlock(TABLE **tables, uint count)
  {
    return do_postlock(tables, count);
  }
private:
  /* Function primitive that is called prior to locking tables */
  virtual void do_prelock(TABLE **tables, uint count)
  {
    /* Default is to do nothing */
  }

  /**
     Primitive called after tables are locked.

     If an error is returned, the tables will be unlocked and error
     handling start.

     @return Error code or zero.
   */
  virtual int do_postlock(TABLE **tables, uint count)
  {
    return 0;                           /* Default is to do nothing */
  }
};

typedef struct st_savepoint SAVEPOINT;
extern ulong savepoint_alloc_size;
extern KEY_CREATE_INFO default_key_create_info;

typedef struct st_ha_check_opt
{
  st_ha_check_opt() {}                        /* Remove gcc warning */
  uint flags;       /* isam layer flags (e.g. for myisamchk) */
  uint sql_flags;   /* sql layer flags - for something myisamchk cannot do */
  KEY_CACHE *key_cache;	/* new key cache when changing key cache */
  void init();
} HA_CHECK_OPT;



/*
  This is a buffer area that the handler can use to store rows.
  'end_of_used_area' should be kept updated after calls to
  read-functions so that other parts of the code can use the
  remaining area (until next read calls is issued).
*/

typedef struct st_handler_buffer
{
  uchar *buffer;         /* Buffer one can start using */
  uchar *buffer_end;     /* End of buffer */
  uchar *end_of_used_area;     /* End of area that was used by handler */
} HANDLER_BUFFER;

typedef struct system_status_var SSV;


typedef void *range_seq_t;

typedef struct st_range_seq_if
{
  /*
    Initialize the traversal of range sequence
    
    SYNOPSIS
      init()
        init_params  The seq_init_param parameter 
        n_ranges     The number of ranges obtained 
        flags        A combination of HA_MRR_SINGLE_POINT, HA_MRR_FIXED_KEY

    RETURN
      An opaque value to be used as RANGE_SEQ_IF::next() parameter
  */
  range_seq_t (*init)(void *init_params, uint n_ranges, uint flags);


  /*
    Get the next range in the range sequence

    SYNOPSIS
      next()
        seq    The value returned by RANGE_SEQ_IF::init()
        range  OUT Information about the next range
    
    RETURN
      0 - Ok, the range structure filled with info about the next range
      1 - No more ranges
  */
  uint (*next) (range_seq_t seq, KEY_MULTI_RANGE *range);

  /*
    Check whether range_info orders to skip the next record

    SYNOPSIS
      skip_record()
        seq         The value returned by RANGE_SEQ_IF::init()
        range_info  Information about the next range 
                    (Ignored if MRR_NO_ASSOCIATION is set)
        rowid       Rowid of the record to be checked (ignored if set to 0)
    
    RETURN
      1 - Record with this range_info and/or this rowid shall be filtered
          out from the stream of records returned by multi_range_read_next()
      0 - The record shall be left in the stream
  */ 
  bool (*skip_record) (range_seq_t seq, char *range_info, uchar *rowid);

  /*
    Check if the record combination matches the index condition
    SYNOPSIS
      skip_index_tuple()
        seq         The value returned by RANGE_SEQ_IF::init()
        range_info  Information about the next range 
    
    RETURN
      0 - The record combination satisfies the index condition
      1 - Otherwise
  */ 
  bool (*skip_index_tuple) (range_seq_t seq, char *range_info);
} RANGE_SEQ_IF;

uint16 &mrr_persistent_flag_storage(range_seq_t seq, uint idx);
char* &mrr_get_ptr_by_idx(range_seq_t seq, uint idx);

class COST_VECT
{ 
public:
  double io_count;     /* number of I/O                 */
  double avg_io_cost;  /* cost of an average I/O oper.  */
  double cpu_cost;     /* cost of operations in CPU     */
  double mem_cost;     /* cost of used memory           */ 
  double import_cost;  /* cost of remote operations     */
  
  enum { IO_COEFF=1 };
  enum { CPU_COEFF=1 };
  enum { MEM_COEFF=1 };
  enum { IMPORT_COEFF=1 };

  COST_VECT() { zero(); }                              // keep gcc happy

  double total_cost() 
  {
    return IO_COEFF*io_count*avg_io_cost + CPU_COEFF * cpu_cost +
           MEM_COEFF*mem_cost + IMPORT_COEFF*import_cost;
  }

  void zero()
  {
    avg_io_cost= 1.0;
    io_count= cpu_cost= mem_cost= import_cost= 0.0;
  }

  void multiply(double m)
  {
    io_count *= m;
    cpu_cost *= m;
    import_cost *= m;
    /* Don't multiply mem_cost */
  }

  void add(const COST_VECT* cost)
  {
    double io_count_sum= io_count + cost->io_count;
    add_io(cost->io_count, cost->avg_io_cost);
    io_count= io_count_sum;
    cpu_cost += cost->cpu_cost;
  }
  void add_io(double add_io_cnt, double add_avg_cost)
  {
    double io_count_sum= io_count + add_io_cnt;
    if (io_count_sum != 0.0)
      avg_io_cost= (io_count * avg_io_cost + 
                    add_io_cnt * add_avg_cost) / io_count_sum;
    DBUG_ASSERT(!isnan(avg_io_cost));
    io_count= io_count_sum;
  }

  /*
    To be used when we go from old single value-based cost calculations to
    the new COST_VECT-based.
  */
  void convert_from_cost(double cost)
  {
    zero();
    avg_io_cost= 1.0;
    io_count= cost;
  }
};

void get_sweep_read_cost(TABLE *table, ha_rows nrows, bool interrupted, 
                         COST_VECT *cost);

/*
  The below two are not used (and not handled) in this milestone of this WL
  entry because there seems to be no use for them at this stage of
  implementation.
*/
#define HA_MRR_SINGLE_POINT 1
#define HA_MRR_FIXED_KEY  2

/* 
  Indicates that RANGE_SEQ_IF::next(&range) doesn't need to fill in the
  'range' parameter.
*/
#define HA_MRR_NO_ASSOCIATION 4

/* 
  The MRR user will provide ranges in key order, and MRR implementation
  must return rows in key order.
*/
#define HA_MRR_SORTED 8

/* MRR implementation doesn't have to retrieve full records */
#define HA_MRR_INDEX_ONLY 16

/* 
  The passed memory buffer is of maximum possible size, the caller can't
  assume larger buffer.
*/
#define HA_MRR_LIMITS 32


/*
  Flag set <=> default MRR implementation is used
  (The choice is made by **_info[_const]() function which may set this
   flag. SQL layer remembers the flag value and then passes it to
   multi_read_range_init().
*/
#define HA_MRR_USE_DEFAULT_IMPL 64

/*
  Used only as parameter to multi_range_read_info():
  Flag set <=> the caller guarantees that the bounds of the scanned ranges
  will not have NULL values.
*/
#define HA_MRR_NO_NULL_ENDPOINTS 128

class ha_statistics
{
public:
  ulonglong data_file_length;		/* Length off data file */
  ulonglong max_data_file_length;	/* Length off data file */
  ulonglong index_file_length;
  ulonglong max_index_file_length;
  ulonglong delete_length;		/* Free bytes */
  ulonglong auto_increment_value;
  /*
    The number of records in the table. 
      0    - means the table has exactly 0 rows
    other  - if (table_flags() & HA_STATS_RECORDS_IS_EXACT)
               the value is the exact number of records in the table
             else
               it is an estimate
  */
  ha_rows records;
  ha_rows deleted;			/* Deleted records */
  ulong mean_rec_length;		/* physical reclength */
  ulong create_time;			/* When table was created */
  ulong check_time;
  ulong update_time;
  uint block_size;			/* index block size */
  
  /*
    number of buffer bytes that native mrr implementation needs,
  */
  uint mrr_length_per_rec; 

  ha_statistics():
    data_file_length(0), max_data_file_length(0),
    index_file_length(0), delete_length(0), auto_increment_value(0),
    records(0), deleted(0), mean_rec_length(0), create_time(0),
    check_time(0), update_time(0), block_size(0)
  {}
};

uint calculate_key_len(TABLE *, uint, const uchar *, key_part_map);
/*
  bitmap with first N+1 bits set
  (keypart_map for a key prefix of [0..N] keyparts)
*/
#define make_keypart_map(N) (((key_part_map)2 << (N)) - 1)
/*
  bitmap with first N bits set
  (keypart_map for a key prefix of [0..N-1] keyparts)
*/
#define make_prev_keypart_map(N) (((key_part_map)1 << (N)) - 1)

/**
  The handler class is the interface for dynamically loadable
  storage engines. Do not add ifdefs and take care when adding or
  changing virtual functions to avoid vtable confusion

  Functions in this class accept and return table columns data. Two data
  representation formats are used:
  1. TableRecordFormat - Used to pass [partial] table records to/from
     storage engine

  2. KeyTupleFormat - used to pass index search tuples (aka "keys") to
     storage engine. See opt_range.cc for description of this format.

  TableRecordFormat
  =================
  [Warning: this description is work in progress and may be incomplete]
  The table record is stored in a fixed-size buffer:
   
    record: null_bytes, column1_data, column2_data, ...
  
  The offsets of the parts of the buffer are also fixed: every column has 
  an offset to its column{i}_data, and if it is nullable it also has its own
  bit in null_bytes. 

  The record buffer only includes data about columns that are marked in the
  relevant column set (table->read_set and/or table->write_set, depending on
  the situation). 
  <not-sure>It could be that it is required that null bits of non-present
  columns are set to 1</not-sure>

  VARIOUS EXCEPTIONS AND SPECIAL CASES

  f the table has no nullable columns, then null_bytes is still 
  present, its length is one byte <not-sure> which must be set to 0xFF 
  at all times. </not-sure>
  
  If the table has columns of type BIT, then certain bits from those columns
  may be stored in null_bytes as well. Grep around for Field_bit for
  details.

  For blob columns (see Field_blob), the record buffer stores length of the 
  data, following by memory pointer to the blob data. The pointer is owned 
  by the storage engine and is valid until the next operation.

  If a blob column has NULL value, then its length and blob data pointer
  must be set to 0.
*/

class handler :public Sql_alloc
{
public:
  typedef ulonglong Table_flags;
protected:
<<<<<<< HEAD
  TABLE_SHARE *table_share;   /* The table definition */
  TABLE *table;               /* The current open table */
=======
  TABLE_SHARE *table_share;             /* The table definition */
  TABLE *table;                         /* The current open table */
>>>>>>> 20ca15d4
  Table_flags cached_table_flags;       /* Set on init() and open() */

  ha_rows estimation_rows_to_insert;
public:
  handlerton *ht;                 /* storage engine of this handler */
  uchar *ref;				/* Pointer to current row */
  uchar *dup_ref;			/* Pointer to duplicate row */

  ha_statistics stats;
  
  /* MultiRangeRead-related members: */
  range_seq_t mrr_iter;    /* Interator to traverse the range sequence */
  RANGE_SEQ_IF mrr_funcs;  /* Range sequence traversal functions */
  HANDLER_BUFFER *multi_range_buffer; /* MRR buffer info */
  uint ranges_in_seq; /* Total number of ranges in the traversed sequence */
  /* TRUE <=> source MRR ranges and the output are ordered */
  bool mrr_is_output_sorted;
  
  /* TRUE <=> we're currently traversing a range in mrr_cur_range. */
  bool mrr_have_range;
  /* Current range (the one we're now returning rows from) */
  KEY_MULTI_RANGE mrr_cur_range;
  
  /** The following are for read_range() */
  key_range save_end_range, *end_range;
  KEY_PART_INFO *range_key_part;
  int key_compare_result_on_equal;
  bool eq_range;
  /* 
    TRUE <=> the engine guarantees that returned records are within the range
    being scanned.
  */
  bool in_range_check_pushed_down;

  uint errkey;				/* Last dup key */
  uint key_used_on_scan;
  uint active_index;
  /** Length of ref (1-8 or the clustered key length) */
  uint ref_length;
  FT_INFO *ft_handler;
  enum {NONE=0, INDEX, RND} inited;
  bool locked;
  bool implicit_emptied;                /* Can be !=0 only if HEAP */
  const Item *pushed_cond;

  Item *pushed_idx_cond;
  uint pushed_idx_cond_keyno;  /* The index which the above condition is for */

  /**
    next_insert_id is the next value which should be inserted into the
    auto_increment column: in a inserting-multi-row statement (like INSERT
    SELECT), for the first row where the autoinc value is not specified by the
    statement, get_auto_increment() called and asked to generate a value,
    next_insert_id is set to the next value, then for all other rows
    next_insert_id is used (and increased each time) without calling
    get_auto_increment().
  */
  ulonglong next_insert_id;
  /**
    insert id for the current row (*autogenerated*; if not
    autogenerated, it's 0).
    At first successful insertion, this variable is stored into
    THD::first_successful_insert_id_in_cur_stmt.
  */
  ulonglong insert_id_for_cur_row;
  /**
    Interval returned by get_auto_increment() and being consumed by the
    inserter.
  */
  Discrete_interval auto_inc_interval_for_cur_row;
  /**
     Number of reserved auto-increment intervals. Serves as a heuristic
     when we have no estimation of how many records the statement will insert:
     the more intervals we have reserved, the bigger the next one. Reset in
     handler::ha_release_auto_increment().
  */
  uint auto_inc_intervals_count;

  /**
    Instrumented table associated with this handler.
    This member should be set to NULL when no instrumentation is in place,
    so that linking an instrumented/non instrumented server/plugin works.
    For example:
    - the server is compiled with the instrumentation.
    The server expects either NULL or valid pointers in m_psi.
    - an engine plugin is compiled without instrumentation.
    The plugin can not leave this pointer uninitialized,
    or can not leave a trash value on purpose in this pointer,
    as this would crash the server.
  */
  PSI_table *m_psi;

<<<<<<< HEAD
=======
private:
  friend class DsMrr_impl;
  /**
    The lock type set by when calling::ha_external_lock(). This is 
    propagated down to the storage engine. The reason for also storing 
    it here, is that when doing MRR we need to create/clone a second handler
    object. This cloned handler object needs to know about the lock_type used.
  */
  int m_lock_type;

public:
>>>>>>> 20ca15d4
  handler(handlerton *ht_arg, TABLE_SHARE *share_arg)
    :table_share(share_arg), table(0),
    estimation_rows_to_insert(0), ht(ht_arg),
    ref(0), in_range_check_pushed_down(FALSE),
    key_used_on_scan(MAX_KEY), active_index(MAX_KEY),
    ref_length(sizeof(my_off_t)),
    ft_handler(0), inited(NONE),
    locked(FALSE), implicit_emptied(0),
<<<<<<< HEAD
    pushed_cond(0), next_insert_id(0), insert_id_for_cur_row(0),
    auto_inc_intervals_count(0),
    m_psi(NULL)
=======
    pushed_cond(0), pushed_idx_cond(NULL), pushed_idx_cond_keyno(MAX_KEY),
    next_insert_id(0), insert_id_for_cur_row(0),
    auto_inc_intervals_count(0),
    m_psi(NULL), m_lock_type(F_UNLCK)
>>>>>>> 20ca15d4
    {}
  virtual ~handler(void)
  {
    DBUG_ASSERT(locked == FALSE);
    DBUG_ASSERT(inited == NONE);
  }
  virtual handler *clone(MEM_ROOT *mem_root);
  /** This is called after create to allow us to set up cached variables */
  void init()
  {
    cached_table_flags= table_flags();
  }
  /* ha_ methods: public wrappers for private virtual API */

  int ha_open(TABLE *table, const char *name, int mode, int test_if_locked);
  int ha_close(void);
  int ha_index_init(uint idx, bool sorted)
  {
    int result;
    DBUG_ENTER("ha_index_init");
    DBUG_ASSERT(inited==NONE);
    if (!(result= index_init(idx, sorted)))
      inited=INDEX;
    end_range= NULL;
    DBUG_RETURN(result);
  }
  int ha_index_end()
  {
    DBUG_ENTER("ha_index_end");
    DBUG_ASSERT(inited==INDEX);
    inited=NONE;
    end_range= NULL;
    DBUG_RETURN(index_end());
  }
  int ha_rnd_init(bool scan)
  {
    int result;
    DBUG_ENTER("ha_rnd_init");
    DBUG_ASSERT(inited==NONE || (inited==RND && scan));
    inited= (result= rnd_init(scan)) ? NONE: RND;
    DBUG_RETURN(result);
  }
  int ha_rnd_end()
  {
    DBUG_ENTER("ha_rnd_end");
    DBUG_ASSERT(inited==RND);
    inited=NONE;
    DBUG_RETURN(rnd_end());
  }
  int ha_rnd_next(uchar *buf);
  int ha_rnd_pos(uchar * buf, uchar *pos);
  int ha_index_read_map(uchar *buf, const uchar *key,
                        key_part_map keypart_map,
                        enum ha_rkey_function find_flag);
  int ha_index_read_idx_map(uchar *buf, uint index, const uchar *key,
                           key_part_map keypart_map,
                           enum ha_rkey_function find_flag);
  int ha_index_next(uchar * buf);
  int ha_index_prev(uchar * buf);
  int ha_index_first(uchar * buf);
  int ha_index_last(uchar * buf);
  int ha_index_next_same(uchar *buf, const uchar *key, uint keylen);
  int ha_index_read(uchar *buf, const uchar *key, uint key_len,
                    enum ha_rkey_function find_flag);
  int ha_index_read_last(uchar *buf, const uchar *key, uint key_len);
  int ha_reset();
  /* this is necessary in many places, e.g. in HANDLER command */
  int ha_index_or_rnd_end()
  {
    return inited == INDEX ? ha_index_end() : inited == RND ? ha_rnd_end() : 0;
  }
  /**
    The cached_table_flags is set at ha_open and ha_external_lock
  */
  Table_flags ha_table_flags() const { return cached_table_flags; }
  /**
    These functions represent the public interface to *users* of the
    handler class, hence they are *not* virtual. For the inheritance
    interface, see the (private) functions write_row(), update_row(),
    and delete_row() below.
  */
  int ha_external_lock(THD *thd, int lock_type);
  int ha_write_row(uchar * buf);
  int ha_update_row(const uchar * old_data, uchar * new_data);
  int ha_delete_row(const uchar * buf);
  void ha_release_auto_increment();

  int check_collation_compatibility();
  int ha_check_for_upgrade(HA_CHECK_OPT *check_opt);
  /** to be actually called to get 'check()' functionality*/
  int ha_check(THD *thd, HA_CHECK_OPT *check_opt);
  int ha_repair(THD* thd, HA_CHECK_OPT* check_opt);
  void ha_start_bulk_insert(ha_rows rows)
  {
    estimation_rows_to_insert= rows;
    start_bulk_insert(rows);
  }
  int ha_end_bulk_insert()
  {
    estimation_rows_to_insert= 0;
    return end_bulk_insert();
  }
  int ha_bulk_update_row(const uchar *old_data, uchar *new_data,
                         uint *dup_key_found);
  int ha_delete_all_rows();
  int ha_truncate();
  int ha_reset_auto_increment(ulonglong value);
  int ha_optimize(THD* thd, HA_CHECK_OPT* check_opt);
  int ha_analyze(THD* thd, HA_CHECK_OPT* check_opt);
  bool ha_check_and_repair(THD *thd);
  int ha_disable_indexes(uint mode);
  int ha_enable_indexes(uint mode);
  int ha_discard_or_import_tablespace(my_bool discard);
  void ha_prepare_for_alter();
  int ha_rename_table(const char *from, const char *to);
  int ha_delete_table(const char *name);
  void ha_drop_table(const char *name);

  int ha_create(const char *name, TABLE *form, HA_CREATE_INFO *info);

  int ha_create_handler_files(const char *name, const char *old_name,
                              int action_flag, HA_CREATE_INFO *info);

  int ha_change_partitions(HA_CREATE_INFO *create_info,
                           const char *path,
                           ulonglong * const copied,
                           ulonglong * const deleted,
                           const uchar *pack_frm_data,
                           size_t pack_frm_len);
  int ha_drop_partitions(const char *path);
  int ha_rename_partitions(const char *path);

  void adjust_next_insert_id_after_explicit_value(ulonglong nr);
  int update_auto_increment();
  void print_keydup_error(uint key_nr, const char *msg);
  virtual void print_error(int error, myf errflag);
  virtual bool get_error_message(int error, String *buf);
  uint get_dup_key(int error);
  virtual void change_table_ptr(TABLE *table_arg, TABLE_SHARE *share)
  {
    table= table_arg;
    table_share= share;
  }
  /* Estimates calculation */
  virtual double scan_time()
  { return ulonglong2double(stats.data_file_length) / IO_SIZE + 2; }


/**
   The cost of reading a set of ranges from the table using an index
   to access it.
   
   @param index  The index number.
   @param ranges The number of ranges to be read.
   @param rows   Total number of rows to be read.
   
   This method can be used to calculate the total cost of scanning a table
   using an index by calling it using read_time(index, 1, table_size).
*/
  virtual double read_time(uint index, uint ranges, ha_rows rows)
  { return rows2double(ranges+rows); }

  virtual double index_only_read_time(uint keynr, double records);
  
  virtual ha_rows multi_range_read_info_const(uint keyno, RANGE_SEQ_IF *seq,
                                              void *seq_init_param, 
                                              uint n_ranges, uint *bufsz,
                                              uint *flags, COST_VECT *cost);
  virtual ha_rows multi_range_read_info(uint keyno, uint n_ranges, uint keys,
                                        uint *bufsz, uint *flags, COST_VECT *cost);
  virtual int multi_range_read_init(RANGE_SEQ_IF *seq, void *seq_init_param,
                                    uint n_ranges, uint mode,
                                    HANDLER_BUFFER *buf);
  virtual int multi_range_read_next(char **range_info);


  virtual const key_map *keys_to_use_for_scanning() { return &key_map_empty; }
  bool has_transactions()
  { return (ha_table_flags() & HA_NO_TRANSACTIONS) == 0; }
  virtual uint extra_rec_buf_length() const { return 0; }

  /**
    This method is used to analyse the error to see whether the error
    is ignorable or not, certain handlers can have more error that are
    ignorable than others. E.g. the partition handler can get inserts
    into a range where there is no partition and this is an ignorable
    error.
    HA_ERR_FOUND_DUP_UNIQUE is a special case in MyISAM that means the
    same thing as HA_ERR_FOUND_DUP_KEY but can in some cases lead to
    a slightly different error message.
  */
  virtual bool is_fatal_error(int error, uint flags)
  {
    if (!error ||
        ((flags & HA_CHECK_DUP_KEY) &&
         (error == HA_ERR_FOUND_DUPP_KEY ||
          error == HA_ERR_FOUND_DUPP_UNIQUE)))
      return FALSE;
    return TRUE;
  }

  /**
    Number of rows in table. It will only be called if
    (table_flags() & (HA_HAS_RECORDS | HA_STATS_RECORDS_IS_EXACT)) != 0
  */
  virtual ha_rows records() { return stats.records; }
  /**
    Return upper bound of current number of records in the table
    (max. of how many records one will retrieve when doing a full table scan)
    If upper bound is not known, HA_POS_ERROR should be returned as a max
    possible upper bound.
  */
  virtual ha_rows estimate_rows_upper_bound()
  { return stats.records+EXTRA_RECORDS; }

  /**
    Get the row type from the storage engine.  If this method returns
    ROW_TYPE_NOT_USED, the information in HA_CREATE_INFO should be used.
  */
  virtual enum row_type get_row_type() const { return ROW_TYPE_NOT_USED; }

  virtual const char *index_type(uint key_number) { DBUG_ASSERT(0); return "";}


  /**
    Signal that the table->read_set and table->write_set table maps changed
    The handler is allowed to set additional bits in the above map in this
    call. Normally the handler should ignore all calls until we have done
    a ha_rnd_init() or ha_index_init(), write_row(), update_row or delete_row()
    as there may be several calls to this routine.
  */
  virtual void column_bitmaps_signal();
  uint get_index(void) const { return active_index; }

  /**
    @retval  0   Bulk update used by handler
    @retval  1   Bulk update not used, normal operation used
  */
  virtual bool start_bulk_update() { return 1; }
  /**
    @retval  0   Bulk delete used by handler
    @retval  1   Bulk delete not used, normal operation used
  */
  virtual bool start_bulk_delete() { return 1; }
  /**
    After this call all outstanding updates must be performed. The number
    of duplicate key errors are reported in the duplicate key parameter.
    It is allowed to continue to the batched update after this call, the
    handler has to wait until end_bulk_update with changing state.

    @param    dup_key_found       Number of duplicate keys found

    @retval  0           Success
    @retval  >0          Error code
  */
  virtual int exec_bulk_update(uint *dup_key_found)
  {
    DBUG_ASSERT(FALSE);
    return HA_ERR_WRONG_COMMAND;
  }
  /**
    Perform any needed clean-up, no outstanding updates are there at the
    moment.
  */
  virtual void end_bulk_update() { return; }
  /**
    Execute all outstanding deletes and close down the bulk delete.

    @retval 0             Success
    @retval >0            Error code
  */
  virtual int end_bulk_delete()
  {
    DBUG_ASSERT(FALSE);
    return HA_ERR_WRONG_COMMAND;
  }
protected:
  /**
     @brief
     Positions an index cursor to the index specified in the handle. Fetches the
     row if available. If the key value is null, begin at the first key of the
     index.
  */
  virtual int index_read_map(uchar * buf, const uchar * key,
                             key_part_map keypart_map,
                             enum ha_rkey_function find_flag)
  {
    uint key_len= calculate_key_len(table, active_index, key, keypart_map);
    return  index_read(buf, key, key_len, find_flag);
  }
  /**
     @brief
     Positions an index cursor to the index specified in the handle. Fetches the
     row if available. If the key value is null, begin at the first key of the
     index.
  */
  virtual int index_read_idx_map(uchar * buf, uint index, const uchar * key,
                                 key_part_map keypart_map,
                                 enum ha_rkey_function find_flag);
  virtual int index_next(uchar * buf)
   { return  HA_ERR_WRONG_COMMAND; }
  virtual int index_prev(uchar * buf)
   { return  HA_ERR_WRONG_COMMAND; }
  virtual int index_first(uchar * buf)
   { return  HA_ERR_WRONG_COMMAND; }
  virtual int index_last(uchar * buf)
   { return  HA_ERR_WRONG_COMMAND; }
  virtual int index_next_same(uchar *buf, const uchar *key, uint keylen);
public:
  /**
     @brief
     The following functions works like index_read, but it find the last
     row with the current key value or prefix.
  */
  virtual int index_read_last_map(uchar * buf, const uchar * key,
                                  key_part_map keypart_map)
  {
    uint key_len= calculate_key_len(table, active_index, key, keypart_map);
    return index_read_last(buf, key, key_len);
  }
  virtual int read_range_first(const key_range *start_key,
                               const key_range *end_key,
                               bool eq_range, bool sorted);
  virtual int read_range_next();
  int compare_key(key_range *range);
  int compare_key2(key_range *range);
  virtual int ft_init() { return HA_ERR_WRONG_COMMAND; }
  void ft_end() { ft_handler=NULL; }
  virtual FT_INFO *ft_init_ext(uint flags, uint inx,String *key)
    { return NULL; }
  virtual int ft_read(uchar *buf) { return HA_ERR_WRONG_COMMAND; }
protected:
  virtual int rnd_next(uchar *buf)=0;
  virtual int rnd_pos(uchar * buf, uchar *pos)=0;
public:
  /**
    This function only works for handlers having
    HA_PRIMARY_KEY_REQUIRED_FOR_POSITION set.
    It will return the row with the PK given in the record argument.
  */
  virtual int rnd_pos_by_record(uchar *record)
    {
      position(record);
      return ha_rnd_pos(record, ref);
    }
  virtual int read_first_row(uchar *buf, uint primary_key);
  /**
    The following function is only needed for tables that may be temporary
    tables during joins.
  */
  virtual int restart_rnd_next(uchar *buf, uchar *pos)
    { return HA_ERR_WRONG_COMMAND; }
  virtual int rnd_same(uchar *buf, uint inx)
    { return HA_ERR_WRONG_COMMAND; }
  virtual ha_rows records_in_range(uint inx, key_range *min_key, key_range *max_key)
    { return (ha_rows) 10; }
  /*
    If HA_PRIMARY_KEY_REQUIRED_FOR_POSITION is set, then it sets ref
    (reference to the row, aka position, with the primary key given in
    the record).
    Otherwise it set ref to the current row.
  */
  virtual void position(const uchar *record)=0;
  virtual int info(uint)=0; // see my_base.h for full description
  virtual void get_dynamic_partition_info(PARTITION_STATS *stat_info,
                                          uint part_id);
  virtual int extra(enum ha_extra_function operation)
  { return 0; }
  virtual int extra_opt(enum ha_extra_function operation, ulong cache_size)
  { return extra(operation); }

  /**
    In an UPDATE or DELETE, if the row under the cursor was locked by another
    transaction, and the engine used an optimistic read of the last
    committed row value under the cursor, then the engine returns 1 from this
    function. MySQL must NOT try to update this optimistic value. If the
    optimistic value does not match the WHERE condition, MySQL can decide to
    skip over this row. Currently only works for InnoDB. This can be used to
    avoid unnecessary lock waits.

    If this method returns nonzero, it will also signal the storage
    engine that the next read will be a locking re-read of the row.
  */
  virtual bool was_semi_consistent_read() { return 0; }
  /**
    Tell the engine whether it should avoid unnecessary lock waits.
    If yes, in an UPDATE or DELETE, if the row under the cursor was locked
    by another transaction, the engine may try an optimistic read of
    the last committed row value under the cursor.
  */
  virtual void try_semi_consistent_read(bool) {}
  virtual void unlock_row() {}
  virtual int start_stmt(THD *thd, thr_lock_type lock_type) {return 0;}
  virtual void get_auto_increment(ulonglong offset, ulonglong increment,
                                  ulonglong nb_desired_values,
                                  ulonglong *first_value,
                                  ulonglong *nb_reserved_values);
  void set_next_insert_id(ulonglong id)
  {
    DBUG_PRINT("info",("auto_increment: next value %lu", (ulong)id));
    next_insert_id= id;
  }
  void restore_auto_increment(ulonglong prev_insert_id)
  {
    /*
      Insertion of a row failed, re-use the lastly generated auto_increment
      id, for the next row. This is achieved by resetting next_insert_id to
      what it was before the failed insertion (that old value is provided by
      the caller). If that value was 0, it was the first row of the INSERT;
      then if insert_id_for_cur_row contains 0 it means no id was generated
      for this first row, so no id was generated since the INSERT started, so
      we should set next_insert_id to 0; if insert_id_for_cur_row is not 0, it
      is the generated id of the first and failed row, so we use it.
    */
    next_insert_id= (prev_insert_id > 0) ? prev_insert_id :
      insert_id_for_cur_row;
  }

  virtual void update_create_info(HA_CREATE_INFO *create_info) {}
  int check_old_types();
  virtual int assign_to_keycache(THD* thd, HA_CHECK_OPT* check_opt)
  { return HA_ADMIN_NOT_IMPLEMENTED; }
  virtual int preload_keys(THD* thd, HA_CHECK_OPT* check_opt)
  { return HA_ADMIN_NOT_IMPLEMENTED; }
  /* end of the list of admin commands */

  virtual int indexes_are_disabled(void) {return 0;}
  virtual char *update_table_comment(const char * comment)
  { return (char*) comment;}
  virtual void append_create_info(String *packet) {}
  /**
    If index == MAX_KEY then a check for table is made and if index <
    MAX_KEY then a check is made if the table has foreign keys and if
    a foreign key uses this index (and thus the index cannot be dropped).

    @param  index            Index to check if foreign key uses it

    @retval   TRUE            Foreign key defined on table or index
    @retval   FALSE           No foreign key defined
  */
  virtual bool is_fk_defined_on_table_or_index(uint index)
  { return FALSE; }
  virtual char* get_foreign_key_create_info()
  { return(NULL);}  /* gets foreign key create string from InnoDB */
  virtual char* get_tablespace_name(THD *thd, char *name, uint name_len)
  { return(NULL);}  /* gets tablespace name from handler */
  /** used in ALTER TABLE; 1 if changing storage engine is allowed */
  virtual bool can_switch_engines() { return 1; }
  /**
    Get the list of foreign keys in this table.

    @remark Returns the set of foreign keys where this table is the
            dependent or child table.

    @param thd  The thread handle.
    @param f_key_list[out]  The list of foreign keys.

    @return The handler error code or zero for success.
  */
  virtual int
  get_foreign_key_list(THD *thd, List<FOREIGN_KEY_INFO> *f_key_list)
  { return 0; }
  /**
    Get the list of foreign keys referencing this table.

    @remark Returns the set of foreign keys where this table is the
            referenced or parent table.

    @param thd  The thread handle.
    @param f_key_list[out]  The list of foreign keys.

    @return The handler error code or zero for success.
  */
  virtual int
  get_parent_foreign_key_list(THD *thd, List<FOREIGN_KEY_INFO> *f_key_list)
  { return 0; }
  virtual uint referenced_by_foreign_key() { return 0;}
  virtual void init_table_handle_for_HANDLER()
  { return; }       /* prepare InnoDB for HANDLER */
  virtual void free_foreign_key_create_info(char* str) {}
  /** The following can be called without an open handler */
  virtual const char *table_type() const =0;
  /**
    If frm_error() is called then we will use this to find out what file
    extentions exist for the storage engine. This is also used by the default
    rename_table and delete_table method in handler.cc.

    For engines that have two file name extentions (separate meta/index file
    and data file), the order of elements is relevant. First element of engine
    file name extentions array should be meta/index file extention. Second
    element - data file extention. This order is assumed by
    prepare_for_repair() when REPAIR TABLE ... USE_FRM is issued.
  */
  virtual const char **bas_ext() const =0;

  virtual int get_default_no_partitions(HA_CREATE_INFO *info) { return 1;}
  virtual void set_auto_partitions(partition_info *part_info) { return; }
  virtual bool get_no_parts(const char *name,
                            uint *no_parts)
  {
    *no_parts= 0;
    return 0;
  }
  virtual void set_part_info(partition_info *part_info) {return;}

  virtual ulong index_flags(uint idx, uint part, bool all_parts) const =0;

  virtual int add_index(TABLE *table_arg, KEY *key_info, uint num_of_keys)
  { return (HA_ERR_WRONG_COMMAND); }
  virtual int prepare_drop_index(TABLE *table_arg, uint *key_num,
                                 uint num_of_keys)
  { return (HA_ERR_WRONG_COMMAND); }
  virtual int final_drop_index(TABLE *table_arg)
  { return (HA_ERR_WRONG_COMMAND); }

  uint max_record_length() const
  { return min(HA_MAX_REC_LENGTH, max_supported_record_length()); }
  uint max_keys() const
  { return min(MAX_KEY, max_supported_keys()); }
  uint max_key_parts() const
  { return min(MAX_REF_PARTS, max_supported_key_parts()); }
  uint max_key_length() const
  { return min(MAX_KEY_LENGTH, max_supported_key_length()); }
  uint max_key_part_length() const
  { return min(MAX_KEY_LENGTH, max_supported_key_part_length()); }

  virtual uint max_supported_record_length() const { return HA_MAX_REC_LENGTH; }
  virtual uint max_supported_keys() const { return 0; }
  virtual uint max_supported_key_parts() const { return MAX_REF_PARTS; }
  virtual uint max_supported_key_length() const { return MAX_KEY_LENGTH; }
  virtual uint max_supported_key_part_length() const { return 255; }
  virtual uint min_record_length(uint options) const { return 1; }

  virtual bool low_byte_first() const { return 1; }
  virtual uint checksum() const { return 0; }
  virtual bool is_crashed() const  { return 0; }
  virtual bool auto_repair() const { return 0; }


#define CHF_CREATE_FLAG 0
#define CHF_DELETE_FLAG 1
#define CHF_RENAME_FLAG 2
#define CHF_INDEX_FLAG  3


  /**
    @note lock_count() can return > 1 if the table is MERGE or partitioned.
  */
  virtual uint lock_count(void) const { return 1; }
  /**
    Is not invoked for non-transactional temporary tables.

    @note store_lock() can return more than one lock if the table is MERGE
    or partitioned.

    @note that one can NOT rely on table->in_use in store_lock().  It may
    refer to a different thread if called from mysql_lock_abort_for_thread().

    @note If the table is MERGE, store_lock() can return less locks
    than lock_count() claimed. This can happen when the MERGE children
    are not attached when this is called from another thread.
  */
  virtual THR_LOCK_DATA **store_lock(THD *thd,
				     THR_LOCK_DATA **to,
				     enum thr_lock_type lock_type)=0;

  /** Type of table for caching query */
  virtual uint8 table_cache_type() { return HA_CACHE_TBL_NONTRANSACT; }


  /**
    @brief Register a named table with a call back function to the query cache.

    @param thd The thread handle
    @param table_key A pointer to the table name in the table cache
    @param key_length The length of the table name
    @param[out] engine_callback The pointer to the storage engine call back
      function
    @param[out] engine_data Storage engine specific data which could be
      anything

    This method offers the storage engine, the possibility to store a reference
    to a table name which is going to be used with query cache. 
    The method is called each time a statement is written to the cache and can
    be used to verify if a specific statement is cachable. It also offers
    the possibility to register a generic (but static) call back function which
    is called each time a statement is matched against the query cache.

    @note If engine_data supplied with this function is different from
      engine_data supplied with the callback function, and the callback returns
      FALSE, a table invalidation on the current table will occur.

    @return Upon success the engine_callback will point to the storage engine
      call back function, if any, and engine_data will point to any storage
      engine data used in the specific implementation.
      @retval TRUE Success
      @retval FALSE The specified table or current statement should not be
        cached
  */

  virtual my_bool register_query_cache_table(THD *thd, char *table_key,
                                             uint key_length,
                                             qc_engine_callback
                                             *engine_callback,
                                             ulonglong *engine_data)
  {
    *engine_callback= 0;
    return TRUE;
  }


 /*
   @retval TRUE   Primary key (if there is one) is clustered
                  key covering all fields
   @retval FALSE  otherwise
 */
 virtual bool primary_key_is_clustered() { return FALSE; }
 virtual int cmp_ref(const uchar *ref1, const uchar *ref2)
 {
   return memcmp(ref1, ref2, ref_length);
 }

 /*
   Condition pushdown to storage engines
 */

 /**
   Push condition down to the table handler.

   @param  cond   Condition to be pushed. The condition tree must not be
                  modified by the by the caller.

   @return
     The 'remainder' condition that caller must use to filter out records.
     NULL means the handler will not return rows that do not match the
     passed condition.

   @note
   The pushed conditions form a stack (from which one can remove the
   last pushed condition using cond_pop).
   The table handler filters out rows using (pushed_cond1 AND pushed_cond2 
   AND ... AND pushed_condN)
   or less restrictive condition, depending on handler's capabilities.

   handler->ha_reset() call empties the condition stack.
   Calls to rnd_init/rnd_end, index_init/index_end etc do not affect the
   condition stack.
 */ 
 virtual const Item *cond_push(const Item *cond) { return cond; };
 /**
   Pop the top condition from the condition stack of the handler instance.

   Pops the top if condition stack, if stack is not empty.
 */
 virtual void cond_pop() { return; }

 /**
   Push down an index condition to the handler.

   The server will use this method to push down a condition it wants
   the handler to evaluate when retrieving records using a specified
   index. The pushed index condition will only refer to fields from
   this handler that is contained in the index (but it may also refer
   to fields in other handlers). Before the handler evaluates the
   condition it must read the content of the index entry into the 
   record buffer.

   The handler is free to decide if and how much of the condition it
   will take responsibility for evaluating. Based on this evaluation
   it should return the part of the condition it will not evaluate.
   If it decides to evaluate the entire condition it should return
   NULL. If it decides not to evaluate any part of the condition it
   should return a pointer to the same condition as given as argument.

   @param keyno    the index number to evaluate the condition on
   @param idx_cond the condition to be evaluated by the handler

   @return The part of the pushed condition that the handler decides
           not to evaluate
  */

 virtual Item *idx_cond_push(uint keyno, Item* idx_cond) { return idx_cond; }

 virtual bool check_if_incompatible_data(HA_CREATE_INFO *create_info,
					 uint table_changes)
 { return COMPATIBLE_DATA_NO; }

  /**
    use_hidden_primary_key() is called in case of an update/delete when
    (table_flags() and HA_PRIMARY_KEY_REQUIRED_FOR_DELETE) is defined
    but we don't have a primary key
  */
  virtual void use_hidden_primary_key();
  virtual uint alter_table_flags(uint flags)
  {
    if (ht->alter_table_flags)
      return ht->alter_table_flags(flags);
    return 0;
  }

protected:
  /* Service methods for use by storage engines. */
  void ha_statistic_increment(ulong SSV::*offset) const;
  void **ha_data(THD *) const;
  THD *ha_thd(void) const;

  /**
    Acquire the instrumented table information from a table share.
    @param share a table share
    @return an instrumented table share, or NULL.
  */
  PSI_table_share *ha_table_share_psi(const TABLE_SHARE *share) const;

  /**
    Default rename_table() and delete_table() rename/delete files with a
    given name and extensions from bas_ext().

    These methods can be overridden, but their default implementation
    provide useful functionality.
  */
  virtual int rename_table(const char *from, const char *to);
  /**
    Delete a table in the engine. Called for base as well as temporary
    tables.
  */
  virtual int delete_table(const char *name);
private:
  /* Private helpers */
  inline void mark_trx_read_write();
  /*
    Low-level primitives for storage engines.  These should be
    overridden by the storage engine class. To call these methods, use
    the corresponding 'ha_*' method above.
  */

  virtual int open(const char *name, int mode, uint test_if_locked)=0;
  virtual int close(void)=0;
  virtual int index_init(uint idx, bool sorted) { active_index= idx; return 0; }
  virtual int index_end() { active_index= MAX_KEY; return 0; }
  /**
    rnd_init() can be called two times without rnd_end() in between
    (it only makes sense if scan=1).
    then the second call should prepare for the new table scan (e.g
    if rnd_init allocates the cursor, second call should position it
    to the start of the table, no need to deallocate and allocate it again
  */
  virtual int rnd_init(bool scan)= 0;
  virtual int rnd_end() { return 0; }
  virtual int write_row(uchar *buf __attribute__((unused)))
  {
    return HA_ERR_WRONG_COMMAND;
  }

  virtual int update_row(const uchar *old_data __attribute__((unused)),
                         uchar *new_data __attribute__((unused)))
  {
    return HA_ERR_WRONG_COMMAND;
  }

  virtual int delete_row(const uchar *buf __attribute__((unused)))
  {
    return HA_ERR_WRONG_COMMAND;
  }
  /**
    Reset state of file to after 'open'.
    This function is called after every statement for all tables used
    by that statement.
  */
  virtual int reset() { return 0; }
  virtual Table_flags table_flags(void) const= 0;
  /**
    Is not invoked for non-transactional temporary tables.

    Tells the storage engine that we intend to read or write data
    from the table. This call is prefixed with a call to handler::store_lock()
    and is invoked only for those handler instances that stored the lock.

    Calls to rnd_init/index_init are prefixed with this call. When table
    IO is complete, we call external_lock(F_UNLCK).
    A storage engine writer should expect that each call to
    ::external_lock(F_[RD|WR]LOCK is followed by a call to
    ::external_lock(F_UNLCK). If it is not, it is a bug in MySQL.

    The name and signature originate from the first implementation
    in MyISAM, which would call fcntl to set/clear an advisory
    lock on the data file in this method.

    @param   lock_type    F_RDLCK, F_WRLCK, F_UNLCK

    @return  non-0 in case of failure, 0 in case of success.
    When lock_type is F_UNLCK, the return value is ignored.
  */
  virtual int external_lock(THD *thd __attribute__((unused)),
                            int lock_type __attribute__((unused)))
  {
    return 0;
  }
  virtual void release_auto_increment() { return; };
  /** admin commands - called from mysql_admin_table */
  virtual int check_for_upgrade(HA_CHECK_OPT *check_opt)
  { return 0; }
  virtual int check(THD* thd, HA_CHECK_OPT* check_opt)
  { return HA_ADMIN_NOT_IMPLEMENTED; }

  /**
     In this method check_opt can be modified
     to specify CHECK option to use to call check()
     upon the table.
  */
  virtual int repair(THD* thd, HA_CHECK_OPT* check_opt)
  { return HA_ADMIN_NOT_IMPLEMENTED; }
  virtual void start_bulk_insert(ha_rows rows) {}
  virtual int end_bulk_insert() { return 0; }
protected:
  virtual int index_read(uchar * buf, const uchar * key, uint key_len,
                         enum ha_rkey_function find_flag)
   { return  HA_ERR_WRONG_COMMAND; }
  virtual int index_read_last(uchar * buf, const uchar * key, uint key_len)
   { return (my_errno= HA_ERR_WRONG_COMMAND); }
public:
  /**
    This method is similar to update_row, however the handler doesn't need
    to execute the updates at this point in time. The handler can be certain
    that another call to bulk_update_row will occur OR a call to
    exec_bulk_update before the set of updates in this query is concluded.

    @param    old_data       Old record
    @param    new_data       New record
    @param    dup_key_found  Number of duplicate keys found

    @retval  0   Bulk delete used by handler
    @retval  1   Bulk delete not used, normal operation used
  */
  virtual int bulk_update_row(const uchar *old_data, uchar *new_data,
                              uint *dup_key_found)
  {
    DBUG_ASSERT(FALSE);
    return HA_ERR_WRONG_COMMAND;
  }
  /**
    This is called to delete all rows in a table
    If the handler don't support this, then this function will
    return HA_ERR_WRONG_COMMAND and MySQL will delete the rows one
    by one.
  */
  virtual int delete_all_rows()
  { return (my_errno=HA_ERR_WRONG_COMMAND); }
  /**
    Quickly remove all rows from a table.

    @remark This method is responsible for implementing MySQL's TRUNCATE
            TABLE statement, which is a DDL operation. As such, a engine
            can bypass certain integrity checks and in some cases avoid
            fine-grained locking (e.g. row locks) which would normally be
            required for a DELETE statement.

    @remark Typically, truncate is not used if it can result in integrity
            violation. For example, truncate is not used when a foreign
            key references the table, but it might be used if foreign key
            checks are disabled.

    @remark Engine is responsible for resetting the auto-increment counter.

    @remark The table is locked in exclusive mode.
  */
  virtual int truncate()
  { return HA_ERR_WRONG_COMMAND; }
  /**
    Reset the auto-increment counter to the given value, i.e. the next row
    inserted will get the given value. HA_ERR_WRONG_COMMAND is returned by
    storage engines that don't support this operation.
  */
  virtual int reset_auto_increment(ulonglong value)
  { return HA_ERR_WRONG_COMMAND; }
  virtual int optimize(THD* thd, HA_CHECK_OPT* check_opt)
  { return HA_ADMIN_NOT_IMPLEMENTED; }
  virtual int analyze(THD* thd, HA_CHECK_OPT* check_opt)
  { return HA_ADMIN_NOT_IMPLEMENTED; }
  virtual bool check_and_repair(THD *thd) { return TRUE; }
  virtual int disable_indexes(uint mode) { return HA_ERR_WRONG_COMMAND; }
  virtual int enable_indexes(uint mode) { return HA_ERR_WRONG_COMMAND; }
  virtual int discard_or_import_tablespace(my_bool discard)
  { return (my_errno=HA_ERR_WRONG_COMMAND); }
  virtual void prepare_for_alter() { return; }
  virtual void drop_table(const char *name);
  virtual int create(const char *name, TABLE *form, HA_CREATE_INFO *info)=0;

  virtual int create_handler_files(const char *name, const char *old_name,
                                   int action_flag, HA_CREATE_INFO *info)
  { return FALSE; }

  virtual int change_partitions(HA_CREATE_INFO *create_info,
                                const char *path,
                                ulonglong * const copied,
                                ulonglong * const deleted,
                                const uchar *pack_frm_data,
                                size_t pack_frm_len)
  { return HA_ERR_WRONG_COMMAND; }
  virtual int drop_partitions(const char *path)
  { return HA_ERR_WRONG_COMMAND; }
  virtual int rename_partitions(const char *path)
  { return HA_ERR_WRONG_COMMAND; }
};


bool key_uses_partial_cols(TABLE *table, uint keyno);

/*
  A Disk-Sweep MRR interface implementation

  This implementation makes range (and, in the future, 'ref') scans to read
  table rows in disk sweeps. 
  
  Currently it is used by MyISAM and InnoDB. Potentially it can be used with
  any table handler that has non-clustered indexes and on-disk rows.
*/

class DsMrr_impl
{
public:
  typedef void (handler::*range_check_toggle_func_t)(bool on);

  DsMrr_impl()
    : h2(NULL) {};
  
  /*
    The "owner" handler object (the one that calls dsmrr_XXX functions.
    It is used to retrieve full table rows by calling rnd_pos().
  */
  handler *h;
  TABLE *table; /* Always equal to h->table */
private:
  /* Secondary handler object.  It is used for scanning the index */
  handler *h2;

  /* Buffer to store rowids, or (rowid, range_id) pairs */
  uchar *rowids_buf;
  uchar *rowids_buf_cur;   /* Current position when reading/writing */
  uchar *rowids_buf_last;  /* When reading: end of used buffer space */
  uchar *rowids_buf_end;   /* End of the buffer */

  bool dsmrr_eof; /* TRUE <=> We have reached EOF when reading index tuples */

  /* TRUE <=> need range association, buffer holds {rowid, range_id} pairs */
  bool is_mrr_assoc;

  bool use_default_impl; /* TRUE <=> shortcut all calls to default MRR impl */
public:
  void init(handler *h_arg, TABLE *table_arg)
  {
    h= h_arg; 
    table= table_arg;
  }
  int dsmrr_init(handler *h, RANGE_SEQ_IF *seq_funcs, void *seq_init_param, 
                 uint n_ranges, uint mode, HANDLER_BUFFER *buf);
  void dsmrr_close();
  int dsmrr_fill_buffer();
  int dsmrr_next(char **range_info);

  ha_rows dsmrr_info(uint keyno, uint n_ranges, uint keys, uint *bufsz,
                     uint *flags, COST_VECT *cost);

  ha_rows dsmrr_info_const(uint keyno, RANGE_SEQ_IF *seq, 
                            void *seq_init_param, uint n_ranges, uint *bufsz,
                            uint *flags, COST_VECT *cost);
private:
  bool choose_mrr_impl(uint keyno, ha_rows rows, uint *flags, uint *bufsz, 
                       COST_VECT *cost);
  bool get_disk_sweep_mrr_cost(uint keynr, ha_rows rows, uint flags, 
                               uint *buffer_size, COST_VECT *cost);
};
	/* Some extern variables used with handlers */

extern const char *ha_row_type[];
extern MYSQL_PLUGIN_IMPORT const char *tx_isolation_names[];
extern MYSQL_PLUGIN_IMPORT const char *binlog_format_names[];
extern TYPELIB tx_isolation_typelib;
extern const char *myisam_stats_method_names[];
extern ulong total_ha, total_ha_2pc;

/* lookups */
handlerton *ha_default_handlerton(THD *thd);
plugin_ref ha_resolve_by_name(THD *thd, const LEX_STRING *name);
plugin_ref ha_lock_engine(THD *thd, const handlerton *hton);
handlerton *ha_resolve_by_legacy_type(THD *thd, enum legacy_db_type db_type);
handler *get_new_handler(TABLE_SHARE *share, MEM_ROOT *alloc,
                         handlerton *db_type);
handlerton *ha_checktype(THD *thd, enum legacy_db_type database_type,
                          bool no_substitute, bool report_error);


static inline enum legacy_db_type ha_legacy_type(const handlerton *db_type)
{
  return (db_type == NULL) ? DB_TYPE_UNKNOWN : db_type->db_type;
}

static inline const char *ha_resolve_storage_engine_name(const handlerton *db_type)
{
  return db_type == NULL ? "UNKNOWN" : hton2plugin[db_type->slot]->name.str;
}

static inline bool ha_check_storage_engine_flag(const handlerton *db_type, uint32 flag)
{
  return db_type == NULL ? FALSE : test(db_type->flags & flag);
}

static inline bool ha_storage_engine_is_enabled(const handlerton *db_type)
{
  return (db_type && db_type->create) ?
         (db_type->state == SHOW_OPTION_YES) : FALSE;
}

/* basic stuff */
int ha_init_errors(void);
int ha_init(void);
int ha_end(void);
int ha_initialize_handlerton(st_plugin_int *plugin);
int ha_finalize_handlerton(st_plugin_int *plugin);

TYPELIB *ha_known_exts(void);
int ha_panic(enum ha_panic_function flag);
void ha_close_connection(THD* thd);
bool ha_flush_logs(handlerton *db_type);
void ha_drop_database(char* path);
int ha_create_table(THD *thd, const char *path,
                    const char *db, const char *table_name,
                    HA_CREATE_INFO *create_info,
		    bool update_create_info);
int ha_delete_table(THD *thd, handlerton *db_type, const char *path,
                    const char *db, const char *alias, bool generate_warning);

/* statistics and info */
bool ha_show_status(THD *thd, handlerton *db_type, enum ha_stat_type stat);

/* discovery */
int ha_create_table_from_engine(THD* thd, const char *db, const char *name);
bool ha_check_if_table_exists(THD* thd, const char *db, const char *name,
                             bool *exists);
int ha_discover(THD* thd, const char* dbname, const char* name,
                uchar** frmblob, size_t* frmlen);
int ha_find_files(THD *thd,const char *db,const char *path,
                  const char *wild, bool dir, List<LEX_STRING>* files);
int ha_table_exists_in_engine(THD* thd, const char* db, const char* name);

/* key cache */
extern "C" int ha_init_key_cache(const char *name, KEY_CACHE *key_cache);
int ha_resize_key_cache(KEY_CACHE *key_cache);
int ha_change_key_cache_param(KEY_CACHE *key_cache);
int ha_change_key_cache(KEY_CACHE *old_key_cache, KEY_CACHE *new_key_cache);

/* report to InnoDB that control passes to the client */
int ha_release_temporary_latches(THD *thd);

/* transactions: interface to handlerton functions */
int ha_start_consistent_snapshot(THD *thd);
int ha_commit_or_rollback_by_xid(XID *xid, bool commit);
int ha_commit_one_phase(THD *thd, bool all);
int ha_commit_trans(THD *thd, bool all);
int ha_rollback_trans(THD *thd, bool all);
int ha_prepare(THD *thd);
int ha_recover(HASH *commit_list);

/* transactions: these functions never call handlerton functions directly */
int ha_enable_transaction(THD *thd, bool on);

/* savepoints */
int ha_rollback_to_savepoint(THD *thd, SAVEPOINT *sv);
int ha_savepoint(THD *thd, SAVEPOINT *sv);
int ha_release_savepoint(THD *thd, SAVEPOINT *sv);

/* these are called by storage engines */
void trans_register_ha(THD *thd, bool all, handlerton *ht);

/*
  Storage engine has to assume the transaction will end up with 2pc if
   - there is more than one 2pc-capable storage engine available
   - in the current transaction 2pc was not disabled yet
*/
#define trans_need_2pc(thd, all)                   ((total_ha_2pc > 1) && \
        !((all ? &thd->transaction.all : &thd->transaction.stmt)->no_2pc))

#ifdef HAVE_NDB_BINLOG
int ha_reset_logs(THD *thd);
int ha_binlog_index_purge_file(THD *thd, const char *file);
void ha_reset_slave(THD *thd);
void ha_binlog_log_query(THD *thd, handlerton *db_type,
                         enum_binlog_command binlog_command,
                         const char *query, uint query_length,
                         const char *db, const char *table_name);
void ha_binlog_wait(THD *thd);
int ha_binlog_end(THD *thd);
#else
#define ha_reset_logs(a) do {} while (0)
#define ha_binlog_index_purge_file(a,b) do {} while (0)
#define ha_reset_slave(a) do {} while (0)
#define ha_binlog_log_query(a,b,c,d,e,f,g) do {} while (0)
#define ha_binlog_wait(a) do {} while (0)
#define ha_binlog_end(a)  do {} while (0)
#endif

const char *get_canonical_filename(handler *file, const char *path,
                                   char *tmp_path);
bool mysql_xa_recover(THD *thd);


inline const char *table_case_name(HA_CREATE_INFO *info, const char *name)
{
  return ((lower_case_table_names == 2 && info->alias) ? info->alias : name);
}

#endif /* HANDLER_INCLUDED */<|MERGE_RESOLUTION|>--- conflicted
+++ resolved
@@ -29,10 +29,7 @@
 #include "sql_cache.h"
 #include "structs.h"                            /* SHOW_COMP_OPTION */
 
-<<<<<<< HEAD
-=======
 #include <my_global.h>
->>>>>>> 20ca15d4
 #include <my_handler.h>
 #include <ft_global.h>
 #include <keycache.h>
@@ -1402,13 +1399,8 @@
 public:
   typedef ulonglong Table_flags;
 protected:
-<<<<<<< HEAD
-  TABLE_SHARE *table_share;   /* The table definition */
-  TABLE *table;               /* The current open table */
-=======
   TABLE_SHARE *table_share;             /* The table definition */
   TABLE *table;                         /* The current open table */
->>>>>>> 20ca15d4
   Table_flags cached_table_flags;       /* Set on init() and open() */
 
   ha_rows estimation_rows_to_insert;
@@ -1501,8 +1493,6 @@
   */
   PSI_table *m_psi;
 
-<<<<<<< HEAD
-=======
 private:
   friend class DsMrr_impl;
   /**
@@ -1514,7 +1504,6 @@
   int m_lock_type;
 
 public:
->>>>>>> 20ca15d4
   handler(handlerton *ht_arg, TABLE_SHARE *share_arg)
     :table_share(share_arg), table(0),
     estimation_rows_to_insert(0), ht(ht_arg),
@@ -1523,16 +1512,10 @@
     ref_length(sizeof(my_off_t)),
     ft_handler(0), inited(NONE),
     locked(FALSE), implicit_emptied(0),
-<<<<<<< HEAD
-    pushed_cond(0), next_insert_id(0), insert_id_for_cur_row(0),
-    auto_inc_intervals_count(0),
-    m_psi(NULL)
-=======
     pushed_cond(0), pushed_idx_cond(NULL), pushed_idx_cond_keyno(MAX_KEY),
     next_insert_id(0), insert_id_for_cur_row(0),
     auto_inc_intervals_count(0),
     m_psi(NULL), m_lock_type(F_UNLCK)
->>>>>>> 20ca15d4
     {}
   virtual ~handler(void)
   {
