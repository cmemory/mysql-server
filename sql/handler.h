--- conflicted
+++ resolved
@@ -269,14 +269,11 @@
       does.
 */
 #define HA_ATTACHABLE_TRX_COMPATIBLE  (1LL << 45)
-<<<<<<< HEAD
 
 /**
-  Handler supports Virtual Columns
+  Handler supports Generated Columns
 */
 #define HA_GENERATED_COLUMNS            (1LL << 45)
-=======
->>>>>>> 4f569b8c
 
 
 /* bits in index_flags(index_number) for what you can do with index */
@@ -1229,7 +1226,7 @@
   // Add spatial index
   static const HA_ALTER_FLAGS ADD_SPATIAL_INDEX          = 1LL << 31;
 
-  // Alter virtual column
+  // Alter generated column
   static const HA_ALTER_FLAGS HA_ALTER_STORED_GCOL       = 1LL << 32;
   /**
     Create options (like MAX_ROWS) for the new version of table.
