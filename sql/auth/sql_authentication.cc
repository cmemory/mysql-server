/* Copyright (c) 2000, 2019, Oracle and/or its affiliates. All rights reserved.

   This program is free software; you can redistribute it and/or modify
   it under the terms of the GNU General Public License, version 2.0,
   as published by the Free Software Foundation.

   This program is also distributed with certain software (including
   but not limited to OpenSSL) that is licensed under separate terms,
   as designated in a particular file or component or in included license
   documentation.  The authors of MySQL hereby grant you an additional
   permission to link the program and your derivative works with the
   separately licensed software that they have included with MySQL.

   This program is distributed in the hope that it will be useful,
   but WITHOUT ANY WARRANTY; without even the implied warranty of
   MERCHANTABILITY or FITNESS FOR A PARTICULAR PURPOSE.  See the
   GNU General Public License, version 2.0, for more details.

   You should have received a copy of the GNU General Public License
   along with this program; if not, write to the Free Software
   Foundation, Inc., 51 Franklin St, Fifth Floor, Boston, MA 02110-1301  USA */

#define LOG_COMPONENT_TAG "mysql_native_password"

#include "sql/auth/sql_authentication.h"

#include <fcntl.h>
#include <stdio.h>
#include <string.h>
#include <sys/stat.h>
#include <sys/types.h>
#include <string> /* std::string */
#include <utility>
#include <vector> /* std::vector */

#include "include/compression.h"

#include <mysql/components/my_service.h>
#include <sql/ssl_acceptor_context.h>
#include "crypt_genhash_impl.h"  // generate_user_salt
#include "m_string.h"
#include "map_helpers.h"
#include "mutex_lock.h"  // Mutex_lock
#include "my_byteorder.h"
#include "my_command.h"
#include "my_compiler.h"
#include "my_dbug.h"
#include "my_dir.h"
#include "my_inttypes.h"
#include "my_io.h"
#include "my_loglevel.h"
#include "my_psi_config.h"
#include "my_sys.h"
#include "my_time.h"
#include "mysql/components/services/log_builtins.h"
#include "mysql/components/services/log_shared.h"
#include "mysql/plugin.h"
#include "mysql/psi/mysql_mutex.h"
#include "mysql/psi/psi_base.h"
#include "mysql/service_my_plugin_log.h"
#include "mysql/service_mysql_alloc.h"
#include "mysql/service_mysql_password_policy.h"
#include "mysql_com.h"
#include "mysql_time.h"
#include "mysqld_error.h"
#include "password.h"  // my_make_scrambled_password
#include "pfs_thread_provider.h"
#include "prealloced_array.h"
#include "sql/auth/auth_acls.h"
#include "sql/auth/auth_common.h"
#include "sql/auth/auth_internal.h"  // optimize_plugin_compare_by_pointer
#include "sql/auth/partial_revokes.h"
#include "sql/auth/sql_auth_cache.h"  // acl_cache
#include "sql/auth/sql_security_ctx.h"
#include "sql/conn_handler/connection_handler_manager.h"  // Connection_handler_manager
#include "sql/current_thd.h"                              // current_thd
#include "sql/derror.h"                                   // ER_THD
#include "sql/hostname_cache.h"  // Host_errors, inc_host_errors
#include "sql/log.h"             // query_logger
#include "sql/mysqld.h"          // global_system_variables
#include "sql/protocol.h"
#include "sql/protocol_classic.h"
#include "sql/psi_memory_key.h"  // key_memory_MPVIO_EXT_auth_info
#include "sql/sql_class.h"       // THD
#include "sql/sql_connect.h"     // thd_init_client_charset
#include "sql/sql_const.h"
#include "sql/sql_db.h"  // mysql_change_db
#include "sql/sql_error.h"
#include "sql/sql_lex.h"
#include "sql/sql_plugin.h"  // my_plugin_lock_by_name
#include "sql/sql_time.h"    // Interval
#include "sql/strfunc.h"
#include "sql/system_variables.h"
#include "sql/tztime.h"  // Time_zone
#include "sql_common.h"  // mpvio_info
#include "sql_string.h"
#include "template_utils.h"
#include "violite.h"

struct MEM_ROOT;

#if defined(HAVE_OPENSSL)
#include <openssl/err.h>
#include <openssl/pem.h>
#include <openssl/rsa.h>
#include <openssl/x509v3.h>
#endif /* HAVE_OPENSSL */

/**
   @file sql_authentication.cc

   AUTHENTICATION CODE

   including initial connect handshake, invoking appropriate plugins,
   client-server plugin negotiation, COM_CHANGE_USER, and native
   MySQL authentication plugins.
*/

/* clang-format off */
/**
  @page page_protocol_connection_phase Connection Phase

  The Connection Phase performs these tasks:
    - exchange the capabilities of client and server
    - setup SSL communication channel if requested
    - authenticate the client against the server

  It starts with the client connect()ing to the server which may send a
  ERR packet and finish the handshake or send a Initial Handshake Packet
  which the client answers with a Handshake Response Packet. At this stage
  client can request SSL connection, in which case an SSL communication
  channel is established before client sends its authentication response.

  @note In case the server sent a ERR packet as first packet it will happen
  before the client and server negotiated any capabilities.
  Therefore the ERR packet will not contain the SQL-state.

  After initial handshake, server informs client about the method to be used
  for authentication (unless it was already established during the handshake)
  and the authentication exchange continues until server either accepts
  connection by sending an @ref page_protocol_basic_ok_packet or rejects it
  with @ref page_protocol_basic_err_packet.

  @startuml
  (*) --> "Initial Handshake Packet"

  "Initial Handshake Packet" --> "Client Response"
  "Initial Handshake Packet" --> "SSL Exchange"
  "SSL Exchange" --> "Client Response"

  "Client Response" --> "Authentication method switch"
  "Client Response" --> "Authentication exchange continuation"
  "Client Response" --> [ Insufficient client capabilities] ERR

  "Authentication method switch" --> [ Client does not know requested auth method ] DISCONNECT
  "Authentication method switch" --> "Authentication exchange continuation"

  "Authentication exchange continuation" --> OK
  "Authentication exchange continuation" --> ERR
  @enduml

  @section sect_protocol_connection_phase_initial_handshake Initial Handshake

  The initial handshake starts with the server sending the
  @ref page_protocol_connection_phase_packets_protocol_handshake packet.
  After this, optionally, the client can request an SSL connection to be
  established with the @ref page_protocol_connection_phase_packets_protocol_ssl_request
  packet and then the client sends the
  @ref page_protocol_connection_phase_packets_protocol_handshake_response packet.

  @subsection sect_protocol_connection_phase_initial_handshake_plain_handshake Plain Handshake

  1. Server sending @ref page_protocol_connection_phase_packets_protocol_handshake.
  2. Client replying with @ref page_protocol_connection_phase_packets_protocol_handshake_response

  @startuml
  Server -> Client: Initial Handshake Packet
  Client -> Server: Handshake Response Packet
  Server -> Server: Check client capabilities and authentication method to use
  @enduml

  @subsection sect_protocol_connection_phase_initial_handshake_ssl_handshake SSL Handshake

  1. Server sending @ref page_protocol_connection_phase_packets_protocol_handshake
  2. Client replying with @ref page_protocol_connection_phase_packets_protocol_ssl_request
  3. The usual SSL exchange leading to establishing SSL connection
  4. Client sends @ref page_protocol_connection_phase_packets_protocol_handshake_response

  @startuml
  Server -> Client: Initial Handshake Packet
  Client -> Server: SSL Connection Request Packet
  == SSL Exchange ==
  Client -> Server: Handshake Response Packet
  Server -> Server: Check client capabilities and authentication method to use
  @enduml

  @subsection sect_protocol_connection_phase_initial_handshake_capabilities Capability Negotiation

  To permit an old client to connect to newer servers,
  the @ref page_protocol_connection_phase_packets_protocol_handshake contains

  * the MySQL Server version
  * the server's @ref group_cs_capabilities_flags

  The client should only announce the capabilities in the
  @ref page_protocol_connection_phase_packets_protocol_handshake_response
  that it has in common with the server.

  They can agree on:
  * use of @ref CLIENT_TRANSACTIONS "status flags"
  * use of @ref CLIENT_PROTOCOL_41 "SQL states for error codes"
  * @ref sect_protocol_connection_phase_initial_handshake_auth_method "authentication methods"
  * @ref CLIENT_SSL "SSL Support"
  * @ref CLIENT_COMPRESS "Compression"

  @subsection sect_protocol_connection_phase_initial_handshake_auth_method Determining Authentication Method

  Method used for authentication is tied to the user account and stored in
  the plugin column of mysql.user table. Client informs about the user
  account it wants to log into in the
  @ref page_protocol_connection_phase_packets_protocol_handshake_response packet.
  Only then server can look up the mysql.user table and find the authentication
  method to be used.

  However, to save round-trips, server and client start authentication exchange
  already in the initial handshake using an optimistic guess of the
  authentication method to be used.

  Server uses its default authentication method @ref default_auth_plugin to
  produce initial authentication data payload and sends it to the client inside
  @ref page_protocol_connection_phase_packets_protocol_handshake, together with
  the name of the method used.

  Client can include in the
  @ref page_protocol_connection_phase_packets_protocol_handshake_response packet
  its reply to the authentication data sent by the server.

  When including authentication reply in the
  @ref page_protocol_connection_phase_packets_protocol_handshake_response,
  client is not obligated to use the same authentication method that was used
  by the server in the
  @ref page_protocol_connection_phase_packets_protocol_handshake packet.
  The name of the authentication method used by the client is stored in the
  packet. If the guessed authentication method used either by the client or
  the server in the initial handshake was not correct, server informs client
  which authentication method should be used using
  @ref page_protocol_connection_phase_packets_protocol_auth_switch_request.
  See section @ref sect_protocol_connection_phase_auth_method_mismatch for
  more details.

  Up to MySQL 4.0 the MySQL protocol only supported the
  @ref page_protocol_connection_phase_authentication_methods_old_password_authentication.
  In MySQL 4.1 the
  @ref page_protocol_connection_phase_authentication_methods_native_password_authentication
  method was added and in MySQL 5.5 arbitrtary authentication methods can be implemented
  by means of authentication plugins.

  If the client or server do no support pluggable authentication
  (i.e. @ref CLIENT_PLUGIN_AUTH capability flag is not set) then
  authentication method used is inherited from client and server
  capabilities as follows:
    * The method used is
    @ref page_protocol_connection_phase_authentication_methods_old_password_authentication
    if @ref CLIENT_PROTOCOL_41 or @ref CLIENT_RESERVED2 "CLIENT_SECURE_CONNECTION"
    are not set.
    * The method used is
    @ref page_protocol_connection_phase_authentication_methods_native_password_authentication
    if both @ref CLIENT_PROTOCOL_41 and @ref CLIENT_RESERVED2 "CLIENT_SECURE_CONNECTION"
    are set, but @ref CLIENT_PLUGIN_AUTH is not set.

  @section sect_protocol_connection_phase_fast_path Authentication Phase Fast Path

  Assume the client wants to log in via user account U and that user account
  is defined to use authentication method `server_method`. The fast
  authentication path is used when:
  <ul>
  <li>the server used `server_method` to generate authentication data in the
    @ref page_protocol_connection_phase_packets_protocol_handshake packet.</li>
  <li>the client used a `client_authentication_method` in
    @ref page_protocol_connection_phase_packets_protocol_handshake_response
    that is compatible with the `server_method` used by the server.</li>
  </ul>

  In that case the first round of authentication has been already commenced
  during the hanshake. Now, depending on the authentication method
  `server_method`, further authentication can be exchanged until the server
  either accepts or refuses the authentication.

  @subsection sect_protocol_connection_phase_fast_path_success Successful Authentication

  A successful fast authentication path looks as follows:

  1. The client connects to the server
  2. The server sends @ref page_protocol_connection_phase_packets_protocol_handshake
  3. The client respons with
     @ref page_protocol_connection_phase_packets_protocol_handshake_response
  4. Client and server possibly exchange further packets as required by the server
     authentication method for the user account the client is trying to authenticate
     against.
  5. The server responds with an @ref page_protocol_basic_ok_packet

  @startuml
  Client -> Server: Connect
  Server -> Client: Initial Handshake Packet
  Client -> Server: Handshake Response Packet

  == Client and server possibly exchange further authentication method packets ==

  Server -> Client: OK packet

  == Client and server enter Command Phase ==
  @enduml

  The packets the server sends in step 4 are a
  @ref page_protocol_connection_phase_packets_protocol_auth_more_data packet
  prefixed with 0x01 to distinguish them from @ref page_protocol_basic_err_packet
  and @ref page_protocol_basic_ok_packet

  @note Many authentication methods, including the mysql_native_password method
  consist of a single challenge-response exchange. In that case no extra packet are
  exchanged in step 4 and the server sends an @ref page_protocol_basic_ok_packet
  directly after receiving the
  @ref page_protocol_connection_phase_packets_protocol_handshake_response
  packet (provided the authentication was successful).

  @subsection sect_protocol_connection_phase_fast_path_fails Authentication Fails

  It goes exactly like @ref sect_protocol_connection_phase_fast_path_success
  , but if the server decides that it won't authenticate the user it replies
  with an @ref page_protocol_basic_err_packet instead of
  @ref page_protocol_basic_ok_packet.

  1. The client connects to the server
  2. The server sends @ref page_protocol_connection_phase_packets_protocol_handshake
  3. The client respons with
  @ref page_protocol_connection_phase_packets_protocol_handshake_response
  4. Client and server possibly exchange further packets as required by the server
  authentication method for the user account the client is trying to authenticate
  against.
  5. The server responds with an @ref page_protocol_basic_err_packet

  @startuml
  Client -> Server: Connect
  Server -> Client: Initial Handshake Packet
  Client -> Server: Handshake Response Packet

  == Client and server possibly exchange furhter authentication method packets ==

  Server -> Client: ERR packet

  == Client and server close connection ==
  @enduml

  Again, the @ref page_protocol_connection_phase_packets_protocol_auth_more_data
  packets sent by the server during step 4 start with 0x01 byte and thus can
  never be confused with the @ref page_protocol_basic_err_packet.

  @section sect_protocol_connection_phase_auth_method_mismatch Authentication Method Mismatch

  Assume that client wants to log in as user U and that user account uses
  authentication method M. If:

  1. Server's default method used to generate authentication payload for
  @ref page_protocol_connection_phase_packets_protocol_handshake was different
  from M or
  2. Method used by the client to generate authentication reply in
  @ref page_protocol_connection_phase_packets_protocol_handshake_response
  was not compatible with M

  then there is an authentication method mismatch and authentication exchange
  must be restarted using the correct authentication method.

  @note
  1. The mismatch can happen even if client and server used compatible
  authentication methods in the intial handshake, but the method the server
  used was different from the method required by the user account.
  2. In the 4.1-5.7 server and client the default authentication method is
  @ref page_protocol_connection_phase_authentication_methods_native_password_authentication.
  3. In 8.0 server and client the default authentication method is
  @ref page_caching_sha2_authentication_exchanges.
  4. The client and the server can change their default authentication method via the
  `--default-auth` option.
  5. A sensibe thing to do for a client would be to see the server's default
  authentication method announced in the
  @ref page_protocol_connection_phase_packets_protocol_handshake packet and infer the
  authentication method from it instead of using the client default authentication
  method when producing
  @ref page_protocol_connection_phase_packets_protocol_handshake_response.
  But since there can be one to many server to client plugins and the clients
  generally do not know the mapping from server authentication methods to client
  authentication methods this is not implemented in the client mysql library.

  If authentication method missmatch happens, server sends to client the
  @ref page_protocol_connection_phase_packets_protocol_auth_switch_request
  which contains the name of the client authentication method to be used and
  the first authentication payload generated by the new method. Client should
  switch to the requested authentication method and continue the exchange as
  dictated by that method.

  If the client does not know the requested method it should disconnect.

  @subsection sect_protocol_connection_phase_auth_method_mismatch_method_change Authentication Method Change

  1. The client connects to the server
  2. The server sends @ref page_protocol_connection_phase_packets_protocol_handshake
  3. The client respons with
  @ref page_protocol_connection_phase_packets_protocol_handshake_response
  4. The server sends the
  @ref page_protocol_connection_phase_packets_protocol_auth_switch_request to tell
  the client that it needs to switch to a new authentication method.
  5. Client and server possibly exchange further packets as required by the server
  authentication method for the user account the client is trying to authenticate
  against.
  6. The server responds with an @ref page_protocol_basic_ok_packet or rejects
    with @ref page_protocol_basic_err_packet

  @startuml
  Client -> Server: Connect
  Server -> Client: Initial Handshake Packet
  Client -> Server: Handshake Response Packet
  Server -> Client: Authentication Switch Request Packet

  == Client and server possibly exchange furhter authentication method packets ==

  Server -> Client: ERR packet or OK packet
  @enduml

  @subsection sect_protocol_connection_phase_auth_method_mismatch_insuficcient_client Insufficient Client Capabilities

  Server will reject with @ref page_protocol_basic_err_packet if it discovers
  that client capabilities are not sufficient to complete authentication.
  This can happen in the following situations:

  <ul>
  <li>A client which does not support pluggable authentication
  (@ref CLIENT_PLUGIN_AUTH flag not set) connects to an account which uses
  authentication method different from
  @ref page_protocol_connection_phase_authentication_methods_native_password_authentication
  </li>
  <li>
  A client which does not support secure authentication (
  @ref CLIENT_RESERVED2 "CLIENT_SECURE_CONNECTION" flag not set) attempts
  to connect.
  </li>
  <li>Server's default authentication method used to generate authentication
  data in @ref page_protocol_connection_phase_packets_protocol_handshake is
  incomaptible with
  @ref page_protocol_connection_phase_authentication_methods_native_password_authentication
  and client does not support pluggable authentication (@ref CLIENT_PLUGIN_AUTH
  flag is not set).
  </li>
  </ul>

  In either of these cases authentication phase will look as follows:

  1. The client connects to the server
  2. The server sends @ref page_protocol_connection_phase_packets_protocol_handshake
  3. The client respons with
  @ref page_protocol_connection_phase_packets_protocol_handshake_response
  4. The server recognizes that the client does not have enough capabilities
  to handle the required authentication method, sends
  @ref page_protocol_basic_err_packet and closes the connection.

  @startuml
  Client -> Server: Connect
  Server -> Client: Initial Handshake Packet
  Client -> Server: Handshake Response Packet
  Server -> Client: Error Packet

  == server disconnects ==
  @enduml

  @subsection sect_protocol_connection_phase_auth_method_mismatch_unknown_auth_method New Authentication Method Not Known by Client

  Even if client supports external authentication (@ref CLIENT_PLUGIN_AUTH flag
  is set) the new authentication method indicated in
  @ref page_protocol_connection_phase_packets_protocol_auth_switch_request might
  not be known to it. In that case the client simply disconnects.

  1. The client connects to the server
  2. The server sends @ref page_protocol_connection_phase_packets_protocol_handshake
  3. The client respons with
  @ref page_protocol_connection_phase_packets_protocol_handshake_response
  4. The server sends the
  @ref page_protocol_connection_phase_packets_protocol_auth_switch_request to tell
  the client that it needs to switch to a new authentication method.
  5. client discovers that it does not know the authentication method requested by
  the server - it disconnects.

  @startuml
  Client -> Server: Connect
  Server -> Client: Initial Handshake Packet
  Client -> Server: Handshake Response Packet
  Server -> Client: Authentication Switch Packet

  == client disconnects ==
  @enduml


  @subsection sect_protocol_connection_phase_auth_method_mismatch_non_client_plugin_auth Non-CLIENT_PLUGIN_AUTH Clients

  @note This can only happen on pre-8.0 servers. 8.0 has the
  @ref page_protocol_connection_phase_authentication_methods_old_password_authentication
  removed.

  The only situation where server will request authentication method change from
  a client which does not set @ref CLIENT_PLUGIN_AUTH flag is when the following
  conditions hold:

  1. The client uses
  @ref page_protocol_connection_phase_authentication_methods_old_password_authentication
  for the @ref page_protocol_connection_phase_packets_protocol_handshake_response
  packet.
  2. The client supports secure authentication
  (@ref CLIENT_RESERVED2 "CLIENT_SECURE_CONNECTION" is set)
  3. Server's default authentication method is
  @ref page_protocol_connection_phase_authentication_methods_native_password_authentication

  In this case server sends
  @ref page_protocol_connection_phase_packets_protocol_old_auth_switch_request.
  This packet does not contain a new authenticartion method name because it's
  implicitly assumed to be
  @ref page_protocol_connection_phase_authentication_methods_native_password_authentication
  and it does not contain authentication data.
  Client replies with @ref sect_protocol_connection_phase_packets_protocol_handshake_response320.
  To generate a password hash the client should re-use the random bytes sent by
  the server in the
  @ref page_protocol_connection_phase_packets_protocol_handshake.

  @startuml
  Client -> Server: Connect
  Server -> Client: Initial Handshake Packet
  Client -> Server: Handshake Response Packet
  Server -> Client: Old Switch Request Packet
  Client -> Server: Old Handshake Response
  Server -> Client: ERR packet or OK packet
  @enduml


  @section sect_protocol_connection_phase_com_change_user_auth Authentication After COM_CHANGE_USER Command

  During @ref page_protocol_command_phase a client can send a ::COM_CHANGE_USER
  command which will trigger authenticating into a new account via a full
  authentication handshake.

  Similarly to the @ref page_protocol_connection_phase the server may reply
  with a @ref page_protocol_basic_err_packet or
  @ref page_protocol_basic_ok_packet for the usual fast-path or with
  @ref page_protocol_connection_phase_packets_protocol_auth_switch_request
  containing the authentication method to be used for the new account
  and the first authentication data payload to be consumed by the client.
  Further handshake continues as usual, as defined by the authentication
  method of the new account. Eventually the server will accept the new
  account with @ref page_protocol_basic_ok_packet or it will reject the change
  with an @ref page_protocol_basic_err_packet and disconnect.

  1. The client sends ::COM_CHANGE_USER packet
  2. The server responds with the
    @ref page_protocol_connection_phase_packets_protocol_auth_switch_request
    which initiates authentication handshake using the correct authentication
    method
  3. Client and server exchange further packets as required by the
    authentication method for the new account
  4. The server responds with @ref page_protocol_basic_ok_packet and returns
    to command phase or @ref page_protocol_basic_err_packet and closes
    the connection.

  @startuml
  Client -> Server: COM_CHANGE_USER
  Server -> Client: Auth Switch Request Packet
  == packets exchanged depending on the authentication method ==
  Server -> Client: ERR packet or OK packet
  @enduml

  @subsection sect_protocol_connection_phase_com_change_user_auth_non_plugin COM_CHANGE_USER and Non-CLIENT_PLUGIN_AUTH Clients

  Clients which do not support pluggable authentication can send
  ::COM_CHANGE_USER command for accounts which use
  @ref page_protocol_connection_phase_authentication_methods_native_password_authentication
  or
  @ref page_protocol_connection_phase_authentication_methods_old_password_authentication.
  In this case it is assumed that server has already sent the authentication
  challenge - the same which was sent when the client connected for the first
  time - and client's reply to that challenge, i.e. the hash of the new
  password, should be sent in the `auth_response` field of ::COM_CHANGE_USER.

  1. The client sends ::COM_CHANGE_USER packet with authentication response
  (hash of the password) for
  @ref page_protocol_connection_phase_authentication_methods_native_password_authentication
  (post 4.1 clients) or
  @ref page_protocol_connection_phase_authentication_methods_old_password_authentication
  (pre 4.1 clients) method.
  2. The server responds with an @ref page_protocol_basic_ok_packet and returns
  to @ref page_protocol_command_phase or with an
  @ref page_protocol_basic_err_packet and closes the connection.

  @startuml
  Client -> Server : COM_CHANGE_USER with a password hash
  Server -> Client : ERR packet or OK packet.
  @enduml

  As during normal connection, it is also possible that a post 4.1 client which
  does not support pluggable authentication connects to an account which uses
  @ref page_protocol_connection_phase_authentication_methods_old_password_authentication
  In that case server will send
  @ref page_protocol_connection_phase_packets_protocol_old_auth_switch_request
  and expect the client to reply with
  @ref sect_protocol_connection_phase_packets_protocol_handshake_response320

  1. The client sends ::COM_CHANGE_USER packet with response for
  @ref page_protocol_connection_phase_authentication_methods_native_password_authentication
  2. The server replies with
  @ref page_protocol_connection_phase_packets_protocol_old_auth_switch_request (0xFE byte)
  3. The client sends response again, this time in the form required by
  @ref page_protocol_connection_phase_authentication_methods_old_password_authentication
  4. The server responds with an @ref page_protocol_basic_ok_packet and returns
  to @ref page_protocol_command_phase or an @ref page_protocol_basic_err_packet
  and disconnects

  @startuml
  Client -> Server : COM_CHANGE_USER with a password hash
  Server -> Client : Old Switch Request Packet
  Client -> Server : Old Password Auth Response
  Server -> Client : ERR packet or OK packet
  @enduml

  @sa group_cs_capabilities_flags
  @sa unknown_accounts
  @subpage page_protocol_connection_phase_packets
  @subpage page_protocol_connection_phase_authentication_methods
*/


/**
  @page page_protocol_basic_expired_passwords Expired Password

  Since MySQL 5.6.7, a MySQL account can be expired.
  If a account is expired, the session is in a restricted mode which
  only permits SET PASSWORD = .. and similar SET commands.
  Other statements will fail with an error like this:
  ~~~~~~~~
  mysql> SELECT 1;
  ERROR 1820 (HY000): You must SET PASSWORD before executing this statement
  ~~~~~~~~

  Not all clients can properly deal with that error.
  So on the protocol side exists a safeguard
  ::CLIENT_CAN_HANDLE_EXPIRED_PASSWORDS
  @ref group_cs_capabilities_flags "capability flag" exists to prevent
  clients from entering this "sandbox" mode.
  Only clients that can handle this sandbox mode should report
  ::CLIENT_CAN_HANDLE_EXPIRED_PASSWORDS on.
  Usually this means all interactive clients and all applications that got
  adjusted to handle the relevant SQL error.

  If a client is not setting that capability and it tries to login with an
  account that has an expired password, the server will return an
  @ref page_protocol_basic_err_packet for the
  @ref page_protocol_connection_phase or the ::COM_CHANGE_USER request.

  The idea is to block any activity until the password is reset.

  @sa ::MYSQL_OPT_CAN_HANDLE_EXPIRED_PASSWORDS, mysql_options,
  ACL_USER::password_expired, ACL_USER::password_lifetime,
  acl_authenticate
*/


/**
   @page page_protocol_connection_phase_authentication_methods Authentication Methods

   To authenticate a user against the server the client server protocol employs one of
   several authentication methods.

   As of MySQL 5.5 the authentication method to be used to authenticate
   connections to a particular MySQL account is indicated in the mysql.user table.
   For earlier servers it's always mysql native authentication or
   old password authentication depending on
   the @ref CLIENT_RESERVED2 "CLIENT_SECURE_CONNECTION" flag.

   Client and server negotiate what types of authentication they support as part of the
   @ref page_protocol_connection_phase and
   @ref sect_protocol_connection_phase_initial_handshake_auth_method.

   Each authentication method consists of
     * a client plugin name
     * a server plugin name
     * a specific exchange

   The exchanged input and output data may either be sent as part of the
   @ref page_protocol_connection_phase_packets_protocol_handshake and the
   @ref page_protocol_connection_phase_packets_protocol_handshake_response
   or as a part of the
   @ref page_protocol_connection_phase_packets_protocol_auth_switch_request
   and following packets. The structure is usually the same.

   @section page_protocol_connection_phase_authentication_methods_limitations Limitations

   While the overall exchange of data is free-form there are some limitations
   in the initial handshake of the amount of data that can be exchanged without
   causing an extra round trip:

   <ul>
   <li>
   The `auth_plugin_data` field in
   @ref page_protocol_connection_phase_packets_protocol_handshake packet can
   only carry 255 bytes max (see @ref CLIENT_RESERVED2 "CLIENT_SECURE_CONNECTION").
   </li><li>
   The `auth_reponse_data` field in
   @ref page_protocol_connection_phase_packets_protocol_handshake_response
   packet can only carry 255 bytes max too if
   @ref CLIENT_PLUGIN_AUTH_LENENC_CLIENT_DATA is not set.
   </li><li>
   The client-side plugin may not receive its initial data in the initial handshake
   </li>
   </ul>

   @section page_protocol_connection_phase_authentication_methods_old_password_authentication Old Password Authentication

   Authentication::Old:

   <ul>
   <li>
   The server name is *mysql_old_password*
   </li>
   <li>
   The client name is *mysql_old_password*
   </li>
   <li>
   Client side requires an 8-byte random challenge from server
   </li>
   <li>
   Client side sends a 8 byte response packet based on a proprietary algorithm.
   </li>
   </ul>

   @note If the server announces
   @ref page_protocol_connection_phase_authentication_methods_native_password_authentication
   in the
   @ref page_protocol_connection_phase_packets_protocol_handshake packet
   the client may use the first 8 bytes of its 20-byte auth_plugin_data as input.

   @startuml
   Client->Server: 8 byte random data
   Server->client: 8 byte scrambled password
   @enduml

   @warning The hashing algorithm used for this auth method is *broken* as
   shown in CVE-2000-0981.

   @subpage page_protocol_connection_phase_authentication_methods_native_password_authentication
   @subpage page_caching_sha2_authentication_exchanges
   @subpage page_protocol_connection_phase_authentication_methods_clear_text_password
   @subpage page_protocol_connection_phase_authentication_methods_authentication_windows
*/

/**
  @page page_protocol_connection_phase_packets_protocol_handshake Protocol::Handshake

  Initial Handshake %Packet

  When the client connects to the server the server sends a handshake
  packet to the client. Depending on the server version and configuration
  options different variants of the initial packet are sent.

  To permit the server to add support for newer protocols, the first byte
  defines the protocol version.

  Since 3.21.0 the @ref page_protocol_connection_phase_packets_protocol_handshake_v10
  is sent.

  * @subpage page_protocol_connection_phase_packets_protocol_handshake_v9
  * @subpage page_protocol_connection_phase_packets_protocol_handshake_v10
*/

/**
  @page page_protocol_connection_phase_packets Connection Phase Packets

  @subpage page_protocol_connection_phase_packets_protocol_handshake
  @subpage page_protocol_connection_phase_packets_protocol_ssl_request
  @subpage page_protocol_connection_phase_packets_protocol_handshake_response
  @subpage page_protocol_connection_phase_packets_protocol_auth_switch_request
  @subpage page_protocol_connection_phase_packets_protocol_old_auth_switch_request
  @subpage page_protocol_connection_phase_packets_protocol_auth_switch_response
  @subpage page_protocol_connection_phase_packets_protocol_auth_more_data
*/
/* clang-format on */

const uint MAX_UNKNOWN_ACCOUNTS = 1000;
/**
  Hash to map unknown accounts to an authentication plugin.

  If unknown accounts always map to default authentication plugin,
  server's reply to switch authentication plugin would indicate that
  user in question is indeed a valid user.

  To counter this, one of the built-in authentication plugins is chosen
  at random. Thus, a request to switch authentication plugin is not and
  indicator of a valid user account.

  For same unknown account, if different plugin is chosen everytime,
  that again is an indicator. To resolve this, a hashmap is  used to
  store information about unknown account => authentication plugin.
  This way, if same unknown account appears again, same authentication
  plugin is chosen again.

  However, size of such a hash has to be kept under control. Hence,
  once MAX_UNKNOWN_ACCOUNTS lim
*/
Map_with_rw_lock<Auth_id, uint> *unknown_accounts = nullptr;

LEX_CSTRING validate_password_plugin_name = {
    STRING_WITH_LEN("validate_password")};

LEX_CSTRING default_auth_plugin_name;

const LEX_CSTRING Cached_authentication_plugins::cached_plugins_names[(
    uint)PLUGIN_LAST] = {{STRING_WITH_LEN("caching_sha2_password")},
                         {STRING_WITH_LEN("mysql_native_password")},
                         {STRING_WITH_LEN("sha256_password")}};

/**
  Use known pointers for cached plugins to improve comparison time

  @param  [in] plugin Name of the plugin
*/
void Cached_authentication_plugins::optimize_plugin_compare_by_pointer(
    LEX_CSTRING *plugin) {
  DBUG_TRACE;
  for (uint i = 0; i < (uint)PLUGIN_LAST; ++i) {
    if (my_strcasecmp(system_charset_info, cached_plugins_names[i].str,
                      plugin->str) == 0) {
      plugin->str = cached_plugins_names[i].str;
      plugin->length = cached_plugins_names[i].length;
      return;
    }
  }
}

/**
  Cached_authentication_plugins constructor

  Cache plugin_ref for each plugin in cached_plugins_names list
*/
Cached_authentication_plugins::Cached_authentication_plugins() {
  DBUG_TRACE;
  m_valid = true;
  for (uint i = 0; i < (uint)PLUGIN_LAST; ++i) {
    if (cached_plugins_names[i].str[0]) {
      cached_plugins[i] = my_plugin_lock_by_name(0, cached_plugins_names[i],
                                                 MYSQL_AUTHENTICATION_PLUGIN);
      if (!cached_plugins[i]) m_valid = false;
    } else
      cached_plugins[i] = 0;
  }
}

/**
  Cached_authentication_plugins destructor

  Releases all plugin_refs
*/
Cached_authentication_plugins::~Cached_authentication_plugins() {
  DBUG_TRACE;
  for (uint i = 0; i < (uint)PLUGIN_LAST; ++i) {
    if (cached_plugins[i]) plugin_unlock(0, cached_plugins[i]);
  }
}

/**
  Get plugin_ref if plugin is cached

  @param [in] plugin Name of the plugin

  @returns cached plugin_ref if found, 0 otherwise.
*/
plugin_ref Cached_authentication_plugins::get_cached_plugin_ref(
    const LEX_CSTRING *plugin) {
  plugin_ref cached_plugin = 0;
  LEX_CSTRING plugin_cstring;
  DBUG_TRACE;
  if (!plugin || !plugin->str || !this->is_valid()) return cached_plugin;

  plugin_cstring.str = plugin->str;
  plugin_cstring.length = plugin->length;
  this->optimize_plugin_compare_by_pointer(&plugin_cstring);

  for (uint i = 0; i < (uint)PLUGIN_LAST; ++i) {
    if (plugin_cstring.str == cached_plugins_names[i].str) {
      cached_plugin = cached_plugins[i];
      return cached_plugin;
    }
  }
  return cached_plugin;
}

Cached_authentication_plugins *g_cached_authentication_plugins = 0;

bool disconnect_on_expired_password = true;

extern bool initialized;

/** Size of the header fields of an authentication packet. */
#define AUTH_PACKET_HEADER_SIZE_PROTO_41 32
#define AUTH_PACKET_HEADER_SIZE_PROTO_40 5

#if defined(HAVE_OPENSSL)
#define MAX_CIPHER_LENGTH 1024
#define SHA256_PASSWORD_MAX_PASSWORD_LENGTH MAX_PLAINTEXT_LENGTH

#define DEFAULT_SSL_CLIENT_CERT "client-cert.pem"
#define DEFAULT_SSL_CLIENT_KEY "client-key.pem"

#define MAX_CN_NAME_LENGTH 64

bool opt_auto_generate_certs = true;

bool auth_rsa_auto_generate_rsa_keys = true;

static bool do_auto_rsa_keys_generation();

char *auth_rsa_private_key_path;
char *auth_rsa_public_key_path;
Rsa_authentication_keys *g_sha256_rsa_keys = 0;
#endif /* HAVE_OPENSSL */

bool Thd_charset_adapter::init_client_charset(uint cs_number) {
  if (thd_init_client_charset(thd, cs_number)) return true;
  thd->update_charset();
  return thd->is_error();
}

const CHARSET_INFO *Thd_charset_adapter::charset() { return thd->charset(); }

#if defined(HAVE_OPENSSL)

/**
  @brief Set key file path

  @param [in] key            Points to either m_private_key_path or
                             m_public_key_path.
  @param [out] key_file_path Stores value of actual key file path.

*/
void Rsa_authentication_keys::get_key_file_path(char *key,
                                                String *key_file_path) {
  /*
     If a fully qualified path is entered use that, else assume the keys are
     stored in the data directory.
   */
  if (strchr(key, FN_LIBCHAR) != NULL
#ifdef _WIN32
      || strchr(key, FN_LIBCHAR2) != NULL
#endif
  )
    key_file_path->set_quick(key, strlen(key), system_charset_info);
  else {
    key_file_path->append(mysql_real_data_home, strlen(mysql_real_data_home));
    if ((*key_file_path)[key_file_path->length()] != FN_LIBCHAR)
      key_file_path->append(FN_LIBCHAR);
    key_file_path->append(key);
  }
}

/**
  @brief Read a key file and store its value in RSA structure

  @param [out] key_ptr         Address of pointer to RSA. This is set to
                               point to a non null value if key is correctly
                               read.
  @param [in] is_priv_key      Whether we are reading private key or public
                               key.
  @param [out] key_text_buffer To store key file content of public key.

  @return Error status
    @retval false              Success : Either both keys are read or none
                               are.
    @retval true               Failure : An appropriate error is raised.
*/
bool Rsa_authentication_keys::read_key_file(RSA **key_ptr, bool is_priv_key,
                                            char **key_text_buffer) {
  String key_file_path;
  char *key;
  const char *key_type;
  FILE *key_file = NULL;

  key = is_priv_key ? *m_private_key_path : *m_public_key_path;
  key_type = is_priv_key ? "private" : "public";
  *key_ptr = NULL;

  get_key_file_path(key, &key_file_path);

  /*
     Check for existance of private key/public key file.
  */
  if ((key_file = fopen(key_file_path.c_ptr(), "rb")) == NULL) {
    LogErr(WARNING_LEVEL, ER_AUTH_RSA_CANT_FIND, key_type,
           key_file_path.c_ptr());
  } else {
    *key_ptr = is_priv_key ? PEM_read_RSAPrivateKey(key_file, 0, 0, 0)
                           : PEM_read_RSA_PUBKEY(key_file, 0, 0, 0);

    if (!(*key_ptr)) {
      char error_buf[MYSQL_ERRMSG_SIZE];
      ERR_error_string_n(ERR_get_error(), error_buf, MYSQL_ERRMSG_SIZE);
      LogErr(ERROR_LEVEL, ER_AUTH_RSA_CANT_PARSE, key_type,
             key_file_path.c_ptr(), error_buf);

      /*
        Call ERR_clear_error() just in case there are more than 1 entry in the
        OpenSSL thread's error queue.
      */
      ERR_clear_error();

      return true;
    }

    /* For public key, read key file content into a char buffer. */
    bool read_error = false;
    if (!is_priv_key) {
      int filesize;
      fseek(key_file, 0, SEEK_END);
      filesize = ftell(key_file);
      fseek(key_file, 0, SEEK_SET);
      *key_text_buffer = new char[filesize + 1];
      int items_read = fread(*key_text_buffer, filesize, 1, key_file);
      read_error = items_read != 1;
      if (read_error) {
        char errbuf[MYSQL_ERRMSG_SIZE];
        LogErr(ERROR_LEVEL, ER_AUTH_RSA_CANT_READ,
               my_strerror(errbuf, MYSQL_ERRMSG_SIZE, my_errno()));
      }
      (*key_text_buffer)[filesize] = '\0';
    }
    fclose(key_file);
    return read_error;
  }
  return false;
}

void Rsa_authentication_keys::free_memory() {
  if (m_private_key) RSA_free(m_private_key);

  if (m_public_key) {
    RSA_free(m_public_key);
    m_cipher_len = 0;
  }

  if (m_pem_public_key) delete[] m_pem_public_key;
}

void *Rsa_authentication_keys::allocate_pem_buffer(size_t buffer_len) {
  m_pem_public_key = new char[buffer_len];
  return m_pem_public_key;
}

int Rsa_authentication_keys::get_cipher_length() {
  return (m_cipher_len = RSA_size(m_public_key));
}

/**
  @brief Read RSA private key and public key from file and store them
         in m_private_key and m_public_key. Also, read public key in
         text format and store it in m_pem_public_key.

  @return Error status
    @retval false        Success : Either both keys are read or none are.
    @retval true         Failure : An appropriate error is raised.
*/
bool Rsa_authentication_keys::read_rsa_keys() {
  RSA *rsa_private_key_ptr = NULL;
  RSA *rsa_public_key_ptr = NULL;
  char *pub_key_buff = NULL;

  if ((strlen(*m_private_key_path) == 0) && (strlen(*m_public_key_path) == 0)) {
    LogErr(INFORMATION_LEVEL, ER_AUTH_RSA_FILES_NOT_FOUND);
    return false;
  }

  /*
    Read private key in RSA format.
  */
  if (read_key_file(&rsa_private_key_ptr, true, NULL)) return true;

  /*
    Read public key in RSA format.
  */
  if (read_key_file(&rsa_public_key_ptr, false, &pub_key_buff)) {
    if (rsa_private_key_ptr) RSA_free(rsa_private_key_ptr);
    return true;
  }

  /*
     If both key files are read successfully then assign values to following
     members of the class
     1. m_pem_public_key
     2. m_private_key
     3. m_public_key

     Else clean up.
   */
  if (rsa_private_key_ptr && rsa_public_key_ptr) {
    size_t buff_len = strlen(pub_key_buff);
    char *pem_file_buffer = (char *)allocate_pem_buffer(buff_len + 1);
    strncpy(pem_file_buffer, pub_key_buff, buff_len);
    pem_file_buffer[buff_len] = '\0';

    m_private_key = rsa_private_key_ptr;
    m_public_key = rsa_public_key_ptr;

    delete[] pub_key_buff;
  } else {
    if (rsa_private_key_ptr) RSA_free(rsa_private_key_ptr);

    if (rsa_public_key_ptr) {
      delete[] pub_key_buff;
      RSA_free(rsa_public_key_ptr);
    }
  }
  return false;
}

#endif /* HAVE_OPENSSL */

void optimize_plugin_compare_by_pointer(LEX_CSTRING *plugin_name) {
  Cached_authentication_plugins::optimize_plugin_compare_by_pointer(
      plugin_name);
}

/**
 Initialize default authentication plugin based on command line options or
 configuration file settings.

 @param plugin_name Name of the plugin
 @param plugin_name_length Length of the string
*/

int set_default_auth_plugin(char *plugin_name, size_t plugin_name_length) {
  default_auth_plugin_name.str = plugin_name;
  default_auth_plugin_name.length = plugin_name_length;

  optimize_plugin_compare_by_pointer(&default_auth_plugin_name);

  if (!Cached_authentication_plugins::compare_plugin(
          PLUGIN_SHA256_PASSWORD, default_auth_plugin_name) &&
      !Cached_authentication_plugins::compare_plugin(
          PLUGIN_MYSQL_NATIVE_PASSWORD, default_auth_plugin_name) &&
      !Cached_authentication_plugins::compare_plugin(
          PLUGIN_CACHING_SHA2_PASSWORD, default_auth_plugin_name))
    return 1;

  return 0;
}
/**
  Return the default authentication plugin name

  @retval
    A string containing the default authentication plugin name
*/
std::string get_default_autnetication_plugin_name() {
  if (default_auth_plugin_name.length > 0)
    return default_auth_plugin_name.str;
  else
    return "";
}

bool auth_plugin_is_built_in(const char *plugin_name) {
  LEX_CSTRING plugin = {STRING_WITH_LEN(plugin_name)};
  return g_cached_authentication_plugins->auth_plugin_is_built_in(&plugin);
}

/**
  Only the plugins that are known to use the mysql.user table
  to store their passwords support password expiration atm.
  TODO: create a service and extend the plugin API to support
  password expiration for external plugins.

  @retval      false  expiration not supported
  @retval      true   expiration supported
*/
bool auth_plugin_supports_expiration(const char *plugin_name) {
  if (!plugin_name || !*plugin_name) return false;

  return auth_plugin_is_built_in(plugin_name);
}

/**
  a helper function to report an access denied error in all the proper places
*/
static void login_failed_error(THD *thd, MPVIO_EXT *mpvio, int passwd_used) {
  if (thd->is_error()) {
    LogEvent()
        .prio(INFORMATION_LEVEL)
        .errcode(ER_ABORTING_USER_CONNECTION)
        .subsys(LOG_SUBSYSTEM_TAG)
        .verbatim(thd->get_stmt_da()->message_text());
  }

  else if (passwd_used == 2) {
    my_error(ER_ACCESS_DENIED_NO_PASSWORD_ERROR, MYF(0),
             mpvio->auth_info.user_name, mpvio->auth_info.host_or_ip);
    query_logger.general_log_print(
        thd, COM_CONNECT, ER_DEFAULT(ER_ACCESS_DENIED_NO_PASSWORD_ERROR),
        mpvio->auth_info.user_name, mpvio->auth_info.host_or_ip);
    /*
      Log access denied messages to the error log when log_error_verbosity = 3
      so that the overhead of the general query log is not required to track
      failed connections.
    */
    LogErr(INFORMATION_LEVEL, ER_ACCESS_DENIED_ERROR_WITHOUT_PASSWORD,
           mpvio->auth_info.user_name, mpvio->auth_info.host_or_ip);
  } else {
    my_error(ER_ACCESS_DENIED_ERROR, MYF(0), mpvio->auth_info.user_name,
             mpvio->auth_info.host_or_ip,
             passwd_used ? ER_THD(thd, ER_YES) : ER_THD(thd, ER_NO));
    query_logger.general_log_print(
        thd, COM_CONNECT, ER_DEFAULT(ER_ACCESS_DENIED_ERROR),
        mpvio->auth_info.user_name, mpvio->auth_info.host_or_ip,
        passwd_used ? ER_DEFAULT(ER_YES) : ER_DEFAULT(ER_NO));
    /*
      Log access denied messages to the error log when log_error_verbosity = 3
      so that the overhead of the general query log is not required to track
      failed connections.
    */
    LogErr(INFORMATION_LEVEL, ER_ACCESS_DENIED_ERROR_WITH_PASSWORD,
           mpvio->auth_info.user_name, mpvio->auth_info.host_or_ip,
           passwd_used ? ER_DEFAULT(ER_YES) : ER_DEFAULT(ER_NO));
  }
}

/* clang-format off */
/**
  @page page_protocol_connection_phase_packets_protocol_handshake_v9 Protocol::HandshakeV9:

  Initial handshake packet for protocol version 9.

  <table>
  <caption>Payload</caption>
  <tr><th>Type</th><th>Name</th><th>Description</th></tr>
  <tr><td>@ref a_protocol_type_int1 "int&lt;1&gt;"</td>
    <td>protocol version</td>
    <td>Always 9</td></tr>
  <tr><td>@ref sect_protocol_basic_dt_string_null "string&lt;NUL&gt;"</td>
      <td>server version</td>
      <td>human readable status information</td></tr>
  <tr><td>@ref a_protocol_type_int4 "int&lt;4&gt;"</td>
    <td>thread id</td>
    <td>a.k.a. connection id</td></tr>
  <tr><td>@ref sect_protocol_basic_dt_string_null "string&lt;NUL&gt;"</td>
    <td>scramble</td>
    <td>Authentication plugin data for @ref page_protocol_connection_phase_authentication_methods_old_password_authentication</td></tr>
  </table>

  @returns @ref sect_protocol_connection_phase_packets_protocol_handshake_response320
*/



/**
  @page page_protocol_connection_phase_packets_protocol_handshake_v10 Protocol::HandshakeV10

  Initial handshake packet for protocol version 10.

  <table>
  <caption>Payload</caption>
  <tr><th>Type</th><th>Name</th><th>Description</th></tr>
  <tr><td>@ref a_protocol_type_int1 "int&lt;1&gt;"</td>
    <td>protocol version</td>
    <td>Always 10</td></tr>
  <tr><td>@ref sect_protocol_basic_dt_string_null "string&lt;NUL&gt;"</td>
      <td>server version</td>
      <td>human readable status information</td></tr>
  <tr><td>@ref a_protocol_type_int4 "int&lt;4&gt;"</td>
    <td>thread id</td>
    <td>a.k.a. connection id</td></tr>
  <tr><td>@ref sect_protocol_basic_dt_string_fix "string[8]"</td>
    <td>auth-plugin-data-part-1</td>
    <td>first 8 bytes of the plugin provided data (scramble)</td></tr>
  <tr><td>@ref a_protocol_type_int1 "int&lt;1&gt;"</td>
    <td>filler</td>
    <td>0x00 byte, terminating the first part of a scramble</td></tr>
  <tr><td>@ref a_protocol_type_int2 "int&lt;2&gt;"</td>
    <td>capability_flags_1</td>
    <td>The lower 2 bytes of the \ref group_cs_capabilities_flags</td></tr>
  <tr><td>@ref a_protocol_type_int1 "int&lt;1&gt;"</td>
    <td>character_set</td>
    <td>default server \ref a_protocol_character_set, only the lower 8-bits</td></tr>
  <tr><td>@ref a_protocol_type_int2 "int&lt;2&gt;"</td>
    <td>status_flags</td>
    <td>\ref SERVER_STATUS_flags_enum</td></tr>
  <tr><td>@ref a_protocol_type_int2 "int&lt;2&gt;"</td>
    <td>capability_flags_2</td>
    <td>The upper 2 bytes of the \ref group_cs_capabilities_flags</td></tr>
  <tr><td colspan="3">if capabilities @& ::CLIENT_PLUGIN_AUTH {</td></tr>
  <tr><td>@ref a_protocol_type_int1 "int&lt;1&gt;"</td>
    <td>auth_plugin_data_len</td>
    <td>length of the combined auth_plugin_data (scramble), if auth_plugin_data_len is &gt; 0</td></tr>
  <tr><td colspan="3">} else {</td></tr>
  <tr><td>@ref a_protocol_type_int1 "int&lt;1&gt;"</td>
    <td>00</td>
    <td>constant 0x00</td></tr>
  <tr><td colspan="3">}</td></tr>
  <tr><td>@ref sect_protocol_basic_dt_string_fix "string[10]"</td>
    <td>reserved</td>
    <td>reserved. All 0s.</td></tr>
  <tr><td>@ref sect_protocol_basic_dt_string_le "$length"</td>
    <td>auth-plugin-data-part-2</td>
    <td>Rest of the plugin provided data (scramble), $len=MAX(13, length of auth-plugin-data - 8)</td></tr>
  <tr><td colspan="3">if capabilities @& ::CLIENT_PLUGIN_AUTH {</td></tr>
  <tr><td>@ref sect_protocol_basic_dt_string_null "NULL"</td>
    <td>auth_plugin_name</td>
    <td>name of the auth_method that the auth_plugin_data belongs to</td></tr>
  <tr><td colspan="3">}</td></tr>
  </table>

  If the client supports SSL (\ref group_cs_capabilities_flags @& ::CLIENT_SSL
  is on and the \ref mysql_ssl_mode of the client is not ::SSL_MODE_DISABLED)
  a short package called
  @ref page_protocol_connection_phase_packets_protocol_ssl_request is sent,
  causing the server to establish an SSL layer and wait for the next package
  from the client.

  Client then returns
  @ref page_protocol_connection_phase_packets_protocol_handshake_response

  At any time, at any error, the client will just disconnect.

  @sa send_server_handshake_packet mysql_real_connect
*/
/* clang-format on */

/**
  Sends a server @ref
  page_protocol_connection_phase_packets_protocol_handshake_v10

  @retval 0 ok
  @retval 1 error
*/
static bool send_server_handshake_packet(MPVIO_EXT *mpvio, const char *data,
                                         uint data_len) {
  DBUG_ASSERT(mpvio->status == MPVIO_EXT::FAILURE);
  DBUG_ASSERT(data_len <= 255);
  Protocol_classic *protocol = mpvio->protocol;

  char *buff = (char *)my_alloca(1 + SERVER_VERSION_LENGTH + data_len + 64);
  char scramble_buf[SCRAMBLE_LENGTH];
  char *end = buff;

  DBUG_TRACE;
  *end++ = protocol_version;

  protocol->set_client_capabilities(CLIENT_BASIC_FLAGS);

  if (opt_using_transactions)
    protocol->add_client_capability(CLIENT_TRANSACTIONS);

  protocol->add_client_capability(CAN_CLIENT_COMPRESS);

  if (SslAcceptorContext::have_ssl()) {
    protocol->add_client_capability(CLIENT_SSL);
    protocol->add_client_capability(CLIENT_SSL_VERIFY_SERVER_CERT);
  }

  if (opt_protocol_compression_algorithms &&
      opt_protocol_compression_algorithms[0] != 0) {
    /* turn off the capability flag as the global variable might have changed */
    protocol->remove_client_capability(CLIENT_COMPRESS);
    protocol->remove_client_capability(CLIENT_ZSTD_COMPRESSION_ALGORITHM);
    std::vector<std::string> list;
    parse_compression_algorithms_list(opt_protocol_compression_algorithms,
                                      list);
    auto it = list.begin();
    NET_SERVER *ext = static_cast<NET_SERVER *>(protocol->get_net()->extension);
    struct compression_attributes *compression = &(ext->compression);
    compression->compression_optional = false;
    while (it != list.end()) {
      std::string value = *it;
      switch (get_compression_algorithm(value)) {
        case enum_compression_algorithm::MYSQL_ZSTD:
          protocol->add_client_capability(CLIENT_ZSTD_COMPRESSION_ALGORITHM);
          break;
        case enum_compression_algorithm::MYSQL_ZLIB:
          protocol->add_client_capability(CLIENT_COMPRESS);
          break;
        case enum_compression_algorithm::MYSQL_UNCOMPRESSED:
          compression->compression_optional = true;
          break;
        case enum_compression_algorithm::MYSQL_INVALID:
          DBUG_ASSERT(false);
          break;
      }
      it++;
    }
  }

  if (data_len) {
    mpvio->cached_server_packet.pkt =
        (char *)memdup_root(mpvio->mem_root, data, data_len);
    mpvio->cached_server_packet.pkt_len = data_len;
  }

  if (data_len < SCRAMBLE_LENGTH) {
    if (data_len) {
      /*
        the first packet *must* have at least 20 bytes of a scramble.
        if a plugin provided less, we pad it to 20 with zeros
      */
      memcpy(scramble_buf, data, data_len);
      memset(scramble_buf + data_len, 0, SCRAMBLE_LENGTH - data_len);
      data = scramble_buf;
    } else {
      /*
        if the default plugin does not provide the data for the scramble at
        all, we generate a scramble internally anyway, just in case the
        user account (that will be known only later) uses a
        mysql_native_password plugin (which needs a scramble). If we don't send
        a scramble now - wasting 20 bytes in the packet - mysql_native_password
        plugin will have to send it in a separate packet, adding one more round
        trip.
      */
      generate_user_salt(mpvio->scramble, SCRAMBLE_LENGTH + 1);
      data = mpvio->scramble;
    }
    data_len = SCRAMBLE_LENGTH;
  }

  end = my_stpnmov(end, server_version, SERVER_VERSION_LENGTH) + 1;

  DBUG_ASSERT(sizeof(my_thread_id) == 4);
  int4store((uchar *)end, mpvio->thread_id);
  end += 4;

  /*
    Old clients does not understand long scrambles, but can ignore packet
    tail: that's why first part of the scramble is placed here, and second
    part at the end of packet.
  */
  end = (char *)memcpy(end, data, AUTH_PLUGIN_DATA_PART_1_LENGTH);
  end += AUTH_PLUGIN_DATA_PART_1_LENGTH;
  *end++ = 0;

  int2store(end, static_cast<uint16>(protocol->get_client_capabilities()));
  /* write server characteristics: up to 16 bytes allowed */
  end[2] = (char)default_charset_info->number;
  int2store(end + 3, mpvio->server_status[0]);
  int2store(end + 5, protocol->get_client_capabilities() >> 16);
<<<<<<< HEAD
  end[7] = data_len;
  DBUG_EXECUTE_IF("poison_srv_handshake_scramble_len", end[7] = -100;);
=======
  end[7]= data_len;
  DBUG_EXECUTE_IF("poison_srv_handshake_scramble_len", end[7]= -100;);
  DBUG_EXECUTE_IF("increase_srv_handshake_scramble_len", end[7]= 50;);
>>>>>>> 75eabdc0
  memset(end + 8, 0, 10);
  end += 18;
  /* write scramble tail */
  end = (char *)memcpy(end, data + AUTH_PLUGIN_DATA_PART_1_LENGTH,
                       data_len - AUTH_PLUGIN_DATA_PART_1_LENGTH);
  end += data_len - AUTH_PLUGIN_DATA_PART_1_LENGTH;
  end = strmake(end, plugin_name(mpvio->plugin)->str,
                plugin_name(mpvio->plugin)->length);

  int res = protocol->write((uchar *)buff, (size_t)(end - buff + 1)) ||
            protocol->flush();
  return res;
}

/* clang-format off */
/**
  @page page_protocol_connection_phase_packets_protocol_auth_switch_request Protocol::AuthSwitchRequest:

  Authentication method Switch Request Packet

  If both server and the client support @ref CLIENT_PLUGIN_AUTH capability,
  server can send this packet tp ask client to use another authentication method.

  <table>
  <caption>Payload</caption>
  <tr><th>Type</th><th>Name</th><th>Description</th></tr>
  <tr><td>@ref a_protocol_type_int1 "int&lt;1&gt;"</td>
    <td>0xFE (254)</td>
    <td>status tag</td></tr>
  <tr><td>@ref sect_protocol_basic_dt_string_null "string[NUL]"</td>
    <td>plugin name</td>
    <td>name of the client authentication plugin to switch to</td></tr>
  <tr><td>@ref sect_protocol_basic_dt_string_eof "string[EOF]"</td>
    <td>plugin provided data</td>
    <td>Initial authentication data for that client plugin</td></tr>
  </table>

  @return @ref page_protocol_connection_phase_packets_protocol_auth_switch_response
  or closing the connection.

  @sa send_plugin_request_packet(), client_mpvio_read_packet()
*/


/**
  @page page_protocol_connection_phase_packets_protocol_old_auth_switch_request Protocol::OldAuthSwitchRequest:

  @warning *Deprecated*. Newer servers should never send this since they don't support
  @ref page_protocol_connection_phase_authentication_methods_old_password_authentication
  and they support @ref CLIENT_PLUGIN_AUTH.
  Newer clients should not support it since they should not support
  @ref page_protocol_connection_phase_authentication_methods_old_password_authentication.
  and they should support @ref CLIENT_PLUGIN_AUTH.

  Old Authentication Method Switch Request Packet consisting of
  a single 0xfe byte. It is sent by server to request client to switch to
  @ref page_protocol_connection_phase_authentication_methods_old_password_authentication
  if @ref CLIENT_PLUGIN_AUTH capability flag is not supported (by either the
  client or the server).

  <table>
  <caption>Payload</caption>
  <tr><th>Type</th><th>Name</th><th>Description</th></tr>
  <tr><td>@ref a_protocol_type_int1 "int&lt;1&gt;"</td>
    <td>0xFE (254)</td>
    <td>status tag</td></tr>
  </table>

  @return @ref page_protocol_connection_phase_packets_protocol_auth_switch_response
  with an
  @ref page_protocol_connection_phase_authentication_methods_old_password_authentication
  hash or closing the connection.

  @sa client_mpvio_read_packet()
 */

/**
  @page page_protocol_connection_phase_packets_protocol_auth_switch_response Protocol::AuthSwitchResponse:

  Authentication Method Switch Response Packet which contains response data
  generated by the authenticatication method requested in
  @ref page_protocol_connection_phase_packets_protocol_old_auth_switch_request
  packet. This data is opaque to the protocol.

  <table>
  <caption>Payload</caption>
  <tr><th>Type</th><th>Name</th><th>Description</th></tr>
  <tr><td>@ref sect_protocol_basic_dt_string_eof "string&lt;EOF&gt;"</td>
    <td>data</td>
    <td>authentication response data</td></tr>
  </table>

  @return @ref page_protocol_connection_phase_packets_protocol_auth_more_data,
    @ref page_protocol_basic_err_packet or @ref page_protocol_basic_ok_packet

  Example:

  If the client sends a @ref page_caching_sha2_authentication_exchanges and
  the server has a
  @ref page_protocol_connection_phase_authentication_methods_native_password_authentication
  for that user it will ask the client to switch to
  @ref page_protocol_connection_phase_authentication_methods_native_password_authentication
  and the client will reply from the
  @ref page_protocol_connection_phase_authentication_methods_native_password_authentication
  plugin:

  <table>
  <tr><td>
  ~~~~~~~~~~~~~~~~~~~~~
  14 00 00 03 f4 17 96 1f    79 f3 ac 10 0b da a6 b3
  ~~~~~~~~~~~~~~~~~~~~~
  </td><td>
  ~~~~~~~~~~~~~~~~~~~~~
  ........y.......
  ~~~~~~~~~~~~~~~~~~~~~
  </td></tr>
  <tr><td>
  ~~~~~~~~~~~~~~~~~~~~~
  b5 c2 0e ab 59 85 ff b8
  ~~~~~~~~~~~~~~~~~~~~~
  </td><td>
  ~~~~~~~~~~~~~~~~~~~~~
  ....Y...
  ~~~~~~~~~~~~~~~~~~~~~
  </td></tr>
  </table>

  @sa client_mpvio_write_packet, server_mpvio_read_packet
*/

/**
  @page page_protocol_connection_phase_packets_protocol_auth_more_data Protocol::AuthMoreData:


  We need to make sure that when sending plugin supplied data to the client they
  are not considered a special out-of-band command, like e.g.
  @ref page_protocol_basic_err_packet,
  @ref page_protocol_connection_phase_packets_protocol_auth_switch_request
  or @ref page_protocol_basic_ok_packet.
  To avoid this the server will send all plugin data packets "wrapped"
  in a command \1.
  Note that the client will continue sending its replies unrwapped:
  @ref page_protocol_connection_phase_packets_protocol_auth_switch_response


  <table>
  <caption>Payload</caption>
  <tr><th>Type</th><th>Name</th><th>Description</th></tr>
  <tr><td>@ref a_protocol_type_int1 "int&lt;1&gt;"</td>
  <td>0x01</td>
  <td>status tag</td></tr>
  <tr><td>@ref sect_protocol_basic_dt_string_eof "string&lt;EOF&gt;"</td>
    <td>authentication method data</td>
    <td>Extra authentication data beyond the initial challenge</td></tr>
  </table>

  @sa wrap_plguin_data_into_proper_command, server_mpvio_write_packet,
  client_mpvio_read_packet
*/
/* clang-format on */

/**
  Sends a @ref
  page_protocol_connection_phase_packets_protocol_auth_switch_request

  Used by the server to request that a client should restart authentication
  using a different authentication plugin.

  See @ref page_protocol_connection_phase_packets_protocol_auth_switch_request
  for more details.

  @retval false ok
  @retval true error
*/
static bool send_plugin_request_packet(MPVIO_EXT *mpvio, const uchar *data,
                                       uint data_len) {
  DBUG_ASSERT(mpvio->packets_written == 1);
  DBUG_ASSERT(mpvio->packets_read == 1);
  static uchar switch_plugin_request_buf[] = {254};

  DBUG_TRACE;

  /*
    In case of --skip-grant-tables, mpvio->status might already have set to
    SUCCESS, don't reset it to FAILURE now.
  */
  if (initialized)
    mpvio->status = MPVIO_EXT::FAILURE;  // the status is no longer RESTART

  const char *client_auth_plugin =
      ((st_mysql_auth *)(plugin_decl(mpvio->plugin)->info))->client_auth_plugin;

  DBUG_ASSERT(client_auth_plugin);

  DBUG_EXECUTE_IF("invalidate_client_auth_plugin", {
    std::string invalid_client_auth_plugin =
        std::string("..") + std::string(FN_DIRSEP) + std::string("..") +
        std::string(FN_DIRSEP) + std::string("mysql_native_password");
    client_auth_plugin = invalid_client_auth_plugin.c_str();
  });
  /*
    If we're dealing with an older client we can't just send a change plugin
    packet to re-initiate the authentication handshake, because the client
    won't understand it. The good thing is that we don't need to : the old
    client expects us to just check the user credentials here, which we can do
    by just reading the cached data that are placed there by
    parse_com_change_user_packet() In this case we just do nothing and behave as
    if normal authentication should continue.
  */
  if (!(mpvio->protocol->has_client_capability(CLIENT_PLUGIN_AUTH))) {
    DBUG_PRINT("info", ("old client sent a COM_CHANGE_USER"));
    DBUG_ASSERT(mpvio->cached_client_reply.pkt);
    /* get the status back so the read can process the cached result */
    mpvio->status = MPVIO_EXT::RESTART;
    return false;
  }

  DBUG_PRINT("info",
             ("requesting client to use the %s plugin", client_auth_plugin));
  return net_write_command(mpvio->protocol->get_net(),
                           switch_plugin_request_buf[0],
                           pointer_cast<const uchar *>(client_auth_plugin),
                           strlen(client_auth_plugin) + 1,
                           pointer_cast<const uchar *>(data), data_len);
}

/* Return true if there is no users that can match the given host */

bool acl_check_host(THD *thd, const char *host, const char *ip) {
  Acl_cache_lock_guard acl_cache_lock(thd, Acl_cache_lock_mode::READ_MODE);
  if (!acl_cache_lock.lock(false)) return true;

  if (allow_all_hosts) return false;

  if ((host && acl_check_hosts->count(host) != 0) ||
      (ip && acl_check_hosts->count(ip) != 0))
    return false;  // Found host

  for (ACL_HOST_AND_IP *acl = acl_wild_hosts->begin();
       acl != acl_wild_hosts->end(); ++acl) {
    if (acl->compare_hostname(host, ip)) return false;  // Host ok
  }

  if (ip != NULL) {
    /* Increment HOST_CACHE.COUNT_HOST_ACL_ERRORS. */
    Host_errors errors;
    errors.m_host_acl = 1;
    inc_host_errors(ip, &errors);
  }
  return true;  // Host is not allowed
}

/**
  When authentication is attempted using an unknown username a dummy user
  account with no authentication capabilites is assigned to the connection.
  When server is started with -skip-grant-tables, a dummy user account
  with authentication capabilities is assigned to the connection.
  Dummy user authenticates with the empty authentication string.
  This is done to decrease the cost of enumerating user accounts based on
  authentication protocol.

  @param [in] username       A dummy user to be created.
  @param [in] hostname       Host of the dummy user.
  @param [in] mem            Memory in which the dummy ACL user will be created.
  @param [in] rand           Seed value to generate random data
  @param [in] is_initialized State of ACL caches

  @retval A dummy ACL USER
*/
ACL_USER *decoy_user(const LEX_CSTRING &username, const LEX_CSTRING &hostname,
                     MEM_ROOT *mem, struct rand_struct *rand,
                     bool is_initialized) {
  ACL_USER *user = (ACL_USER *)mem->Alloc(sizeof(ACL_USER));
  user->can_authenticate = !initialized;
  user->user = strdup_root(mem, username.str);
  user->user[username.length] = '\0';
  user->host.update_hostname(strdup_root(mem, hostname.str));
  user->ssl_cipher = empty_c_string;
  user->x509_issuer = empty_c_string;
  user->x509_subject = empty_c_string;
  user->password_last_changed.time_type = MYSQL_TIMESTAMP_ERROR;
  user->password_lifetime = 0;
  user->use_default_password_lifetime = true;
  user->account_locked = false;
  user->use_default_password_reuse_interval = true;
  user->password_reuse_interval = 0;
  user->use_default_password_history = true;
  user->password_history_length = 0;
  user->password_require_current = Lex_acl_attrib_udyn::DEFAULT;
  user->password_locked_state.set_parameters(0, 0);

  if (is_initialized) {
    Auth_id key(user);

    uint value;
    if (unknown_accounts->find(key, value)) {
      user->plugin = Cached_authentication_plugins::cached_plugins_names[value];
    } else {
      const int DECIMAL_SHIFT = 1000;
      const int random_number = static_cast<int>(my_rnd(rand) * DECIMAL_SHIFT);
      uint plugin_num = (uint)(random_number % ((uint)PLUGIN_LAST));
      user->plugin =
          Cached_authentication_plugins::cached_plugins_names[plugin_num];
      unknown_accounts->clear_if_greater(MAX_UNKNOWN_ACCOUNTS);

      /*
        If we fail to insert, someone already did it.
        So try to retrive it. If we fail (e.g. map was cleared),
        just use the default and move on.
      */
      if (!unknown_accounts->insert(key, plugin_num)) {
        if (!unknown_accounts->find(key, plugin_num))
          user->plugin = default_auth_plugin_name;
        else
          user->plugin =
              Cached_authentication_plugins::cached_plugins_names[plugin_num];
      }
    }
  } else
    user->plugin = default_auth_plugin_name;

  for (int i = 0; i < NUM_CREDENTIALS; ++i) {
    memset(user->credentials[i].m_salt, 0, SCRAMBLE_LENGTH + 1);
    user->credentials[i].m_salt_len = 0;
    user->credentials[i].m_auth_string = EMPTY_CSTR;
  }
  return user;
}

/**
   Finds acl entry in user database for authentication purposes.

   Finds a user and copies it into mpvio. Reports an authentication
   failure if a user is not found.

   @note find_acl_user is not the same, because it doesn't take into
   account the case when user is not empty, but acl_user->user is empty

   @retval 0    found
   @retval 1    not found
*/
static bool find_mpvio_user(THD *thd, MPVIO_EXT *mpvio) {
  DBUG_TRACE;
  DBUG_PRINT("info", ("entry: %s", mpvio->auth_info.user_name));
  DBUG_ASSERT(mpvio->acl_user == 0);

  Acl_cache_lock_guard acl_cache_lock(thd, Acl_cache_lock_mode::READ_MODE);
  if (!acl_cache_lock.lock(false)) return true;

  Acl_user_ptr_list *list = nullptr;
  if (likely(acl_users)) {
    list = cached_acl_users_for_name(mpvio->auth_info.user_name);
  }
  if (list) {
    for (auto it = list->begin(); it != list->end(); ++it) {
      ACL_USER *acl_user_tmp = (*it);

      if ((!acl_user_tmp->user ||
           !strcmp(mpvio->auth_info.user_name, acl_user_tmp->user)) &&
          acl_user_tmp->host.compare_hostname(mpvio->host, mpvio->ip)) {
        mpvio->acl_user = acl_user_tmp->copy(mpvio->mem_root);
        *(mpvio->restrictions) =
            acl_restrictions->find_restrictions(mpvio->acl_user);

        /*
          When setting mpvio->acl_user_plugin we can save memory allocation if
          this is a built in plugin.
        */
        if (auth_plugin_is_built_in(acl_user_tmp->plugin.str))
          mpvio->acl_user_plugin = mpvio->acl_user->plugin;
        else
          lex_string_strmake(mpvio->mem_root, &mpvio->acl_user_plugin,
                             acl_user_tmp->plugin.str,
                             acl_user_tmp->plugin.length);
        break;
      }
    }
  }
  acl_cache_lock.unlock();

  if (!mpvio->acl_user) {
    /*
      Pretend the user exists; let the plugin decide how to handle
      bad credentials.
    */
    LEX_CSTRING usr = {mpvio->auth_info.user_name,
                       mpvio->auth_info.user_name_length};
    LEX_CSTRING hst = {mpvio->host ? mpvio->host : mpvio->ip,
                       mpvio->host ? strlen(mpvio->host) : strlen(mpvio->ip)};
    mpvio->acl_user =
        decoy_user(usr, hst, mpvio->mem_root, mpvio->rand, initialized);
    mpvio->acl_user_plugin = mpvio->acl_user->plugin;
  }

  if (!Cached_authentication_plugins::compare_plugin(
          PLUGIN_MYSQL_NATIVE_PASSWORD, mpvio->acl_user->plugin) &&
      !(mpvio->protocol->has_client_capability(CLIENT_PLUGIN_AUTH))) {
    /* user account requires non-default plugin and the client is too old */
    DBUG_ASSERT(!Cached_authentication_plugins::compare_plugin(
        PLUGIN_MYSQL_NATIVE_PASSWORD, mpvio->acl_user->plugin));
    my_error(ER_NOT_SUPPORTED_AUTH_MODE, MYF(0));
    query_logger.general_log_print(thd, COM_CONNECT, "%s",
                                   ER_DEFAULT(ER_NOT_SUPPORTED_AUTH_MODE));
    return true;
  }

  mpvio->auth_info.auth_string =
      mpvio->acl_user->credentials[PRIMARY_CRED].m_auth_string.str;
  mpvio->auth_info.auth_string_length =
      (unsigned long)mpvio->acl_user->credentials[PRIMARY_CRED]
          .m_auth_string.length;
  if (mpvio->acl_user->credentials[SECOND_CRED].m_auth_string.length) {
    mpvio->auth_info.additional_auth_string =
        mpvio->acl_user->credentials[SECOND_CRED].m_auth_string.str;
    mpvio->auth_info.additional_auth_string_length =
        (unsigned long)mpvio->acl_user->credentials[SECOND_CRED]
            .m_auth_string.length;
  } else {
    mpvio->auth_info.additional_auth_string = NULL;
    mpvio->auth_info.additional_auth_string_length = 0;
  }
  strmake(mpvio->auth_info.authenticated_as,
          mpvio->acl_user->user ? mpvio->acl_user->user : "", USERNAME_LENGTH);
  DBUG_PRINT("info",
             ("exit: user=%s, auth_string=%s, authenticated as=%s"
              ", plugin=%s",
              mpvio->auth_info.user_name, mpvio->auth_info.auth_string,
              mpvio->auth_info.authenticated_as, mpvio->acl_user->plugin.str));
  return false;
}

static bool read_client_connect_attrs(THD *thd, char **ptr,
                                      size_t *max_bytes_available,
                                      MPVIO_EXT *mpvio MY_ATTRIBUTE((unused))) {
  size_t length, length_length;
  char *ptr_save;

  /* not enough bytes to hold the length */
  if (*max_bytes_available < 1) return true;

  /* read the length */
  ptr_save = *ptr;
  length = static_cast<size_t>(net_field_length_ll((uchar **)ptr));
  length_length = *ptr - ptr_save;
  if (*max_bytes_available < length_length) return true;

  *max_bytes_available -= length_length;

  /* length says there're more data than can fit into the packet */
  if (length > *max_bytes_available) return true;

  /* impose an artificial length limit of 64k */
  if (length > 65535) return true;

#ifdef HAVE_PSI_THREAD_INTERFACE
  MYSQL_SERVER_AUTH_INFO *auth_info = &mpvio->auth_info;
  int bytes_lost;
  if ((bytes_lost = PSI_THREAD_CALL(set_thread_connect_attrs)(
           *ptr, length, mpvio->charset_adapter->charset())))
    LogErr(WARNING_LEVEL, ER_CONN_ATTR_TRUNCATED, (unsigned long)length,
           (int)bytes_lost, (unsigned long long)mpvio->thread_id,
           (auth_info->user_name == NULL) ? "" : auth_info->user_name,
           auth_info->host_or_ip, auth_info->authenticated_as,
           mpvio->can_authenticate() ? "yes" : "no");
#endif /* HAVE_PSI_THREAD_INTERFACE */

  // assign the connection attributes in the current thread
  thd->m_connection_attributes = std::vector<char>(length);
  std::copy(*ptr, *ptr + length, thd->m_connection_attributes.begin());

  *max_bytes_available -= length;
  *ptr = *ptr + length;

  return false;
}

static bool acl_check_ssl(THD *thd, const ACL_USER *acl_user) {
#if defined(HAVE_OPENSSL)
  Vio *vio = thd->get_protocol_classic()->get_vio();
  SSL *ssl = (SSL *)vio->ssl_arg;
  X509 *cert;
#endif /* HAVE_OPENSSL */

  /*
    At this point we know that user is allowed to connect
    from given host by given username/password pair. Now
    we check if SSL is required, if user is using SSL and
    if X509 certificate attributes are OK
  */
  switch (acl_user->ssl_type) {
    case SSL_TYPE_NOT_SPECIFIED:  // Impossible
    case SSL_TYPE_NONE:           // SSL is not required
      return false;
#if defined(HAVE_OPENSSL)
    case SSL_TYPE_ANY:  // Any kind of SSL is ok
      return vio_type(vio) != VIO_TYPE_SSL;
    case SSL_TYPE_X509: /* Client should have any valid certificate. */
      /*
        Connections with non-valid certificates are dropped already
        in sslaccept() anyway, so we do not check validity here.

        We need to check for absence of SSL because without SSL
        we should reject connection.
      */
      if (vio_type(vio) == VIO_TYPE_SSL &&
          SSL_get_verify_result(ssl) == X509_V_OK &&
          (cert = SSL_get_peer_certificate(ssl))) {
        X509_free(cert);
        return false;
      }
      return true;
    case SSL_TYPE_SPECIFIED: /* Client should have specified attrib */
      /* If a cipher name is specified, we compare it to actual cipher in use.
       */
      if (vio_type(vio) != VIO_TYPE_SSL ||
          SSL_get_verify_result(ssl) != X509_V_OK)
        return true;
      if (acl_user->ssl_cipher) {
        DBUG_PRINT("info", ("comparing ciphers: '%s' and '%s'",
                            acl_user->ssl_cipher, SSL_get_cipher(ssl)));
        if (strcmp(acl_user->ssl_cipher, SSL_get_cipher(ssl))) {
          LogErr(INFORMATION_LEVEL, ER_X509_CIPHERS_MISMATCH,
                 acl_user->ssl_cipher, SSL_get_cipher(ssl));
          return true;
        }
      }
      /* Prepare certificate (if exists) */
      if (!(cert = SSL_get_peer_certificate(ssl))) return true;
      /* If X509 issuer is specified, we check it... */
      if (acl_user->x509_issuer) {
        char *ptr = X509_NAME_oneline(X509_get_issuer_name(cert), 0, 0);
        DBUG_PRINT("info", ("comparing issuers: '%s' and '%s'",
                            acl_user->x509_issuer, ptr));
        if (strcmp(acl_user->x509_issuer, ptr)) {
          LogErr(INFORMATION_LEVEL, ER_X509_ISSUER_MISMATCH,
                 acl_user->x509_issuer, ptr);
          OPENSSL_free(ptr);
          X509_free(cert);
          return true;
        }
        OPENSSL_free(ptr);
      }
      /* X509 subject is specified, we check it .. */
      if (acl_user->x509_subject) {
        char *ptr = X509_NAME_oneline(X509_get_subject_name(cert), 0, 0);
        DBUG_PRINT("info", ("comparing subjects: '%s' and '%s'",
                            acl_user->x509_subject, ptr));
        if (strcmp(acl_user->x509_subject, ptr)) {
          LogErr(INFORMATION_LEVEL, ER_X509_SUBJECT_MISMATCH,
                 acl_user->x509_subject, ptr);
          OPENSSL_free(ptr);
          X509_free(cert);
          return true;
        }
        OPENSSL_free(ptr);
      }
      X509_free(cert);
      return false;
#else  /* HAVE_OPENSSL */
    default:
      /*
        If we don't have SSL but SSL is required for this user the
        authentication should fail.
      */
      return 1;
#endif /* HAVE_OPENSSL */
  }
  return true;
}

/**

  Check if server has valid public key/private key
  pair for RSA communication.

  @return
    @retval false RSA support is available
    @retval true RSA support is not available
*/
bool sha256_rsa_auth_status() {
#if !defined(HAVE_OPENSSL)
  return false;
#else
  return (!g_sha256_rsa_keys->get_private_key() ||
          !g_sha256_rsa_keys->get_public_key());
#endif /* !HAVE_OPENSSL */
}

/* clang-format off */
/**
  @page page_protocol_com_change_user COM_CHANGE_USER

  @brief Changes the user of the current connection.

  Also and resets the following connection state:
  - user variables
  - temporary tables
  - prepared statements
  - ... and others

  It is going through the same states as the
  @ref sect_protocol_connection_phase_initial_handshake

  @return @ref page_protocol_connection_phase_packets_protocol_auth_switch_request
    or @ref page_protocol_basic_err_packet

  <table>
  <caption>Payload</caption>
  <tr><th>Type</th><th>Name</th><th>Description</th></tr>
  <tr><td>@ref a_protocol_type_int1 "int&lt;1&gt;"</td>
      <td>command</td>
      <td>0x11: COM_CHANGE_USER</td></tr>
  <tr><td>@ref sect_protocol_basic_dt_string_null "string&lt;NUL&gt;"</td>
      <td>user</td>
      <td>user name</td></tr>
  <tr><td colspan="3">if capabilities @& @ref CLIENT_RESERVED2 "CLIENT_SECURE_CONNECTION" {</td></tr>
  <tr><td>@ref a_protocol_type_int1 "int&lt;1&gt;"</td>
      <td>auth_plugin_data_len</td>
      <td>length of auth_response</td></tr>
  <tr><td>@ref sect_protocol_basic_dt_string_le "$length"</td>
      <td>auth_plugin_data</td>
      <td>authentication data</td></tr>
  <tr><td colspan="3">} else {</td></tr>
  <tr><td>@ref sect_protocol_basic_dt_string_null "string&lt;NUL&gt;"</td>
      <td>auth_plugin_data</td>
      <td>authentication data (9 bytes)</td></tr>
  <tr><td colspan="3">}</td></tr>
  <tr><td>@ref sect_protocol_basic_dt_string_null "string&lt;NUL&gt;"</td>
      <td>database</td>
      <td>schema name</td></tr>
  <tr><td colspan="3">if more data available {</td></tr>
  <tr><td colspan="3">if capabilities @& ::CLIENT_PROTOCOL_41 {</td></tr>
  <tr><td>@ref a_protocol_type_int2 "int&lt;2&gt;"</td>
      <td>character_set</td>
      <td>new connection character set. See @ref page_protocol_basic_character_set</td></tr>
  <tr><td colspan="3">} -- ::CLIENT_PROTOCOL_41</td></tr>
  <tr><td colspan="3">if capabilities @& ::CLIENT_PLUGIN_AUTH {</td></tr>
  <tr><td>@ref sect_protocol_basic_dt_string_null "string&lt;NUL&gt;"</td>
      <td>auth_plugin_name</td>
      <td>client authentication plugin name used to generate auth_plugin_data</td></tr>
  <tr><td colspan="3">} -- ::CLIENT_PLUGIN_AUTH</td></tr>
  <tr><td colspan="3">if capabilities @& ::CLIENT_CONNECT_ATTRS {</td></tr>
  <tr><td>@ref sect_protocol_basic_dt_int_le "int&lt;lenenc&gt;"</td>
      <td>connection_attributes_length</td>
      <td>length in bytes of the following block of key-value pairs</td></tr>
  <tr><td>@ref sect_protocol_basic_dt_string_le "$length"</td>
      <td>key</td>
      <td>Key name</td></tr>
  <tr><td>@ref sect_protocol_basic_dt_string_le "$length"</td>
      <td>value</td>
      <td>value of key</td></tr>
  <tr><td colspan="3">more key/value pairs until connection_attributes_length is depleted</td></tr>
  <tr><td colspan="3">} -- ::CLIENT_CONNECT_ATTRS</td></tr>
  <tr><td colspan="3">} -- more data available</td></tr>
  </table>

  Please also read @ref sect_protocol_connection_phase_com_change_user_auth

  @sa mysql_change_user, send_change_user_packet, parse_com_change_user_packet,
  acl_authenticate, dispatch_command
*/
/* clang-format on */

/**
  @brief Parses a @ref page_protocol_com_change_user

  @param thd            current thread
  @param mpvio          the communications channel
  @param packet_length  length of the packet in mpvio's buffer

  @retval true error
  @retval false success
*/
static bool parse_com_change_user_packet(THD *thd, MPVIO_EXT *mpvio,
                                         size_t packet_length) {
  Protocol_classic *protocol = mpvio->protocol;
  char *user = (char *)protocol->get_net()->read_pos;
  char *end = user + packet_length;
  /* Safe because there is always a trailing \0 at the end of the packet */
  char *passwd = strend(user) + 1;
  size_t user_len = passwd - user - 1;
  char *db = passwd;
  char db_buff[NAME_LEN + 1];           // buffer to store db in utf8
  char user_buff[USERNAME_LENGTH + 1];  // buffer to store user in utf8
  uint dummy_errors;

  DBUG_TRACE;
  if (passwd >= end) {
    my_error(ER_UNKNOWN_COM_ERROR, MYF(0));
    return true;
  }

  /*
    Clients send the size (1 byte) + string (not null-terminated).

    Cast *passwd to an unsigned char, so that it doesn't extend the sign for
    *passwd > 127 and become 2**32-127+ after casting to uint.
  */
  size_t passwd_len = (uchar)(*passwd++);

  db += passwd_len + 1;
  /*
    Database name is always NUL-terminated, so in case of empty database
    the packet must contain at least the trailing '\0'.
  */
  if (db >= end) {
    my_error(ER_UNKNOWN_COM_ERROR, MYF(0));
    return true;
  }

  size_t db_len = strlen(db);

  char *ptr = db + db_len + 1;

  if (ptr + 1 < end) {
    if (mpvio->charset_adapter->init_client_charset(uint2korr(ptr)))
      return true;
  }

  /* Convert database and user names to utf8 */
  db_len = copy_and_convert(db_buff, sizeof(db_buff) - 1, system_charset_info,
                            db, db_len, mpvio->charset_adapter->charset(),
                            &dummy_errors);
  db_buff[db_len] = 0;

  user_len = copy_and_convert(user_buff, sizeof(user_buff) - 1,
                              system_charset_info, user, user_len,
                              mpvio->charset_adapter->charset(), &dummy_errors);
  user_buff[user_len] = 0;

  /* we should not free mpvio->user here: it's saved by dispatch_command() */
  if (!(mpvio->auth_info.user_name = my_strndup(
            key_memory_MPVIO_EXT_auth_info, user_buff, user_len, MYF(MY_WME))))
    return true;
  mpvio->auth_info.user_name_length = user_len;

  if (lex_string_strmake(mpvio->mem_root, &mpvio->db, db_buff, db_len))
    return true; /* The error is set by make_lex_string(). */

  if (!initialized) {
    // if mysqld's been started with --skip-grant-tables option
    strmake(mpvio->auth_info.authenticated_as, mpvio->auth_info.user_name,
            USERNAME_LENGTH);

    mpvio->status = MPVIO_EXT::SUCCESS;
    return false;
  }

  if (find_mpvio_user(thd, mpvio)) {
    return true;
  }

  const char *client_plugin;
  if (protocol->has_client_capability(CLIENT_PLUGIN_AUTH)) {
    client_plugin = ptr + 2;
    /*
      ptr needs to be updated to point to correct position so that
      connection attributes are read properly.
    */
    ptr = ptr + 2 + strlen(client_plugin) + 1;

    if (client_plugin >= end) {
      my_error(ER_UNKNOWN_COM_ERROR, MYF(0));
      return true;
    }
  } else
    client_plugin = Cached_authentication_plugins::get_plugin_name(
        PLUGIN_MYSQL_NATIVE_PASSWORD);

  size_t bytes_remaining_in_packet = end - ptr;

  if (protocol->has_client_capability(CLIENT_CONNECT_ATTRS) &&
      read_client_connect_attrs(thd, &ptr, &bytes_remaining_in_packet, mpvio))
    return true;

  DBUG_PRINT("info", ("client_plugin=%s, restart", client_plugin));
  /*
    Remember the data part of the packet, to present it to plugin in
    read_packet()
  */
  mpvio->cached_client_reply.pkt = passwd;
  mpvio->cached_client_reply.pkt_len = passwd_len;
  mpvio->cached_client_reply.plugin = client_plugin;
  mpvio->status = MPVIO_EXT::RESTART;

  return false;
}

/** Get a string according to the protocol of the underlying buffer. */
typedef char *(*get_proto_string_func_t)(char **, size_t *, size_t *);

/**
  Get a string formatted according to the 4.1 version of the MySQL protocol.

  @param [in, out] buffer    Pointer to the user-supplied buffer to be scanned.
  @param [in, out] max_bytes_available  Limit the bytes to scan.
  @param [out] string_length The number of characters scanned not including
                            the null character.

  @note Strings are always null character terminated in this version of the
          protocol.

  @note The string_length does not include the terminating null character.
          However, after the call, the buffer is increased by string_length+1
          bytes, beyond the null character if there still available bytes to
          scan.

  @return pointer to beginning of the string scanned.
    @retval NULL The buffer content is malformed
*/

static char *get_41_protocol_string(char **buffer, size_t *max_bytes_available,
                                    size_t *string_length) {
  char *str = (char *)memchr(*buffer, '\0', *max_bytes_available);

  if (str == NULL) return NULL;

  *string_length = (size_t)(str - *buffer);
  *max_bytes_available -= *string_length + 1;
  str = *buffer;
  *buffer += *string_length + 1;

  return str;
}

/**
  Get a string formatted according to the 4.0 version of the MySQL protocol.

  @param [in, out] buffer    Pointer to the user-supplied buffer to be scanned.
  @param [in, out] max_bytes_available  Limit the bytes to scan.
  @param [out] string_length The number of characters scanned not including
                            the null character.

  @note If there are not enough bytes left after the current position of
          the buffer to satisfy the current string, the string is considered
          to be empty and a pointer to empty_c_string is returned.

  @note A string at the end of the packet is not null terminated.

  @return Pointer to beginning of the string scanned, or a pointer to a empty
          string.
*/
static char *get_40_protocol_string(char **buffer, size_t *max_bytes_available,
                                    size_t *string_length) {
  char *str;
  size_t len;

  /* No bytes to scan left, treat string as empty. */
  if ((*max_bytes_available) == 0) {
    *string_length = 0;
    return empty_c_string;
  }

  str = (char *)memchr(*buffer, '\0', *max_bytes_available);

  /*
    If the string was not null terminated by the client,
    the remainder of the packet is the string. Otherwise,
    advance the buffer past the end of the null terminated
    string.
  */
  if (str == NULL)
    len = *string_length = *max_bytes_available;
  else
    len = (*string_length = (size_t)(str - *buffer)) + 1;

  str = *buffer;
  *buffer += len;
  *max_bytes_available -= len;

  return str;
}

/**
  Get a length encoded string from a user-supplied buffer.

  @param [in, out] buffer The buffer to scan; updates position after scan.
  @param [in, out] max_bytes_available Limit the number of bytes to scan
  @param [out] string_length Number of characters scanned

  @note In case the length is zero, then the total size of the string is
    considered to be 1 byte; the size byte.

  @return pointer to first byte after the header in buffer.
    @retval NULL The buffer content is malformed
*/

static char *get_56_lenc_string(char **buffer, size_t *max_bytes_available,
                                size_t *string_length) {
  static char empty_string[1] = {'\0'};
  char *begin = *buffer;
  uchar *pos = (uchar *)begin;

  if (*max_bytes_available == 0) return NULL;

  /*
    If the length encoded string has the length 0
    the total size of the string is only one byte long (the size byte)
  */
  if (*begin == 0) {
    *string_length = 0;
    --*max_bytes_available;
    ++*buffer;
    /*
      Return a pointer to the \0 character so the return value will be
      an empty string.
    */
    return empty_string;
  }

  /* Make sure we have enough bytes available for net_field_length_ll */

  DBUG_EXECUTE_IF("buffer_too_short_3", *pos = 252; *max_bytes_available = 2;);
  DBUG_EXECUTE_IF("buffer_too_short_4", *pos = 253; *max_bytes_available = 3;);
  DBUG_EXECUTE_IF("buffer_too_short_9", *pos = 254; *max_bytes_available = 8;);

  size_t required_length = (size_t)net_field_length_size(pos);

  if (*max_bytes_available < required_length) return NULL;

  *string_length = (size_t)net_field_length_ll((uchar **)buffer);

  DBUG_EXECUTE_IF("sha256_password_scramble_too_long",
                  *string_length = SIZE_T_MAX;);

  size_t len_len = (size_t)(*buffer - begin);

  DBUG_ASSERT((*max_bytes_available >= len_len) &&
              (len_len == required_length));

  if (*string_length > *max_bytes_available - len_len) return NULL;

  *max_bytes_available -= *string_length;
  *max_bytes_available -= len_len;
  *buffer += *string_length;
  return (char *)(begin + len_len);
}

/**
  Get a length encoded string from a user-supplied buffer.

  @param [in, out] buffer The buffer to scan; updates position after scan.
  @param [in, out] max_bytes_available Limit the number of bytes to scan
  @param [out] string_length Number of characters scanned

  @note In case the length is zero, then the total size of the string is
    considered to be 1 byte; the size byte.

  @note the maximum size of the string is 255 because the header is always
    1 byte.
  @return pointer to first byte after the header in buffer.
    @retval NULL The buffer content is malformed
*/

static char *get_41_lenc_string(char **buffer, size_t *max_bytes_available,
                                size_t *string_length) {
  if (*max_bytes_available == 0) return NULL;

  /* Do double cast to prevent overflow from signed / unsigned conversion */
  size_t str_len = (size_t)(unsigned char)**buffer;

  /*
    If the length encoded string has the length 0
    the total size of the string is only one byte long (the size byte)
  */
  if (str_len == 0) {
    ++*buffer;
    *string_length = 0;
    /*
      Return a pointer to the 0 character so the return value will be
      an empty string.
    */
    return *buffer - 1;
  }

  if (str_len >= *max_bytes_available) return NULL;

  char *str = *buffer + 1;
  *string_length = str_len;
  *max_bytes_available -= *string_length + 1;
  *buffer += *string_length + 1;
  return str;
}

/* the packet format is described in send_client_reply_packet() */
static size_t parse_client_handshake_packet(THD *thd, MPVIO_EXT *mpvio,
                                            uchar **buff, size_t pkt_len) {
  Protocol_classic *protocol = mpvio->protocol;
  char *end;
  bool packet_has_required_size = false;
  /* save server capabilities before setting client capabilities */
  bool is_server_supports_zlib =
      protocol->has_client_capability(CLIENT_COMPRESS);
  bool is_server_supports_zstd =
      protocol->has_client_capability(CLIENT_ZSTD_COMPRESSION_ALGORITHM);
  DBUG_ASSERT(mpvio->status == MPVIO_EXT::FAILURE);

  uint charset_code = 0;
  end = (char *)protocol->get_net()->read_pos;
  /*
    In order to safely scan a head for '\0' string terminators
    we must keep track of how many bytes remain in the allocated
    buffer or we might read past the end of the buffer.
  */
  size_t bytes_remaining_in_packet = pkt_len;

  /*
    Peek ahead on the client capability packet and determine which version of
    the protocol should be used.
  */
  if (bytes_remaining_in_packet < 2) return packet_error;

  protocol->set_client_capabilities(uint2korr(end));

  /*
    JConnector only sends server capabilities before starting SSL
    negotiation.  The below code is patch for this.
  */
  if (bytes_remaining_in_packet == 4 &&
      protocol->has_client_capability(CLIENT_SSL)) {
    protocol->set_client_capabilities(uint4korr(end));
    mpvio->max_client_packet_length = 0xfffff;
    charset_code = global_system_variables.character_set_client->number;
    goto skip_to_ssl;
  }

  if (protocol->has_client_capability(CLIENT_PROTOCOL_41))
    packet_has_required_size =
        bytes_remaining_in_packet >= AUTH_PACKET_HEADER_SIZE_PROTO_41;
  else
    packet_has_required_size =
        bytes_remaining_in_packet >= AUTH_PACKET_HEADER_SIZE_PROTO_40;

  if (!packet_has_required_size) return packet_error;

  if (protocol->has_client_capability(CLIENT_PROTOCOL_41)) {
    protocol->set_client_capabilities(uint4korr(end));
    mpvio->max_client_packet_length = uint4korr(end + 4);
    charset_code = (uint)(uchar) * (end + 8);
    /*
      Skip 23 remaining filler bytes which have no particular meaning.
    */
    end += AUTH_PACKET_HEADER_SIZE_PROTO_41;
    bytes_remaining_in_packet -= AUTH_PACKET_HEADER_SIZE_PROTO_41;
  } else {
    protocol->set_client_capabilities(uint2korr(end));
    mpvio->max_client_packet_length = uint3korr(end + 2);
    end += AUTH_PACKET_HEADER_SIZE_PROTO_40;
    bytes_remaining_in_packet -= AUTH_PACKET_HEADER_SIZE_PROTO_40;
    /**
      Old clients didn't have their own charset. Instead the assumption
      was that they used what ever the server used.
    */
    charset_code = global_system_variables.character_set_client->number;
  }

skip_to_ssl:
#if defined(HAVE_OPENSSL)
  DBUG_PRINT("info",
             ("client capabilities: %lu", protocol->get_client_capabilities()));

  /*
    If client requested SSL then we must stop parsing, try to switch to SSL,
    and wait for the client to send a new handshake packet.
    The client isn't expected to send any more bytes until SSL is initialized.
  */
  if (protocol->has_client_capability(CLIENT_SSL)) {
    unsigned long errptr;
#if !defined(DBUG_OFF)
    uint ssl_charset_code = 0;
#endif

    SslAcceptorContext::AutoLock c;
    /* Do the SSL layering. */
    if (c.empty()) return packet_error;

    DBUG_PRINT("info", ("IO layer change in progress..."));
    if (sslaccept(c, protocol->get_vio(), protocol->get_net()->read_timeout,
                  &errptr)) {
      DBUG_PRINT("error", ("Failed to accept new SSL connection"));
      return packet_error;
    }

    DBUG_PRINT("info", ("Reading user information over SSL layer"));
    int rc = protocol->read_packet();
    pkt_len = protocol->get_packet_length();
    if (rc) {
      DBUG_PRINT("error", ("Failed to read user information (pkt_len= %lu)",
                           static_cast<ulong>(pkt_len)));
      return packet_error;
    }
    /* mark vio as encrypted */
    mpvio->vio_is_encrypted = 1;

    /*
      A new packet was read and the statistics reflecting the remaining bytes
      in the packet must be updated.
    */
    bytes_remaining_in_packet = pkt_len;

    /*
      After the SSL handshake is performed the client resends the handshake
      packet but because of legacy reasons we chose not to parse the packet
      fields a second time and instead only assert the length of the packet.
    */
    if (protocol->has_client_capability(CLIENT_PROTOCOL_41)) {
      packet_has_required_size =
          bytes_remaining_in_packet >= AUTH_PACKET_HEADER_SIZE_PROTO_41;
#if !defined(DBUG_OFF)
      ssl_charset_code =
          (uint)(uchar) * ((char *)protocol->get_net()->read_pos + 8);
      DBUG_PRINT("info", ("client_character_set: %u", ssl_charset_code));
#endif
      end = (char *)protocol->get_net()->read_pos +
            AUTH_PACKET_HEADER_SIZE_PROTO_41;
      bytes_remaining_in_packet -= AUTH_PACKET_HEADER_SIZE_PROTO_41;
    } else {
      packet_has_required_size =
          bytes_remaining_in_packet >= AUTH_PACKET_HEADER_SIZE_PROTO_40;
      end = (char *)protocol->get_net()->read_pos +
            AUTH_PACKET_HEADER_SIZE_PROTO_40;
      bytes_remaining_in_packet -= AUTH_PACKET_HEADER_SIZE_PROTO_40;
#if !defined(DBUG_OFF)
      /**
        Old clients didn't have their own charset. Instead the assumption
        was that they used what ever the server used.
      */
      ssl_charset_code = global_system_variables.character_set_client->number;
#endif
    }
    DBUG_ASSERT(charset_code == ssl_charset_code);
    if (!packet_has_required_size) return packet_error;
  }
#endif /* HAVE_OPENSSL */

  DBUG_PRINT("info", ("client_character_set: %u", charset_code));
  if (mpvio->charset_adapter->init_client_charset(charset_code))
    return packet_error;

  if ((protocol->has_client_capability(CLIENT_TRANSACTIONS)) &&
      opt_using_transactions)
    protocol->get_net()->return_status = mpvio->server_status;

  /*
    The 4.0 and 4.1 versions of the protocol differ on how strings
    are terminated. In the 4.0 version, if a string is at the end
    of the packet, the string is not null terminated. Do not assume
    that the returned string is always null terminated.
  */
  get_proto_string_func_t get_string;

  if (protocol->has_client_capability(CLIENT_PROTOCOL_41))
    get_string = get_41_protocol_string;
  else
    get_string = get_40_protocol_string;

  /*
    When the ability to change default plugin require that the initial password
   field can be of arbitrary size. However, the 41 client-server protocol limits
   the length of the auth-data-field sent from client to server to 255 bytes
   (CLIENT_SECURE_CONNECTION). The solution is to change the type of the field
   to a true length encoded string and indicate the protocol change with a new
   client capability flag: CLIENT_PLUGIN_AUTH_LENENC_CLIENT_DATA.
  */
  get_proto_string_func_t get_length_encoded_string;

  if (protocol->has_client_capability(CLIENT_PLUGIN_AUTH_LENENC_CLIENT_DATA))
    get_length_encoded_string = get_56_lenc_string;
  else
    get_length_encoded_string = get_41_lenc_string;

  /*
    In order to safely scan a head for '\0' string terminators
    we must keep track of how many bytes remain in the allocated
    buffer or we might read past the end of the buffer.
  */
  bytes_remaining_in_packet =
      pkt_len - (end - (char *)protocol->get_net()->read_pos);

  size_t user_len;
  char *user = get_string(&end, &bytes_remaining_in_packet, &user_len);
  if (user == NULL) return packet_error;

  /*
    Old clients send a null-terminated string as password; new clients send
    the size (1 byte) + string (not null-terminated). Hence in case of empty
    password both send '\0'.
  */
  size_t passwd_len = 0;
  char *passwd = NULL;

  passwd =
      get_length_encoded_string(&end, &bytes_remaining_in_packet, &passwd_len);
  if (passwd == NULL) return packet_error;

  size_t db_len = 0;
  char *db = NULL;

  if (protocol->has_client_capability(CLIENT_CONNECT_WITH_DB)) {
    db = get_string(&end, &bytes_remaining_in_packet, &db_len);
    if (db == NULL) return packet_error;
  }

  size_t client_plugin_len = 0;
  const char *client_plugin =
      get_string(&end, &bytes_remaining_in_packet, &client_plugin_len);
  if (client_plugin == NULL) client_plugin = &empty_c_string[0];

  char db_buff[NAME_LEN + 1];           // buffer to store db in utf8
  char user_buff[USERNAME_LENGTH + 1];  // buffer to store user in utf8
  uint dummy_errors;

  /*
    Copy and convert the user and database names to the character set used
    by the server. Since 4.1 all database names are stored in UTF-8. Also,
    ensure that the names are properly null-terminated as this is relied
    upon later.
  */
  if (db) {
    db_len = copy_and_convert(db_buff, sizeof(db_buff) - 1, system_charset_info,
                              db, db_len, mpvio->charset_adapter->charset(),
                              &dummy_errors);
    db_buff[db_len] = '\0';
    db = db_buff;
  }

  user_len = copy_and_convert(user_buff, sizeof(user_buff) - 1,
                              system_charset_info, user, user_len,
                              mpvio->charset_adapter->charset(), &dummy_errors);
  user_buff[user_len] = '\0';
  user = user_buff;

  /* If username starts and ends in "'", chop them off */
  if (user_len > 1 && user[0] == '\'' && user[user_len - 1] == '\'') {
    user[user_len - 1] = 0;
    user++;
    user_len -= 2;
  }

  if (lex_string_strmake(mpvio->mem_root, &mpvio->db, db, db_len))
    return packet_error; /* The error is set by make_lex_string(). */
  if (mpvio->auth_info.user_name) my_free(mpvio->auth_info.user_name);
  if (!(mpvio->auth_info.user_name = my_strndup(key_memory_MPVIO_EXT_auth_info,
                                                user, user_len, MYF(MY_WME))))
    return packet_error; /* The error is set by my_strdup(). */
  mpvio->auth_info.user_name_length = user_len;

  if (find_mpvio_user(thd, mpvio)) return packet_error;

  if (!initialized) {
    // if mysqld's been started with --skip-grant-tables option
    mpvio->status = MPVIO_EXT::SUCCESS;
  }

  if (protocol->has_client_capability(CLIENT_CONNECT_ATTRS) &&
      read_client_connect_attrs(thd, &end, &bytes_remaining_in_packet, mpvio))
    return packet_error;

  NET_SERVER *ext = static_cast<NET_SERVER *>(protocol->get_net()->extension);
  struct compression_attributes *compression = &(ext->compression);
  bool is_client_supports_zlib =
      protocol->has_client_capability(CLIENT_COMPRESS);
  bool is_client_supports_zstd =
      protocol->has_client_capability(CLIENT_ZSTD_COMPRESSION_ALGORITHM);

  if (is_client_supports_zlib && is_server_supports_zlib) {
    strcpy(compression->compress_algorithm, COMPRESSION_ALGORITHM_ZLIB);
    /*
      for zlib compression method client does not send any compression level,
      set default compression level
    */
    compression->compress_level = 6;
  } else if (is_client_supports_zstd && is_server_supports_zstd) {
    strcpy(compression->compress_algorithm, COMPRESSION_ALGORITHM_ZSTD);
    compression->compress_level = (uint) * (end);
    end += 1;
    bytes_remaining_in_packet -= 1;
    if (!is_zstd_compression_level_valid(compression->compress_level)) {
      my_error(ER_WRONG_COMPRESSION_LEVEL_CLIENT, MYF(0),
               compression->compress_algorithm);
      mpvio->status = MPVIO_EXT::FAILURE;
      return CR_COMPRESSION_WRONGLY_CONFIGURED;
    }
  } else if (!compression->compression_optional) {
    /*
      if server is configured to only allow connections with compression enabled
      then check if client has enabled compression else report error
    */
    my_error(
        ER_WRONG_COMPRESSION_ALGORITHM_CLIENT, MYF(0),
        (compression->compress_algorithm[0] ? compression->compress_algorithm
                                            : "uncompressed"));

    mpvio->status = MPVIO_EXT::FAILURE;
    return CR_COMPRESSION_WRONGLY_CONFIGURED;
  }

  if (!(protocol->has_client_capability(CLIENT_PLUGIN_AUTH))) {
    /* An old client is connecting */
    client_plugin = Cached_authentication_plugins::get_plugin_name(
        PLUGIN_MYSQL_NATIVE_PASSWORD);
  }

  /*
    if the acl_user needs a different plugin to authenticate
    (specified in GRANT ... AUTHENTICATED VIA plugin_name ..)
    we need to restart the authentication in the server.
    But perhaps the client has already used the correct plugin -
    in that case the authentication on the client may not need to be
    restarted and a server auth plugin will read the data that the client
    has just send. Cache them to return in the next server_mpvio_read_packet().
  */
  if (my_strcasecmp(system_charset_info, mpvio->acl_user_plugin.str,
                    plugin_name(mpvio->plugin)->str) != 0) {
    mpvio->cached_client_reply.pkt = passwd;
    mpvio->cached_client_reply.pkt_len = passwd_len;
    mpvio->cached_client_reply.plugin = client_plugin;
    mpvio->status = MPVIO_EXT::RESTART;
    return packet_error;
  }

  /*
    ok, we don't need to restart the authentication on the server.
    but if the client used the wrong plugin, we need to restart
    the authentication on the client. Do it here, the server plugin
    doesn't need to know.
  */
  const char *client_auth_plugin =
      ((st_mysql_auth *)(plugin_decl(mpvio->plugin)->info))->client_auth_plugin;

  if (client_auth_plugin &&
      my_strcasecmp(system_charset_info, client_plugin, client_auth_plugin)) {
    mpvio->cached_client_reply.plugin = client_plugin;
    if (send_plugin_request_packet(mpvio,
                                   (uchar *)mpvio->cached_server_packet.pkt,
                                   mpvio->cached_server_packet.pkt_len))
      return packet_error;

    mpvio->protocol->read_packet();
    passwd_len = protocol->get_packet_length();
    passwd = (char *)protocol->get_net()->read_pos;
  }

  *buff = (uchar *)passwd;
  return passwd_len;
}

/**
  Wrap the extra auth data sent so that they can pass in the protocol.

  Check @ref page_protocol_connection_phase_packets_protocol_auth_more_data
  for the format description.

  @retval 0 ok
  @retval 1 error

  @param net         the network abstraction to use
  @param packet      data to transmit
  @param packet_len  length of packet

  @sa net_write_command, client_mpvio_write_packet

*/

static inline int wrap_plguin_data_into_proper_command(NET *net,
                                                       const uchar *packet,
                                                       int packet_len) {
  return net_write_command(net, 1, pointer_cast<const uchar *>(""), 0, packet,
                           packet_len);
}

/*
  Note: The following functions are declared inside extern "C" because
  they are used to initialize C structure MPVIO (see
  server_mpvio_initialize()).
*/

extern "C" {

/**
  vio->write_packet() callback method for server authentication plugins

  This function is called by a server authentication plugin, when it wants
  to send data to the client.

  It transparently wraps the data into a handshake packet,
  and handles plugin negotiation with the client. If necessary,
  it escapes the plugin data, if it starts with a mysql protocol packet byte.
*/
static int server_mpvio_write_packet(MYSQL_PLUGIN_VIO *param,
                                     const uchar *packet, int packet_len) {
  MPVIO_EXT *mpvio = (MPVIO_EXT *)param;
  int res;
  Protocol_classic *protocol = mpvio->protocol;

  DBUG_TRACE;
  /*
    Reset cached_client_reply if not an old client doing mysql_change_user,
    as this is where the password from COM_CHANGE_USER is stored.
  */
  if (!((!(protocol->has_client_capability(CLIENT_PLUGIN_AUTH))) &&
        mpvio->status == MPVIO_EXT::RESTART &&
        mpvio->cached_client_reply.plugin ==
            ((st_mysql_auth *)(plugin_decl(mpvio->plugin)->info))
                ->client_auth_plugin))
    mpvio->cached_client_reply.pkt = 0;
  /* for the 1st packet we wrap plugin data into the handshake packet */
  if (mpvio->packets_written == 0)
    res = send_server_handshake_packet(
        mpvio, pointer_cast<const char *>(packet), packet_len);
  else if (mpvio->status == MPVIO_EXT::RESTART)
    res = send_plugin_request_packet(mpvio, packet, packet_len);
  else
    res = wrap_plguin_data_into_proper_command(protocol->get_net(), packet,
                                               packet_len);
  mpvio->packets_written++;
  return res;
}

/**
  vio->read_packet() callback method for server authentication plugins

  This function is called by a server authentication plugin, when it wants
  to read data from the client.

  It transparently extracts the client plugin data, if embedded into
  a client authentication handshake packet, and handles plugin negotiation
  with the client, if necessary.

  RETURN
    -1          Protocol failure
    >= 0        Success and also the packet length
*/
static int server_mpvio_read_packet(MYSQL_PLUGIN_VIO *param, uchar **buf) {
  MPVIO_EXT *mpvio = (MPVIO_EXT *)param;
  Protocol_classic *protocol = mpvio->protocol;
  size_t pkt_len;

  DBUG_TRACE;
  if (mpvio->packets_written == 0) {
    /*
      plugin wants to read the data without sending anything first.
      send an empty packet to force a server handshake packet to be sent
    */
    if (mpvio->write_packet(mpvio, 0, 0))
      pkt_len = packet_error;
    else {
      protocol->read_packet();
      pkt_len = protocol->get_packet_length();
    }
  } else if (mpvio->cached_client_reply.pkt) {
    DBUG_ASSERT(mpvio->status == MPVIO_EXT::RESTART);
    DBUG_ASSERT(mpvio->packets_read > 0);
    /*
      if the have the data cached from the last server_mpvio_read_packet
      (which can be the case if it's a restarted authentication)
      and a client has used the correct plugin, then we can return the
      cached data straight away and avoid one round trip.
    */
    const char *client_auth_plugin =
        ((st_mysql_auth *)(plugin_decl(mpvio->plugin)->info))
            ->client_auth_plugin;
    if (client_auth_plugin == 0 ||
        my_strcasecmp(system_charset_info, mpvio->cached_client_reply.plugin,
                      client_auth_plugin) == 0) {
      mpvio->status = MPVIO_EXT::FAILURE;
      *buf = const_cast<uchar *>(
          pointer_cast<const uchar *>(mpvio->cached_client_reply.pkt));
      mpvio->cached_client_reply.pkt = 0;
      mpvio->packets_read++;
      return (int)mpvio->cached_client_reply.pkt_len;
    }

    /* older clients don't support change of client plugin request */
    if (!(protocol->has_client_capability(CLIENT_PLUGIN_AUTH))) {
      mpvio->status = MPVIO_EXT::FAILURE;
      pkt_len = packet_error;
      goto err;
    }

    /*
      But if the client has used the wrong plugin, the cached data are
      useless. Furthermore, we have to send a "change plugin" request
      to the client.
    */
    if (mpvio->write_packet(mpvio, 0, 0))
      pkt_len = packet_error;
    else {
      protocol->read_packet();
      pkt_len = protocol->get_packet_length();
    }
  } else {
    protocol->read_packet();
    pkt_len = protocol->get_packet_length();
  }

  if (pkt_len == packet_error) goto err;

  mpvio->packets_read++;

  /*
    the 1st packet has the plugin data wrapped into the client authentication
    handshake packet
  */
  if (mpvio->packets_read == 1) {
    pkt_len = parse_client_handshake_packet(current_thd, mpvio, buf, pkt_len);
    if (pkt_len == packet_error) goto err;
  } else
    *buf = protocol->get_net()->read_pos;

  return (int)pkt_len;

err:
  if (mpvio->status == MPVIO_EXT::FAILURE) {
    my_error(ER_HANDSHAKE_ERROR, MYF(0));
  }
  return -1;
}

/**
  fills MYSQL_PLUGIN_VIO_INFO structure with the information about the
  connection
*/
static void server_mpvio_info(MYSQL_PLUGIN_VIO *vio,
                              MYSQL_PLUGIN_VIO_INFO *info) {
  MPVIO_EXT *mpvio = (MPVIO_EXT *)vio;
  mpvio_info(mpvio->protocol->get_net()->vio, info);
}

}  // extern "C"

static int do_auth_once(THD *thd, const LEX_CSTRING &auth_plugin_name,
                        MPVIO_EXT *mpvio) {
  DBUG_TRACE;
  int res = CR_OK, old_status = MPVIO_EXT::FAILURE;
  bool unlock_plugin = false;
  plugin_ref plugin =
      g_cached_authentication_plugins->get_cached_plugin_ref(&auth_plugin_name);

  if (!plugin) {
    if ((plugin = my_plugin_lock_by_name(thd, auth_plugin_name,
                                         MYSQL_AUTHENTICATION_PLUGIN)))
      unlock_plugin = true;
  }

  mpvio->plugin = plugin;
  old_status = mpvio->status;

  if (plugin) {
    st_mysql_auth *auth = (st_mysql_auth *)plugin_decl(plugin)->info;
    res = auth->authenticate_user(mpvio, &mpvio->auth_info);

    if (unlock_plugin) plugin_unlock(thd, plugin);
  } else {
    /* Server cannot load the required plugin. */
    Host_errors errors;
    errors.m_no_auth_plugin = 1;
    inc_host_errors(mpvio->ip, &errors);
    my_error(ER_PLUGIN_IS_NOT_LOADED, MYF(0), auth_plugin_name.str);
    res = CR_ERROR;
  }

  /*
    If the status was MPVIO_EXT::RESTART before the authenticate_user() call
    it can never be MPVIO_EXT::RESTART after the call, because any call
    to write_packet() or read_packet() will reset the status.

    But (!) if a plugin never called a read_packet() or write_packet(), the
    status will stay unchanged. We'll fix it, by resetting the status here.
  */
  if (old_status == MPVIO_EXT::RESTART && mpvio->status == MPVIO_EXT::RESTART)
    mpvio->status = MPVIO_EXT::FAILURE;  // reset to the default

  return res;
}

static void server_mpvio_initialize(THD *thd, MPVIO_EXT *mpvio,
                                    Thd_charset_adapter *charset_adapter) {
  LEX_CSTRING sctx_host_or_ip = thd->security_context()->host_or_ip();

  memset(mpvio, 0, sizeof(MPVIO_EXT));
  mpvio->read_packet = server_mpvio_read_packet;
  mpvio->write_packet = server_mpvio_write_packet;
  mpvio->info = server_mpvio_info;
  mpvio->auth_info.user_name = NULL;
  mpvio->auth_info.user_name_length = 0;
  mpvio->auth_info.host_or_ip = sctx_host_or_ip.str;
  mpvio->auth_info.host_or_ip_length = sctx_host_or_ip.length;
  mpvio->auth_info.password_used = PASSWORD_USED_NO;

#if defined(HAVE_OPENSSL)
  Vio *vio = thd->get_protocol_classic()->get_vio();
  if (vio->ssl_arg)
    mpvio->vio_is_encrypted = 1;
  else
#endif /* HAVE_OPENSSL */
    mpvio->vio_is_encrypted = 0;
  mpvio->status = MPVIO_EXT::FAILURE;
  mpvio->mem_root = thd->mem_root;
  mpvio->scramble = thd->scramble;
  mpvio->rand = &thd->rand;
  mpvio->thread_id = thd->thread_id();
  mpvio->server_status = &thd->server_status;
  mpvio->protocol = thd->get_protocol_classic();
  mpvio->ip = thd->security_context()->ip().str;
  mpvio->host = thd->security_context()->host().str;
  mpvio->charset_adapter = charset_adapter;
  mpvio->restrictions = new (mpvio->mem_root) Restrictions(mpvio->mem_root);
}

static void server_mpvio_update_thd(THD *thd, MPVIO_EXT *mpvio) {
  thd->max_client_packet_length = mpvio->max_client_packet_length;
  if (mpvio->protocol->has_client_capability(CLIENT_INTERACTIVE))
    thd->variables.net_wait_timeout = thd->variables.net_interactive_timeout;
  thd->security_context()->assign_user(
      mpvio->auth_info.user_name,
      (mpvio->auth_info.user_name ? strlen(mpvio->auth_info.user_name) : 0));
  if (mpvio->acl_user) {
    thd->security_context()->lock_account(mpvio->acl_user->account_locked);
  }
  if (mpvio->auth_info.user_name) my_free(mpvio->auth_info.user_name);
  LEX_CSTRING sctx_user = thd->security_context()->user();
  mpvio->auth_info.user_name = const_cast<char *>(sctx_user.str);
  mpvio->auth_info.user_name_length = sctx_user.length;
  if (thd->get_protocol()->has_client_capability(CLIENT_IGNORE_SPACE))
    thd->variables.sql_mode |= MODE_IGNORE_SPACE;
}

/**
  Calculate the timestamp difference for password expiry

  @param thd			 thread handle
  @param acl_user		 ACL_USER handle

  @retval 0  password is valid
  @retval 1  password has expired
*/
static bool check_password_lifetime(THD *thd, const ACL_USER *acl_user) {
  bool password_time_expired = false;

  if (likely(acl_user != NULL) && !acl_user->password_expired &&
      acl_user->password_last_changed.time_type != MYSQL_TIMESTAMP_ERROR &&
      auth_plugin_is_built_in(acl_user->plugin.str) &&
      (acl_user->use_default_password_lifetime ||
       acl_user->password_lifetime)) {
    MYSQL_TIME cur_time, password_change_by;
    Interval interval;

    thd->set_time();
    thd->variables.time_zone->gmt_sec_to_TIME(
        &cur_time, static_cast<my_time_t>(thd->query_start_in_secs()));
    password_change_by = acl_user->password_last_changed;
    memset(&interval, 0, sizeof(interval));

    if (!acl_user->use_default_password_lifetime)
      interval.day = acl_user->password_lifetime;
    else {
      MUTEX_LOCK(lock, &LOCK_default_password_lifetime);
      interval.day = default_password_lifetime;
    }
    if (interval.day) {
      if (!date_add_interval_with_warn(thd, &password_change_by, INTERVAL_DAY,
                                       interval))
        password_time_expired =
            my_time_compare(password_change_by, cur_time) >= 0 ? false : true;
      else {
        DBUG_ASSERT(false);
        /* Make the compiler happy. */
      }
    }
  }
  DBUG_EXECUTE_IF("force_password_interval_expire", {
    if (!acl_user->use_default_password_lifetime && acl_user->password_lifetime)
      password_time_expired = true;
  });
  DBUG_EXECUTE_IF("force_password_interval_expire_for_time_type", {
    if (acl_user->password_last_changed.time_type != MYSQL_TIMESTAMP_ERROR)
      password_time_expired = true;
  });
  return password_time_expired;
}

/**
Logging connection for the general query log, extracted from
acl_authenticate() as it's reused at different times based on
whether proxy users are checked.

@param user                    authentication user name
@param host                    authentication user host or IP address
@param auth_as                 privilege user name
@param db                      default database
@param thd                     thread handle
@param command                 type of command(connect or change user)
*/
void acl_log_connect(const char *user, const char *host, const char *auth_as,
                     const char *db, THD *thd,
                     enum enum_server_command command) {
  const char *vio_name_str = NULL;
  int len = 0;
  get_vio_type_name(thd->get_vio_type(), &vio_name_str, &len);

  if (strcmp(auth_as, user) && (PROXY_FLAG != *auth_as)) {
    query_logger.general_log_print(thd, command, "%s@%s as %s on %s using %s",
                                   user, host, auth_as, db ? db : "",
                                   vio_name_str);
  } else {
    query_logger.general_log_print(thd, command, "%s@%s on %s using %s", user,
                                   host, db ? db : "", vio_name_str);
  }
}

/*
  Assign priv_user and priv_host fields of the Security_context.

  @param sctx Security context, which priv_user and priv_host fields are
              updated.
  @param user Authenticated user data.
*/
inline void assign_priv_user_host(Security_context *sctx, ACL_USER *user) {
  sctx->assign_priv_user(user->user, user->user ? strlen(user->user) : 0);
  sctx->assign_priv_host(user->host.get_host(), user->host.get_host_len());
}

/**
  Check that for command COM_CONNECT, either restriction on max number of
  concurrent connections  not violated or in case the connection is admin
  connection the user has required privilege.

  @param thd  Thread context

  @return Error status
    @retval false  success
    @retval true   error

  @note if connection is admin connection and a user doesn't have
  the privilege SERVICE_CONNECTION_ADMIN, the error
  ER_SPECIFIC_ACCESS_DENIED_ERROR is set in Diagnostics_area.

  @note if a user doesn't have any of the privileges SUPER_ACL,
  CONNECTION_ADMIN, SERVICE_CONNECTION_ADMIN and a number of concurrent
  connections exceeds the limit max_connections the error ER_CON_COUNT_ERROR
  is set in Diagnostics_area.
*/
static inline bool check_restrictions_for_com_connect_command(THD *thd) {
  if (thd->is_admin_connection() &&
      !thd->m_main_security_ctx
           .has_global_grant(STRING_WITH_LEN("SERVICE_CONNECTION_ADMIN"))
           .first) {
    my_error(ER_SPECIFIC_ACCESS_DENIED_ERROR, MYF(0),
             "SERVICE_CONNECTION_ADMIN");
    return true;
  }

  if (!(thd->m_main_security_ctx.check_access(SUPER_ACL) ||
        thd->m_main_security_ctx
            .has_global_grant(STRING_WITH_LEN("CONNECTION_ADMIN"))
            .first ||
        thd->m_main_security_ctx
            .has_global_grant(STRING_WITH_LEN("SERVICE_CONNECTION_ADMIN"))
            .first)) {
    if (!Connection_handler_manager::get_instance()
             ->valid_connection_count()) {  // too many connections
      my_error(ER_CON_COUNT_ERROR, MYF(0));
      return true;
    }
  }

  return false;
}

static void check_and_update_password_lock_state(MPVIO_EXT &mpvio, THD *thd,
                                                 int &res) {
  if (mpvio.acl_user && initialized &&
      mpvio.acl_user->password_locked_state.is_active()) {
    /* update user lock status and check if the account is locked */
    Acl_cache_lock_guard acl_cache_lock(thd, Acl_cache_lock_mode::READ_MODE);

    acl_cache_lock.lock();
    const ACL_USER *acl_user = mpvio.acl_user;

    ACL_USER *acl_user_ptr = find_acl_user(
        acl_user->host.get_host(), acl_user->user ? acl_user->user : "", true);
    long days_remaining = 0;
    DBUG_ASSERT(acl_user_ptr != nullptr);
    if (acl_user_ptr && acl_user_ptr->password_locked_state.update(
                            thd, res == CR_OK, &days_remaining)) {
      uint failed_logins =
          acl_user_ptr->password_locked_state.get_failed_login_attempts();
      int blocked_for_days =
          acl_user_ptr->password_locked_state.get_password_lock_time_days();
      acl_cache_lock.unlock();
      char str_blocked_for_days[30], str_days_remaining[30];
      if (blocked_for_days > 0)
        snprintf(str_blocked_for_days, sizeof(str_blocked_for_days), "%d",
                 blocked_for_days);
      else
        strncpy(str_blocked_for_days, "unlimited",
                sizeof(str_blocked_for_days));
      if (days_remaining > 0)
        snprintf(str_days_remaining, sizeof(str_days_remaining), "%ld",
                 days_remaining);
      else
        strncpy(str_days_remaining, "unlimited", sizeof(str_days_remaining));

      my_error(ER_USER_ACCESS_DENIED_FOR_USER_ACCOUNT_BLOCKED_BY_PASSWORD_LOCK,
               MYF(0), mpvio.acl_user->user ? mpvio.acl_user->user : "",
               mpvio.auth_info.host_or_ip ? mpvio.auth_info.host_or_ip : "",
               str_blocked_for_days, str_days_remaining, failed_logins);
      LogErr(INFORMATION_LEVEL,
             ER_ACCESS_DENIED_FOR_USER_ACCOUNT_BLOCKED_BY_PASSWORD_LOCK,
             mpvio.acl_user->user ? mpvio.acl_user->user : "",
             mpvio.auth_info.host_or_ip ? mpvio.auth_info.host_or_ip : "",
             str_blocked_for_days, str_days_remaining, failed_logins);
      res = CR_ERROR;
    } else
      acl_cache_lock.unlock();
  }
}

/**
  Perform the handshake, authorize the client and update thd sctx variables.

  @param thd                     thread handle
  @param command                 the command to be executed, it can be either a
                                 COM_CHANGE_USER or COM_CONNECT (if
                                 it's a new connection)

  @retval 0  success, thd is updated.
  @retval 1  error
*/
int acl_authenticate(THD *thd, enum_server_command command) {
  int res = CR_OK;
  int ret = 1;
  MPVIO_EXT mpvio;
  LEX_CSTRING auth_plugin_name = default_auth_plugin_name;
  Thd_charset_adapter charset_adapter(thd);

  DBUG_TRACE;
  static_assert(MYSQL_USERNAME_LENGTH == USERNAME_LENGTH, "");
  DBUG_ASSERT(command == COM_CONNECT || command == COM_CHANGE_USER);

  server_mpvio_initialize(thd, &mpvio, &charset_adapter);
  /*
    Clear thd->db as it points to something, that will be freed when
    connection is closed. We don't want to accidentally free a wrong
    pointer if connect failed.
  */
  thd->reset_db(NULL_CSTR);

  auth_plugin_name = default_auth_plugin_name;
  /* acl_authenticate() takes the data from net->read_pos */
  thd->get_protocol_classic()->get_net()->read_pos =
      thd->get_protocol_classic()->get_raw_packet();
  DBUG_PRINT("info", ("com_change_user_pkt_len=%u",
                      mpvio.protocol->get_packet_length()));

  if (command == COM_CHANGE_USER) {
    mpvio.packets_written++;  // pretend that a server handshake packet was sent
    mpvio.packets_read++;     // take COM_CHANGE_USER packet into account

    /* Clear variables that are allocated */
    thd->set_user_connect(NULL);

    if (parse_com_change_user_packet(thd, &mpvio,
                                     mpvio.protocol->get_packet_length())) {
      login_failed_error(thd, &mpvio, mpvio.auth_info.password_used);
      server_mpvio_update_thd(thd, &mpvio);
      goto end;
    }

    DBUG_ASSERT(mpvio.status == MPVIO_EXT::RESTART ||
                mpvio.status == MPVIO_EXT::SUCCESS);
  } else {
    /* mark the thd as having no scramble yet */
    mpvio.scramble[SCRAMBLE_LENGTH] = 1;

    /*
     perform the first authentication attempt, with the default plugin.
     This sends the server handshake packet, reads the client reply
     with a user name, and performs the authentication if everyone has used
     the correct plugin.
    */

    res = do_auth_once(thd, auth_plugin_name, &mpvio);
  }

  /*
   retry the authentication, if - after receiving the user name -
   we found that we need to switch to a non-default plugin
  */
  if (mpvio.status == MPVIO_EXT::RESTART) {
    DBUG_ASSERT(mpvio.acl_user);
    DBUG_ASSERT(command == COM_CHANGE_USER ||
                my_strcasecmp(system_charset_info, auth_plugin_name.str,
                              mpvio.acl_user->plugin.str));
    auth_plugin_name = mpvio.acl_user->plugin;
    res = do_auth_once(thd, auth_plugin_name, &mpvio);
  }

  server_mpvio_update_thd(thd, &mpvio);

  check_and_update_password_lock_state(mpvio, thd, res);
#ifdef HAVE_PSI_THREAD_INTERFACE
  PSI_THREAD_CALL(set_connection_type)(thd->get_vio_type());
#endif /* HAVE_PSI_THREAD_INTERFACE */
  {
    Security_context *sctx = thd->security_context();
    const ACL_USER *acl_user = mpvio.acl_user;
    bool proxy_check = check_proxy_users && !*mpvio.auth_info.authenticated_as;

    DBUG_PRINT("info", ("proxy_check=%s", proxy_check ? "true" : "false"));

    thd->password =
        mpvio.auth_info.password_used;  // remember for error messages

    // reset authenticated_as because flag value received, but server
    // proxy mapping is disabled:
    if ((!check_proxy_users) && acl_user &&
        !*mpvio.auth_info.authenticated_as) {
      DBUG_PRINT("info",
                 ("setting authenticated_as to %s as check_proxy_user is OFF.",
                  mpvio.auth_info.user_name));
      strcpy(mpvio.auth_info.authenticated_as,
             acl_user->user ? acl_user->user : "");
    }
    /*
      Log the command here so that the user can check the log
      for the tried logins and also to detect break-in attempts.

      if sctx->user is unset it's protocol failure, bad packet.
    */
    if (mpvio.auth_info.user_name && !proxy_check) {
      acl_log_connect(mpvio.auth_info.user_name, mpvio.auth_info.host_or_ip,
                      mpvio.auth_info.authenticated_as, mpvio.db.str, thd,
                      command);
    }
    if (res == CR_OK && (!mpvio.can_authenticate() || thd->is_error())) {
      res = CR_ERROR;
    }

    /*
      Assign account user/host data to the current THD. This information is
      used when the authentication fails after this point and we call audit
      api notification event. Client user/host connects to the existing
      account is easily distinguished from other connects.
    */
    if (mpvio.can_authenticate())
      assign_priv_user_host(sctx, const_cast<ACL_USER *>(acl_user));

    if (res > CR_OK && mpvio.status != MPVIO_EXT::SUCCESS) {
      Host_errors errors;
      DBUG_ASSERT(mpvio.status == MPVIO_EXT::FAILURE);
      switch (res) {
        case CR_AUTH_PLUGIN_ERROR:
          errors.m_auth_plugin = 1;
          break;
        case CR_AUTH_HANDSHAKE:
          errors.m_handshake = 1;
          break;
        case CR_AUTH_USER_CREDENTIALS:
          errors.m_authentication = 1;
          break;
        case CR_ERROR:
        default:
          /* Unknown of unspecified auth plugin error. */
          errors.m_auth_plugin = 1;
          break;
      }
      inc_host_errors(mpvio.ip, &errors);
      if (mpvio.auth_info.user_name && proxy_check) {
        acl_log_connect(mpvio.auth_info.user_name, mpvio.auth_info.host_or_ip,
                        mpvio.auth_info.authenticated_as, mpvio.db.str, thd,
                        command);
      }
      login_failed_error(thd, &mpvio, mpvio.auth_info.password_used);
      goto end;
    }

    sctx->assign_proxy_user("", 0);

    if (initialized)  // if not --skip-grant-tables
    {
      bool is_proxy_user = false;
      bool password_time_expired = false;
      const char *auth_user = acl_user->user ? acl_user->user : "";
      ACL_PROXY_USER *proxy_user;
      /* check if the user is allowed to proxy as another user */
      Acl_cache_lock_guard acl_cache_lock(thd, Acl_cache_lock_mode::READ_MODE);
      if (!acl_cache_lock.lock()) return 1;

      proxy_user =
          acl_find_proxy_user(auth_user, sctx->host().str, sctx->ip().str,
                              mpvio.auth_info.authenticated_as, &is_proxy_user);
      acl_cache_lock.unlock();
      if (mpvio.auth_info.user_name && proxy_check) {
        acl_log_connect(mpvio.auth_info.user_name, mpvio.auth_info.host_or_ip,
                        mpvio.auth_info.authenticated_as, mpvio.db.str, thd,
                        command);
      }

      if (thd->is_error()) return 1;

      if (is_proxy_user) {
        ACL_USER *acl_proxy_user;
        char proxy_user_buf[USERNAME_LENGTH + HOSTNAME_LENGTH + 6];

        /* we need to find the proxy user, but there was none */
        if (!proxy_user) {
          Host_errors errors;
          errors.m_proxy_user = 1;
          inc_host_errors(mpvio.ip, &errors);
          login_failed_error(thd, &mpvio, mpvio.auth_info.password_used);
          goto end;
        }

        snprintf(proxy_user_buf, sizeof(proxy_user_buf) - 1, "'%s'@'%s'",
                 auth_user,
                 acl_user->host.get_host() ? acl_user->host.get_host() : "");
        sctx->assign_proxy_user(proxy_user_buf, strlen(proxy_user_buf));

        /* we're proxying : find the proxy user definition */
        if (!acl_cache_lock.lock()) return 1;
        acl_proxy_user = find_acl_user(proxy_user->get_proxied_host()
                                           ? proxy_user->get_proxied_host()
                                           : "",
                                       mpvio.auth_info.authenticated_as, true);
        if (!acl_proxy_user) {
          Host_errors errors;
          errors.m_proxy_user_acl = 1;
          inc_host_errors(mpvio.ip, &errors);
          login_failed_error(thd, &mpvio, mpvio.auth_info.password_used);
          goto end;
        }
        acl_user = acl_proxy_user->copy(thd->mem_root);
        *(mpvio.restrictions) = acl_restrictions->find_restrictions(acl_user);

        DBUG_PRINT("info", ("User %s is a PROXY and will assume a PROXIED"
                            " identity %s",
                            auth_user, acl_user->user));
        acl_cache_lock.unlock();
      }
      DBUG_ASSERT(mpvio.restrictions);
      sctx->set_master_access(acl_user->access, *(mpvio.restrictions));
      assign_priv_user_host(sctx, const_cast<ACL_USER *>(acl_user));
      /* Assign default role */
      {
        List_of_auth_id_refs default_roles;
        if (!acl_cache_lock.lock()) return 1;
        Auth_id_ref authid = create_authid_from(acl_user);
        if (opt_always_activate_granted_roles) {
          activate_all_granted_and_mandatory_roles(acl_user, sctx);
        } else {
          /* The server policy is to only activate default roles */
          get_default_roles(authid, default_roles);
          List_of_auth_id_refs::iterator it = default_roles.begin();
          for (; it != default_roles.end(); ++it) {
            if (sctx->activate_role(it->first, it->second, true)) {
              std::string roleidstr = create_authid_str_from(*it);
              std::string authidstr = create_authid_str_from(acl_user);
              LogErr(WARNING_LEVEL, ER_AUTH_CANT_ACTIVATE_ROLE,
                     roleidstr.c_str(), authidstr.c_str());
            }
          }
        }

        acl_cache_lock.unlock();
      }
      sctx->checkout_access_maps();

      if (!thd->is_error() &&
          !(sctx->check_access(SUPER_ACL) ||
            sctx->has_global_grant(STRING_WITH_LEN("CONNECTION_ADMIN"))
                .first)) {
        if (mysqld_offline_mode()) {
          my_error(ER_SERVER_OFFLINE_MODE, MYF(0));
          goto end;
        }
      }

      /*
        OK. Let's check the SSL. Historically it was checked after the
        password, as an additional layer, not instead of the password (in
        which case it would've been a plugin too).
      */
      if (acl_check_ssl(thd, acl_user)) {
        Host_errors errors;
        errors.m_ssl = 1;
        inc_host_errors(mpvio.ip, &errors);
        login_failed_error(thd, &mpvio, thd->password);
        goto end;
      }

      /*
        Check whether the account has been locked.
      */
      if (unlikely(mpvio.acl_user->account_locked)) {
        locked_account_connection_count++;

        my_error(ER_ACCOUNT_HAS_BEEN_LOCKED, MYF(0), mpvio.acl_user->user,
                 mpvio.auth_info.host_or_ip);
        LogErr(INFORMATION_LEVEL, ER_ACCESS_DENIED_FOR_USER_ACCOUNT_LOCKED,
               mpvio.acl_user->user, mpvio.auth_info.host_or_ip);
        goto end;
      }

      if (opt_require_secure_transport &&
          !is_secure_transport(thd->active_vio->type)) {
        my_error(ER_SECURE_TRANSPORT_REQUIRED, MYF(0));
        goto end;
      }

      /* checking password_time_expire for connecting user */
      password_time_expired = check_password_lifetime(thd, mpvio.acl_user);

      if (unlikely(
              mpvio.acl_user &&
              (mpvio.acl_user->password_expired || password_time_expired) &&
              !(mpvio.protocol->has_client_capability(
                  CLIENT_CAN_HANDLE_EXPIRED_PASSWORDS)) &&
              disconnect_on_expired_password)) {
        /*
          Clients that don't signal password expiration support
          get a connect error.
        */
        Host_errors errors;

        my_error(ER_MUST_CHANGE_PASSWORD_LOGIN, MYF(0));
        query_logger.general_log_print(
            thd, COM_CONNECT, "%s", ER_DEFAULT(ER_MUST_CHANGE_PASSWORD_LOGIN));
        LogErr(INFORMATION_LEVEL, ER_MUST_CHANGE_EXPIRED_PASSWORD);

        errors.m_authentication = 1;
        inc_host_errors(mpvio.ip, &errors);
        goto end;
      }

      /* Don't allow the user to connect if he has done too many queries */
      if ((acl_user->user_resource.questions ||
           acl_user->user_resource.updates ||
           acl_user->user_resource.conn_per_hour ||
           acl_user->user_resource.user_conn ||
           global_system_variables.max_user_connections) &&
          get_or_create_user_conn(
              thd,
              (opt_old_style_user_limits ? sctx->user().str
                                         : sctx->priv_user().str),
              (opt_old_style_user_limits ? sctx->host_or_ip().str
                                         : sctx->priv_host().str),
              &acl_user->user_resource))
        goto end;  // The error is set by get_or_create_user_conn()

      /*
        We are copying the connected user's password expired flag to the
        security context. This allows proxy user to execute queries even if
        proxied user password expires.
      */
      sctx->set_password_expired(mpvio.acl_user->password_expired ||
                                 password_time_expired);
    } else {
      sctx->skip_grants();
      /*
        In case of --skip-grant-tables, we already would have set the MPVIO
        as SUCCESS, it means we are not interested in any of the error set
        in the diagnostic area, clear them.
      */
      thd->get_stmt_da()->reset_diagnostics_area();
    }

    const USER_CONN *uc;
    if ((uc = thd->get_user_connect()) &&
        (uc->user_resources.conn_per_hour || uc->user_resources.user_conn ||
         global_system_variables.max_user_connections) &&
        check_for_max_user_connections(thd, uc)) {
      goto end;  // The error is set in check_for_max_user_connections()
    }

    DBUG_PRINT("info", ("Capabilities: %lu  packet_length: %ld  Host: '%s'  "
                        "Login user: '%s' Priv_user: '%s'  Using password: %s "
                        "Access: %lu  db: '%s'",
                        thd->get_protocol()->get_client_capabilities(),
                        thd->max_client_packet_length, sctx->host_or_ip().str,
                        sctx->user().str, sctx->priv_user().str,
                        thd->password ? "yes" : "no", sctx->master_access(),
                        mpvio.db.str));

    if (command == COM_CONNECT &&
        check_restrictions_for_com_connect_command(thd)) {
      release_user_connection(thd);
      goto end;
    }

    /*
      This is the default access rights for the current database.  It's
      set to 0 here because we don't have an active database yet (and we
      may not have an active database to set.
    */
    sctx->cache_current_db_access(0);

    /* Change a database if necessary */
    if (mpvio.db.length) {
      if (mysql_change_db(thd, to_lex_cstring(mpvio.db), false)) {
        /* mysql_change_db() has pushed the error message. */
        release_user_connection(thd);
        Host_errors errors;
        errors.m_default_database = 1;
        inc_host_errors(mpvio.ip, &errors);
        login_failed_error(thd, &mpvio, mpvio.auth_info.password_used);
        goto end;
      }
    }

    if (mpvio.auth_info.external_user[0])
      sctx->assign_external_user(mpvio.auth_info.external_user,
                                 strlen(mpvio.auth_info.external_user));

    if (res == CR_OK_HANDSHAKE_COMPLETE)
      thd->get_stmt_da()->disable_status();
    else
      my_ok(thd);
#ifdef HAVE_PSI_THREAD_INTERFACE
    LEX_CSTRING main_sctx_user = thd->m_main_security_ctx.user();
    LEX_CSTRING main_sctx_host_or_ip = thd->m_main_security_ctx.host_or_ip();
    PSI_THREAD_CALL(set_thread_account)
    (main_sctx_user.str, main_sctx_user.length, main_sctx_host_or_ip.str,
     main_sctx_host_or_ip.length);
#endif /* HAVE_PSI_THREAD_INTERFACE */

    /*
      Turn ON the flag in THD iff the user is granted SYSTEM_USER privilege.
      We must set the flag after all required roles are activated.
    */
    set_system_user_flag(thd);
  }
  ret = 0;
end:
  if (mpvio.restrictions) mpvio.restrictions->~Restrictions();
  /* Ready to handle queries */
  return ret;
}

bool is_secure_transport(int vio_type) {
  switch (vio_type) {
    case VIO_TYPE_SSL:
    case VIO_TYPE_SHARED_MEMORY:
    case VIO_TYPE_SOCKET:
      return true;
  }
  return false;
}

static int generate_native_password(char *outbuf, unsigned int *buflen,
                                    const char *inbuf, unsigned int inbuflen) {
  THD *thd = current_thd;
  if (!thd->m_disable_password_validation) {
    if (my_validate_password_policy(inbuf, inbuflen)) return 1;
  }
  /* for empty passwords */
  if (inbuflen == 0) {
    *buflen = 0;
    return 0;
  }
  char *buffer = (char *)my_malloc(PSI_NOT_INSTRUMENTED,
                                   SCRAMBLED_PASSWORD_CHAR_LENGTH + 1, MYF(0));
  if (buffer == NULL) return 1;
  my_make_scrambled_password_sha1(buffer, inbuf, inbuflen);
  /*
    if buffer specified by server is smaller than the buffer given
    by plugin then return error
  */
  if (*buflen < strlen(buffer)) {
    my_free(buffer);
    return 1;
  }
  *buflen = SCRAMBLED_PASSWORD_CHAR_LENGTH;
  memcpy(outbuf, buffer, *buflen);
  my_free(buffer);
  return 0;
}

static int validate_native_password_hash(char *const inbuf,
                                         unsigned int buflen) {
  /* empty password is also valid */
  if ((buflen && buflen == SCRAMBLED_PASSWORD_CHAR_LENGTH && inbuf[0] == '*') ||
      buflen == 0)
    return 0;
  return 1;
}

static int set_native_salt(const char *password, unsigned int password_len,
                           unsigned char *salt, unsigned char *salt_len) {
  /* for empty passwords salt_len is 0 */
  if (password_len == 0)
    *salt_len = 0;
  else {
    if (password_len == SCRAMBLED_PASSWORD_CHAR_LENGTH) {
      get_salt_from_password(salt, password);
      *salt_len = SCRAMBLE_LENGTH;
    }
  }
  return 0;
}

#if defined(HAVE_OPENSSL)
static int generate_sha256_password(char *outbuf, unsigned int *buflen,
                                    const char *inbuf, unsigned int inbuflen) {
  /*
   Deprecate message for SHA-256 authentication plugin.
  */
  LogPluginErr(
      WARNING_LEVEL, ER_SERVER_WARN_DEPRECATED,
      Cached_authentication_plugins::get_plugin_name(PLUGIN_SHA256_PASSWORD),
      Cached_authentication_plugins::get_plugin_name(
          PLUGIN_CACHING_SHA2_PASSWORD));
  if (inbuflen > SHA256_PASSWORD_MAX_PASSWORD_LENGTH) return 1;

  THD *thd = current_thd;
  if (!thd->m_disable_password_validation) {
    if (my_validate_password_policy(inbuf, inbuflen)) return 1;
  }
  if (inbuflen == 0) {
    *buflen = 0;
    return 0;
  }
  char *buffer = (char *)my_malloc(PSI_NOT_INSTRUMENTED,
                                   CRYPT_MAX_PASSWORD_SIZE + 1, MYF(0));
  if (buffer == NULL) return 1;
  my_make_scrambled_password(buffer, inbuf, inbuflen);
  memcpy(outbuf, buffer, CRYPT_MAX_PASSWORD_SIZE);
  /*
    if buffer specified by server is smaller than the buffer given
    by plugin then return error
  */
  if (*buflen < strlen(buffer)) {
    my_free(buffer);
    return 1;
  }
  *buflen = strlen(buffer);
  my_free(buffer);
  return 0;
}

static int validate_sha256_password_hash(char *const inbuf,
                                         unsigned int buflen) {
  if ((inbuf && inbuf[0] == '$' && inbuf[1] == '5' && inbuf[2] == '$' &&
       buflen < CRYPT_MAX_PASSWORD_SIZE + 1) ||
      buflen == 0)
    return 0;
  return 1;
}

static int set_sha256_salt(const char *password MY_ATTRIBUTE((unused)),
                           unsigned int password_len MY_ATTRIBUTE((unused)),
                           unsigned char *salt MY_ATTRIBUTE((unused)),
                           unsigned char *salt_len) {
  *salt_len = 0;
  return 0;
}

#endif

/**
  Compare a clear text password with a stored hash for
  the native password plugin

  If the password is non-empty it calculates a hash from
  the cleartext and compares it with the supplied hash.

  if the password is empty checks if the hash is empty too.

  @arg hash              pointer to the hashed data
  @arg hash_length       length of the hashed data
  @arg cleartext         pointer to the clear text password
  @arg cleartext_length  length of the cleat text password
  @arg[out] is_error     non-zero in case of error extracting the salt
  @retval 0              the hash was created with that password
  @retval non-zero       the hash was created with a different password
*/
static int compare_native_password_with_hash(const char *hash,
                                             unsigned long hash_length,
                                             const char *cleartext,
                                             unsigned long cleartext_length,
                                             int *is_error) {
  DBUG_TRACE;

  char buffer[SCRAMBLED_PASSWORD_CHAR_LENGTH + 1];

  /** empty password results in an empty hash */
  if (!hash_length && !cleartext_length) return 0;

  DBUG_ASSERT(hash_length <= SCRAMBLED_PASSWORD_CHAR_LENGTH);

  /* calculate the hash from the clear text */
  my_make_scrambled_password_sha1(buffer, cleartext, cleartext_length);

  *is_error = 0;
  int result = memcmp(hash, buffer, SCRAMBLED_PASSWORD_CHAR_LENGTH);

  return result;
}

/* clang-format off */
/**
  @page page_protocol_connection_phase_authentication_methods_native_password_authentication Native Authentication

  Authentication::Native41:

  <ul>
  <li>
  The server name is *mysql_native_password*
  </li>
  <li>
  The client name is *mysql_native_password"
  </li>
  <li>
  Client side requires an 20-byte random challenge from server
  </li>
  <li>
  Client side sends a 20-byte response packet based on the algorithm described
  later.
  </li>
  </ul>

  @par "Requires" @ref CLIENT_RESERVED2 "CLIENT_SECURE_CONNECTION"

  @startuml
  Client<-Server: 20 byte random data
  Client->Server: 20 byte scrambled password
  @enduml

  This method fixes a 2 short-comings of the
  @ref page_protocol_connection_phase_authentication_methods_old_password_authentication

  1. using a tested, crypto-graphic hashing function (SHA1)
  2. knowning the content of the hash in the mysql.user table isn't enough
     to authenticate against the MySQL Server.

  The network packet content for the password is calculated by:
  ~~~~~
  SHA1( password ) XOR SHA1( "20-bytes random data from server" <concat> SHA1( SHA1( password ) ) )
  ~~~~~

  The following is stored into mysql.user.authentication_string
  ~~~~~
  SHA1( SHA1( password ) )
  ~~~~~

  @sa native_password_authenticate, native_password_auth_client,
  native_password_client_plugin, native_password_handler,
  check_scramble_sha1, compute_two_stage_sha1_hash, make_password_from_salt
*/
/* clang-format on */

/**
  MySQL Server Password Authentication Plugin

  In the MySQL authentication protocol:
  1. the server sends the random scramble to the client
  2. client sends the encrypted password back to the server
  3. the server checks the password.
*/
static int native_password_authenticate(MYSQL_PLUGIN_VIO *vio,
                                        MYSQL_SERVER_AUTH_INFO *info) {
  uchar *pkt;
  int pkt_len;
  MPVIO_EXT *mpvio = (MPVIO_EXT *)vio;

  DBUG_TRACE;

  /* generate the scramble, or reuse the old one */
  if (mpvio->scramble[SCRAMBLE_LENGTH])
    generate_user_salt(mpvio->scramble, SCRAMBLE_LENGTH + 1);

  /* send it to the client */
  if (mpvio->write_packet(mpvio, (uchar *)mpvio->scramble, SCRAMBLE_LENGTH + 1))
    return CR_AUTH_HANDSHAKE;

  /* reply and authenticate */

  /*
    <digression>
      This is more complex than it looks.

      The plugin (we) may be called right after the client was connected -
      and will need to send a scramble, read reply, authenticate.

      Or the plugin may be called after another plugin has sent a scramble,
      and read the reply. If the client has used the correct client-plugin,
      we won't need to read anything here from the client, the client
      has already sent a reply with everything we need for authentication.

      Or the plugin may be called after another plugin has sent a scramble,
      and read the reply, but the client has used the wrong client-plugin.
      We'll need to sent a "switch to another plugin" packet to the
      client and read the reply. "Use the short scramble" packet is a special
      case of "switch to another plugin" packet.

      Or, perhaps, the plugin may be called after another plugin has
      done the handshake but did not send a useful scramble. We'll need
      to send a scramble (and perhaps a "switch to another plugin" packet)
      and read the reply.

      Besides, a client may be an old one, that doesn't understand plugins.
      Or doesn't even understand 4.0 scramble.

      And we want to keep the same protocol on the wire  unless non-native
      plugins are involved.

      Anyway, it still looks simple from a plugin point of view:
      "send the scramble, read the reply and authenticate"
      All the magic is transparently handled by the server.
    </digression>
  */

  /* read the reply with the encrypted password */
  if ((pkt_len = mpvio->read_packet(mpvio, &pkt)) < 0) return CR_AUTH_HANDSHAKE;
  DBUG_PRINT("info", ("reply read : pkt_len=%d", pkt_len));

  DBUG_EXECUTE_IF("native_password_bad_reply", {
    /* This should cause a HANDSHAKE ERROR */
    pkt_len = 12;
  });
  if (mysql_native_password_proxy_users) {
    *info->authenticated_as = PROXY_FLAG;
    DBUG_PRINT("info", ("mysql_native_authentication_proxy_users is enabled, "
                        "setting authenticated_as to NULL"));
  }
  if (pkt_len == 0) {
    info->password_used = PASSWORD_USED_NO;
    return mpvio->acl_user->credentials[PRIMARY_CRED].m_salt_len != 0
               ? CR_AUTH_USER_CREDENTIALS
               : CR_OK;
  } else
    info->password_used = PASSWORD_USED_YES;
  bool second = false;
  if (pkt_len == SCRAMBLE_LENGTH) {
    if (!mpvio->acl_user->credentials[PRIMARY_CRED].m_salt_len ||
        check_scramble(pkt, mpvio->scramble,
                       mpvio->acl_user->credentials[PRIMARY_CRED].m_salt)) {
      second = true;
      if (!mpvio->acl_user->credentials[SECOND_CRED].m_salt_len ||
          check_scramble(pkt, mpvio->scramble,
                         mpvio->acl_user->credentials[SECOND_CRED].m_salt)) {
        return CR_AUTH_USER_CREDENTIALS;
      } else {
        if (second) {
          MPVIO_EXT *mpvio_second = pointer_cast<MPVIO_EXT *>(vio);
          const char *username =
              *info->authenticated_as ? info->authenticated_as : "";
          const char *hostname = mpvio_second->acl_user->host.get_host();
          LogPluginErr(
              INFORMATION_LEVEL,
              ER_MYSQL_NATIVE_PASSWORD_SECOND_PASSWORD_USED_INFORMATION,
              username, hostname ? hostname : "");
        }
        return CR_OK;
      }
    } else {
      return CR_OK;
    }
  }

  my_error(ER_HANDSHAKE_ERROR, MYF(0));
  return CR_AUTH_HANDSHAKE;
}

#if defined(HAVE_OPENSSL)

/**
  Interface for querying the MYSQL_PUBLIC_VIO about encryption state.

*/

static int my_vio_is_encrypted(MYSQL_PLUGIN_VIO *vio) {
  MPVIO_EXT *mpvio = (MPVIO_EXT *)vio;
  return (mpvio->vio_is_encrypted);
}

/*
  The unused parameters must be here due to function pointer casting
  in sql_show.cc.
*/
int show_rsa_public_key(THD *, SHOW_VAR *var MY_ATTRIBUTE((unused)), char *) {
  var->type = SHOW_CHAR;
  var->value = const_cast<char *>(g_sha256_rsa_keys->get_public_key_as_pem());
  return 0;
}

void deinit_rsa_keys(void) {
  if (g_sha256_rsa_keys) {
    g_sha256_rsa_keys->free_memory();
    delete g_sha256_rsa_keys;
    g_sha256_rsa_keys = 0;
  }
  if (g_caching_sha2_rsa_keys) {
    g_caching_sha2_rsa_keys->free_memory();
    delete g_caching_sha2_rsa_keys;
    g_caching_sha2_rsa_keys = 0;
  }
}

// Wraps a FILE handle, to ensure we always close it when returning.
class FileCloser {
  FILE *m_file;

 public:
  FileCloser(FILE *to_be_closed) : m_file(to_be_closed) {}
  ~FileCloser() {
    if (m_file != NULL) fclose(m_file);
  }
};

/**
  Loads the RSA key pair from disk and store them in a global variable.

 @see init_ssl()

 @return Error code
   @retval false Success
   @retval true Error
*/

bool init_rsa_keys(void) {
  if (!do_auto_rsa_keys_generation()) return true;

  if (!(g_sha256_rsa_keys = new Rsa_authentication_keys(
            &auth_rsa_private_key_path, &auth_rsa_public_key_path)))
    return true;
  if (!(g_caching_sha2_rsa_keys =
            new Rsa_authentication_keys(&caching_sha2_rsa_private_key_path,
                                        &caching_sha2_rsa_public_key_path))) {
    delete g_sha256_rsa_keys;
    g_sha256_rsa_keys = 0;
    return true;
  }

  return (g_sha256_rsa_keys->read_rsa_keys() ||
          g_caching_sha2_rsa_keys->read_rsa_keys());
}

static MYSQL_PLUGIN plugin_info_ptr;

static int init_sha256_password_handler(MYSQL_PLUGIN plugin_ref) {
  plugin_info_ptr = plugin_ref;
  return 0;
}

/**

 @param vio Virtual input-, output interface
 @param scramble - Scramble to be saved

 Save the scramble in mpvio for future re-use.
 It is useful when we need to pass the scramble to another plugin.
 Especially in case when old 5.1 client with no CLIENT_PLUGIN_AUTH capability
 tries to connect to server with default-authentication-plugin set to
 sha256_password

*/

void static inline auth_save_scramble(MYSQL_PLUGIN_VIO *vio,
                                      const char *scramble) {
  MPVIO_EXT *mpvio = (MPVIO_EXT *)vio;
  strncpy(mpvio->scramble, scramble, SCRAMBLE_LENGTH + 1);
}

/**
  Compare a clear text password with a stored hash

  Checks if a stored hash is produced using a clear text password.
  To do that first it extracts the scramble from the hash. Then
  calculates a new hash using the extracted scramble and the supplied
  password. And finally compares the two scrambles.

  @arg hash              pointer to the hashed data
  @arg hash_length       length of the hashed data
  @arg cleartext         pointer to the clear text password
  @arg cleartext_length  length of the cleat text password
  @arg[out] is_error     non-zero in case of error extracting the salt
  @retval 0              the hash was created with that password
  @retval non-zero       the hash was created with a different password
*/
static int compare_sha256_password_with_hash(const char *hash,
                                             unsigned long hash_length,
                                             const char *cleartext,
                                             unsigned long cleartext_length,
                                             int *is_error) {
  char stage2[CRYPT_MAX_PASSWORD_SIZE + 1];
  const char *user_salt_begin;
  const char *user_salt_end;

  DBUG_TRACE;
  DBUG_ASSERT(cleartext_length <= SHA256_PASSWORD_MAX_PASSWORD_LENGTH);

  if (cleartext_length > SHA256_PASSWORD_MAX_PASSWORD_LENGTH) return -1;

  /*
    Fetch user authentication_string and extract the password salt
  */
  user_salt_begin = hash;
  user_salt_end = hash + hash_length;
  if (extract_user_salt(&user_salt_begin, &user_salt_end) !=
      CRYPT_SALT_LENGTH) {
    *is_error = 1;
    return -1;
  }

  *is_error = 0;

  /* Create hash digest */
  my_crypt_genhash(stage2, CRYPT_MAX_PASSWORD_SIZE, cleartext, cleartext_length,
                   user_salt_begin, (const char **)0);

  /* Compare the newly created hash digest with the password record */
  int result = memcmp(hash, stage2, hash_length);

  return result;
}

#undef LOG_COMPONENT_TAG
#define LOG_COMPONENT_TAG "sha256_password"

/**

 @param vio Virtual input-, output interface
 @param [out] info Connection information

 Authenticate the user by receiving a RSA or TLS encrypted password and
 calculate a hash digest which should correspond to the user record digest

 RSA keys are assumed to be pre-generated and supplied when server starts. If
 the client hasn't got a public key it can request one.

 TLS certificates and keys are assumed to be pre-generated and supplied when
 server starts.

*/

static int sha256_password_authenticate(MYSQL_PLUGIN_VIO *vio,
                                        MYSQL_SERVER_AUTH_INFO *info) {
  char scramble[SCRAMBLE_LENGTH + 1];
  uchar *pkt;
  int pkt_len;
  String scramble_response_packet;
  int cipher_length = 0;
  unsigned char plain_text[MAX_CIPHER_LENGTH + 1];
  RSA *private_key = NULL;
  RSA *public_key = NULL;

  DBUG_TRACE;

  /*
   Deprecate message for SHA-256 authentication plugin.
  */
  LogPluginErr(
      WARNING_LEVEL, ER_SERVER_WARN_DEPRECATED,
      Cached_authentication_plugins::get_plugin_name(PLUGIN_SHA256_PASSWORD),
      Cached_authentication_plugins::get_plugin_name(
          PLUGIN_CACHING_SHA2_PASSWORD));
  generate_user_salt(scramble, SCRAMBLE_LENGTH + 1);

  /*
    Note: The nonce is split into 8 + 12 bytes according to
http://dev.mysql.com/doc/internals/en/connection-phase-packets.html#packet-Protocol::HandshakeV10
    Native authentication sent 20 bytes + '\0' character = 21 bytes.
    This plugin must do the same to stay consistent with historical behavior
    if it is set to operate as a default plugin.
  */
  if (vio->write_packet(vio, (unsigned char *)scramble, SCRAMBLE_LENGTH + 1))
    return CR_ERROR;

  /*
    Save the scramble so it could be used by native plugin in case
    the authentication on the server side needs to be restarted
  */
  auth_save_scramble(vio, scramble);

  /*
    After the call to read_packet() the user name will appear in
    mpvio->acl_user and info will contain current data.
  */
  if ((pkt_len = vio->read_packet(vio, &pkt)) == -1) return CR_ERROR;

  /*
    If first packet is a 0 byte then the client isn't sending any password
    else the client will send a password.

    The original intention was that the password is a string[NUL] but this
    never got enforced properly so now we have to accept that an empty packet
    is a blank password, thus the check for pkt_len == 0 has to be made too.
  */
  if ((pkt_len == 0 || pkt_len == 1) && *pkt == 0) {
    info->password_used = PASSWORD_USED_NO;
    /*
      Send OK signal; the authentication might still be rejected based on
      host mask.
    */
    if (info->auth_string_length == 0) {
      if (sha256_password_proxy_users) {
        *info->authenticated_as = PROXY_FLAG;
        DBUG_PRINT("info", ("sha256_password_proxy_users is enabled \
                             , setting authenticated_as to NULL"));
      }
      return CR_OK;
    } else
      return CR_ERROR;
  } else
    info->password_used = PASSWORD_USED_YES;

  if (!my_vio_is_encrypted(vio)) {
    /*
      Since a password is being used it must be encrypted by RSA since no
      other encryption is being active.
    */
    private_key = g_sha256_rsa_keys->get_private_key();
    public_key = g_sha256_rsa_keys->get_public_key();

    /*
      Without the keys encryption isn't possible.
    */
    if (private_key == NULL || public_key == NULL) {
      LogPluginErr(ERROR_LEVEL, ER_SHA_PWD_AUTH_REQUIRES_RSA_OR_SSL);
      return CR_ERROR;
    }

    if ((cipher_length = g_sha256_rsa_keys->get_cipher_length()) >
        MAX_CIPHER_LENGTH) {
      LogPluginErr(ERROR_LEVEL, ER_SHA_PWD_RSA_KEY_TOO_LONG,
                   g_sha256_rsa_keys->get_cipher_length(), MAX_CIPHER_LENGTH);
      return CR_ERROR;
    }

    /*
      Client sent a "public key request"-packet ?
      If the first packet is 1 then the client will require a public key
      before encrypting the password.
    */
    if (pkt_len == 1 && *pkt == 1) {
      uint pem_length =
          static_cast<uint>(strlen(g_sha256_rsa_keys->get_public_key_as_pem()));
      if (vio->write_packet(vio,
                            pointer_cast<const uchar *>(
                                g_sha256_rsa_keys->get_public_key_as_pem()),
                            pem_length))
        return CR_ERROR;
      /* Get the encrypted response from the client */
      if ((pkt_len = vio->read_packet(vio, &pkt)) == -1) return CR_ERROR;
    }

    /*
      The packet will contain the cipher used. The length of the packet
      must correspond to the expected cipher length.
    */
    if (pkt_len != cipher_length) return CR_ERROR;

    /* Decrypt password */
    RSA_private_decrypt(cipher_length, pkt, plain_text, private_key,
                        RSA_PKCS1_OAEP_PADDING);

    plain_text[cipher_length] = '\0';  // safety
    xor_string((char *)plain_text, cipher_length, (char *)scramble,
               SCRAMBLE_LENGTH);

    /*
      Set packet pointers and length for the hash digest function below
    */
    pkt = plain_text;
    pkt_len = strlen((char *)plain_text) + 1;  // include \0 intentionally.

    if (pkt_len == 1) return CR_ERROR;
  }  // if(!my_vio_is_encrypted())

  /* Don't process the password if it is longer than maximum limit */
  if (pkt_len > SHA256_PASSWORD_MAX_PASSWORD_LENGTH + 1) return CR_ERROR;

  /* A password was sent to an account without a password */
  if (info->auth_string_length == 0 && info->additional_auth_string_length == 0)
    return CR_ERROR;

  int is_error = 0;
  int result = compare_sha256_password_with_hash(
      info->auth_string, info->auth_string_length, (const char *)pkt,
      pkt_len - 1, &is_error);

  if (is_error) {
    /* User salt is not correct */
    LogPluginErr(ERROR_LEVEL, ER_SHA_PWD_SALT_FOR_USER_CORRUPT,
                 info->user_name);
    return CR_ERROR;
  }

  if (result && info->additional_auth_string_length) {
    result = compare_sha256_password_with_hash(
        info->additional_auth_string, info->additional_auth_string_length,
        (const char *)pkt, pkt_len - 1, &is_error);
    if (is_error) {
      /* User salt is not correct */
      LogPluginErr(ERROR_LEVEL, ER_SHA_PWD_SALT_FOR_USER_CORRUPT,
                   info->user_name);
      return CR_ERROR;
    }
    if (result == 0) {
      MPVIO_EXT *mpvio = (MPVIO_EXT *)vio;
      const char *username =
          *info->authenticated_as ? info->authenticated_as : "";
      const char *hostname = mpvio->acl_user->host.get_host();
      LogPluginErr(INFORMATION_LEVEL,
                   ER_SHA256_PASSWORD_SECOND_PASSWORD_USED_INFORMATION,
                   username, hostname ? hostname : "");
    }
  }

  if (result == 0) {
    if (sha256_password_proxy_users) {
      *info->authenticated_as = PROXY_FLAG;
      DBUG_PRINT("info", ("mysql_native_authentication_proxy_users is enabled \
						   , setting authenticated_as to NULL"));
    }
    return CR_OK;
  }

  return CR_ERROR;
}

static MYSQL_SYSVAR_STR(
    private_key_path, auth_rsa_private_key_path,
    PLUGIN_VAR_READONLY | PLUGIN_VAR_NOPERSIST,
    "A fully qualified path to the private RSA key used for authentication",
    NULL, NULL, AUTH_DEFAULT_RSA_PRIVATE_KEY);
static MYSQL_SYSVAR_STR(
    public_key_path, auth_rsa_public_key_path,
    PLUGIN_VAR_READONLY | PLUGIN_VAR_NOPERSIST,
    "A fully qualified path to the public RSA key used for authentication",
    NULL, NULL, AUTH_DEFAULT_RSA_PUBLIC_KEY);
static MYSQL_SYSVAR_BOOL(
    auto_generate_rsa_keys, auth_rsa_auto_generate_rsa_keys,
    PLUGIN_VAR_READONLY | PLUGIN_VAR_OPCMDARG | PLUGIN_VAR_NOPERSIST,
    "Auto generate RSA keys at server startup if corresponding "
    "system variables are not specified and key files are not present "
    "at the default location.",
    NULL, NULL, true);

static SYS_VAR *sha256_password_sysvars[] = {
    MYSQL_SYSVAR(private_key_path), MYSQL_SYSVAR(public_key_path),
    MYSQL_SYSVAR(auto_generate_rsa_keys), 0};

typedef std::string Sql_string_t;

/**
  Exception free resize

  @param [in,out] content string handle
  @param [in] size New size

  @returns
    @retval false  Error
    @retval true  Successfully resized
*/
static bool resize_no_exception(Sql_string_t &content, size_t size) {
  try {
    content.resize(size);
  } catch (const std::length_error &) {
    return false;
  } catch (std::bad_alloc &) {
    return false;
  }
  return true;
}

/**

  FILE_IO : Wrapper around std::fstream
  1> Provides READ/WRITE handle to a file
  2> Records error on READ/WRITE operations
  3> Closes file before destruction

*/

class File_IO {
 public:
  File_IO(const File_IO &src)
      : m_file_name(src.file_name()),
        m_read(src.read_mode()),
        m_error_state(src.get_error()),
        m_file(-1) {
    file_open();
  }

  File_IO &operator=(const File_IO &src) {
    m_file_name = src.file_name();
    m_read = src.read_mode();
    file_open();
    return *this;
  }

  ~File_IO() { close(); }

  /*
    Close an already open file.
  */
  void close() {
    if (file_is_open()) {
      my_close(m_file, MYF(MY_WME));
      m_file = -1;
    }
  }

  /*
    Get name of the file. Used by copy constructor
  */
  const Sql_string_t &file_name() const { return m_file_name; }

  /*
    Get file IO mode. Used by copy constructor.
  */
  bool read_mode() const { return m_read; }

  /*
    Get READ/WRITE error status.
  */
  bool get_error() const { return m_error_state; }

  /*
    Set error. Used by >> and << functions.
  */
  void set_error() { m_error_state = true; }

  void reset_error() { m_error_state = false; }

  File_IO &operator>>(Sql_string_t &s);
  File_IO &operator<<(const Sql_string_t &output_string);

 protected:
  File_IO() {}
  File_IO(const Sql_string_t filename, bool read)
      : m_file_name(filename), m_read(read), m_error_state(false), m_file(-1) {
    file_open();
  }

  /**
    A constructor to create the class with the right umask mode
    @param filename name of the file
    @param mode the create attributes to pass to my_create()
  */
  File_IO(const Sql_string_t filename, MY_MODE mode)
      : m_file_name(filename), m_read(false), m_error_state(false), m_file(-1) {
    m_file = my_create(m_file_name.c_str(), mode, O_WRONLY, MYF(MY_WME));
  }

  void file_open() {
    m_file =
        my_open(m_file_name.c_str(),
                m_read ? O_RDONLY : O_WRONLY | O_TRUNC | O_CREAT, MYF(MY_WME));
  }

  bool file_is_open() { return m_file >= 0; }

 private:
  Sql_string_t m_file_name;
  bool m_read;
  bool m_error_state;
  File m_file;
  /* Only File_creator can create File_IO */
  friend class File_creator;
};

/**
  Read an open file.

  @param [in,out] op  Handle to FILE_IO
  @param [out] s String buffer

  Assumption : Caller will free string buffer

  @returns File_IO reference. Optionally sets error.
*/
File_IO &File_IO::operator>>(Sql_string_t &s) {
  DBUG_ASSERT(read_mode() && file_is_open());

  my_off_t off = my_seek(m_file, 0, SEEK_END, MYF(MY_WME));
  if (off == MY_FILEPOS_ERROR || resize_no_exception(s, off) == false)
    set_error();
  else {
    if (MY_FILEPOS_ERROR == my_seek(m_file, 0, SEEK_SET, MYF(MY_WME)) ||
        (size_t)-1 ==
            my_read(m_file, reinterpret_cast<uchar *>(&s[0]), s.size(), MYF(0)))
      set_error();
    close();
  }
  return *this;
}

/**
  Write into an open file

  @param [in] output_string Content to be written

  Assumption : string must be non-empty.

  @returns File_IO reference. Optionally sets error.
*/
File_IO &File_IO::operator<<(const Sql_string_t &output_string) {
  DBUG_ASSERT(!read_mode() && file_is_open());

  if (!output_string.size() ||
      MY_FILE_ERROR ==
          my_write(m_file,
                   reinterpret_cast<const uchar *>(output_string.data()),
                   output_string.length(), MYF(MY_NABP | MY_WME)))
    set_error();

  close();
  return *this;
}

/*
  Helper class to create a File_IO handle.
  Can be extended in future to set more file specific properties.
  Frees allocated memory in destructor.
*/
class File_creator {
 public:
  File_creator() {}

  ~File_creator() {
    for (std::vector<File_IO *>::iterator it = m_file_vector.begin();
         it != m_file_vector.end(); ++it)
      delete (*it);
  }

  /*
    Note : Do not free memory.
  */
  File_IO *operator()(const Sql_string_t filename, bool read = false) {
    File_IO *f = new File_IO(filename, read);
    m_file_vector.push_back(f);
    return f;
  }

  /*
    Note : Do not free memory.
  */
  File_IO *operator()(const Sql_string_t filename, MY_MODE mode) {
    File_IO *f = new File_IO(filename, mode);
    m_file_vector.push_back(f);
    return f;
  }

 private:
  std::vector<File_IO *> m_file_vector;
};

/*
  This class encapsulates OpenSSL specific details of RSA key generation.
  It provides interfaces to:

  1> Get RSA structure
  2> Get EVP_PKEY structure
  3> Write Private/Public key into a string
  4> Free RSA/EVP_PKEY structures
*/
class RSA_gen {
 public:
  RSA_gen(uint32_t key_size = 2048, uint32_t exponent = RSA_F4)
      : m_key_size(key_size), m_exponent(exponent) {}

  ~RSA_gen() {}

  /**
    Passing key type is a violation against the principle of generic
    programming when this operator is used in an algorithm
    but it at the same time increases usefulness of this class when used
    stand alone.
   */
  RSA *operator()(void) {
    /* generate RSA keys */
    RSA *rsa = RSA_new();
    if (!rsa) return NULL;
    BIGNUM *e = BN_new();
    if (!e) {
      RSA_free(rsa);
      return NULL;
    }
    if (!BN_set_word(e, m_exponent) ||
        !RSA_generate_key_ex(rsa, m_key_size, e, NULL)) {
      RSA_free(rsa);
      BN_free(e);
      return NULL;
    }
    BN_free(e);

    return rsa;  // pass ownership
  }

 private:
  uint32_t m_key_size;
  uint32_t m_exponent;
};

static EVP_PKEY *evp_pkey_generate(RSA *rsa) {
  if (rsa) {
    EVP_PKEY *pkey = EVP_PKEY_new();
    EVP_PKEY_assign_RSA(pkey, rsa);
    return pkey;
  }
  return NULL;
}

/**
  Write private key in a string buffer

  @param [in] rsa Handle to RSA structure where private key is stored

  @returns Sql_string_t object with private key stored in it.
*/
static Sql_string_t rsa_priv_key_write(RSA *rsa) {
  DBUG_ASSERT(rsa);
  BIO *buf = BIO_new(BIO_s_mem());
  Sql_string_t read_buffer;
  if (PEM_write_bio_RSAPrivateKey(buf, rsa, NULL, NULL, 0, NULL, NULL)) {
    size_t len = BIO_pending(buf);
    if (resize_no_exception(read_buffer, len + 1) == true) {
      BIO_read(buf, const_cast<char *>(read_buffer.c_str()), len);
      read_buffer[len] = '\0';
    }
  }
  BIO_free(buf);
  return read_buffer;
}

/**
  Write public key in a string buffer

  @param [in] rsa Handle to RSA structure where public key is stored

  @returns Sql_string_t object with public key stored in it.
*/
static Sql_string_t rsa_pub_key_write(RSA *rsa) {
  DBUG_ASSERT(rsa);
  BIO *buf = BIO_new(BIO_s_mem());
  Sql_string_t read_buffer;
  if (PEM_write_bio_RSA_PUBKEY(buf, rsa)) {
    size_t len = BIO_pending(buf);
    if (resize_no_exception(read_buffer, len + 1) == true) {
      BIO_read(buf, const_cast<char *>(read_buffer.c_str()), len);
      read_buffer[len] = '\0';
    }
  }
  BIO_free(buf);
  return read_buffer;
}

/*
  This class encapsulates OpenSSL specific details of X509 certificate
  generation. It provides interfaces to:

  1> Generate X509 certificate
  2> Read/Write X509 certificate from/to a string
  3> Read/Write Private key from/to a string
  4> Free X509/EVP_PKEY structures
*/
class X509_gen {
 public:
  X509 *operator()(EVP_PKEY *pkey, const Sql_string_t cn, uint32_t serial,
                   uint32_t notbefore, uint32_t notafter, bool self_sign = true,
                   X509 *ca_x509 = NULL, EVP_PKEY *ca_pkey = NULL) {
    X509 *x509 = X509_new();
    X509_EXTENSION *ext = 0;
    X509V3_CTX v3ctx;
    X509_NAME *name = 0;

    DBUG_ASSERT(cn.length() <= MAX_CN_NAME_LENGTH);
    DBUG_ASSERT(serial != 0);
    DBUG_ASSERT(self_sign || (ca_x509 != NULL && ca_pkey != NULL));
    if (!x509) goto err;

    /** Set certificate version */
    if (!X509_set_version(x509, 2)) goto err;

    /** Set serial number */
    if (!ASN1_INTEGER_set(X509_get_serialNumber(x509), serial)) goto err;

    /** Set certificate validity */
    if (!X509_gmtime_adj(X509_get_notBefore(x509), notbefore) ||
        !X509_gmtime_adj(X509_get_notAfter(x509), notafter))
      goto err;

    /** Set public key */
    if (!X509_set_pubkey(x509, pkey)) goto err;

    /** Set CN value in subject */
    name = X509_get_subject_name(x509);
    if (!name) goto err;

    if (!X509_NAME_add_entry_by_txt(name, "CN", MBSTRING_ASC,
                                    (const unsigned char *)cn.c_str(), -1, -1,
                                    0))
      goto err;

    /** Set Issuer */
    if (!X509_set_issuer_name(
            x509, self_sign ? name : X509_get_subject_name(ca_x509)))
      goto err;

    /** Add X509v3 extensions */
    X509V3_set_ctx(&v3ctx, self_sign ? x509 : ca_x509, x509, NULL, NULL, 0);

    /** Add CA:TRUE / CA:FALSE inforamation */
    if (!(ext = X509V3_EXT_conf_nid(
              NULL, &v3ctx, NID_basic_constraints,
              self_sign ? const_cast<char *>("critical,CA:TRUE")
                        : const_cast<char *>("critical,CA:FALSE"))))
      goto err;
    X509_add_ext(x509, ext, -1);
    X509_EXTENSION_free(ext);

    /** Sign using SHA256 */
    if (!X509_sign(x509, self_sign ? pkey : ca_pkey, EVP_sha256())) goto err;

    return x509;
  err:
    if (x509) X509_free(x509);
    return 0;
  }
};

/**
  Read a X509 certificate into X509 format

  @param [in] input_string Content of X509 certificate file.

  @returns Handle to X509 structure.

  Assumption : Caller will free X509 object
*/
static X509 *x509_cert_read(const Sql_string_t &input_string) {
  X509 *x509 = NULL;

  if (!input_string.size()) return x509;

  BIO *buf = BIO_new(BIO_s_mem());
  BIO_write(buf, input_string.c_str(), input_string.size());
  x509 = PEM_read_bio_X509(buf, NULL, NULL, NULL);
  BIO_free(buf);
  return x509;
}

/**
  Write X509 certificate into a string

  @param [in] cert Certificate information in X509 format.

  @returns certificate information in string format.
*/
static Sql_string_t x509_cert_write(X509 *cert) {
  DBUG_ASSERT(cert);
  BIO *buf = BIO_new(BIO_s_mem());
  Sql_string_t read_buffer;
  if (PEM_write_bio_X509(buf, cert)) {
    size_t len = BIO_pending(buf);
    if (resize_no_exception(read_buffer, len + 1) == true) {
      BIO_read(buf, const_cast<char *>(read_buffer.c_str()), len);
      read_buffer[len] = '\0';
    }
  }
  BIO_free(buf);
  return read_buffer;
}

/**
  Read Private key into EVP_PKEY structure

  @param [in] input_string Content of private key file.

  @returns Handle to EVP_PKEY structure.

  Assumption : Caller will free EVP_PKEY object
*/
static EVP_PKEY *x509_key_read(const Sql_string_t &input_string) {
  EVP_PKEY *pkey = NULL;
  RSA *rsa = NULL;

  if (!input_string.size()) return pkey;

  BIO *buf = BIO_new(BIO_s_mem());
  BIO_write(buf, input_string.c_str(), input_string.size());
  rsa = PEM_read_bio_RSAPrivateKey(buf, NULL, NULL, NULL);
  pkey = evp_pkey_generate(rsa);
  BIO_free(buf);
  return pkey;
}

/**
  Write X509 certificate into a string

  @param [in] pkey Private key information.

  @returns private key information in string format.
*/
static Sql_string_t x509_key_write(EVP_PKEY *pkey) {
  DBUG_ASSERT(pkey);
  BIO *buf = BIO_new(BIO_s_mem());
  RSA *rsa = EVP_PKEY_get1_RSA(pkey);
  Sql_string_t read_buffer;
  if (PEM_write_bio_RSAPrivateKey(buf, rsa, NULL, NULL, 10, NULL, NULL)) {
    size_t len = BIO_pending(buf);
    if (resize_no_exception(read_buffer, len + 1) == true) {
      BIO_read(buf, const_cast<char *>(read_buffer.c_str()), len);
      read_buffer[len] = '\0';
    }
  }
  BIO_free(buf);
  RSA_free(rsa);
  return read_buffer;
}

/**
  Algorithm to create X509 certificate.
  Relies on:
  1> RSA key generator
  2> X509 certificate generator
  3> FILE reader/writer

  Overwrites key/certificate files if already present.

  @param [in] rsa_gen RSA generator
  @param [in] cn Common name field of X509 certificate.
  @param [in] serial Certificate serial number
  @param [in] cert_filename File name for X509 certificate
  @param [in] key_filename File name for private key
  @param [in] filecr File creator
  @param [in] ca_key_file CA private key file
  @param [in] ca_cert_file CA certificate file

  @returns generation status
    @retval false Error in key/certificate generation.
    @retval true key/certificate files are generated successfully.
*/

template <typename RSA_generator_func, typename File_creation_func>
bool create_x509_certificate(RSA_generator_func &rsa_gen, const Sql_string_t cn,
                             uint32_t serial, const Sql_string_t cert_filename,
                             const Sql_string_t key_filename,
                             File_creation_func &filecr,
                             const Sql_string_t ca_key_file = "",
                             const Sql_string_t ca_cert_file = "") {
  bool ret_val = true;
  bool self_sign = true;
  Sql_string_t ca_key_str;
  Sql_string_t ca_cert_str;
  RSA *rsa = NULL;
  EVP_PKEY *pkey = NULL;
  EVP_PKEY *ca_key = NULL;
  X509 *x509 = NULL;
  X509 *ca_x509 = NULL;
  File_IO *x509_key_file_ostream = NULL;
  File_IO *x509_cert_file_ostream = NULL;
  File_IO *x509_ca_key_file_istream = NULL;
  File_IO *x509_ca_cert_file_istream = NULL;
  X509_gen x509_gen;
  MY_MODE file_creation_mode = get_file_perm(USER_READ | USER_WRITE);

  x509_key_file_ostream = filecr(key_filename, file_creation_mode);

  /* Generate private key for X509 certificate */
  rsa = rsa_gen();
  DBUG_EXECUTE_IF("null_rsa_error", {
    RSA_free(rsa);
    rsa = NULL;
  });

  if (!rsa) {
    LogErr(ERROR_LEVEL, ER_X509_NEEDS_RSA_PRIVKEY);
    ret_val = false;
    goto end;
  }

  /* Obtain EVP_PKEY */
  pkey = evp_pkey_generate(rsa);

  /* Write private key information to file and set file permission */
  (*x509_key_file_ostream) << x509_key_write(pkey);
  DBUG_EXECUTE_IF("key_file_write_error",
                  { x509_key_file_ostream->set_error(); });
  if (x509_key_file_ostream->get_error()) {
    LogErr(ERROR_LEVEL, ER_X509_CANT_WRITE_KEY, key_filename.c_str());
    ret_val = false;
    goto end;
  }

  /*
    Read CA key/certificate files in PEM format.
  */
  if (ca_key_file.size() && ca_cert_file.size()) {
    x509_ca_key_file_istream = filecr(ca_key_file, true);
    x509_ca_cert_file_istream = filecr(ca_cert_file, true);
    (*x509_ca_key_file_istream) >> ca_key_str;
    ca_key = x509_key_read(ca_key_str);
    DBUG_EXECUTE_IF("ca_key_read_error", {
      EVP_PKEY_free(ca_key);
      ca_key = NULL;
    });
    if (!ca_key) {
      LogErr(ERROR_LEVEL, ER_X509_CANT_READ_CA_KEY, ca_key_file.c_str());
      ret_val = false;
      goto end;
    }

    (*x509_ca_cert_file_istream) >> ca_cert_str;
    ca_x509 = x509_cert_read(ca_cert_str);
    DBUG_EXECUTE_IF("ca_cert_read_error", {
      X509_free(ca_x509);
      ca_x509 = NULL;
    });
    if (!ca_x509) {
      LogErr(ERROR_LEVEL, ER_X509_CANT_READ_CA_CERT, ca_cert_file.c_str());
      ret_val = false;
      goto end;
    }

    self_sign = false;
  }

  /* Create X509 certificate with validity of 10 year */
  x509 = x509_gen(pkey, cn, serial, 0, 365L * 24 * 60 * 60 * 10, self_sign,
                  ca_x509, ca_key);
  DBUG_EXECUTE_IF("x509_cert_generation_error", {
    X509_free(x509);
    x509 = NULL;
  });
  if (!x509) {
    LogErr(ERROR_LEVEL, ER_X509_CANT_CREATE_CERT);
    ret_val = false;
    goto end;
  }

  /* Write X509 certificate to file and set permission */
  x509_cert_file_ostream = filecr(cert_filename);
  (*x509_cert_file_ostream) << x509_cert_write(x509);
  DBUG_EXECUTE_IF("cert_pub_key_write_error",
                  { x509_cert_file_ostream->set_error(); });
  if (x509_cert_file_ostream->get_error()) {
    LogErr(ERROR_LEVEL, ER_X509_CANT_WRITE_CERT, cert_filename.c_str());
    ret_val = false;
    goto end;
  }

  if (my_chmod(cert_filename.c_str(),
               USER_READ | USER_WRITE | GROUP_READ | OTHERS_READ,
               MYF(MY_FAE + MY_WME))) {
    LogErr(ERROR_LEVEL, ER_X509_CANT_CHMOD_KEY, cert_filename.c_str());
    ret_val = false;
    goto end;
  }

end:

  if (pkey) EVP_PKEY_free(pkey); /* Frees rsa too */
  if (ca_key) EVP_PKEY_free(ca_key);
  if (x509) X509_free(x509);
  if (ca_x509) X509_free(ca_x509);

  return ret_val;
}

/**
  Algorithm to generate RSA key pair.
  Relies on:
  1> RSA generator
  2> File reader/writer

  Overwrites existing Private/Public key file if any.

  @param [in] rsa_gen RSA key pair generator
  @param [in] priv_key_filename File name of private key
  @param [in] pub_key_filename File name of public key
  @param [in] filecr File creator

  @returns status of RSA key pair generation.
    @retval false Error in RSA key pair generation.
    @retval true Private/Public keys are successfully generated.
*/
template <typename RSA_generator_func, typename File_creation_func>
bool create_RSA_key_pair(RSA_generator_func &rsa_gen,
                         const Sql_string_t priv_key_filename,
                         const Sql_string_t pub_key_filename,
                         File_creation_func &filecr) {
  bool ret_val = true;
  File_IO *priv_key_file_ostream = NULL;
  File_IO *pub_key_file_ostream = NULL;
  MY_MODE file_creation_mode = get_file_perm(USER_READ | USER_WRITE);
  MY_MODE saved_umask = umask(~(file_creation_mode));

  DBUG_ASSERT(priv_key_filename.size() && pub_key_filename.size());

  RSA *rsa = rsa_gen();
  DBUG_EXECUTE_IF("null_rsa_error", {
    RSA_free(rsa);
    rsa = NULL;
  });

  if (!rsa) {
    LogErr(ERROR_LEVEL, ER_AUTH_CANT_CREATE_RSA_PAIR);
    ret_val = false;
    goto end;
  }

  priv_key_file_ostream = filecr(priv_key_filename, file_creation_mode);
  (*priv_key_file_ostream) << rsa_priv_key_write(rsa);

  DBUG_EXECUTE_IF("key_file_write_error",
                  { priv_key_file_ostream->set_error(); });
  if (priv_key_file_ostream->get_error()) {
    LogErr(ERROR_LEVEL, ER_AUTH_CANT_WRITE_PRIVKEY, priv_key_filename.c_str());
    ret_val = false;
    goto end;
  }
  if (my_chmod(priv_key_filename.c_str(), USER_READ | USER_WRITE,
               MYF(MY_FAE + MY_WME))) {
    LogErr(ERROR_LEVEL, ER_X509_CANT_CHMOD_KEY, priv_key_filename.c_str());
    ret_val = false;
    goto end;
  }

  pub_key_file_ostream = filecr(pub_key_filename);
  (*pub_key_file_ostream) << rsa_pub_key_write(rsa);
  DBUG_EXECUTE_IF("cert_pub_key_write_error",
                  { pub_key_file_ostream->set_error(); });

  if (pub_key_file_ostream->get_error()) {
    LogErr(ERROR_LEVEL, ER_AUTH_CANT_WRITE_PUBKEY, pub_key_filename.c_str());
    ret_val = false;
    goto end;
  }
  if (my_chmod(pub_key_filename.c_str(),
               USER_READ | USER_WRITE | GROUP_READ | OTHERS_READ,
               MYF(MY_FAE + MY_WME))) {
    LogErr(ERROR_LEVEL, ER_X509_CANT_CHMOD_KEY, pub_key_filename.c_str());
    ret_val = false;
    goto end;
  }

end:
  if (rsa) RSA_free(rsa);

  umask(saved_umask);
  return ret_val;
}

/**
  Check auto_generate_certs option and generate
  SSL certificates if required.

  SSL Certificates are generated iff following conditions are met.
  1> auto_generate_certs is set to ON.
  2> None of the SSL system variables are specified.
  3> Following files are not present in data directory.
     a> ca.pem
     b> server_cert.pem
     c> server_key.pem

  If above mentioned conditions are satisfied, following action will be taken:

  1> 6 File are generated and placed data directory:
     a> ca.pem
     b> ca_key.pem
     c> server_cert.pem
     d> server_key.pem
     e> client_cert.pem
     f> client_key.pem

     ca.pem is self signed auto generated CA certificate. server_cert.pem
     and client_cert.pem are signed using auto genreated CA.

     ca_key.pem, client_cert.pem and client_key.pem are overwritten if
     they are present in data directory.

  Path of following system variables are set if certificates are either
  generated or already present in data directory.
  a> ssl-ca
  b> ssl-cert
  c> ssl-key

  Assumption : auto_detect_ssl() is called before control reaches to
  do_auto_cert_generation().

  @param [in] auto_detection_status Status of SSL artifacts detection process
  @param [out] ssl_ca  pointer to the generated CA certificate file
  @param [out] ssl_key pointer to the generated key file
  @param [out] ssl_cert pointer to the generated certificate file.

  @returns
    @retval true i Generation is successful or skipped
    @retval false Generation failed.
*/
bool do_auto_cert_generation(ssl_artifacts_status auto_detection_status,
                             const char **ssl_ca, const char **ssl_key,
                             const char **ssl_cert) {
  if (opt_auto_generate_certs == true) {
    /*
      Do not generate SSL certificates/RSA keys,
      If any of the SSL option was specified.
    */

    if (auto_detection_status == SSL_ARTIFACTS_VIA_OPTIONS) {
      LogErr(INFORMATION_LEVEL, ER_AUTH_SSL_CONF_PREVENTS_CERT_GENERATION);
      return true;
    } else if (auto_detection_status == SSL_ARTIFACTS_AUTO_DETECTED ||
               auto_detection_status == SSL_ARTIFACT_TRACES_FOUND) {
      LogErr(INFORMATION_LEVEL, ER_AUTH_USING_EXISTING_CERTS);
      return true;
    } else {
      DBUG_ASSERT(auto_detection_status == SSL_ARTIFACTS_NOT_FOUND);
      /* Initialize the key pair generator. It can also be used stand alone */
      RSA_gen rsa_gen;
      /*
         Initialize the file creator.
       */
      File_creator fcr;
      Sql_string_t ca_name = "MySQL_Server_";
      Sql_string_t server_name = "MySQL_Server_";
      Sql_string_t client_name = "MySQL_Server_";

      ca_name.append(MYSQL_SERVER_VERSION);
      ca_name.append("_Auto_Generated_CA_Certificate");
      server_name.append(MYSQL_SERVER_VERSION);
      server_name.append("_Auto_Generated_Server_Certificate");
      client_name.append(MYSQL_SERVER_VERSION);
      client_name.append("_Auto_Generated_Client_Certificate");

      /*
        Maximum length of X509 certificate subject is 64.
        Make sure that constructed strings are within valid
        bounds or change them to minimal default strings
      */
      if (ca_name.length() > MAX_CN_NAME_LENGTH ||
          server_name.length() > MAX_CN_NAME_LENGTH ||
          client_name.length() > MAX_CN_NAME_LENGTH) {
        ca_name.clear();
        ca_name.append("MySQL_Server_Auto_Generated_CA_Certificate");
        server_name.clear();
        server_name.append("MySQL_Server_Auto_Generated_Server_Certificate");
        client_name.clear();
        client_name.append("MySQL_Server_Auto_Generated_Client_Certificate");
      }

      /* Create and write the certa and keys on disk */
      if ((create_x509_certificate(rsa_gen, ca_name, 1, DEFAULT_SSL_CA_CERT,
                                   DEFAULT_SSL_CA_KEY, fcr) == false) ||
          (create_x509_certificate(
               rsa_gen, server_name, 2, DEFAULT_SSL_SERVER_CERT,
               DEFAULT_SSL_SERVER_KEY, fcr, DEFAULT_SSL_CA_KEY,
               DEFAULT_SSL_CA_CERT) == false) ||
          (create_x509_certificate(
               rsa_gen, client_name, 3, DEFAULT_SSL_CLIENT_CERT,
               DEFAULT_SSL_CLIENT_KEY, fcr, DEFAULT_SSL_CA_KEY,
               DEFAULT_SSL_CA_CERT) == false)) {
        return false;
      }
      *ssl_ca = DEFAULT_SSL_CA_CERT;
      *ssl_cert = DEFAULT_SSL_SERVER_CERT;
      *ssl_key = DEFAULT_SSL_SERVER_KEY;
      LogErr(INFORMATION_LEVEL, ER_AUTH_CERTS_SAVED_TO_DATADIR);
    }
    return true;
  } else {
    LogErr(INFORMATION_LEVEL, ER_AUTH_CERT_GENERATION_DISABLED);
    return true;
  }
}

/*
 Generate RSA keys

 @param [in] auto_generate Variable to control key generation
 @param [in] priv_key_path Path to store/check private key
 @param [in] pub_key_path  Path to store/check public key
 @param [in] message       Message part to be logged

 @returns status of key generation
   @retval true  Success
   @retval false Error generating keys
*/

static bool generate_rsa_keys(bool auto_generate, const char *priv_key_path,
                              const char *pub_key_path, const char *message) {
  DBUG_TRACE;
  if (auto_generate) {
    MY_STAT priv_stat, pub_stat;
    if (strcmp(priv_key_path, AUTH_DEFAULT_RSA_PRIVATE_KEY) ||
        strcmp(pub_key_path, AUTH_DEFAULT_RSA_PUBLIC_KEY)) {
      LogErr(INFORMATION_LEVEL, ER_AUTH_RSA_CONF_PREVENTS_KEY_GENERATION,
             message);
      return true;
    } else if (my_stat(AUTH_DEFAULT_RSA_PRIVATE_KEY, &priv_stat, MYF(0)) ||
               my_stat(AUTH_DEFAULT_RSA_PUBLIC_KEY, &pub_stat, MYF(0))) {
      LogErr(INFORMATION_LEVEL, ER_AUTH_KEY_GENERATION_SKIPPED_PAIR_PRESENT,
             message);
      return true;
    } else {
      /* Initialize the key pair generator. */
      RSA_gen rsa_gen;
      /* Initialize the file creator. */
      File_creator fcr;

      if (create_RSA_key_pair(rsa_gen, "private_key.pem", "public_key.pem",
                              fcr) == false)
        return false;

      LogErr(INFORMATION_LEVEL, ER_AUTH_KEYS_SAVED_TO_DATADIR, message);
      return true;
    }
  } else {
    LogErr(INFORMATION_LEVEL, ER_AUTH_KEY_GENERATION_DISABLED, message);
    return true;
  }
}

/*
  Generate RSA keypair.

  @returns Status of key generation
    @retval true Success
    @retval false Failure

  Check sha256_password_auto_generate_rsa_keys/
  caching_sha2_password_auto_generate_rsa_keys
  option and generate RSA key pair if required.

  RSA key pair is generated iff following conditions are met.
  1> sha256_password_auto_generate_rsa_keys/
     caching_sha2_password_auto_generate_rsa_keys is set to ON.
  2> sha256_password_private_key_path/caching_sha2_rsa_private_key_path
     or sha256_password_public_key_path/caching_sha2_rsa_public_key_path
     are pointing to non-default locations.
  3> Following files are not present in data directory.
     a> private_key.pem
     b> public_key.pem

  If above mentioned conditions are satified private_key.pem and
  public_key.pem files are generated and placed in data directory.
*/
static bool do_auto_rsa_keys_generation() {
  return (generate_rsa_keys(auth_rsa_auto_generate_rsa_keys,
                            auth_rsa_private_key_path, auth_rsa_public_key_path,
                            "--sha256_password_auto_generate_rsa_keys") &&
          generate_rsa_keys(caching_sha2_auto_generate_rsa_keys,
                            caching_sha2_rsa_private_key_path,
                            caching_sha2_rsa_public_key_path,
                            "--caching_sha2_password_auto_generate_rsa_keys"));
}
#endif /* HAVE_OPENSSL */

bool MPVIO_EXT::can_authenticate() {
  return (acl_user && acl_user->can_authenticate);
}

static struct st_mysql_auth native_password_handler = {
    MYSQL_AUTHENTICATION_INTERFACE_VERSION,
    Cached_authentication_plugins::get_plugin_name(
        PLUGIN_MYSQL_NATIVE_PASSWORD),
    native_password_authenticate,
    generate_native_password,
    validate_native_password_hash,
    set_native_salt,
    AUTH_FLAG_USES_INTERNAL_STORAGE,
    compare_native_password_with_hash};

#if defined(HAVE_OPENSSL)
static struct st_mysql_auth sha256_password_handler = {
    MYSQL_AUTHENTICATION_INTERFACE_VERSION,
    Cached_authentication_plugins::get_plugin_name(PLUGIN_SHA256_PASSWORD),
    sha256_password_authenticate,
    generate_sha256_password,
    validate_sha256_password_hash,
    set_sha256_salt,
    AUTH_FLAG_USES_INTERNAL_STORAGE,
    compare_sha256_password_with_hash};

#endif /* HAVE_OPENSSL */

mysql_declare_plugin(mysql_password) {
  MYSQL_AUTHENTICATION_PLUGIN,  /* type constant    */
      &native_password_handler, /* type descriptor  */
      Cached_authentication_plugins::get_plugin_name(
          PLUGIN_MYSQL_NATIVE_PASSWORD), /* Name           */
      "R.J.Silk, Sergei Golubchik",      /* Author           */
      "Native MySQL authentication",     /* Description      */
      PLUGIN_LICENSE_GPL,                /* License          */
      NULL,                              /* Init function    */
      NULL,                              /* Check uninstall  */
      NULL,                              /* Deinit function  */
      0x0101,                            /* Version (1.0)    */
      NULL,                              /* status variables */
      NULL,                              /* system variables */
      NULL,                              /* config options   */
      0,                                 /* flags            */
}
#if defined(HAVE_OPENSSL)
, {
  MYSQL_AUTHENTICATION_PLUGIN,  /* type constant    */
      &sha256_password_handler, /* type descriptor  */
      Cached_authentication_plugins::get_plugin_name(
          PLUGIN_SHA256_PASSWORD),      /* Name             */
      "Oracle",                         /* Author           */
      "SHA256 password authentication", /* Description      */
      PLUGIN_LICENSE_GPL,               /* License          */
      &init_sha256_password_handler,    /* Init function    */
      NULL,                             /* Check uninstall  */
      NULL,                             /* Deinit function  */
      0x0101,                           /* Version (1.0)    */
      NULL,                             /* status variables */
      sha256_password_sysvars,          /* system variables */
      NULL,                             /* config options   */
      0                                 /* flags            */
}
#endif /* HAVE_OPENSSL */
mysql_declare_plugin_end;<|MERGE_RESOLUTION|>--- conflicted
+++ resolved
@@ -1444,14 +1444,9 @@
   end[2] = (char)default_charset_info->number;
   int2store(end + 3, mpvio->server_status[0]);
   int2store(end + 5, protocol->get_client_capabilities() >> 16);
-<<<<<<< HEAD
   end[7] = data_len;
   DBUG_EXECUTE_IF("poison_srv_handshake_scramble_len", end[7] = -100;);
-=======
-  end[7]= data_len;
-  DBUG_EXECUTE_IF("poison_srv_handshake_scramble_len", end[7]= -100;);
-  DBUG_EXECUTE_IF("increase_srv_handshake_scramble_len", end[7]= 50;);
->>>>>>> 75eabdc0
+  DBUG_EXECUTE_IF("increase_srv_handshake_scramble_len", end[7] = 50;);
   memset(end + 8, 0, 10);
   end += 18;
   /* write scramble tail */
