/*
   Copyright (c) 2000, 2016, Oracle and/or its affiliates. All rights reserved.

   This program is free software; you can redistribute it and/or modify
   it under the terms of the GNU General Public License as published by
   the Free Software Foundation; version 2 of the License.

   This program is distributed in the hope that it will be useful,
   but WITHOUT ANY WARRANTY; without even the implied warranty of
   MERCHANTABILITY or FITNESS FOR A PARTICULAR PURPOSE.  See the
   GNU General Public License for more details.

   You should have received a copy of the GNU General Public License
   along with this program; if not, write to the Free Software
   Foundation, Inc., 51 Franklin St, Fifth Floor, Boston, MA 02110-1301  USA
*/


/**
  @file sql/item_strfunc.cc

  @brief
  This file defines all string functions

  @warning
    Some string functions don't always put and end-null on a String.
    (This shouldn't be needed)
*/

/* May include caustic 3rd-party defs. Use early, so it can override nothing. */
#include "sha2.h"

#include "item_strfunc.h"

#include "base64.h"                  // base64_encode_max_arg_length
#include "current_thd.h"
#include "my_aes.h"                  // MY_AES_IV_SIZE
#include "my_md5.h"                  // MD5_HASH_SIZE
#include "my_rnd.h"                  // my_rand_buffer
#include "mysqld.h"                  // LOCK_des_key_file
#include "sha1.h"                    // SHA1_HASH_SIZE
#include "auth_common.h"             // check_password_policy
#include "derror.h"                  // ER_THD
#include "des_key_file.h"            // st_des_keyblock
#include "password.h"                // my_make_scrambled_password
#include "spatial.h"                 // Geometry
#include "sql_class.h"               // THD
#include "sql_locale.h"              // my_locale_by_name
#include "strfunc.h"                 // hexchar_to_int

C_MODE_START
#include "../mysys/my_static.h"			// For soundex_map
C_MODE_END

#include "template_utils.h"

#include "pfs_file_provider.h"
#include "mysql/psi/mysql_file.h"

#include <cmath>                     // isnan

using std::min;
using std::max;


/*
  For the Items which have only val_str_ascii() method
  and don't have their own "native" val_str(),
  we provide a "wrapper" method to convert from ASCII
  to Item character set when it's necessary.
  Conversion happens only in case of "tricky" Item character set (e.g. UCS2).
  Normally conversion does not happen, and val_str_ascii() is immediately
  returned instead.
*/
String *Item_str_func::val_str_from_val_str_ascii(String *str, String *str2)
{
  DBUG_ASSERT(fixed == 1);

  if (!(collation.collation->state & MY_CS_NONASCII))
  {
    String *res= val_str_ascii(str);
    if (res)
      res->set_charset(collation.collation);
    return res;
  }
  
  DBUG_ASSERT(str != str2);
  
  uint errors;
  String *res= val_str_ascii(str);
  if (!res)
    return 0;
  
  if ((null_value= str2->copy(res->ptr(), res->length(),
                              &my_charset_latin1, collation.collation,
                              &errors)))
    return 0;
  
  return str2;
}

bool Item_str_func::fix_fields(THD *thd, Item **ref)
{
  bool res= Item_func::fix_fields(thd, ref);
  /*
    In Item_str_func::check_well_formed_result() we may set null_value
    flag on the same condition as in test() below.
  */
  maybe_null= (maybe_null || thd->is_strict_mode());
  return res;
}


my_decimal *Item_str_func::val_decimal(my_decimal *decimal_value)
{
  DBUG_ASSERT(fixed == 1);
  char buff[64];
  String *res, tmp(buff,sizeof(buff), &my_charset_bin);
  res= val_str(&tmp);
  if (!res)
    return 0;
  (void)str2my_decimal(E_DEC_FATAL_ERROR, (char*) res->ptr(),
                       res->length(), res->charset(), decimal_value);
  return decimal_value;
}


double Item_str_func::val_real()
{
  DBUG_ASSERT(fixed == 1);
  int err_not_used;
  char *end_not_used, buff[64];
  String *res, tmp(buff,sizeof(buff), &my_charset_bin);
  res= val_str(&tmp);
  return res ? my_strntod(res->charset(), (char*) res->ptr(), res->length(),
			  &end_not_used, &err_not_used) : 0.0;
}


longlong Item_str_func::val_int()
{
  DBUG_ASSERT(fixed == 1);
  int err;
  char buff[22];
  String *res, tmp(buff,sizeof(buff), &my_charset_bin);
  res= val_str(&tmp);
  return (res ?
	  my_strntoll(res->charset(), res->ptr(), res->length(), 10, NULL,
		      &err) :
	  (longlong) 0);
}


String *Item_func_md5::val_str_ascii(String *str)
{
  DBUG_ASSERT(fixed == 1);
  String * sptr= args[0]->val_str(str);
  str->set_charset(&my_charset_bin);
  if (sptr)
  {
    uchar digest[MD5_HASH_SIZE];

    null_value=0;
    compute_md5_hash((char *) digest, sptr->ptr(), sptr->length());
    if (str->alloc(32))				// Ensure that memory is free
    {
      null_value=1;
      return 0;
    }
    array_to_hex((char *) str->ptr(), digest, MD5_HASH_SIZE);
    str->length((uint) 32);
    return str;
  }
  null_value=1;
  return 0;
}


/*
  The MD5()/SHA() functions treat their parameter as being a case sensitive.
  Thus we set binary collation on it so different instances of MD5() will be
  compared properly.
*/
static CHARSET_INFO *get_checksum_charset(const char *csname)
{
  CHARSET_INFO *cs= get_charset_by_csname(csname, MY_CS_BINSORT, MYF(0));
  if (!cs)
  {
    // Charset has no binary collation: use my_charset_bin.
    cs= &my_charset_bin;
  }
  return cs;
}


void Item_func_md5::fix_length_and_dec()
{
  CHARSET_INFO *cs= get_checksum_charset(args[0]->collation.collation->csname);
  args[0]->collation.set(cs, DERIVATION_COERCIBLE);
  fix_length_and_charset(32, default_charset());
}


String *Item_func_sha::val_str_ascii(String *str)
{
  DBUG_ASSERT(fixed == 1);
  String * sptr= args[0]->val_str(str);
  str->set_charset(&my_charset_bin);
  if (sptr)  /* If we got value different from NULL */
  {
    /* Temporary buffer to store 160bit digest */
    uint8 digest[SHA1_HASH_SIZE];
    compute_sha1_hash(digest, sptr->ptr(), sptr->length());
    /* Ensure that memory is free */
    if (!(str->alloc(SHA1_HASH_SIZE * 2)))
    {
      array_to_hex((char *) str->ptr(), digest, SHA1_HASH_SIZE);
      str->length((uint)  SHA1_HASH_SIZE*2);
      null_value=0;
      return str;
    }
  }
  null_value=1;
  return 0;
}

void Item_func_sha::fix_length_and_dec()
{
  CHARSET_INFO *cs= get_checksum_charset(args[0]->collation.collation->csname);
  args[0]->collation.set(cs, DERIVATION_COERCIBLE);
  // size of hex representation of hash
  fix_length_and_charset(SHA1_HASH_SIZE * 2, default_charset());
}

/*
  SHA2(str, hash_length)
  The second argument indicates the desired bit length of the
  result, which must have a value of 224, 256, 384, 512, or 0 
  (which is equivalent to 256).
*/
String *Item_func_sha2::val_str_ascii(String *str)
{
  DBUG_ASSERT(fixed == 1);
#if defined(HAVE_OPENSSL) && !defined(EMBEDDED_LIBRARY)
  unsigned char digest_buf[SHA512_DIGEST_LENGTH];
  uint digest_length= 0;

  str->set_charset(&my_charset_bin);

  String *input_string= args[0]->val_str(str);
  if (input_string == NULL)
  {
    null_value= TRUE;
    return (String *) NULL;
  }

  null_value= args[0]->null_value;
  if (null_value)
    return NULL;

  const unsigned char *input_ptr=
    pointer_cast<const unsigned char*>(input_string->ptr());
  size_t input_len= input_string->length();

  longlong hash_length= args[1]->val_int();
  null_value= args[1]->null_value;
  // Give error message in switch below.
  if (null_value)
    hash_length= -1;

  switch (hash_length) {
#ifndef OPENSSL_NO_SHA512
  case 512:
    digest_length= SHA512_DIGEST_LENGTH;
    (void) SHA512(input_ptr, input_len, digest_buf);
    break;
  case 384:
    digest_length= SHA384_DIGEST_LENGTH;
    (void) SHA384(input_ptr, input_len, digest_buf);
    break;
#endif
#ifndef OPENSSL_NO_SHA256
  case 224:
    digest_length= SHA224_DIGEST_LENGTH;
    (void) SHA224(input_ptr, input_len, digest_buf);
    break;
  case 256:
  case 0: // SHA-256 is the default
    digest_length= SHA256_DIGEST_LENGTH;
    (void) SHA256(input_ptr, input_len, digest_buf);
    break;
#endif
  default:
    // For const values we have already warned in fix_length_and_dec.
    if (!args[1]->const_item())
      push_warning_printf(current_thd,
        Sql_condition::SL_WARNING,
        ER_WRONG_PARAMETERS_TO_NATIVE_FCT,
        ER_THD(current_thd, ER_WRONG_PARAMETERS_TO_NATIVE_FCT), "sha2");
    null_value= TRUE;
    return NULL;
  }

  /* 
    Since we're subverting the usual String methods, we must make sure that
    the destination has space for the bytes we're about to write.
  */
  str->mem_realloc(digest_length*2 + 1); /* Each byte as two nybbles */

  /* Convert the large number to a string-hex representation. */
  array_to_hex((char *) str->ptr(), digest_buf, digest_length);

  /* We poked raw bytes in.  We must inform the the String of its length. */
  str->length(digest_length*2); /* Each byte as two nybbles */

  null_value= FALSE;
  return str;

#else
  push_warning_printf(current_thd,
    Sql_condition::SL_WARNING,
    ER_FEATURE_DISABLED,
    ER_THD(current_thd, ER_FEATURE_DISABLED),
    "sha2", "--with-ssl");
  null_value= TRUE;
  return (String *) NULL;
#endif /* defined(HAVE_OPENSSL) && !defined(EMBEDDED_LIBRARY) */
}


void Item_func_sha2::fix_length_and_dec()
{
  maybe_null = 1;
  max_length = 0;

#if defined(HAVE_OPENSSL) && !defined(EMBEDDED_LIBRARY)
  longlong sha_variant;
  if (args[1]->const_item())
  {
    sha_variant= args[1]->val_int();
    // Give error message in switch below.
    if (args[1]->null_value)
      sha_variant= -1;
  }
  else
  {
    sha_variant= 512;
  }

  switch (sha_variant) {
#ifndef OPENSSL_NO_SHA512
  case 512:
    fix_length_and_charset(SHA512_DIGEST_LENGTH * 2, default_charset());
    break;
  case 384:
    fix_length_and_charset(SHA384_DIGEST_LENGTH * 2, default_charset());
    break;
#endif
#ifndef OPENSSL_NO_SHA256
  case 256:
  case 0: // SHA-256 is the default
    fix_length_and_charset(SHA256_DIGEST_LENGTH * 2, default_charset());
    break;
  case 224:
    fix_length_and_charset(SHA224_DIGEST_LENGTH * 2, default_charset());
    break;
#endif
  default:
    fix_length_and_charset(SHA256_DIGEST_LENGTH * 2, default_charset());
    push_warning_printf(current_thd,
      Sql_condition::SL_WARNING,
      ER_WRONG_PARAMETERS_TO_NATIVE_FCT,
      ER_THD(current_thd, ER_WRONG_PARAMETERS_TO_NATIVE_FCT), "sha2");
  }

  CHARSET_INFO *cs= get_checksum_charset(args[0]->collation.collation->csname);
  args[0]->collation.set(cs, DERIVATION_COERCIBLE);

#else
  push_warning_printf(current_thd,
    Sql_condition::SL_WARNING,
    ER_FEATURE_DISABLED,
    ER_THD(current_thd, ER_FEATURE_DISABLED),
    "sha2", "--with-ssl");
#endif /* defined(HAVE_OPENSSL) && !defined(EMBEDDED_LIBRARY) */
}

/* Implementation of AES encryption routines */

/** helper class to process an IV argument to aes_encrypt/aes_decrypt */
class iv_argument
{
  char iv_buff[MY_AES_IV_SIZE + 1];  // +1 to cater for the terminating NULL
  String tmp_iv_value;
public:
  iv_argument() :
    tmp_iv_value(iv_buff, sizeof(iv_buff), system_charset_info)
  {}

  /**
    Validate the arguments and retrieve the IV value.

    Processes a 3d optional IV argument to an Item_func function.
    Contains all the necessary stack buffers etc.

    @param aes_opmode  the encryption mode
    @param arg_count   number of parameters passed to the function
    @param args        array of arguments passed to the function
    @param func_name   the name of the function (for errors)
    @param thd         the current thread (for errors)
    @param [out] error_generated  set to true if error was generated.

    @return a pointer to the retrived validated IV or NULL
  */
  const unsigned char *retrieve_iv_ptr(enum my_aes_opmode aes_opmode,
                                       uint arg_count,
                                       Item **args,
                                       const char *func_name,
                                       THD *thd,
                                       my_bool *error_generated)
  {
    const unsigned char *iv_str= NULL;

    *error_generated= FALSE;

    if (my_aes_needs_iv(aes_opmode))
    {
      /* we only enforce the need for IV */
      if (arg_count == 3)
      {
        String *iv= args[2]->val_str(&tmp_iv_value);
        if (!iv || iv->length() < MY_AES_IV_SIZE)
        {
          my_error(ER_AES_INVALID_IV, MYF(0), func_name, (long long) MY_AES_IV_SIZE);
          *error_generated= TRUE;
          return NULL;
        }
        iv_str= (unsigned char *) iv->ptr();
      }
      else
      {
        my_error(ER_WRONG_PARAMCOUNT_TO_NATIVE_FCT, MYF(0), func_name);
        *error_generated= TRUE;
        return NULL;
      }
    }
    else
    {
      if (arg_count == 3)
      {
        push_warning_printf(thd, Sql_condition::SL_WARNING,
                            WARN_OPTION_IGNORED,
                            ER_THD(thd, WARN_OPTION_IGNORED), "IV");
      }
    }
    return iv_str;
  }
};


bool Item_func_aes_encrypt::itemize(Parse_context *pc, Item **res)
{
  if (skip_itemize(res))
    return false;
  if (super::itemize(pc, res))
    return true;
  /* Unsafe for SBR since result depends on a session variable */
  pc->thd->lex->set_stmt_unsafe(LEX::BINLOG_STMT_UNSAFE_SYSTEM_FUNCTION);
  /* Not safe to cache either */
  pc->thd->lex->set_uncacheable(pc->select, UNCACHEABLE_SIDEEFFECT);
  return false;
}


String *Item_func_aes_encrypt::val_str(String *str)
{
  DBUG_ASSERT(fixed == 1);
  char key_buff[80];
  String tmp_key_value(key_buff, sizeof(key_buff), system_charset_info);
  String *sptr, *key;
  int aes_length;
  THD *thd= current_thd;
  ulong aes_opmode;
  iv_argument iv_arg;
  DBUG_ENTER("Item_func_aes_encrypt::val_str");

  sptr= args[0]->val_str(str);			// String to encrypt
  key=  args[1]->val_str(&tmp_key_value);	// key
  aes_opmode= thd->variables.my_aes_mode;

  DBUG_ASSERT(aes_opmode <= MY_AES_END);

  if (sptr && key) // we need both arguments to be not NULL
  {
    const unsigned char *iv_str= 
      iv_arg.retrieve_iv_ptr((enum my_aes_opmode) aes_opmode, arg_count, args,
                             func_name(), thd, &null_value);
    if (null_value)
      DBUG_RETURN(NULL);

    // Calculate result length
    aes_length= my_aes_get_size(sptr->length(),
                                (enum my_aes_opmode) aes_opmode);

    str_value.set_charset(&my_charset_bin);
    if (!str_value.alloc(aes_length))		// Ensure that memory is free
    {
      // finally encrypt directly to allocated buffer.
      if (my_aes_encrypt((unsigned char *) sptr->ptr(), sptr->length(),
                         (unsigned char *) str_value.ptr(),
                         (unsigned char *) key->ptr(), key->length(),
                         (enum my_aes_opmode) aes_opmode,
                         iv_str) == aes_length)
      {
	// We got the expected result length
	str_value.length((uint) aes_length);
        DBUG_RETURN(&str_value);
      }
    }
  }
  null_value=1;
  DBUG_RETURN(0);
}


void Item_func_aes_encrypt::fix_length_and_dec()
{
  ulong aes_opmode= current_thd->variables.my_aes_mode;
  DBUG_ASSERT(aes_opmode <= MY_AES_END);

  max_length=my_aes_get_size(args[0]->max_length,
                             (enum my_aes_opmode) aes_opmode);
}


bool Item_func_aes_decrypt::itemize(Parse_context *pc, Item **res)
{
  if (skip_itemize(res))
    return false;
  if (super::itemize(pc, res))
    return true;
  /* Unsafe for SBR since result depends on a session variable */
  pc->thd->lex->set_stmt_unsafe(LEX::BINLOG_STMT_UNSAFE_SYSTEM_FUNCTION);
  /* Not safe to cache either */
  pc->thd->lex->set_uncacheable(pc->select, UNCACHEABLE_SIDEEFFECT);
  return false;
}


String *Item_func_aes_decrypt::val_str(String *str)
{
  DBUG_ASSERT(fixed == 1);
  char key_buff[80];
  String tmp_key_value(key_buff, sizeof(key_buff), system_charset_info);
  String *sptr, *key;
  THD *thd= current_thd;
  ulong aes_opmode;
  iv_argument iv_arg;
  DBUG_ENTER("Item_func_aes_decrypt::val_str");

  sptr= args[0]->val_str(str);			// String to decrypt
  key=  args[1]->val_str(&tmp_key_value);	// Key
  aes_opmode= thd->variables.my_aes_mode;
  DBUG_ASSERT(aes_opmode <= MY_AES_END);

  if (sptr && key)  			// Need to have both arguments not NULL
  {
    const unsigned char *iv_str=
      iv_arg.retrieve_iv_ptr((enum my_aes_opmode) aes_opmode, arg_count, args,
      func_name(), thd, &null_value);
    if (null_value)
      DBUG_RETURN(NULL);
    str_value.set_charset(&my_charset_bin);
    if (!str_value.alloc(sptr->length()))  // Ensure that memory is free
    {
      // finally decrypt directly to allocated buffer.
      int length;
      length= my_aes_decrypt((unsigned char *) sptr->ptr(), sptr->length(),
                             (unsigned char *) str_value.ptr(),
                             (unsigned char *) key->ptr(), key->length(),
                             (enum my_aes_opmode) aes_opmode, iv_str);
      if (length >= 0)  // if we got correct data data
      {
        str_value.length((uint) length);
        DBUG_RETURN(&str_value);
      }
    }
  }
  // Bad parameters. No memory or bad data will all go here
  null_value=1;
  DBUG_RETURN(0);
}


void Item_func_aes_decrypt::fix_length_and_dec()
{
   max_length=args[0]->max_length;
   maybe_null= 1;
}


bool Item_func_random_bytes::itemize(Parse_context *pc, Item **res)
{
  if (skip_itemize(res))
    return false;
  if (super::itemize(pc, res))
    return true;

  /* it is unsafe for SBR since it uses crypto random from the ssl library */
  pc->thd->lex->set_stmt_unsafe(LEX::BINLOG_STMT_UNSAFE_SYSTEM_FUNCTION);
  /* Not safe to cache either */
  pc->thd->lex->set_uncacheable(pc->select, UNCACHEABLE_RAND);
  return false;
}


/*
  Artificially limited to 1k to avoid excessive memory usage.
  The SSL lib supports up to INT_MAX.
*/
const longlong Item_func_random_bytes::MAX_RANDOM_BYTES_BUFFER= 1024;


void Item_func_random_bytes::fix_length_and_dec()
{
  collation.set(&my_charset_bin);
  max_length= MAX_RANDOM_BYTES_BUFFER;
}


String *Item_func_random_bytes::val_str(String *a)
{
  DBUG_ASSERT(fixed == 1);
  longlong n_bytes= args[0]->val_int();
  null_value= args[0]->null_value;

  if (null_value)
    return NULL;

  str_value.set_charset(&my_charset_bin);

  if (n_bytes <= 0 || n_bytes > MAX_RANDOM_BYTES_BUFFER)
  {
    my_error(ER_DATA_OUT_OF_RANGE, MYF(0), "length", func_name());
    null_value= TRUE;
    return NULL;
  }

  if (str_value.alloc(n_bytes))
  {
    my_error(ER_OUTOFMEMORY, n_bytes);
    null_value= TRUE;
    return NULL;
  }

  str_value.set_charset(&my_charset_bin);

  if (my_rand_buffer((unsigned char *) str_value.ptr(), n_bytes))
  {
    my_error(ER_ERROR_WHEN_EXECUTING_COMMAND, MYF(0), func_name(),
             "SSL library can't generate random bytes");
    null_value= TRUE;
    return NULL;
  }

  str_value.length(n_bytes);
  return &str_value;
}


void Item_func_to_base64::fix_length_and_dec()
{
  maybe_null= args[0]->maybe_null;
  collation.set(default_charset(), DERIVATION_COERCIBLE, MY_REPERTOIRE_ASCII);
  if (args[0]->max_length > (uint) base64_encode_max_arg_length())
  {
    maybe_null= 1;
    fix_char_length_ulonglong((ulonglong) base64_encode_max_arg_length());
  }
  else
  {
    uint64 length= base64_needed_encoded_length((uint64) args[0]->max_length);
    DBUG_ASSERT(length > 0);
    fix_char_length_ulonglong((ulonglong) length - 1);
  }
}


String *Item_func_to_base64::val_str_ascii(String *str)
{
  String *res= args[0]->val_str(str);
  bool too_long= false;
  uint64 length;
  if (!res ||
      res->length() > (uint) base64_encode_max_arg_length() ||
      (too_long=
       ((length= base64_needed_encoded_length((uint64) res->length())) >
        current_thd->variables.max_allowed_packet)) ||
      tmp_value.alloc((uint) length))
  {
    null_value= 1; // NULL input, too long input, or OOM.
    if (too_long)
    {
      push_warning_printf(current_thd, Sql_condition::SL_WARNING,
                          ER_WARN_ALLOWED_PACKET_OVERFLOWED,
                          ER_THD(current_thd, ER_WARN_ALLOWED_PACKET_OVERFLOWED),
                          func_name(),
                          current_thd->variables.max_allowed_packet);
    }
    return 0;
  }
  base64_encode(res->ptr(), (int) res->length(), (char*) tmp_value.ptr());
  DBUG_ASSERT(length > 0);
  tmp_value.length((uint) length - 1); // Without trailing '\0'
  null_value= 0;
  return &tmp_value;
}


void Item_func_from_base64::fix_length_and_dec()
{
  if (args[0]->max_length > (uint) base64_decode_max_arg_length())
  {
    fix_char_length_ulonglong((ulonglong) base64_decode_max_arg_length());
  }
  else
  {
    uint64 length= base64_needed_decoded_length((uint64) args[0]->max_length);
    fix_char_length_ulonglong((ulonglong) length);
  }
  maybe_null= 1; // Can be NULL, e.g. in case of badly formed input string
}


String *Item_func_from_base64::val_str(String *str)
{
  String *res= args[0]->val_str_ascii(str);
  bool too_long= false;
  int64 length;
  const char *end_ptr;

  if (!res ||
      res->length() > (uint) base64_decode_max_arg_length() ||
      (too_long=
       ((uint64) (length= base64_needed_decoded_length((uint64) res->length())) >
        current_thd->variables.max_allowed_packet)) ||
      tmp_value.alloc((uint) length) ||
      (length= base64_decode(res->ptr(), (uint64) res->length(),
                             (char *) tmp_value.ptr(), &end_ptr, 0)) < 0 ||
      end_ptr < res->ptr() + res->length())
  {
    null_value= 1; // NULL input, too long input, OOM, or badly formed input
    if (too_long)
    {
      push_warning_printf(current_thd, Sql_condition::SL_WARNING,
                          ER_WARN_ALLOWED_PACKET_OVERFLOWED,
                          ER_THD(current_thd, ER_WARN_ALLOWED_PACKET_OVERFLOWED),
                          func_name(),
                          current_thd->variables.max_allowed_packet);
    }
    return 0;
  }
  tmp_value.length((uint) length);
  null_value= 0;
  return &tmp_value;
}


/**
  Concatenate args with the following premises:
  If only one arg (which is ok), return value of arg;
  Don't reallocate val_str() if not absolute necessary.
*/

String *Item_func_concat::val_str(String *str)
{
  DBUG_ASSERT(fixed == 1);
  String *res,*res2,*use_as_buff;
  uint i;
  bool is_const= 0;

  null_value=0;
  if (!(res=args[0]->val_str(str)))
    goto null;
  use_as_buff= &tmp_value;
  /* Item_subselect in --ps-protocol mode will state it as a non-const */
  is_const= args[0]->const_item() || !args[0]->used_tables();
  for (i=1 ; i < arg_count ; i++)
  {
    if (res->length() == 0)
    {
      if (!(res=args[i]->val_str(str)))
	goto null;
      /*
       CONCAT accumulates its result in the result of its the first
       non-empty argument. Because of this we need is_const to be 
       evaluated only for it.
      */
      is_const= args[i]->const_item() || !args[i]->used_tables();
    }
    else
    {
      if (!(res2=args[i]->val_str(use_as_buff)))
	goto null;
      if (res2->length() == 0)
	continue;
      if (res->length()+res2->length() >
	  current_thd->variables.max_allowed_packet)
      {
	push_warning_printf(current_thd, Sql_condition::SL_WARNING,
			    ER_WARN_ALLOWED_PACKET_OVERFLOWED,
			    ER_THD(current_thd, ER_WARN_ALLOWED_PACKET_OVERFLOWED),
                            func_name(),
			    current_thd->variables.max_allowed_packet);
	goto null;
      }
      if (!is_const && res->alloced_length() >= res->length()+res2->length())
      {						// Use old buffer
	res->append(*res2);
      }
      else if (str->alloced_length() >= res->length()+res2->length())
      {
	if (str->ptr() == res2->ptr())
	  str->replace(0,0,*res);
	else
	{
          // If res2 is a substring of str, then clone it first.
          char buff[STRING_BUFFER_USUAL_SIZE];
          String res2_clone(buff, sizeof(buff), system_charset_info);
          if (res2->uses_buffer_owned_by(str))
          {
            if (res2_clone.copy(*res2))
              goto null;
            res2= &res2_clone;
          }
 	  str->copy(*res);
	  str->append(*res2);
	}
        res= str;
        use_as_buff= &tmp_value;
      }
      else if (res == &tmp_value)
      {
	if (res->append(*res2))			// Must be a blob
	  goto null;
      }
      else if (res2 == &tmp_value)
      {						// This can happend only 1 time
	if (tmp_value.replace(0,0,*res))
	  goto null;
	res= &tmp_value;
	use_as_buff=str;			// Put next arg here
      }
      else if (tmp_value.is_alloced() && res2->ptr() >= tmp_value.ptr() &&
	       res2->ptr() <= tmp_value.ptr() + tmp_value.alloced_length())
      {
	/*
	  This happens really seldom:
	  In this case res2 is sub string of tmp_value.  We will
	  now work in place in tmp_value to set it to res | res2
	*/
	/* Chop the last characters in tmp_value that isn't in res2 */
	tmp_value.length((uint32) (res2->ptr() - tmp_value.ptr()) +
			 res2->length());
	/* Place res2 at start of tmp_value, remove chars before res2 */
	if (tmp_value.replace(0,(uint32) (res2->ptr() - tmp_value.ptr()),
			      *res))
	  goto null;
	res= &tmp_value;
	use_as_buff=str;			// Put next arg here
      }
      else
      {						// Two big const strings
        /*
          NOTE: We should be prudent in the initial allocation unit -- the
          size of the arguments is a function of data distribution, which
          can be any. Instead of overcommitting at the first row, we grow
          the allocated amount by the factor of 2. This ensures that no
          more than 25% of memory will be overcommitted on average.
        */

        size_t concat_len= res->length() + res2->length();

        if (tmp_value.alloced_length() < concat_len)
        {
          if (tmp_value.alloced_length() == 0)
          {
            if (tmp_value.alloc(concat_len))
              goto null;
          }
          else
          {
            size_t new_len = max(tmp_value.alloced_length() * 2, concat_len);

            if (tmp_value.mem_realloc(new_len))
              goto null;
          }
        }

	if (tmp_value.copy(*res) || tmp_value.append(*res2))
	  goto null;

	res= &tmp_value;
	use_as_buff=str;
      }
      is_const= 0;
    }
  }
  res->set_charset(collation.collation);
  return res;

null:
  null_value=1;
  return 0;
}


void Item_func_concat::fix_length_and_dec()
{
  ulonglong char_length= 0;

  if (agg_arg_charsets_for_string_result(collation, args, arg_count))
    return;

  for (uint i=0 ; i < arg_count ; i++)
    char_length+= args[i]->max_char_length();

  fix_char_length_ulonglong(char_length);
}

/**
  @details
  Function des_encrypt() by tonu@spam.ee & monty
  Works only if compiled with OpenSSL library support.
  @return
    A binary string where first character is CHAR(128 | key-number).
    If one uses a string key key_number is 127.
    Encryption result is longer than original by formula:
  @code new_length= org_length + (8-(org_length % 8))+1 @endcode
*/

String *Item_func_des_encrypt::val_str(String *str)
{
  DBUG_ASSERT(fixed == 1);
#if defined(HAVE_OPENSSL) && !defined(EMBEDDED_LIBRARY)
  uint code= ER_WRONG_PARAMETERS_TO_PROCEDURE;
  DES_cblock ivec;
  struct st_des_keyblock keyblock;
  struct st_des_keyschedule keyschedule;
  const char *append_str="********";
  uint key_number, tail;
  size_t res_length;
  String *res= args[0]->val_str(str);

  if ((null_value= args[0]->null_value))
    return 0;                                   // ENCRYPT(NULL) == NULL
  if ((res_length=res->length()) == 0)
    return make_empty_result();
  if (arg_count == 1)
  {
    /* Protect against someone doing FLUSH DES_KEY_FILE */
    mysql_mutex_lock(&LOCK_des_key_file);
    keyschedule= des_keyschedule[key_number=des_default_key];
    mysql_mutex_unlock(&LOCK_des_key_file);
  }
  else if (args[1]->result_type() == INT_RESULT)
  {
    key_number= (uint) args[1]->val_int();
    if (key_number > 9)
      goto error;
    mysql_mutex_lock(&LOCK_des_key_file);
    keyschedule= des_keyschedule[key_number];
    mysql_mutex_unlock(&LOCK_des_key_file);
  }
  else
  {
    String *keystr=args[1]->val_str(&tmp_value);
    if (!keystr)
      goto error;
    key_number=127;				// User key string

    /* We make good 24-byte (168 bit) key from given plaintext key with MD5 */
    memset(&ivec, 0, sizeof(ivec));
    EVP_BytesToKey(EVP_des_ede3_cbc(),EVP_md5(),NULL,
		   (uchar*) keystr->ptr(), (int) keystr->length(),
		   1, (uchar*) &keyblock,ivec);
    DES_set_key_unchecked(&keyblock.key1,&keyschedule.ks1);
    DES_set_key_unchecked(&keyblock.key2,&keyschedule.ks2);
    DES_set_key_unchecked(&keyblock.key3,&keyschedule.ks3);
  }

  /*
     The problem: DES algorithm requires original data to be in 8-bytes
     chunks. Missing bytes get filled with '*'s and result of encryption
     can be up to 8 bytes longer than original string. When decrypted,
     we do not know the size of original string :(
     We add one byte with value 0x1..0x8 as the last byte of the padded
     string marking change of string length.
  */

  tail= 8 - (res_length % 8);                   // 1..8 marking extra length
  res_length+=tail;
  tmp_arg.mem_realloc(res_length);
  tmp_arg.length(0);
  tmp_arg.append(res->ptr(), res->length());
  code= ER_OUT_OF_RESOURCES;
  if (tmp_arg.append(append_str, tail) || tmp_value.alloc(res_length+1))
    goto error;
  tmp_arg[res_length-1]=tail;                   // save extra length
  tmp_value.mem_realloc(res_length+1);
  tmp_value.length(res_length+1);
  tmp_value.set_charset(&my_charset_bin);
  tmp_value[0]=(char) (128 | key_number);
  // Real encryption
  memset(&ivec, 0, sizeof(ivec));
  DES_ede3_cbc_encrypt((const uchar*) (tmp_arg.ptr()),
		       (uchar*) (tmp_value.ptr()+1),
		       res_length,
		       &keyschedule.ks1,
		       &keyschedule.ks2,
		       &keyschedule.ks3,
		       &ivec, TRUE);
  return &tmp_value;

error:
  push_warning_printf(current_thd, Sql_condition::SL_WARNING,
                      code, ER_THD(current_thd, code),
                      "des_encrypt");
#else
  push_warning_printf(current_thd, Sql_condition::SL_WARNING,
                      ER_FEATURE_DISABLED,
                      ER_THD(current_thd, ER_FEATURE_DISABLED),
                      "des_encrypt", "--with-ssl");
#endif /* defined(HAVE_OPENSSL) && !defined(EMBEDDED_LIBRARY) */
  null_value=1;
  return 0;
}


String *Item_func_des_decrypt::val_str(String *str)
{
  DBUG_ASSERT(fixed == 1);
#if defined(HAVE_OPENSSL) && !defined(EMBEDDED_LIBRARY)
  uint code= ER_WRONG_PARAMETERS_TO_PROCEDURE;
  DES_cblock ivec;
  struct st_des_keyblock keyblock;
  struct st_des_keyschedule keyschedule;
  String *res= args[0]->val_str(str);
  size_t length;
  uint tail;

  if ((null_value= args[0]->null_value))
    return 0;
  length= res->length();
  if (length < 9 || (length % 8) != 1 || !((*res)[0] & 128))
    return res;				// Skip decryption if not encrypted

  if (arg_count == 1)			// If automatic uncompression
  {
    uint key_number=(uint) (*res)[0] & 127;
    // Check if automatic key and that we have privilege to uncompress using it
    if (!(current_thd->security_context()->check_access(SUPER_ACL)) ||
        key_number > 9)
      goto error;

    mysql_mutex_lock(&LOCK_des_key_file);
    keyschedule= des_keyschedule[key_number];
    mysql_mutex_unlock(&LOCK_des_key_file);
  }
  else
  {
    // We make good 24-byte (168 bit) key from given plaintext key with MD5
    String *keystr=args[1]->val_str(&tmp_value);
    if (!keystr)
      goto error;

    memset(&ivec, 0, sizeof(ivec));
    EVP_BytesToKey(EVP_des_ede3_cbc(),EVP_md5(),NULL,
		   (uchar*) keystr->ptr(),(int) keystr->length(),
		   1,(uchar*) &keyblock,ivec);
    // Here we set all 64-bit keys (56 effective) one by one
    DES_set_key_unchecked(&keyblock.key1,&keyschedule.ks1);
    DES_set_key_unchecked(&keyblock.key2,&keyschedule.ks2);
    DES_set_key_unchecked(&keyblock.key3,&keyschedule.ks3);
  }
  code= ER_OUT_OF_RESOURCES;
  if (tmp_value.alloc(length-1))
    goto error;

  memset(&ivec, 0, sizeof(ivec));
  DES_ede3_cbc_encrypt((const uchar*) res->ptr()+1,
		       (uchar*) (tmp_value.ptr()),
		       length-1,
		       &keyschedule.ks1,
		       &keyschedule.ks2,
		       &keyschedule.ks3,
		       &ivec, FALSE);
  /* Restore old length of key */
  if ((tail=(uint) (uchar) tmp_value[length-2]) > 8)
    goto wrong_key;				     // Wrong key
  tmp_value.length(length-1-tail);
  tmp_value.set_charset(&my_charset_bin);
  return &tmp_value;

error:
  push_warning_printf(current_thd, Sql_condition::SL_WARNING,
                      code, ER_THD(current_thd, code),
                      "des_decrypt");
wrong_key:
#else
  push_warning_printf(current_thd, Sql_condition::SL_WARNING,
                      ER_FEATURE_DISABLED,
                      ER_THD(current_thd, ER_FEATURE_DISABLED),
                      "des_decrypt", "--with-ssl");
#endif /* defined(HAVE_OPENSSL) && !defined(EMBEDDED_LIBRARY) */
  null_value=1;
  return 0;
}


/**
  concat with separator. First arg is the separator
  concat_ws takes at least two arguments.
*/

String *Item_func_concat_ws::val_str(String *str)
{
  DBUG_ASSERT(fixed == 1);
  char tmp_str_buff[10];
  String tmp_sep_str(tmp_str_buff, sizeof(tmp_str_buff),default_charset_info),
         *sep_str, *res, *res2,*use_as_buff;
  uint i;
  bool is_const= 0;

  null_value=0;
  if (!(sep_str= args[0]->val_str(&tmp_sep_str)))
    goto null;

  use_as_buff= &tmp_value;
  str->length(0);				// QQ; Should be removed
  res=str;

  // Skip until non-null argument is found.
  // If not, return the empty string
  for (i=1; i < arg_count; i++)
    if ((res= args[i]->val_str(str)))
    {
      is_const= args[i]->const_item() || !args[i]->used_tables();
      break;
    }

  if (i ==  arg_count)
    return make_empty_result();

  for (i++; i < arg_count ; i++)
  {
    if (!(res2= args[i]->val_str(use_as_buff)))
      continue;					// Skip NULL

    if (res->length() + sep_str->length() + res2->length() >
	current_thd->variables.max_allowed_packet)
    {
      push_warning_printf(current_thd, Sql_condition::SL_WARNING,
			  ER_WARN_ALLOWED_PACKET_OVERFLOWED,
			  ER_THD(current_thd, ER_WARN_ALLOWED_PACKET_OVERFLOWED),
                          func_name(),
			  current_thd->variables.max_allowed_packet);
      goto null;
    }
    if (!is_const && res->alloced_length() >=
	res->length() + sep_str->length() + res2->length())
    {						// Use old buffer
      res->append(*sep_str);			// res->length() > 0 always
      res->append(*res2);
    }
    else if (str->alloced_length() >=
	     res->length() + sep_str->length() + res2->length())
    {
      /* We have room in str;  We can't get any errors here */
      if (str->ptr() == res2->ptr())
      {						// This is quite uncommon!
	str->replace(0,0,*sep_str);
	str->replace(0,0,*res);
      }
      else
      {
        // If res2 is a substring of str, then clone it first.
        char buff[STRING_BUFFER_USUAL_SIZE];
        String res2_clone(buff, sizeof(buff), system_charset_info);
        if (res2->uses_buffer_owned_by(str))
        {
          if (res2_clone.copy(*res2))
            goto null;
          res2= &res2_clone;
        }
	str->copy(*res);
	str->append(*sep_str);
	str->append(*res2);
      }
      res=str;
      use_as_buff= &tmp_value;
    }
    else if (res == &tmp_value)
    {
      if (res->append(*sep_str) || res->append(*res2))
	goto null; // Must be a blob
    }
    else if (res2 == &tmp_value)
    {						// This can happend only 1 time
      if (tmp_value.replace(0,0,*sep_str) || tmp_value.replace(0,0,*res))
	goto null;
      res= &tmp_value;
      use_as_buff=str;				// Put next arg here
    }
    else if (tmp_value.is_alloced() && res2->ptr() >= tmp_value.ptr() &&
	     res2->ptr() < tmp_value.ptr() + tmp_value.alloced_length())
    {
      /*
	This happens really seldom:
	In this case res2 is sub string of tmp_value.  We will
	now work in place in tmp_value to set it to res | sep_str | res2
      */
      /* Chop the last characters in tmp_value that isn't in res2 */
      tmp_value.length((uint32) (res2->ptr() - tmp_value.ptr()) +
		       res2->length());
      /* Place res2 at start of tmp_value, remove chars before res2 */
      if (tmp_value.replace(0,(uint32) (res2->ptr() - tmp_value.ptr()),
			    *res) ||
	  tmp_value.replace(res->length(),0, *sep_str))
	goto null;
      res= &tmp_value;
      use_as_buff=str;			// Put next arg here
    }
    else
    {						// Two big const strings
      /*
        NOTE: We should be prudent in the initial allocation unit -- the
        size of the arguments is a function of data distribution, which can
        be any. Instead of overcommitting at the first row, we grow the
        allocated amount by the factor of 2. This ensures that no more than
        25% of memory will be overcommitted on average.
      */

      size_t concat_len= res->length() + sep_str->length() + res2->length();

      if (tmp_value.alloced_length() < concat_len)
      {
        if (tmp_value.alloced_length() == 0)
        {
          if (tmp_value.alloc(concat_len))
            goto null;
        }
        else
        {
          size_t new_len = max(tmp_value.alloced_length() * 2, concat_len);

          if (tmp_value.mem_realloc(new_len))
            goto null;
        }
      }

      if (tmp_value.copy(*res) ||
	  tmp_value.append(*sep_str) ||
	  tmp_value.append(*res2))
	goto null;
      res= &tmp_value;
      use_as_buff=str;
    }
  }
  res->set_charset(collation.collation);
  return res;

null:
  null_value=1;
  return 0;
}


void Item_func_concat_ws::fix_length_and_dec()
{
  ulonglong char_length;

  if (agg_arg_charsets_for_string_result(collation, args, arg_count))
    return;

  /*
     arg_count cannot be less than 2,
     it is done on parser level in sql_yacc.yy
     so, (arg_count - 2) is safe here.
  */
  char_length= (ulonglong) args[0]->max_char_length() * (arg_count - 2);
  for (uint i=1 ; i < arg_count ; i++)
    char_length+= args[i]->max_char_length();

  fix_char_length_ulonglong(char_length);
}


String *Item_func_reverse::val_str(String *str)
{
  DBUG_ASSERT(fixed == 1);
  String *res = args[0]->val_str(str);
  char *ptr, *end, *tmp;

  if ((null_value=args[0]->null_value))
    return 0;
  /* An empty string is a special case as the string pointer may be null */
  if (!res->length())
    return make_empty_result();
  if (tmp_value.alloced_length() < res->length() &&
      tmp_value.mem_realloc(res->length()))
  {
    null_value= 1;
    return 0;
  }
  tmp_value.length(res->length());
  tmp_value.set_charset(res->charset());
  ptr= (char *) res->ptr();
  end= ptr + res->length();
  tmp= (char *) tmp_value.ptr() + tmp_value.length();
  if (use_mb(res->charset()))
  {
    uint32 l;
    while (ptr < end)
    {
      if ((l= my_ismbchar(res->charset(),ptr,end)))
      {
        tmp-= l;
        DBUG_ASSERT(tmp >= tmp_value.ptr());
        memcpy(tmp,ptr,l);
        ptr+= l;
      }
      else
        *--tmp= *ptr++;
    }
  }
  else
  {
    while (ptr < end)
      *--tmp= *ptr++;
  }
  return &tmp_value;
}


void Item_func_reverse::fix_length_and_dec()
{
  agg_arg_charsets_for_string_result(collation, args, 1);
  DBUG_ASSERT(collation.collation != NULL);
  fix_char_length(args[0]->max_char_length());
}

/**
  Replace all occurences of string2 in string1 with string3.

  Don't reallocate val_str() if not needed.

  @todo
    Fix that this works with binary strings
*/

String *Item_func_replace::val_str(String *str)
{
  DBUG_ASSERT(fixed == 1);
  String *res,*res2,*res3;
  int offset;
  size_t from_length, to_length;
  bool alloced=0;
  const char *ptr,*end,*strend,*search,*search_end;
  uint32 l;
  bool binary_cmp;

  null_value=0;
  res=args[0]->val_str(str);
  if (args[0]->null_value)
    goto null;
  res2=args[1]->val_str(&tmp_value);
  if (args[1]->null_value)
    goto null;

  res->set_charset(collation.collation);

  binary_cmp = ((res->charset()->state & MY_CS_BINSORT) || !use_mb(res->charset()));

  if (res2->length() == 0)
    return res;
  offset=0;
  if (binary_cmp && (offset=res->strstr(*res2)) < 0)
    return res;
  if (!(res3=args[2]->val_str(&tmp_value2)))
    goto null;
  from_length= res2->length();
  to_length=   res3->length();

  if (!binary_cmp)
  {
    search=res2->ptr();
    search_end=search+from_length;
redo:
    DBUG_ASSERT(res->ptr() || !offset);
    ptr=res->ptr()+offset;
    strend=res->ptr()+res->length();
    /*
      In some cases val_str() can return empty string
      with ptr() == NULL and length() == 0.
      Let's check strend to avoid overflow.
    */
    end= strend ? strend - from_length + 1 : NULL;
    while (ptr < end)
    {
        if (*ptr == *search)
        {
          char *i,*j;
          i=(char*) ptr+1; j=(char*) search+1;
          while (j != search_end)
            if (*i++ != *j++) goto skip;
          offset= (int) (ptr-res->ptr());
          if (res->length()-from_length + to_length >
	      current_thd->variables.max_allowed_packet)
	  {
	    push_warning_printf(current_thd, Sql_condition::SL_WARNING,
				ER_WARN_ALLOWED_PACKET_OVERFLOWED,
				ER_THD(current_thd, ER_WARN_ALLOWED_PACKET_OVERFLOWED),
				func_name(),
				current_thd->variables.max_allowed_packet);

            goto null;
	  }
          if (!alloced)
          {
            alloced=1;
            if (res->uses_buffer_owned_by(str))
            {
              if (tmp_value_res.alloc(res->length() + to_length) ||
                  tmp_value_res.copy(*res))
                goto null;
              res= &tmp_value_res;
            }
            else
              res= copy_if_not_alloced(str, res, res->length() + to_length);
          }
          res->replace((uint) offset,from_length,*res3);
	  offset+=(int) to_length;
          goto redo;
        }
skip:
        if ((l= my_ismbchar(res->charset(), ptr,strend)))
          ptr+= l;
        else
          ++ptr;
    }
  }
  else
    do
    {
      if (res->length()-from_length + to_length >
	  current_thd->variables.max_allowed_packet)
      {
	push_warning_printf(current_thd, Sql_condition::SL_WARNING,
			    ER_WARN_ALLOWED_PACKET_OVERFLOWED,
			    ER_THD(current_thd, ER_WARN_ALLOWED_PACKET_OVERFLOWED),
                            func_name(),
			    current_thd->variables.max_allowed_packet);
        goto null;
      }
      if (!alloced)
      {
        alloced=1;
        if (res->uses_buffer_owned_by(str))
        {
          if (tmp_value_res.alloc(res->length() + to_length) ||
              tmp_value_res.copy(*res))
            goto null;
          res= &tmp_value_res;
        }
        else
          res= copy_if_not_alloced(str, res, res->length() + to_length);
      }
      res->replace((uint) offset,from_length,*res3);
      offset+=(int) to_length;
    }
    while ((offset=res->strstr(*res2,(uint) offset)) >= 0);
  return res;

null:
  null_value=1;
  return 0;
}


void Item_func_replace::fix_length_and_dec()
{
  ulonglong char_length= (ulonglong) args[0]->max_char_length();
  int diff=(int) (args[2]->max_char_length() - args[1]->max_char_length());
  if (diff > 0 && args[1]->max_char_length())
  {						// Calculate of maxreplaces
    ulonglong max_substrs= char_length / args[1]->max_char_length();
    char_length+= max_substrs * (uint) diff;
  }

  if (agg_arg_charsets_for_string_result_with_comparison(collation, args, 3))
    return;
  fix_char_length_ulonglong(char_length);
}


String *Item_func_insert::val_str(String *str)
{
  DBUG_ASSERT(fixed == 1);
  String *res,*res2;
  longlong start, length, orig_len;  /* must be longlong to avoid truncation */

  null_value=0;
  res=args[0]->val_str(str);
  res2=args[3]->val_str(&tmp_value);
  start= args[1]->val_int();
  length= args[2]->val_int();

  if (args[0]->null_value || args[1]->null_value || args[2]->null_value ||
      args[3]->null_value)
    goto null; /* purecov: inspected */

  orig_len= static_cast<longlong>(res->length());

  if ((start < 1) || (start > orig_len))
    return res;                                 // Wrong param; skip insert

  --start;    // Internal start from '0'

  if ((length < 0) || (length > orig_len))
    length= orig_len;

  /*
    There is one exception not handled (intentionaly) by the character set
    aggregation code. If one string is strong side and is binary, and
    another one is weak side and is a multi-byte character string,
    then we need to operate on the second string in terms on bytes when
    calling ::numchars() and ::charpos(), rather than in terms of characters.
    Lets substitute its character set to binary.
  */
  if (collation.collation == &my_charset_bin)
  {
    res->set_charset(&my_charset_bin);
    res2->set_charset(&my_charset_bin);
  }

  /* start and length are now sufficiently valid to pass to charpos function */
   start= res->charpos((int) start);
   length= res->charpos((int) length, (uint32) start);

  /* Re-testing with corrected params */
  if (start > orig_len)
    return res; /* purecov: inspected */        // Wrong param; skip insert
  if (length > orig_len - start)
    length= orig_len - start;

  if ((ulonglong) (orig_len - length + res2->length()) >
      (ulonglong) current_thd->variables.max_allowed_packet)
  {
    push_warning_printf(current_thd, Sql_condition::SL_WARNING,
			ER_WARN_ALLOWED_PACKET_OVERFLOWED,
			ER_THD(current_thd, ER_WARN_ALLOWED_PACKET_OVERFLOWED),
			func_name(), current_thd->variables.max_allowed_packet);
    goto null;
  }
  if (res->uses_buffer_owned_by(str))
  {
    if (tmp_value_res.alloc(orig_len) ||
        tmp_value_res.copy(*res))
      goto null;
    res= &tmp_value_res;
  }
  else
    res= copy_if_not_alloced(str, res, orig_len);

  res->replace((uint32) start,(uint32) length,*res2);
  return res;
null:
  null_value=1;
  return 0;
}


void Item_func_insert::fix_length_and_dec()
{
  ulonglong char_length;

  // Handle character set for args[0] and args[3].
  if (agg_arg_charsets_for_string_result(collation, args, 2, 3))
    return;
  char_length= ((ulonglong) args[0]->max_char_length() +
                (ulonglong) args[3]->max_char_length());
  fix_char_length_ulonglong(char_length);
}


String *Item_str_conv::val_str(String *str)
{
  DBUG_ASSERT(fixed == 1);
  String *res;
  if (!(res=args[0]->val_str(str)))
  {
    null_value=1; /* purecov: inspected */
    return 0; /* purecov: inspected */
  }
  null_value=0;
  if (multiply == 1)
  {
    size_t len;
    if (res->uses_buffer_owned_by(str))
    {
       if (tmp_value.copy(*res))
         return error_str();
       res= &tmp_value;
    }
    else
      res= copy_if_not_alloced(str, res, res->length());

    len= converter(collation.collation, (char*) res->ptr(), res->length(),
                                        (char*) res->ptr(), res->length());
    DBUG_ASSERT(len <= res->length());
    res->length(len);
  }
  else
  {
    size_t len= res->length() * multiply;
    tmp_value.alloc(len);
    tmp_value.set_charset(collation.collation);
    len= converter(collation.collation, (char*) res->ptr(), res->length(),
                                        (char*) tmp_value.ptr(), len);
    tmp_value.length(len);
    res= &tmp_value;
  }
  return res;
}


void Item_func_lower::fix_length_and_dec()
{
  agg_arg_charsets_for_string_result(collation, args, 1);
  DBUG_ASSERT(collation.collation != NULL);
  multiply= collation.collation->casedn_multiply;
  converter= collation.collation->cset->casedn;
  fix_char_length_ulonglong((ulonglong) args[0]->max_char_length() * multiply);
}

void Item_func_upper::fix_length_and_dec()
{
  agg_arg_charsets_for_string_result(collation, args, 1);
  DBUG_ASSERT(collation.collation != NULL);
  multiply= collation.collation->caseup_multiply;
  converter= collation.collation->cset->caseup;
  fix_char_length_ulonglong((ulonglong) args[0]->max_char_length() * multiply);
}


String *Item_func_left::val_str(String *str)
{
  DBUG_ASSERT(fixed == 1);
  String *res= args[0]->val_str(str);

  /* must be longlong to avoid truncation */
  longlong length= args[1]->val_int();
  size_t char_pos;

  if ((null_value=(args[0]->null_value || args[1]->null_value)))
    return 0;

  /* if "unsigned_flag" is set, we have a *huge* positive number. */
  if ((length <= 0) && (!args[1]->unsigned_flag))
    return make_empty_result();
  if ((res->length() <= (ulonglong) length) ||
      (res->length() <= (char_pos= res->charpos((int) length))))
    return res;

  tmp_value.set(*res, 0, char_pos);
  return &tmp_value;
}


void Item_str_func::left_right_max_length()
{
  uint32 char_length= args[0]->max_char_length();
  if (args[1]->const_item())
  {
    int length= (int) args[1]->val_int();
    if (args[1]->null_value)
      goto end;

    if (length <= 0)
      char_length=0;
    else
      set_if_smaller(char_length, (uint) length);
  }

end:
  fix_char_length(char_length);
}


void Item_func_left::fix_length_and_dec()
{
  agg_arg_charsets_for_string_result(collation, args, 1);
  DBUG_ASSERT(collation.collation != NULL);
  left_right_max_length();
}


String *Item_func_right::val_str(String *str)
{
  DBUG_ASSERT(fixed == 1);
  String *res= args[0]->val_str(str);
  /* must be longlong to avoid truncation */
  longlong length= args[1]->val_int();

  if ((null_value=(args[0]->null_value || args[1]->null_value)))
    return 0; /* purecov: inspected */

  /* if "unsigned_flag" is set, we have a *huge* positive number. */
  if ((length <= 0) && (!args[1]->unsigned_flag))
    return make_empty_result(); /* purecov: inspected */

  if (res->length() <= (ulonglong) length)
    return res; /* purecov: inspected */

  size_t start=res->numchars();
  if (start <= (uint) length)
    return res;
  start=res->charpos(start - (uint) length);
  tmp_value.set(*res,start,res->length()-start);
  return &tmp_value;
}


void Item_func_right::fix_length_and_dec()
{
  agg_arg_charsets_for_string_result(collation, args, 1);
  DBUG_ASSERT(collation.collation != NULL);
  left_right_max_length();
}


String *Item_func_substr::val_str(String *str)
{
  DBUG_ASSERT(fixed == 1);
  String *res  = args[0]->val_str(str);
  /* must be longlong to avoid truncation */
  longlong start= args[1]->val_int();
  /* Assumes that the maximum length of a String is < INT_MAX32. */
  /* Limit so that code sees out-of-bound value properly. */
  longlong length= arg_count == 3 ? args[2]->val_int() : INT_MAX32;
  longlong tmp_length;

  if ((null_value=(args[0]->null_value || args[1]->null_value ||
		   (arg_count == 3 && args[2]->null_value))))
    return 0; /* purecov: inspected */

  /* Negative or zero length, will return empty string. */
  if ((arg_count == 3) && (length <= 0) && 
      (length == 0 || !args[2]->unsigned_flag))
    return make_empty_result();

  /* Assumes that the maximum length of a String is < INT_MAX32. */
  /* Set here so that rest of code sees out-of-bound value as such. */
  if ((length <= 0) || (length > INT_MAX32))
    length= INT_MAX32;

  /* if "unsigned_flag" is set, we have a *huge* positive number. */
  /* Assumes that the maximum length of a String is < INT_MAX32. */
  if ((!args[1]->unsigned_flag && (start < INT_MIN32 || start > INT_MAX32)) ||
      (args[1]->unsigned_flag && ((ulonglong) start > INT_MAX32)))
    return make_empty_result();

  start= ((start < 0) ? res->numchars() + start : start - 1);
  start= res->charpos((int) start);
  if ((start < 0) || (start + 1 > static_cast<longlong>(res->length())))
    return make_empty_result();

  length= res->charpos((int) length, (uint32) start);
  tmp_length= static_cast<longlong>(res->length()) - start;
  length= min(length, tmp_length);

  if (!start && (longlong) res->length() == length)
    return res;
  tmp_value.set(*res, (uint32) start, (uint32) length);
  return &tmp_value;
}


void Item_func_substr::fix_length_and_dec()
{
  max_length=args[0]->max_length;

  agg_arg_charsets_for_string_result(collation, args, 1);
  DBUG_ASSERT(collation.collation != NULL);
  if (args[1]->const_item())
  {
    int32 start= (int32) args[1]->val_int();
    if (args[1]->null_value)
      goto end;
    if (start < 0)
      max_length= ((uint)(-start) > max_length) ? 0 : (uint)(-start);
    else
      max_length-= min((uint)(start - 1), max_length);
  }
  if (arg_count == 3 && args[2]->const_item())
  {
    int32 length= (int32) args[2]->val_int();
    if (args[2]->null_value)
      goto end;
    if (length <= 0)
      max_length=0; /* purecov: inspected */
    else
      set_if_smaller(max_length,(uint) length);
  }

end:
  max_length*= collation.collation->mbmaxlen;
}


void Item_func_substr_index::fix_length_and_dec()
{ 
  if (agg_arg_charsets_for_string_result_with_comparison(collation, args, 2))
    return;
  fix_char_length(args[0]->max_char_length());
}


String *Item_func_substr_index::val_str(String *str)
{
  DBUG_ASSERT(fixed == 1);
  char buff[MAX_FIELD_WIDTH];
  String tmp(buff,sizeof(buff),system_charset_info);
  String *res= args[0]->val_str(str);
  String *delimiter= args[1]->val_str(&tmp);
  int32 count= (int32) args[2]->val_int();
  int offset;

  if (args[0]->null_value || args[1]->null_value || args[2]->null_value)
  {					// string and/or delim are null
    null_value=1;
    return 0;
  }
  null_value=0;
  size_t delimiter_length= delimiter->length();
  if (!res->length() || !delimiter_length || !count)
    return make_empty_result();		// Wrong parameters

  res->set_charset(collation.collation);

  if (use_mb(res->charset()))
  {
    const char *ptr= res->ptr();
    const char *strend= ptr+res->length();
    const char *end= strend-delimiter_length+1;
    const char *search= delimiter->ptr();
    const char *search_end= search+delimiter_length;
    int32 n=0,c=count,pass;
    uint32 l;
    for (pass=(count>0);pass<2;++pass)
    {
      while (ptr < end)
      {
        if (*ptr == *search)
        {
	  char *i,*j;
	  i=(char*) ptr+1; j=(char*) search+1;
	  while (j != search_end)
	    if (*i++ != *j++) goto skip;
	  if (pass==0) ++n;
	  else if (!--c) break;
	  ptr+= delimiter_length;
	  continue;
	}
    skip:
        if ((l=my_ismbchar(res->charset(), ptr,strend))) ptr+=l;
        else ++ptr;
      } /* either not found or got total number when count<0 */
      if (pass == 0) /* count<0 */
      {
        c+=n+1;
        if (c<=0) return res; /* not found, return original string */
        ptr=res->ptr();
      }
      else
      {
        if (c) return res; /* Not found, return original string */
        if (count>0) /* return left part */
        {
	  tmp_value.set(*res,0,(ulong) (ptr-res->ptr()));
        }
        else /* return right part */
        {
	  ptr+= delimiter_length;
	  tmp_value.set(*res,(ulong) (ptr-res->ptr()), (ulong) (strend-ptr));
        }
      }
    }
  }
  else
  {
    if (count > 0)
    {					// start counting from the beginning
      for (offset=0; ; offset+= delimiter_length)
      {
	if ((offset= res->strstr(*delimiter, offset)) < 0)
	  return res;			// Didn't find, return org string
	if (!--count)
	{
	  tmp_value.set(*res,0,offset);
	  break;
	}
      }
    }
    else
    {
      /*
        Negative index, start counting at the end
      */
      for (offset=res->length(); offset; )
      {
        /* 
          this call will result in finding the position pointing to one 
          address space less than where the found substring is located
          in res
        */
	if ((offset= res->strrstr(*delimiter, offset)) < 0)
	  return res;			// Didn't find, return org string
        /*
          At this point, we've searched for the substring
          the number of times as supplied by the index value
        */
	if (!++count)
	{
	  offset+= delimiter_length;
	  tmp_value.set(*res,offset,res->length()- offset);
	  break;
	}
      }
      if (count)
        return res;			// Didn't find, return org string
    }
  }
  return (&tmp_value);
}

/*
** The trim functions are extension to ANSI SQL because they trim substrings
** They ltrim() and rtrim() functions are optimized for 1 byte strings
** They also return the original string if possible, else they return
** a substring that points at the original string.
*/

String *Item_func_trim::val_str(String *str)
{
  DBUG_ASSERT(fixed == 1);

  String *res= args[0]->val_str(str);
  if ((null_value = args[0]->null_value))
    return NULL;

  char buff[MAX_FIELD_WIDTH];
  String tmp(buff, sizeof(buff), system_charset_info);
  const String *remove_str= &remove;            // Default value.

  if (arg_count == 2)
  {
    remove_str= args[1]->val_str(&tmp);
    if ((null_value= args[1]->null_value))
      return NULL;
  }

  const size_t remove_length= remove_str->length();
  if (remove_length == 0 ||
      remove_length > res->length())
    return res;

  const char *ptr= res->ptr();
  const char *end= ptr + res->length();
  const char *const r_ptr= remove_str->ptr();

  if (use_mb(res->charset()))
  {
    if (m_trim_leading)
    {
      while (ptr + remove_length <= end)
      {
        uint num_bytes= 0;
        while (num_bytes < remove_length)
        {
          uint len;
          if ((len= my_ismbchar(res->charset(), ptr + num_bytes, end)))
            num_bytes+= len;
          else
            ++num_bytes;
        }
        if (num_bytes != remove_length)
          break;
        if (memcmp(ptr, r_ptr, remove_length))
          break;
        ptr+= remove_length;
      }
    }
    if (m_trim_trailing)
    {
      bool found;
      const char *p= ptr;
      do
      {
        found= false;
        while (ptr + remove_length < end)
        {
          uint32 l;
          if ((l= my_ismbchar(res->charset(), ptr, end)))
            ptr+= l;
          else
            ++ptr;
        }
        if (ptr + remove_length == end && !memcmp(ptr, r_ptr, remove_length))
        {
          end-= remove_length;
          found= true;
        }
        ptr= p;
      }
      while (found);
    }
  }
  else
  {
    if (m_trim_leading)
    {
      while (ptr + remove_length <= end && !memcmp(ptr, r_ptr, remove_length))
        ptr+= remove_length;
    }
    if (m_trim_trailing)
    {
      while (ptr + remove_length <= end &&
             !memcmp(end-remove_length, r_ptr, remove_length))
        end-=remove_length;
    }
  }
  if (ptr == res->ptr() && end == ptr + res->length())
    return res;
  tmp_value.set(*res, static_cast<uint>(ptr - res->ptr()),
                static_cast<uint>(end - ptr));
  return &tmp_value;
}

void Item_func_trim::fix_length_and_dec()
{
  if (arg_count == 1)
  {
    agg_arg_charsets_for_string_result(collation, args, 1);
    DBUG_ASSERT(collation.collation != NULL);
    remove.set_charset(collation.collation);
    remove.set_ascii(" ",1);
  }
  else
  {
    // Handle character set for args[1] and args[0].
    // Note that we pass args[1] as the first item, and args[0] as the second.
    if (agg_arg_charsets_for_string_result_with_comparison(collation,
                                                           &args[1], 2, -1))
      return;
  }
  fix_char_length(args[0]->max_char_length());
}

/*
  We need a separate function for print(), in order to do correct printing.
  The function func_name() is also used e.g. by Item_func::eq() to
  distinguish between different functions, and we do not want
  trim(leading) to match trim(trailing) for eq()
 */
static const char *trim_func_name(Item_func_trim::TRIM_MODE mode)
{
  switch(mode)
  {
  case Item_func_trim::TRIM_BOTH_DEFAULT:
  case Item_func_trim::TRIM_BOTH:
  case Item_func_trim::TRIM_LEADING:
  case Item_func_trim::TRIM_TRAILING:     return "trim";
  case Item_func_trim::TRIM_LTRIM:        return "ltrim";
  case Item_func_trim::TRIM_RTRIM:        return "rtrim";
  }
  return NULL;
}

void Item_func_trim::print(String *str, enum_query_type query_type)
{
  str->append(trim_func_name(m_trim_mode));
  str->append('(');
  const char *mode_name;
  switch(m_trim_mode) {
  case TRIM_BOTH:
    mode_name= "both ";
    break;
  case TRIM_LEADING:
    mode_name= "leading ";
    break;
  case TRIM_TRAILING:
    mode_name= "trailing ";
    break;
  default:
    mode_name= NULL;
    break;
  }
  if (mode_name)
  {
    str->append(mode_name);
  }
  if (arg_count == 2)
  {
    args[1]->print(str, query_type);
    str->append(STRING_WITH_LEN(" from "));
  }
  args[0]->print(str, query_type);
  str->append(')');
}


/**
  Helper function for calculating a new password. Used in 
  Item_func_password::fix_length_and_dec() for const parameters and in 
  Item_func_password::val_str_ascii() for non-const parameters.
  @param str The plain text password which should be digested
  @param buffer a pointer to the buffer where the digest will be stored.

  @note The buffer must be of at least CRYPT_MAX_PASSWORD_SIZE size.

  @return Size of the password.
*/

static size_t calculate_password(String *str, char *buffer)
{
  DBUG_ASSERT(str);
  if (str->length() == 0) // PASSWORD('') returns ''
    return 0;

  size_t buffer_len= 0;
  THD *thd= current_thd;
  int old_passwords= 0;
  if (thd)
    old_passwords= thd->variables.old_passwords;

  push_deprecated_warn_no_replacement(current_thd, "PASSWORD");
#if defined(HAVE_OPENSSL)
  if (old_passwords == 2)
  {
    my_make_scrambled_password(buffer, str->ptr(),
                               str->length());
    buffer_len= strlen(buffer) + 1;
  }
  else
#endif
  if (old_passwords == 0)
  {
    my_make_scrambled_password_sha1(buffer, str->ptr(),
                                    str->length());
    buffer_len= SCRAMBLED_PASSWORD_CHAR_LENGTH;
  }
  return buffer_len;
}

/* Item_func_password */
void Item_func_password::fix_length_and_dec()
{
  maybe_null= false; // PASSWORD() never returns NULL
  
  if (args[0]->const_item())
  {
    String str;
    String *res= args[0]->val_str(&str);
    if (!args[0]->null_value)
    {
      m_hashed_password_buffer_len=
        calculate_password(res, m_hashed_password_buffer);
      fix_length_and_charset(m_hashed_password_buffer_len, default_charset());
      m_recalculate_password= false;
      return;
    }
  }

  m_recalculate_password= true;
  fix_length_and_charset(CRYPT_MAX_PASSWORD_SIZE, default_charset());
}

String *Item_func_password::val_str_ascii(String *str)
{
  DBUG_ASSERT(fixed == 1);

  String *res= args[0]->val_str(str);

  if (args[0]->null_value)
    res= make_empty_result();

  /* we treat NULLs as equal to empty string when calling the plugin */
  my_validate_password_policy(res->ptr(), res->length());

  null_value= 0;
  if (args[0]->null_value)  // PASSWORD(NULL) returns ''
    return res;
  
  if (m_recalculate_password)
    m_hashed_password_buffer_len= calculate_password(res,
                                                     m_hashed_password_buffer);

  if (m_hashed_password_buffer_len == 0)
    return make_empty_result();

  str->set(m_hashed_password_buffer, m_hashed_password_buffer_len,
           default_charset());

  return str;
}

char *Item_func_password::
  create_password_hash_buffer(THD *thd, const char *password,  size_t pass_len)
{
  String *password_str= new (thd->mem_root)String(password, thd->variables.
                                                    character_set_client);
  my_validate_password_policy(password_str->ptr(), password_str->length());

  char *buff= NULL;
  if (thd->variables.old_passwords == 0)
  {
    /* Allocate memory for the password scramble and one extra byte for \0 */
    buff= (char *) thd->alloc(SCRAMBLED_PASSWORD_CHAR_LENGTH + 1);
    my_make_scrambled_password_sha1(buff, password, pass_len);
  }
#if defined(HAVE_OPENSSL)
  else
  {
    /* Allocate memory for the password scramble and one extra byte for \0 */
    buff= (char *) thd->alloc(CRYPT_MAX_PASSWORD_SIZE + 1);
    my_make_scrambled_password(buff, password, pass_len);
  }
#endif
  return buff;
}

bool Item_func_encrypt::itemize(Parse_context *pc, Item **res)
{
  if (skip_itemize(res))
    return false;
  if (super::itemize(pc, res))
    return true;
  DBUG_ASSERT(arg_count == 1 || arg_count == 2);
  if (arg_count == 1)
    pc->thd->lex->set_uncacheable(pc->select, UNCACHEABLE_RAND);
  return false;
}


#define bin_to_ascii(c) ((c)>=38?((c)-38+'a'):(c)>=12?((c)-12+'A'):(c)+'.')

String *Item_func_encrypt::val_str(String *str)
{
  DBUG_ASSERT(fixed == 1);
#ifdef HAVE_CRYPT
  String *res = args[0]->val_str(str);
  char salt[3],*salt_ptr;
  if ((null_value=args[0]->null_value))
    return 0;
  if (res->length() == 0)
    return make_empty_result();
  if (arg_count == 1)
  {					// generate random salt
    time_t timestamp=current_thd->query_start();
    salt[0] = bin_to_ascii( (ulong) timestamp & 0x3f);
    salt[1] = bin_to_ascii(( (ulong) timestamp >> 5) & 0x3f);
    salt[2] = 0;
    salt_ptr=salt;
  }
  else
  {					// obtain salt from the first two bytes
    String *salt_str=args[1]->val_str(&tmp_value);
    if ((null_value= (args[1]->null_value || salt_str->length() < 2)))
      return 0;
    salt_ptr= salt_str->c_ptr_safe();
  }
  mysql_mutex_lock(&LOCK_crypt);
  char *tmp= crypt(res->c_ptr_safe(),salt_ptr);
  if (!tmp)
  {
    mysql_mutex_unlock(&LOCK_crypt);
    null_value= 1;
    return 0;
  }
  str->set(tmp, strlen(tmp), &my_charset_bin);
  str->copy();
  mysql_mutex_unlock(&LOCK_crypt);
  return str;
#else
  null_value=1;
  return 0;
#endif	/* HAVE_CRYPT */
}

bool Item_func_encode::seed()
{
  char buf[80];
  ulong rand_nr[2];
  String *key, tmp(buf, sizeof(buf), system_charset_info);

  if (!(key= args[1]->val_str(&tmp)))
    return TRUE;

  hash_password(rand_nr, key->ptr(), key->length());
  sql_crypt.init(rand_nr);

  return FALSE;
}

void Item_func_encode::fix_length_and_dec()
{
  max_length=args[0]->max_length;
  maybe_null=args[0]->maybe_null || args[1]->maybe_null;
  collation.set(&my_charset_bin);
  /* Precompute the seed state if the item is constant. */
  seeded= args[1]->const_item() &&
          (args[1]->result_type() == STRING_RESULT) && !seed();
}

String *Item_func_encode::val_str(String *str)
{
  String *res;
  DBUG_ASSERT(fixed == 1);

  if (!(res=args[0]->val_str(str)))
  {
    null_value= 1;
    return NULL;
  }

  if (!seeded && seed())
  {
    null_value= 1;
    return NULL;
  }

  null_value= 0;
  if (res->uses_buffer_owned_by(str))
  {
    if (tmp_value_res.copy(*res))
      return error_str();
    res= &tmp_value_res;
  }
  else
    res= copy_if_not_alloced(str, res, res->length());

  crypto_transform(res);
  sql_crypt.reinit();

  return res;
}

void Item_func_encode::crypto_transform(String *res)
{
  push_deprecated_warn(current_thd, "ENCODE", "AES_ENCRYPT");
  sql_crypt.encode((char*) res->ptr(),res->length());
  res->set_charset(&my_charset_bin);
}

void Item_func_decode::crypto_transform(String *res)
{
  push_deprecated_warn(current_thd, "DECODE", "AES_DECRYPT");
  sql_crypt.decode((char*) res->ptr(),res->length());
}


Item *Item_func_sysconst::safe_charset_converter(const CHARSET_INFO *tocs)
{
  Item_string *conv;
  uint conv_errors;
  String tmp, cstr, *ostr= val_str(&tmp);
  if (null_value)
  {
    Item *null_item= new Item_null(fully_qualified_func_name());
    null_item->collation.set (tocs);
    return null_item;
  }
  cstr.copy(ostr->ptr(), ostr->length(), ostr->charset(), tocs, &conv_errors);
  if (conv_errors ||
      !(conv= new Item_static_string_func(fully_qualified_func_name(),
                                          cstr.ptr(), cstr.length(),
                                          cstr.charset(),
                                          collation.derivation)))
  {
    return NULL;
  }
  conv->str_value.copy();
  conv->str_value.mark_as_const();
  return conv;
}


bool Item_func_database::itemize(Parse_context *pc, Item **res)
{
  if (skip_itemize(res))
    return false;
  if (super::itemize(pc, res))
    return true;
 
  pc->thd->lex->safe_to_cache_query=0;
  return false;
}


String *Item_func_database::val_str(String *str)
{
  DBUG_ASSERT(fixed == 1);
  THD *thd= current_thd;
  if (thd->db().str == NULL)
  {
    null_value= 1;
    return 0;
  }
  else
    str->copy(thd->db().str, thd->db().length, system_charset_info);
  return str;
}


/**
  @note USER() is replicated correctly if binlog_format=ROW or (as of
  BUG#28086) binlog_format=MIXED, but is incorrectly replicated to ''
  if binlog_format=STATEMENT.
*/
bool Item_func_user::init(const char *user, const char *host)
{
  DBUG_ASSERT(fixed == 1);

  // For system threads (e.g. replication SQL thread) user may be empty
  if (user)
  {
    const CHARSET_INFO *cs= str_value.charset();
    size_t res_length= (strlen(user)+strlen(host)+2) * cs->mbmaxlen;

    if (str_value.alloc((uint) res_length))
    {
      null_value=1;
      return TRUE;
    }

    res_length=cs->cset->snprintf(cs, (char*)str_value.ptr(), (uint) res_length,
                                  "%s@%s", user, host);
    str_value.length((uint) res_length);
    str_value.mark_as_const();
  }
  return FALSE;
}


bool Item_func_user::itemize(Parse_context *pc, Item **res)
{
  if (skip_itemize(res))
    return false;
  if (super::itemize(pc, res))
    return true;

  LEX *lex= pc->thd->lex;
  lex->set_stmt_unsafe(LEX::BINLOG_STMT_UNSAFE_SYSTEM_FUNCTION);
  lex->safe_to_cache_query= 0;
  return false;
}

bool Item_func_user::fix_fields(THD *thd, Item **ref)
{
  return (Item_func_sysconst::fix_fields(thd, ref) ||
          init(thd->m_main_security_ctx.user().str,
               thd->m_main_security_ctx.host_or_ip().str));
}


bool Item_func_current_user::itemize(Parse_context *pc, Item **res)
{
  if (skip_itemize(res))
    return false;
  if (super::itemize(pc, res))
    return true;

  context= pc->thd->lex->current_context();
  return false;
}


bool Item_func_current_user::fix_fields(THD *thd, Item **ref)
{
  if (Item_func_sysconst::fix_fields(thd, ref))
    return TRUE;

  Security_context *ctx=
#ifndef NO_EMBEDDED_ACCESS_CHECKS
                         (context->security_ctx
                          ? context->security_ctx : thd->security_context());
#else
                         thd->security_context();
#endif /*NO_EMBEDDED_ACCESS_CHECKS*/
  return init(ctx->priv_user().str, ctx->priv_host().str);
}


void Item_func_soundex::fix_length_and_dec()
{
  uint32 char_length= args[0]->max_char_length();
  agg_arg_charsets_for_string_result(collation, args, 1);
  DBUG_ASSERT(collation.collation != NULL);
  set_if_bigger(char_length, 4);
  fix_char_length(char_length);
  tmp_value.set_charset(collation.collation);
}


/**
  If alpha, map input letter to soundex code.
  If not alpha and remove_garbage is set then skip to next char
  else return 0
*/

static int soundex_toupper(int ch)
{
  return (ch >= 'a' && ch <= 'z') ? ch - 'a' + 'A' : ch;
}


static char get_scode(int wc)
{
  int ch= soundex_toupper(wc);
  if (ch < 'A' || ch > 'Z')
  {
					// Thread extended alfa (country spec)
    return '0';				// as vokal
  }
  return(soundex_map[ch-'A']);
}


static bool my_uni_isalpha(int wc)
{
  /*
    Return true for all Basic Latin letters: a..z A..Z.
    Return true for all Unicode characters with code higher than U+00C0:
    - characters between 'z' and U+00C0 are controls and punctuations.
    - "U+00C0 LATIN CAPITAL LETTER A WITH GRAVE" is the first letter after 'z'.
  */
  return (wc >= 'a' && wc <= 'z') ||
         (wc >= 'A' && wc <= 'Z') ||
         (wc >= 0xC0);
}


String *Item_func_soundex::val_str(String *str)
{
  DBUG_ASSERT(fixed == 1);
  String *res  =args[0]->val_str(str);
  char last_ch,ch;
  const CHARSET_INFO *cs= collation.collation;
  my_wc_t wc;
  uint nchars;
  int rc;

  if ((null_value= args[0]->null_value))
    return 0; /* purecov: inspected */

  if (tmp_value.alloc(max(res->length(), static_cast<size_t>(4 * cs->mbminlen))))
    return str; /* purecov: inspected */
  char *to= (char *) tmp_value.ptr();
  char *to_end= to + tmp_value.alloced_length();
  char *from= (char *) res->ptr(), *end= from + res->length();
  
  for ( ; ; ) /* Skip pre-space */
  {
    if ((rc= cs->cset->mb_wc(cs, &wc, (uchar*) from, (uchar*) end)) <= 0)
      return make_empty_result(); /* EOL or invalid byte sequence */
    
    if (rc == 1 && cs->ctype)
    {
      /* Single byte letter found */
      if (my_isalpha(cs, *from))
      {
        last_ch= get_scode(*from);       // Code of the first letter
        *to++= soundex_toupper(*from++); // Copy first letter
        break;
      }
      from++;
    }
    else
    {
      from+= rc;
      if (my_uni_isalpha(wc))
      {
        /* Multibyte letter found */
        wc= soundex_toupper(wc);
        last_ch= get_scode(wc);     // Code of the first letter
        if ((rc= cs->cset->wc_mb(cs, wc, (uchar*) to, (uchar*) to_end)) <= 0)
        {
          /* Extra safety - should not really happen */
          DBUG_ASSERT(false);
          return make_empty_result();
        }
        to+= rc;
        break;
      }
    }
  }
  
  /*
     last_ch is now set to the first 'double-letter' check.
     loop on input letters until end of input
  */
  for (nchars= 1 ; ; )
  {
    if ((rc= cs->cset->mb_wc(cs, &wc, (uchar*) from, (uchar*) end)) <= 0)
      break; /* EOL or invalid byte sequence */

    if (rc == 1 && cs->ctype)
    {
      if (!my_isalpha(cs, *from++))
        continue;
    }
    else
    {
      from+= rc;
      if (!my_uni_isalpha(wc))
        continue;
    }
    
    ch= get_scode(wc);
    if ((ch != '0') && (ch != last_ch)) // if not skipped or double
    {
      // letter, copy to output
      if ((rc= cs->cset->wc_mb(cs, (my_wc_t) ch,
                               (uchar*) to, (uchar*) to_end)) <= 0)
      {
        // Extra safety - should not really happen
        DBUG_ASSERT(false);
        break;
      }
      to+= rc;
      nchars++;
      last_ch= ch;  // save code of last input letter
    }               // for next double-letter check
  }
  
  /* Pad up to 4 characters with DIGIT ZERO, if the string is shorter */
  if (nchars < 4) 
  {
    uint nbytes= (4 - nchars) * cs->mbminlen;
    cs->cset->fill(cs, to, nbytes, '0');
    to+= nbytes;
  }

  tmp_value.length((uint) (to-tmp_value.ptr()));
  return &tmp_value;
}


void Item_func_geohash::fix_length_and_dec()
{
  fix_length_and_charset(Item_func_geohash::upper_limit_output_length,
                         default_charset());
}


/**
  Here we check for valid types. We have to accept geometry of any type,
  and determine if it's really a POINT in val_str(). 
*/
bool Item_func_geohash::fix_fields(THD *thd, Item **ref)
{
  if (Item_str_func::fix_fields(thd, ref))
    return true;

  int geohash_length_arg_index;
  if (arg_count == 2)
  {
    /*
      First argument expected to be a point and second argument is expected
      to be geohash output length.

      PARAM_ITEM and the binary charset checks are to allow prepared statements
      and usage of user-defined variables.
    */
    geohash_length_arg_index= 1;
    maybe_null= (args[0]->maybe_null || args[1]->maybe_null);
    if (!is_item_null(args[0]) &&
        args[0]->field_type() != MYSQL_TYPE_GEOMETRY &&
        args[0]->type() != PARAM_ITEM &&
        args[0]->collation.collation != &my_charset_bin)
    {
      my_error(ER_INCORRECT_TYPE, MYF(0), "point", func_name());
      return true;
    }
  }
  else if (arg_count == 3)
  {
    /*
      First argument is expected to be longitude, second argument is expected
      to be latitude and third argument is expected to be geohash
      output length.
    */
    geohash_length_arg_index= 2;
    maybe_null= (args[0]->maybe_null || args[1]->maybe_null ||
                 args[2]->maybe_null);
    if (!check_valid_latlong_type(args[0]))
    {
      my_error(ER_INCORRECT_TYPE, MYF(0), "longitude", func_name());
      return true;
    }
    else if (!check_valid_latlong_type(args[1]))
    {
      my_error(ER_INCORRECT_TYPE, MYF(0), "latitude", func_name());
      return true;
    }
  }
  else
  {
    /*
      This should never happen, since function
      only supports two or three arguments.
    */
    DBUG_ASSERT(false);
    return true;
  }


  /*
    Check if geohash length argument is of valid type.

    PARAM_ITEM is to allow parameter marker during PREPARE, and INT_ITEM is to
    allow EXECUTE of prepared statements and usage of user-defined variables.
  */
  if (is_item_null(args[geohash_length_arg_index]))
    return false;

  bool is_binary_charset=
    (args[geohash_length_arg_index]->collation.collation == &my_charset_bin);
  bool is_parameter=
    (args[geohash_length_arg_index]->type() == PARAM_ITEM ||
     args[geohash_length_arg_index]->type() == INT_ITEM);

  switch (args[geohash_length_arg_index]->field_type())
  {
  case MYSQL_TYPE_TINY:
  case MYSQL_TYPE_SHORT:
  case MYSQL_TYPE_LONG:
  case MYSQL_TYPE_LONGLONG:
  case MYSQL_TYPE_INT24:
  case MYSQL_TYPE_VARCHAR:
  case MYSQL_TYPE_STRING:
  case MYSQL_TYPE_VAR_STRING:
  case MYSQL_TYPE_TINY_BLOB:
  case MYSQL_TYPE_MEDIUM_BLOB:
  case MYSQL_TYPE_LONG_BLOB:
  case MYSQL_TYPE_BLOB:
    if (is_binary_charset && !is_parameter)
    {
      my_error(ER_INCORRECT_TYPE, MYF(0), "geohash max length", func_name());
      return true;
    }
    break;
  default:
    my_error(ER_INCORRECT_TYPE, MYF(0), "geohash max length", func_name());
    return true;
  }
  return false;
}


/**
  Checks if supplied item is a valid latitude or longitude, based on which
  type it is. Implemented as a whitelist of allowed types, where binary data is
  not allowed.

  @param arg Item to check for valid latitude/longitude.
  @return false if item is not valid, true otherwise.
*/
bool Item_func_geohash::check_valid_latlong_type(Item *arg)
{
  if (is_item_null(arg))
    return true;

  /*
    is_field_type_valid will be true if the item is a constant or a field of
    valid type.
  */
  bool is_binary_charset= (arg->collation.collation == &my_charset_bin);
  bool is_field_type_valid= false;
  switch (arg->field_type())
  {
  case MYSQL_TYPE_DECIMAL:
  case MYSQL_TYPE_NEWDECIMAL:
  case MYSQL_TYPE_TINY:
  case MYSQL_TYPE_SHORT:
  case MYSQL_TYPE_LONG:
  case MYSQL_TYPE_FLOAT:
  case MYSQL_TYPE_DOUBLE:
  case MYSQL_TYPE_LONGLONG:
  case MYSQL_TYPE_INT24:
  case MYSQL_TYPE_VARCHAR:
  case MYSQL_TYPE_STRING:
  case MYSQL_TYPE_VAR_STRING:
  case MYSQL_TYPE_TINY_BLOB:
  case MYSQL_TYPE_MEDIUM_BLOB:
  case MYSQL_TYPE_LONG_BLOB:
  case MYSQL_TYPE_BLOB:
    is_field_type_valid= !is_binary_charset;
    break;
  default:
    is_field_type_valid= false;
    break;
  }

  /*
    Parameters and parameter markers always have
    field_type() == MYSQL_TYPE_VARCHAR. type() is dependent on if it's a
    parameter marker or parameter (PREPARE or EXECUTE, respectively).
  */
  bool is_parameter= (arg->type() == INT_ITEM || arg->type() == DECIMAL_ITEM ||
                      arg->type() == REAL_ITEM || arg->type() == STRING_ITEM) &&
                     (arg->field_type() == MYSQL_TYPE_VARCHAR);
  bool is_parameter_marker= (arg->type() == PARAM_ITEM &&
                             arg->field_type() == MYSQL_TYPE_VARCHAR);

  if (is_field_type_valid || is_parameter_marker || is_parameter)
    return true;
  return false;
}


/**
  Check if a Item is NULL. This includes NULL in the form of literal
  NULL, NULL in a user-defined variable and NULL in prepared statements.

  Note that it will return true for MEDIUM_BLOB for FUNC_ITEM as well, in order
  to allow NULL in user-defined variables.

  @param item The item to check for NULL.

  @return true if the item is NULL, false otherwise.
*/
bool Item_func_geohash::is_item_null(Item *item)
{
  if (item->field_type() == MYSQL_TYPE_NULL || item->type() == NULL_ITEM)
    return true;

  // The following will allow the usage of NULL in user-defined variables.
  bool is_binary_charset= (item->collation.collation == &my_charset_bin);
  if (is_binary_charset && item->type() == FUNC_ITEM &&
      item->field_type() == MYSQL_TYPE_MEDIUM_BLOB)
  {
    return true;
  }
  return false;
}


/**
  Populate member variables with values from arguments.

  In this function we populate the member variables 'latitude', 'longitude'
  and 'geohash_length' with values from the arguments supplied by the user.
  We also do type checking on the geometry object, as well as out-of-range
  check for both longitude, latitude and geohash length.

  If an expection is raised, null_value will not be set. If a null argument
  was detected, null_value will be set to true.

  @return false if class variables was populated, or true if the function
          failed to populate them.
*/
bool Item_func_geohash::fill_and_check_fields()
{
  longlong geohash_length_arg= -1;
  if (arg_count == 2)
  {
    // First argument is point, second argument is geohash output length.
    String string_buffer;
    String *swkb= args[0]->val_str(&string_buffer);
    geohash_length_arg= args[1]->val_int();

    if ((null_value= args[0]->null_value || args[1]->null_value || !swkb))
    {
      return true;
    }
    else
    {
      Geometry *geom;
      Geometry_buffer geometry_buffer;
      if (!(geom= Geometry::construct(&geometry_buffer, swkb)))
      {
        my_error(ER_GIS_INVALID_DATA, MYF(0), func_name());
        return true;
      }
      else if (geom->get_type() != Geometry::wkb_point ||
               geom->get_x(&longitude) || geom->get_y(&latitude))
      {
        my_error(ER_INCORRECT_TYPE, MYF(0), "point", func_name());
        return true;
      }
    }
  }
  else if (arg_count == 3)
  {
    /*
      First argument is longitude, second argument is latitude
      and third argument is geohash output length.
    */
    longitude= args[0]->val_real();
    latitude= args[1]->val_real();
    geohash_length_arg= args[2]->val_int();

    if ((null_value= args[0]->null_value || args[1]->null_value || 
         args[2]->null_value))
      return true;
  }

  // Check if supplied arguments are within allowed range.
  if (longitude > max_longitude || longitude < min_longitude)
  {
    my_error(ER_DATA_OUT_OF_RANGE, MYF(0), "longitude", func_name());
    return true;
  }
  else if (latitude > max_latitude || latitude < min_latitude)
  {
    my_error(ER_DATA_OUT_OF_RANGE, MYF(0), "latitude", func_name());
    return true;
  }

  if (geohash_length_arg <= 0 ||
      geohash_length_arg > upper_limit_output_length)
  {
    char geohash_length_string[MAX_BIGINT_WIDTH + 1];
    llstr(geohash_length_arg, geohash_length_string);
    my_error(ER_DATA_OUT_OF_RANGE, MYF(0), "max geohash length", func_name());
    return true;
  }

  geohash_max_output_length= static_cast<uint>(geohash_length_arg);
  return false;
}


/**
  Encodes a pair of longitude and latitude values into a geohash string.
  The length of the output string will be no longer than the value of
  geohash_max_output_length member variable, but it might be shorter. The stop
  condition is the following:

  After appending a character to the output string, check if the encoded values
  of latitude and longitude matches the input arguments values. If so, return
  the result to the user.

  It does exist latitudes/longitude values which will cause the algorithm to
  loop until MAX(max_geohash_length, upper_geohash_limit), no matter how large
  these arguments are (eg. SELECT GEOHASH(0.01, 1, 100); ). It is thus
  important to supply an reasonable max geohash length argument.
*/
String *Item_func_geohash::val_str_ascii(String *str)
{
  DBUG_ASSERT(fixed == TRUE);

  if (fill_and_check_fields())
  {
    if (null_value)
    {
      return NULL;
    }
    else
    {
      /*
        Since null_value == false, my_error() was raised inside
        fill_and_check_fields().
      */
      return error_str();
    }
  }

  // Allocate one extra byte, for trailing '\0'.
  if (str->alloc(geohash_max_output_length + 1))
    return make_empty_result();
  str->length(0);

  double upper_latitude= max_latitude;
  double lower_latitude= min_latitude;
  double upper_longitude= max_longitude;
  double lower_longitude= min_longitude;
  bool even_bit= true;

  for (uint i= 0; i < geohash_max_output_length; i++)
  {
    /*
      We must encode in blocks of five bits, so we don't risk stopping
      in the middle of a character. If we stop in the middle of a character,
      some encoded geohash values will differ from geohash.org.
    */
    char current_char= 0;
    for (uint bit_number= 0; bit_number < 5; bit_number++)
    {
      if (even_bit)
      {
        // Encode one longitude bit.
        encode_bit(&upper_longitude, &lower_longitude, longitude,
                   &current_char, bit_number);
      }
      else
      {
        // Encode one latitude bit.
        encode_bit(&upper_latitude, &lower_latitude, latitude,
                   &current_char, bit_number);
      }
      even_bit = !even_bit;
    }
    str->q_append(char_to_base32(current_char));

    /*
      If encoded values of latitude and longitude matches the supplied
      arguments, there is no need to do more calculation.
    */
    if (latitude == (lower_latitude + upper_latitude) / 2.0 &&
        longitude == (lower_longitude + upper_longitude) / 2.0)
      break;
  }
  return str;
}


/**
  Sets the bit number in char_value, determined by following formula:

  IF target_value < (middle between lower_value and upper_value)
  set bit to 0
  ELSE
  set bit to 1

  When the function returns, upper_value OR lower_value are adjusted
  to the middle value between lower and upper.

  @param upper_value The upper error range for latitude or longitude.
  @param lower_value The lower error range for latitude or longitude.
  @param target_value Latitude or longitude value supplied as argument
  by the user.
  @param char_value The character we want to set the bit on.
  @param bit_number Wich bit number in char_value to set.
*/
void Item_func_geohash::encode_bit(double *upper_value, double *lower_value,
                                   double target_value, char *char_value,
                                   int bit_number)
{
  DBUG_ASSERT(bit_number >= 0 && bit_number <= 4);

  double middle_value= (*upper_value + *lower_value) / 2.0;
  if (target_value < middle_value)
  {
    *upper_value= middle_value;
    *char_value |= 0 << (4 - bit_number);
  }
  else
  {
    *lower_value= middle_value;
    *char_value |= 1 << (4 - bit_number);
  }
}

/**
  Converts a char value to it's base32 representation, where 0 = a,
  1 = b, ... , 30 = y, 31 = z.

  The function expects that the input character is within allowed range.

  @param char_input The value to convert.

  @return the ASCII equivalent.
*/
char Item_func_geohash::char_to_base32(char char_input)
{
  DBUG_ASSERT(char_input <= 31);

  if (char_input < 10)
    return char_input + '0';
  else if (char_input < 17)
    return char_input + ('b' - 10);
  else if (char_input < 19)
    return char_input + ('b' - 10 + 1);
  else if (char_input < 21)
    return char_input + ('b' - 10 + 2);
  else
    return char_input + ('b' - 10 + 3);
}


/**
  Change a number to format '3,333,333,333.000'.

  This should be 'internationalized' sometimes.
*/

const int FORMAT_MAX_DECIMALS= 30;


MY_LOCALE *Item_func_format::get_locale(Item *item)
{
  DBUG_ASSERT(arg_count == 3);
  THD *thd= current_thd;
  String tmp, *locale_name= args[2]->val_str_ascii(&tmp);
  MY_LOCALE *lc;
  if (!locale_name ||
      !(lc= my_locale_by_name(thd, locale_name->c_ptr_safe())))
  {
    push_warning_printf(thd, Sql_condition::SL_WARNING,
                        ER_UNKNOWN_LOCALE,
                        ER_THD(thd, ER_UNKNOWN_LOCALE),
                        locale_name ? locale_name->c_ptr_safe() : "NULL");
    lc= &my_locale_en_US;
  }
  return lc;
}

void Item_func_format::fix_length_and_dec()
{
  uint32 char_length= args[0]->max_char_length();
  uint32 max_sep_count= (char_length / 3) + (decimals ? 1 : 0) + /*sign*/1;
  collation.set(default_charset());
  fix_char_length(char_length + max_sep_count + decimals);
  if (arg_count == 3)
    locale= args[2]->basic_const_item() ? get_locale(args[2]) : NULL;
  else
    locale= &my_locale_en_US; /* Two arguments */
  reject_geometry_args(arg_count, args, this);
}


/**
  @todo
  This needs to be fixed for multi-byte character set where numbers
  are stored in more than one byte
*/

String *Item_func_format::val_str_ascii(String *str)
{
  size_t str_length;
  /* Number of decimal digits */
  int dec;
  /* Number of characters used to represent the decimals, including '.' */
  uint32 dec_length;
  MY_LOCALE *lc;
  DBUG_ASSERT(fixed == 1);

  dec= (int) args[1]->val_int();
  if (args[1]->null_value)
  {
    null_value=1;
    return NULL;
  }

  lc= locale ? locale : get_locale(args[2]);

  dec= set_zone(dec, 0, FORMAT_MAX_DECIMALS);
  dec_length= dec ? dec+1 : 0;
  null_value=0;

  if (args[0]->result_type() == DECIMAL_RESULT ||
      args[0]->result_type() == INT_RESULT)
  {
    my_decimal dec_val, rnd_dec, *res;
    res= args[0]->val_decimal(&dec_val);
    if ((null_value=args[0]->null_value))
      return 0; /* purecov: inspected */
    my_decimal_round(E_DEC_FATAL_ERROR, res, dec, false, &rnd_dec);
    my_decimal2string(E_DEC_FATAL_ERROR, &rnd_dec, 0, 0, 0, str);
    str_length= str->length();
  }
  else
  {
    double nr= args[0]->val_real();
    if ((null_value=args[0]->null_value))
      return 0; /* purecov: inspected */
    nr= my_double_round(nr, (longlong) dec, FALSE, FALSE);
    str->set_real(nr, dec, &my_charset_numeric);
    if (std::isnan(nr) || std::isinf(nr))
      return str;
    str_length=str->length();
  }
  /* We need this test to handle 'nan' and short values */
  if (lc->grouping[0] > 0 &&
      str_length >= dec_length + 1 + lc->grouping[0])
  {
    /* We need space for ',' between each group of digits as well. */
    char buf[2 * FLOATING_POINT_BUFFER];
    int count;
    const char *grouping= lc->grouping;
    char sign_length= *str->ptr() == '-' ? 1 : 0;
    const char *src= str->ptr() + str_length - dec_length - 1;
    const char *src_begin= str->ptr() + sign_length;
    char *dst= buf + sizeof(buf);
    
    /* Put the fractional part */
    if (dec)
    {
      dst-= (dec + 1);
      *dst= lc->decimal_point;
      memcpy(dst + 1, src + 2, dec);
    }
    
    /* Put the integer part with grouping */
    for (count= *grouping; src >= src_begin; count--)
    {
      /*
        When *grouping==0x80 (which means "end of grouping")
        count will be initialized to -1 and
        we'll never get into this "if" anymore.
      */
      if (count == 0)
      {
        *--dst= lc->thousand_sep;
        if (grouping[1])
          grouping++;
        count= *grouping;
      }
      DBUG_ASSERT(dst > buf);
      *--dst= *src--;
    }
    
    if (sign_length) /* Put '-' */
      *--dst= *str->ptr();
    
    /* Put the rest of the integer part without grouping */
    str->copy(dst, buf + sizeof(buf) - dst, &my_charset_latin1);
  }
  else if (dec_length && lc->decimal_point != '.')
  {
    /*
      For short values without thousands (<1000)
      replace decimal point to localized value.
    */
    DBUG_ASSERT(dec_length <= str_length);
    ((char*) str->ptr())[str_length - dec_length]= lc->decimal_point;
  }
  return str;
}


void Item_func_format::print(String *str, enum_query_type query_type)
{
  str->append(STRING_WITH_LEN("format("));
  args[0]->print(str, query_type);
  str->append(',');
  args[1]->print(str, query_type);
  if(arg_count > 2)
  {
    str->append(',');
    args[2]->print(str,query_type);
  }
  str->append(')');
}

void Item_func_elt::fix_length_and_dec()
{
  uint32 char_length= 0;
  decimals=0;

  if (agg_arg_charsets_for_string_result(collation, args + 1, arg_count - 1))
    return;

  for (uint i= 1 ; i < arg_count ; i++)
  {
    set_if_bigger(char_length, args[i]->max_char_length());
    set_if_bigger(decimals,args[i]->decimals);
  }
  fix_char_length(char_length);
  maybe_null=1;					// NULL if wrong first arg
}


double Item_func_elt::val_real()
{
  DBUG_ASSERT(fixed == 1);
  uint tmp;
  null_value=1;
  if ((tmp= (uint) args[0]->val_int()) == 0 || args[0]->null_value
      || tmp >= arg_count)
    return 0.0;
  double result= args[tmp]->val_real();
  null_value= args[tmp]->null_value;
  return result;
}


longlong Item_func_elt::val_int()
{
  DBUG_ASSERT(fixed == 1);
  uint tmp;
  null_value=1;
  if ((tmp= (uint) args[0]->val_int()) == 0 || args[0]->null_value
      || tmp >= arg_count)
    return 0;

  longlong result= args[tmp]->val_int();
  null_value= args[tmp]->null_value;
  return result;
}


String *Item_func_elt::val_str(String *str)
{
  DBUG_ASSERT(fixed == 1);
  uint tmp;
  null_value=1;
  if ((tmp= (uint) args[0]->val_int()) == 0 || args[0]->null_value
      || tmp >= arg_count)
    return NULL;

  String *result= args[tmp]->val_str(str);
  if (result)
    result->set_charset(collation.collation);
  null_value= args[tmp]->null_value;
  return result;
}


bool Item_func_make_set::itemize(Parse_context *pc, Item **res)
{
  if (skip_itemize(res))
    return false;
  /*
    We have to itemize() the "item" before the super::itemize() call there since
    this reflects the "natural" order of former semantic action code execution
    in the original parser:
  */
  return item->itemize(pc, &item) || super::itemize(pc, res);
}


void Item_func_make_set::split_sum_func(THD *thd,
                                        Ref_item_array ref_item_array,
					List<Item> &fields)
{
  item->split_sum_func2(thd, ref_item_array, fields, &item, true);
  Item_str_func::split_sum_func(thd, ref_item_array, fields);
}


void Item_func_make_set::fix_length_and_dec()
{
  uint32 char_length= arg_count - 1; /* Separators */

  if (agg_arg_charsets_for_string_result(collation, args, arg_count))
    return;
  
  for (uint i=0 ; i < arg_count ; i++)
    char_length+= args[i]->max_char_length();
  fix_char_length(char_length);
  used_tables_cache|=	  item->used_tables();
  not_null_tables_cache&= item->not_null_tables();
  const_item_cache&=	  item->const_item();
  with_sum_func= with_sum_func || item->with_sum_func;
}


void Item_func_make_set::update_used_tables()
{
  Item_func::update_used_tables();
  item->update_used_tables();
  used_tables_cache|=item->used_tables();
  const_item_cache&=item->const_item();
  with_subselect|= item->has_subquery();
  with_stored_program|= item->has_stored_program();
}


String *Item_func_make_set::val_str(String *str)
{
  DBUG_ASSERT(fixed == 1);
  ulonglong bits;
  bool first_found=0;
  Item **ptr=args;
  String *result= NULL;

  bits=item->val_int();
  if ((null_value=item->null_value))
    return NULL;

  if (arg_count < 64)
    bits &= ((ulonglong) 1 << arg_count)-1;

  for (; bits; bits >>= 1, ptr++)
  {
    if (bits & 1)
    {
      String *res= (*ptr)->val_str(str);
      if (res)					// Skip nulls
      {
	if (!first_found)
	{					// First argument
	  first_found=1;
	  if (res != str)
	    result=res;				// Use original string
	  else
	  {
	    if (tmp_str.copy(*res))		// Don't use 'str'
              return make_empty_result();
	    result= &tmp_str;
	  }
	}
	else
	{
	  if (result != &tmp_str)
	  {					// Copy data to tmp_str
            if (tmp_str.alloc((result != NULL ? result->length() : 0) +
                              res->length() + 1) ||
		tmp_str.copy(*result))
              return make_empty_result();
	    result= &tmp_str;
	  }
	  if (tmp_str.append(STRING_WITH_LEN(","), &my_charset_bin) ||
              tmp_str.append(*res))
            return make_empty_result();
	}
      }
    }
  }
  if (result == NULL)
    return make_empty_result();
  return result;
}


Item *Item_func_make_set::transform(Item_transformer transformer, uchar *arg)
{
  DBUG_ASSERT(!current_thd->stmt_arena->is_stmt_prepare());

  Item *new_item= item->transform(transformer, arg);
  if (!new_item)
    return 0;

  /*
    THD::change_item_tree() should be called only if the tree was
    really transformed, i.e. when a new item has been created.
    Otherwise we'll be allocating a lot of unnecessary memory for
    change records at each execution.
  */
  if (item != new_item)
    current_thd->change_item_tree(&item, new_item);
  return Item_str_func::transform(transformer, arg);
}


void Item_func_make_set::print(String *str, enum_query_type query_type)
{
  str->append(STRING_WITH_LEN("make_set("));
  item->print(str, query_type);
  if (arg_count)
  {
    str->append(',');
    print_args(str, 0, query_type);
  }
  str->append(')');
}


String *Item_func_char::val_str(String *str)
{
  DBUG_ASSERT(fixed == 1);
  str->length(0);
  str->set_charset(collation.collation);
  for (uint i=0 ; i < arg_count ; i++)
  {
    int32 num=(int32) args[i]->val_int();
    if (!args[i]->null_value)
    {
      char tmp[4];
      if (num & 0xFF000000L)
      {
        mi_int4store(tmp, num);
        str->append(tmp, 4, &my_charset_bin);
      }
      else if (num & 0xFF0000L)
      {
        mi_int3store(tmp, num);
        str->append(tmp, 3, &my_charset_bin);
      }
      else if (num & 0xFF00L)
      {
        mi_int2store(tmp, num);
        str->append(tmp, 2, &my_charset_bin);
      }
      else
      {
        tmp[0]= (char) num;
        str->append(tmp, 1, &my_charset_bin);
      }
    }
  }
  str->mem_realloc(str->length());			// Add end 0 (for Purify)
  return check_well_formed_result(str,
                                  false,  // send warning
                                  true);  // truncate
}


inline String* alloc_buffer(String *res,String *str,String *tmp_value,
                            size_t length)
{
  if (res->alloced_length() < length)
  {
    if (str->alloced_length() >= length)
    {
      (void) str->copy(*res);
      str->length(length);
      return str;
    }
    if (tmp_value->alloc(length))
      return 0;
    (void) tmp_value->copy(*res);
    tmp_value->length(length);
    return tmp_value;
  }
  res->length(length);
  return res;
}


void Item_func_repeat::fix_length_and_dec()
{
  agg_arg_charsets_for_string_result(collation, args, 1);
  DBUG_ASSERT(collation.collation != NULL);
  if (args[1]->const_item())
  {
    /* must be longlong to avoid truncation */
    longlong count= args[1]->val_int();
    if (args[1]->null_value)
      goto end;

    /* Assumes that the maximum length of a String is < INT_MAX32. */
    /* Set here so that rest of code sees out-of-bound value as such. */
    if (count > INT_MAX32)
      count= INT_MAX32;

    ulonglong char_length= (ulonglong) args[0]->max_char_length() * count;
    fix_char_length_ulonglong(char_length);
    return;
  }

end:
  max_length= MAX_BLOB_WIDTH;
  maybe_null= 1;
}

/**
  Item_func_repeat::str is carefully written to avoid reallocs
  as much as possible at the cost of a local buffer
*/

String *Item_func_repeat::val_str(String *str)
{
  DBUG_ASSERT(fixed == 1);
  size_t length, tot_length;
  char *to;
  /* must be longlong to avoid truncation */
  longlong count= args[1]->val_int();
  String *res= args[0]->val_str(str);

  if (args[0]->null_value || args[1]->null_value)
    goto err;				// string and/or delim are null
  null_value= 0;

  if (count <= 0 && (count == 0 || !args[1]->unsigned_flag))
    return make_empty_result();

  // Avoid looping, concatenating the empty string.
  if (res->length() == 0)
    return res;

  /* Assumes that the maximum length of a String is < INT_MAX32. */
  /* Bounds check on count:  If this is triggered, we will error. */
  if ((ulonglong) count > INT_MAX32)
    count= INT_MAX32;
  if (count == 1)			// To avoid reallocs
    return res;
  length=res->length();
  // Safe length check
  if (length > current_thd->variables.max_allowed_packet / (uint) count)
  {
    push_warning_printf(current_thd, Sql_condition::SL_WARNING,
			ER_WARN_ALLOWED_PACKET_OVERFLOWED,
			ER_THD(current_thd, ER_WARN_ALLOWED_PACKET_OVERFLOWED),
			func_name(), current_thd->variables.max_allowed_packet);
    goto err;
  }
  tot_length= length*(uint) count;
  if (res->uses_buffer_owned_by(str))
  {
    if (tmp_value.alloc(tot_length) || tmp_value.copy(*res))
      goto err;
    tmp_value.length(tot_length);
    res= &tmp_value;
  }
  else if (!(res= alloc_buffer(res,str,&tmp_value,tot_length)))
    goto err;

  to=(char*) res->ptr()+length;
  while (--count)
  {
    memcpy(to,res->ptr(),length);
    to+=length;
  }
  return (res);

err:
  null_value=1;
  return 0;
}



void Item_func_space::fix_length_and_dec()
{
  collation.set(default_charset(), DERIVATION_COERCIBLE, MY_REPERTOIRE_ASCII); 
  if (args[0]->const_item())
  {
    /* must be longlong to avoid truncation */
    longlong count= args[0]->val_int();
    if (args[0]->null_value)
      goto end;
    /*
     Assumes that the maximum length of a String is < INT_MAX32. 
     Set here so that rest of code sees out-of-bound value as such. 
    */
    if (count > INT_MAX32)
      count= INT_MAX32;
    fix_char_length_ulonglong(count); 
    return;
  }

end:
  max_length= MAX_BLOB_WIDTH;
  maybe_null= 1;
}


String *Item_func_space::val_str(String *str)
{
  uint tot_length;
  longlong count= args[0]->val_int();
  const CHARSET_INFO *cs= collation.collation;
   
  if (args[0]->null_value)
    goto err;				// string and/or delim are null
  null_value= 0;

  if (count <= 0 && (count == 0 || !args[0]->unsigned_flag))
    return make_empty_result();
  /*
   Assumes that the maximum length of a String is < INT_MAX32. 
   Bounds check on count:  If this is triggered, we will error. 
  */
  if ((ulonglong) count > INT_MAX32)
    count= INT_MAX32;

  // Safe length check
  tot_length= (uint) count * cs->mbminlen;
  if (tot_length > current_thd->variables.max_allowed_packet)
  {
    push_warning_printf(current_thd, Sql_condition::SL_WARNING,
                        ER_WARN_ALLOWED_PACKET_OVERFLOWED,
                        ER_THD(current_thd, ER_WARN_ALLOWED_PACKET_OVERFLOWED),
                        func_name(),
                        current_thd->variables.max_allowed_packet);
    goto err;
   }

  if (str->alloc(tot_length))
    goto err;
  str->length(tot_length);
  str->set_charset(cs);
  cs->cset->fill(cs, (char*) str->ptr(), tot_length, ' ');
  return str; 

err:
  null_value= 1;
  return 0;
}


void Item_func_rpad::fix_length_and_dec()
{
  // Handle character set for args[0] and args[2].
  if (agg_arg_charsets_for_string_result(collation, &args[0], 2, 2))
    return;
  if (args[1]->const_item())
  {
    ulonglong char_length= (ulonglong) args[1]->val_int();
    if (args[1]->null_value)
      goto end;
    DBUG_ASSERT(collation.collation->mbmaxlen > 0);
    /* Assumes that the maximum length of a String is < INT_MAX32. */
    /* Set here so that rest of code sees out-of-bound value as such. */
    if (char_length > INT_MAX32)
      char_length= INT_MAX32;
    fix_char_length_ulonglong(char_length);
    return;
  }

end:
  max_length= MAX_BLOB_WIDTH;
  maybe_null= 1;
}


String *Item_func_rpad::val_str(String *str)
{
  DBUG_ASSERT(fixed == 1);
  char *to;
  /* must be longlong to avoid truncation */
  longlong count= args[1]->val_int();
  String *res= args[0]->val_str(str);
  String *rpad= args[2]->val_str(&rpad_str);

  if (!res || args[1]->null_value || !rpad || 
      ((count < 0) && !args[1]->unsigned_flag))
  {
    null_value= true;
    return NULL;
  }
  null_value=0;
  /* Assumes that the maximum length of a String is < INT_MAX32. */
  /* Set here so that rest of code sees out-of-bound value as such. */
  if ((ulonglong) count > INT_MAX32)
    count= INT_MAX32;
  /*
    There is one exception not handled (intentionaly) by the character set
    aggregation code. If one string is strong side and is binary, and
    another one is weak side and is a multi-byte character string,
    then we need to operate on the second string in terms on bytes when
    calling ::numchars() and ::charpos(), rather than in terms of characters.
    Lets substitute its character set to binary.
  */
  if (collation.collation == &my_charset_bin)
  {
    res->set_charset(&my_charset_bin);
    rpad->set_charset(&my_charset_bin);
  }

  if (use_mb(rpad->charset()))
  {
    // This will chop off any trailing illegal characters from rpad.
    String *well_formed_pad= args[2]->check_well_formed_result(rpad,
                                                               false, //send warning
                                                               true); //truncate
    if (!well_formed_pad)
    {
      null_value= true;
      return NULL;
    }
  }

  const size_t res_char_length= res->numchars();

  if (count <= static_cast<longlong>(res_char_length))
  {						// String to pad is big enough
    res->length(res->charpos((int) count));	// Shorten result if longer
    return (res);
  }
  const size_t pad_char_length= rpad->numchars();

  // Must be ulonglong to avoid overflow
  const ulonglong byte_count= count * collation.collation->mbmaxlen;
  if (byte_count > current_thd->variables.max_allowed_packet)
  {
    push_warning_printf(current_thd, Sql_condition::SL_WARNING,
			ER_WARN_ALLOWED_PACKET_OVERFLOWED,
			ER_THD(current_thd, ER_WARN_ALLOWED_PACKET_OVERFLOWED),
			func_name(), current_thd->variables.max_allowed_packet);
    null_value= true;
    return NULL;
  }
  if (args[2]->null_value || !pad_char_length)
  {
    null_value= true;
    return NULL;
  }
  /* Must be done before alloc_buffer */
  const size_t res_byte_length= res->length();
  if (!(res= alloc_buffer(res, str, &tmp_value,
                          static_cast<size_t>(byte_count))))
  {
    null_value= true;
    return NULL;
  }

  to= (char*) res->ptr()+res_byte_length;
  const char *ptr_pad=rpad->ptr();
  const size_t pad_byte_length= rpad->length();
  count-= res_char_length;
  for ( ; (uint32) count > pad_char_length; count-= pad_char_length)
  {
    memcpy(to,ptr_pad,pad_byte_length);
    to+= pad_byte_length;
  }
  if (count)
  {
    const size_t pad_charpos= rpad->charpos((int) count);
    memcpy(to, ptr_pad, pad_charpos);
    to+= pad_charpos;
  }
  res->length((uint) (to- (char*) res->ptr()));
  return (res);
}


void Item_func_lpad::fix_length_and_dec()
{
  // Handle character set for args[0] and args[2].
  if (agg_arg_charsets_for_string_result(collation, &args[0], 2, 2))
    return;
  
  if (args[1]->const_item())
  {
    ulonglong char_length= (ulonglong) args[1]->val_int();
    if (args[1]->null_value)
      goto end;
    DBUG_ASSERT(collation.collation->mbmaxlen > 0);
    /* Assumes that the maximum length of a String is < INT_MAX32. */
    /* Set here so that rest of code sees out-of-bound value as such. */
    if (char_length > INT_MAX32)
      char_length= INT_MAX32;
    fix_char_length_ulonglong(char_length);
    return;
  }

end:
  max_length= MAX_BLOB_WIDTH;
  maybe_null= 1;
}


String *Item_func_lpad::val_str(String *str)
{
  DBUG_ASSERT(fixed == 1);
  size_t res_char_length, pad_char_length;
  /* must be longlong to avoid truncation */
  longlong count= args[1]->val_int();
  size_t byte_count;
  String *res= args[0]->val_str(&tmp_value);
  String *pad= args[2]->val_str(&lpad_str);

  if (!res || args[1]->null_value || !pad ||  
      ((count < 0) && !args[1]->unsigned_flag))
    goto err;  
  null_value=0;
  /* Assumes that the maximum length of a String is < INT_MAX32. */
  /* Set here so that rest of code sees out-of-bound value as such. */
  if ((ulonglong) count > INT_MAX32)
    count= INT_MAX32;

  /*
    There is one exception not handled (intentionaly) by the character set
    aggregation code. If one string is strong side and is binary, and
    another one is weak side and is a multi-byte character string,
    then we need to operate on the second string in terms on bytes when
    calling ::numchars() and ::charpos(), rather than in terms of characters.
    Lets substitute its character set to binary.
  */
  if (collation.collation == &my_charset_bin)
  {
    res->set_charset(&my_charset_bin);
    pad->set_charset(&my_charset_bin);
  }

  if (use_mb(pad->charset()))
  {
    // This will chop off any trailing illegal characters from pad.
    String *well_formed_pad= args[2]->check_well_formed_result(pad,
                                                               false, // send warning
                                                               true); // truncate
    if (!well_formed_pad)
      goto err;
  }

  res_char_length= res->numchars();

  if (count <= static_cast<longlong>(res_char_length))
  {
    res->length(res->charpos((int) count));
    return res;
  }
  
  pad_char_length= pad->numchars();
  byte_count= count * collation.collation->mbmaxlen;
  
  if (byte_count > current_thd->variables.max_allowed_packet)
  {
    push_warning_printf(current_thd, Sql_condition::SL_WARNING,
			ER_WARN_ALLOWED_PACKET_OVERFLOWED,
			ER_THD(current_thd, ER_WARN_ALLOWED_PACKET_OVERFLOWED),
			func_name(), current_thd->variables.max_allowed_packet);
    goto err;
  }

  if (args[2]->null_value || !pad_char_length ||
      str->alloc(byte_count))
    goto err;

  str->length(0);
  str->set_charset(collation.collation);
  count-= res_char_length;
  while (count >= static_cast<longlong>(pad_char_length))
  {
    str->append(*pad);
    count-= pad_char_length;
  }
  if (count > 0)
    str->append(pad->ptr(), pad->charpos((int) count), collation.collation);

  str->append(*res);
  null_value= 0;
  return str;

err:
  null_value= 1;
  return 0;
}


void Item_func_conv::fix_length_and_dec()
{
  collation.set(default_charset());
  max_length=64;
  maybe_null= 1;
  reject_geometry_args(arg_count, args, this);
}


String *Item_func_conv::val_str(String *str)
{
  DBUG_ASSERT(fixed == 1);
  String *res= args[0]->val_str(str);
  char *endptr,ans[65],*ptr;
  longlong dec;
  int from_base= (int) args[1]->val_int();
  int to_base= (int) args[2]->val_int();
  int err;

  // Note that abs(INT_MIN) is undefined.
  if (args[0]->null_value || args[1]->null_value || args[2]->null_value ||
      from_base == INT_MIN || to_base == INT_MIN ||
      abs(to_base) > 36 || abs(to_base) < 2 ||
      abs(from_base) > 36 || abs(from_base) < 2 || !(res->length()))
  {
    null_value= 1;
    return NULL;
  }
  null_value= 0;
  unsigned_flag= !(from_base < 0);

  if (args[0]->field_type() == MYSQL_TYPE_BIT) 
  {
    /* 
     Special case: The string representation of BIT doesn't resemble the
     decimal representation, so we shouldn't change it to string and then to
     decimal. 
    */
    dec= args[0]->val_int();
  }
  else
  {
    if (from_base < 0)
      dec= my_strntoll(res->charset(), res->ptr(), res->length(),
                       -from_base, &endptr, &err);
    else
      dec= (longlong) my_strntoull(res->charset(), res->ptr(), res->length(),
                                   from_base, &endptr, &err);
  }

  if (!(ptr= longlong2str(dec, ans, to_base)) ||
      str->copy(ans, (uint32) (ptr - ans), default_charset()))
  {
    null_value= 1;
    return NULL;
  }
  return str;
}


String *Item_func_conv_charset::val_str(String *str)
{
  DBUG_ASSERT(fixed == 1);
  if (use_cached_value)
    return null_value ? 0 : &str_value;
  String *arg= args[0]->val_str(str);
  uint dummy_errors;
  if (!arg)
  {
    null_value=1;
    return 0;
  }
  null_value= tmp_value.copy(arg->ptr(), arg->length(), arg->charset(),
                             conv_charset, &dummy_errors);
  return null_value ? 0 : check_well_formed_result(&tmp_value,
                                                   false, // send warning
                                                   true); // truncate
}

void Item_func_conv_charset::fix_length_and_dec()
{
  collation.set(conv_charset, DERIVATION_IMPLICIT);
  fix_char_length(args[0]->max_char_length());
}

void Item_func_conv_charset::print(String *str, enum_query_type query_type)
{
  str->append(STRING_WITH_LEN("convert("));
  args[0]->print(str, query_type);
  str->append(STRING_WITH_LEN(" using "));
  str->append(conv_charset->csname);
  str->append(')');
}

bool Item_func_set_collation::itemize(Parse_context *pc, Item **res)
{
  if (skip_itemize(res))
    return false;
  THD *thd= pc->thd;
  args[1]= new (pc->mem_root) Item_string(collation_string.str,
                                          collation_string.length,
                                          thd->charset());
  if (args[1] == NULL)
    return true;

  return super::itemize(pc, res);
}

String *Item_func_set_collation::val_str(String *str)
{
  DBUG_ASSERT(fixed == 1);
  str=args[0]->val_str(str);
  if ((null_value=args[0]->null_value))
    return 0;
  str->set_charset(collation.collation);
  return str;
}

void Item_func_set_collation::fix_length_and_dec()
{
  CHARSET_INFO *set_collation;
  const char *colname;
  String tmp, *str= args[1]->val_str(&tmp);
  colname= str->c_ptr();
  if (colname == binary_keyword)
    set_collation= get_charset_by_csname(args[0]->collation.collation->csname,
					 MY_CS_BINSORT,MYF(0));
  else
  {
    if (!(set_collation= mysqld_collation_get_by_name(colname)))
      return;
  }

  if (!set_collation || 
      (!my_charset_same(args[0]->collation.collation,set_collation) &&
      args[0]->collation.derivation != DERIVATION_NUMERIC))
  {
    my_error(ER_COLLATION_CHARSET_MISMATCH, MYF(0),
             colname, args[0]->collation.collation->csname);
    return;
  }
  collation.set(set_collation, DERIVATION_EXPLICIT,
                args[0]->collation.repertoire);
  max_length= args[0]->max_length;
}


bool Item_func_set_collation::eq(const Item *item, bool binary_cmp) const
{
  /* Assume we don't have rtti */
  if (this == item)
    return 1;
  if (item->type() != FUNC_ITEM)
    return 0;
  Item_func *item_func=(Item_func*) item;
  if (arg_count != item_func->arg_count ||
      functype() != item_func->functype())
    return 0;
  Item_func_set_collation *item_func_sc=(Item_func_set_collation*) item;
  if (collation.collation != item_func_sc->collation.collation)
    return 0;
  for (uint i=0; i < arg_count ; i++)
    if (!args[i]->eq(item_func_sc->args[i], binary_cmp))
      return 0;
  return 1;
}


void Item_func_set_collation::print(String *str, enum_query_type query_type)
{
  str->append('(');
  args[0]->print(str, query_type);
  str->append(STRING_WITH_LEN(" collate "));
  DBUG_ASSERT(args[1]->basic_const_item() &&
              args[1]->type() == Item::STRING_ITEM);
  args[1]->str_value.print(str);
  str->append(')');
}

String *Item_func_charset::val_str(String *str)
{
  DBUG_ASSERT(fixed == 1);
  uint dummy_errors;

  const CHARSET_INFO *cs= args[0]->charset_for_protocol(); 
  null_value= 0;
  str->copy(cs->csname, strlen(cs->csname),
	    &my_charset_latin1, collation.collation, &dummy_errors);
  return str;
}

String *Item_func_collation::val_str(String *str)
{
  DBUG_ASSERT(fixed == 1);
  uint dummy_errors;
  const CHARSET_INFO *cs= args[0]->charset_for_protocol(); 

  null_value= 0;
  str->copy(cs->name, strlen(cs->name),
	    &my_charset_latin1, collation.collation, &dummy_errors);
  return str;
}


bool Item_func_weight_string::itemize(Parse_context *pc, Item **res)
{
  if (skip_itemize(res))
    return false;
  if (as_binary)
  {
    if (args[0]->itemize(pc, &args[0]))
      return true;
    args[0]= new (pc->mem_root) Item_char_typecast(args[0], nweights,
                                                   &my_charset_bin);
    if (args[0] == NULL)
      return true;
  }
  return super::itemize(pc, res);
}

void Item_func_weight_string::print(String *str, enum_query_type query_type)
{
  str->append(func_name());
  str->append('(');
  args[0]->print(str, query_type);
  if (nweights && !as_binary)
  {
    str->append(" as char");
    str->append_parenthesized(nweights);
  }
  // The flags is already normalized
  uint flag_lev = flags & MY_STRXFRM_LEVEL_ALL;
  uint flag_dsc = (flags >> MY_STRXFRM_DESC_SHIFT) & MY_STRXFRM_LEVEL_ALL;
  uint flag_rev = (flags >> MY_STRXFRM_REVERSE_SHIFT) & MY_STRXFRM_LEVEL_ALL;
  if (flag_lev)
  {
    str->append(" level ");
    uint level= 1;
    while (flag_lev)
    {
      if (flag_lev & 1)
      {
        str->append_longlong(level);
        if (flag_lev >> 1)
          str->append(',');
      }
      flag_lev>>= 1;
      level++;
    }
  }
  if (flag_dsc)
  {
    // ASC is default
    str->append(" desc");
  }
  if (flag_rev)
  {
    str->append(" reverse");
  }

  str->append(')');
}

void Item_func_weight_string::fix_length_and_dec()
{
  const CHARSET_INFO *cs= args[0]->collation.collation;
  collation.set(&my_charset_bin, args[0]->collation.derivation);
  flags= my_strxfrm_flag_normalize(flags, cs->levels_for_order);
  field= args[0]->type() == FIELD_ITEM && args[0]->is_temporal() ?
         ((Item_field *) (args[0]))->field : (Field *) NULL;
  /* 
    Use result_length if it was given explicitly in constructor,
    otherwise calculate max_length using argument's max_length
    and "nweights".
  */  
  max_length= field ? field->pack_length() :
              result_length ? result_length :
              cs->mbmaxlen * max(args[0]->max_length, nweights);
  maybe_null= 1;
}

bool Item_func_weight_string::eq(const Item *item, bool binary_cmp) const
{
  if (this == item)
    return 1;
  if (item->type() != FUNC_ITEM ||
      functype() != ((Item_func*)item)->functype() ||
      func_name() != ((Item_func*)item)->func_name())
    return 0;

  Item_func_weight_string *wstr= (Item_func_weight_string*)item;
  if (nweights != wstr->nweights ||
      flags != wstr->flags)
    return 0;

  if (!args[0]->eq(wstr->args[0], binary_cmp))
      return 0;
  return 1;
}


/* Return a weight_string according to collation */
String *Item_func_weight_string::val_str(String *str)
{
  String *res;
  const CHARSET_INFO *cs= args[0]->collation.collation;
  size_t tmp_length, frm_length;
  DBUG_ASSERT(fixed == 1);

  if (args[0]->result_type() != STRING_RESULT ||
      !(res= args[0]->val_str(str)))
    goto nl;
  
  /*
    Use result_length if it was given in constructor
    explicitly, otherwise calculate result length
    from argument and "nweights".
  */
  tmp_length= field ? field->pack_length() :
              result_length ? result_length :
              cs->coll->strnxfrmlen(cs, cs->mbmaxlen *
                                    max<size_t>(res->length(), nweights));

  if(tmp_length > current_thd->variables.max_allowed_packet)
  {
    push_warning_printf(current_thd, Sql_condition::SL_WARNING,
                        ER_WARN_ALLOWED_PACKET_OVERFLOWED,
                        ER_THD(current_thd, ER_WARN_ALLOWED_PACKET_OVERFLOWED),
                        func_name(),
                        current_thd->variables.max_allowed_packet);
    goto nl;
  }

  if (tmp_value.alloc(tmp_length))
    goto nl;

  if (field)
  {
    frm_length= field->pack_length();
    field->make_sort_key((uchar *) tmp_value.ptr(), tmp_length);
  }
  else
    frm_length= cs->coll->strnxfrm(cs,
                                   (uchar *) tmp_value.ptr(), tmp_length,
                                   nweights ? nweights : tmp_length,
                                   (const uchar *) res->ptr(), res->length(),
                                   flags);
  DBUG_ASSERT(frm_length <= tmp_length);

  tmp_value.length(frm_length);
  null_value= 0;
  return &tmp_value;

nl:
  null_value= 1;
  return 0;
}


String *Item_func_hex::val_str_ascii(String *str)
{
  String *res;
  DBUG_ASSERT(fixed == 1);
  if (args[0]->result_type() != STRING_RESULT)
  {
    ulonglong dec;
    char ans[65],*ptr;
    /* Return hex of unsigned longlong value */
    if (args[0]->result_type() == REAL_RESULT ||
        args[0]->result_type() == DECIMAL_RESULT)
    {
      double val= args[0]->val_real();
      if ((val <= (double) LLONG_MIN) || 
          (val >= (double) (ulonglong) ULLONG_MAX))
        dec=  ~(longlong) 0;
      else
        dec= (ulonglong) (val + (val > 0 ? 0.5 : -0.5));
    }
    else
      dec= (ulonglong) args[0]->val_int();

    if ((null_value= args[0]->null_value))
      return 0;
    
    if (!(ptr= longlong2str(dec, ans, 16)) ||
        str->copy(ans,(uint32) (ptr - ans),
        &my_charset_numeric))
      return make_empty_result();		// End of memory
    return str;
  }

  /* Convert given string to a hex string, character by character */
  res= args[0]->val_str(str);
  if (!res || tmp_value.alloc(res->length()*2+1))
  {
    null_value=1;
    return 0;
  }
  null_value=0;
  tmp_value.length(res->length()*2);
  tmp_value.set_charset(&my_charset_latin1);

  octet2hex((char*) tmp_value.ptr(), res->ptr(), res->length());
  return &tmp_value;
}

  /** Convert given hex string to a binary string. */

String *Item_func_unhex::val_str(String *str)
{
  const char *from, *end;
  char *to;
  String *res;
  size_t length;
  null_value= true;
  DBUG_ASSERT(fixed == 1);

  res= args[0]->val_str(str);
  // For a NULL input value return NULL without any warning
  if (args[0]->null_value)
    return NULL;
  if (!res || tmp_value.alloc(length= (1+res->length())/2))
    goto err;

  from= res->ptr();
  tmp_value.length(length);
  to= const_cast<char*>(tmp_value.ptr());
  if (res->length() % 2)
  {
    int hex_char= hexchar_to_int(*from++);
    if (hex_char == -1)
      goto err;
    *to++= static_cast<char>(hex_char);
  }
  for (end= res->ptr() + res->length(); from < end ; from+= 2, to++)
  {
    int hex_char= hexchar_to_int(from[0]);
    if (hex_char == -1)
      goto err;
<<<<<<< HEAD
    *to= (hex_char) << 4;
    *to|= hex_char= hexchar_to_int(from[1]);
=======
    *to= static_cast<char>(hex_char << 4);
    hex_char= hexchar_to_int(from[1]);
>>>>>>> a8968bc8
    if (hex_char == -1)
      goto err;
    *to|= hex_char;
  }
  null_value= false;
  return &tmp_value;

err:
  ErrConvString err(res);
  push_warning_printf(current_thd, Sql_condition::SL_WARNING,
                      ER_WRONG_VALUE_FOR_TYPE,
                      ER_THD(current_thd, ER_WRONG_VALUE_FOR_TYPE),
                      "string", err.ptr(), func_name());

  return NULL;
}


#ifndef DBUG_OFF
String *Item_func_like_range::val_str(String *str)
{
  DBUG_ASSERT(fixed == 1);
  longlong nbytes= args[1]->val_int();
  String *res= args[0]->val_str(str);
  size_t min_len, max_len;
  const CHARSET_INFO *cs= collation.collation;

  if (!res || args[0]->null_value || args[1]->null_value ||
      nbytes < 0 || nbytes > MAX_BLOB_WIDTH ||
      min_str.alloc(nbytes) || max_str.alloc(nbytes))
    goto err;
  null_value=0;

  if (cs->coll->like_range(cs, res->ptr(), res->length(),
                           '\\', '_', '%', nbytes,
                           (char*) min_str.ptr(), (char*) max_str.ptr(),
                           &min_len, &max_len))
    goto err;

  min_str.set_charset(collation.collation);
  max_str.set_charset(collation.collation);
  min_str.length(min_len);
  max_str.length(max_len);

  return is_min ? &min_str : &max_str;

err:
  null_value= 1;
  return 0;
}
#endif


bool Item_char_typecast::eq(const Item *item, bool binary_cmp) const
{
  if (this == item)
    return 1;
  if (item->type() != FUNC_ITEM ||
      functype() != ((Item_func*)item)->functype() ||
      strcmp(func_name(), ((Item_func*)item)->func_name()))
    return 0;

  Item_char_typecast *cast= (Item_char_typecast*)item;
  if (cast_length != cast->cast_length ||
      cast_cs     != cast->cast_cs)
    return 0;

  if (!args[0]->eq(cast->args[0], binary_cmp))
      return 0;
  return 1;
}


void Item_char_typecast::print(String *str, enum_query_type query_type)
{
  str->append(STRING_WITH_LEN("cast("));
  args[0]->print(str, query_type);
  str->append(STRING_WITH_LEN(" as char"));
  if (cast_length >= 0)
    str->append_parenthesized(cast_length);
  if (cast_cs)
  {
    str->append(STRING_WITH_LEN(" charset "));
    str->append(cast_cs->csname);
  }
  str->append(')');
}


String *Item_char_typecast::val_str(String *str)
{
  DBUG_ASSERT(fixed == 1);
  String *res;
  uint32 length;

  if (cast_length >= 0 &&
      ((unsigned) cast_length) > current_thd->variables.max_allowed_packet)
  {
    push_warning_printf(current_thd, Sql_condition::SL_WARNING,
			ER_WARN_ALLOWED_PACKET_OVERFLOWED,
			ER_THD(current_thd, ER_WARN_ALLOWED_PACKET_OVERFLOWED),
			cast_cs == &my_charset_bin ?
                        "cast_as_binary" : func_name(),
                        current_thd->variables.max_allowed_packet);
    null_value= 1;
    return 0;
  }

  if (!charset_conversion)
  {
    if (!(res= args[0]->val_str(str)))
    {
      null_value= 1;
      return 0;
    }
  }
  else
  {
    // Convert character set if differ
    uint dummy_errors;
    if (!(res= args[0]->val_str(str)) ||
        tmp_value.copy(res->ptr(), res->length(), from_cs,
                       cast_cs, &dummy_errors))
    {
      null_value= 1;
      return 0;
    }
    res= &tmp_value;
  }

  res->set_charset(cast_cs);

  /*
    Cut the tail if cast with length
    and the result is longer than cast length, e.g.
    CAST('string' AS CHAR(1))
  */
  if (cast_length >= 0)
  {
    if (res->length() > (length= (uint32) res->charpos(cast_length)))
    {                                           // Safe even if const arg
      char char_type[40];
      my_snprintf(char_type, sizeof(char_type), "%s(%lu)",
                  cast_cs == &my_charset_bin ? "BINARY" : "CHAR",
                  (ulong) length);

      if (!res->alloced_length())
      {                                         // Don't change const str
        str_value= *res;                        // Not malloced string
        res= &str_value;
      }
      ErrConvString err(res);
      push_warning_printf(current_thd, Sql_condition::SL_WARNING,
                          ER_TRUNCATED_WRONG_VALUE,
                          ER_THD(current_thd, ER_TRUNCATED_WRONG_VALUE),
                          char_type,
                          err.ptr());
      res->length(length);
    }
    else if (cast_cs == &my_charset_bin && res->length() < (uint) cast_length)
    {
      if (res->alloced_length() < (uint) cast_length)
      {
        str_value.alloc(cast_length);
        str_value.copy(*res);
        res= &str_value;
      }
      memset(const_cast<char*>(res->ptr() + res->length()), 0,
             cast_length - res->length());
      res->length(cast_length);
    }
  }
  null_value= 0;
  return res;
}


void Item_char_typecast::fix_length_and_dec()
{
  /*
    If we convert between two ASCII compatible character sets and the
    argument repertoire is MY_REPERTOIRE_ASCII then from_cs is set to cast_cs.
    This allows just to take over the args[0]->val_str() result
    and thus avoid unnecessary character set conversion.
  */
  from_cs= args[0]->collation.repertoire == MY_REPERTOIRE_ASCII &&
           my_charset_is_ascii_based(cast_cs) &&
           my_charset_is_ascii_based(args[0]->collation.collation) ?
           cast_cs : args[0]->collation.collation;


  collation.set(cast_cs, DERIVATION_IMPLICIT);
  fix_char_length(cast_length >= 0 ? cast_length :
                  cast_cs == &my_charset_bin ? args[0]->max_length :
                  args[0]->max_char_length());

  /* 
     We always force character set conversion if cast_cs
     is a multi-byte character set. It garantees that the
     result of CAST is a well-formed string.
     For single-byte character sets we allow just to copy from the argument.
     A single-byte character sets string is always well-formed. 
  */
  charset_conversion= (cast_cs->mbmaxlen > 1) ||
                      (!my_charset_same(from_cs, cast_cs) &&
                       from_cs != &my_charset_bin &&
                       cast_cs != &my_charset_bin);
}


void Item_func_binary::print(String *str, enum_query_type query_type)
{
  str->append(STRING_WITH_LEN("cast("));
  args[0]->print(str, query_type);
  str->append(STRING_WITH_LEN(" as binary)"));
}


bool Item_load_file::itemize(Parse_context *pc, Item **res)
{
  if (skip_itemize(res))
    return false;
  if (super::itemize(pc, res))
    return true;
  pc->thd->lex->set_stmt_unsafe(LEX::BINLOG_STMT_UNSAFE_SYSTEM_FUNCTION);
  pc->thd->lex->set_uncacheable(pc->select, UNCACHEABLE_SIDEEFFECT);
  return false;
}


#include <my_dir.h>				// For my_stat

String *Item_load_file::val_str(String *str)
{
  DBUG_ASSERT(fixed == 1);
  String *file_name;
  File file;
  MY_STAT stat_info;
  char path[FN_REFLEN];
  DBUG_ENTER("load_file");

  if (!(file_name= args[0]->val_str(str))
#ifndef NO_EMBEDDED_ACCESS_CHECKS
      || !(current_thd->security_context()->check_access(FILE_ACL))
#endif
      )
    goto err;

  (void) fn_format(path, file_name->c_ptr_safe(), mysql_real_data_home, "",
		   MY_RELATIVE_PATH | MY_UNPACK_FILENAME);

  /* Read only allowed from within dir specified by secure_file_priv */
  if (!is_secure_file_path(path))
    goto err;

  if (!mysql_file_stat(key_file_loadfile, path, &stat_info, MYF(0)))
    goto err;

  if (!(stat_info.st_mode & S_IROTH))
  {
    /* my_error(ER_TEXTFILE_NOT_READABLE, MYF(0), file_name->c_ptr()); */
    goto err;
  }
  if (stat_info.st_size > (long) current_thd->variables.max_allowed_packet)
  {
    push_warning_printf(current_thd, Sql_condition::SL_WARNING,
			ER_WARN_ALLOWED_PACKET_OVERFLOWED,
			ER_THD(current_thd, ER_WARN_ALLOWED_PACKET_OVERFLOWED),
			func_name(), current_thd->variables.max_allowed_packet);
    goto err;
  }
  if (tmp_value.alloc(stat_info.st_size))
    goto err;
  if ((file= mysql_file_open(key_file_loadfile,
                             file_name->ptr(), O_RDONLY, MYF(0))) < 0)
    goto err;
  if (mysql_file_read(file, (uchar*) tmp_value.ptr(), stat_info.st_size,
                      MYF(MY_NABP)))
  {
    mysql_file_close(file, MYF(0));
    goto err;
  }
  tmp_value.length(stat_info.st_size);
  mysql_file_close(file, MYF(0));
  null_value = 0;
  DBUG_RETURN(&tmp_value);

err:
  null_value = 1;
  DBUG_RETURN(0);
}


String* Item_func_export_set::val_str(String* str)
{
  DBUG_ASSERT(fixed == 1);
  String yes_buf, no_buf, sep_buf;
  const ulonglong the_set = (ulonglong) args[0]->val_int();
  const String *yes= args[1]->val_str(&yes_buf);
  const String *no= args[2]->val_str(&no_buf);
  const String *sep= NULL;

  ulonglong num_set_values = 64;
  str->length(0);
  str->set_charset(collation.collation);

  /* Check if some argument is a NULL value */
  if (args[0]->null_value || args[1]->null_value || args[2]->null_value)
  {
    null_value= true;
    return NULL;
  }
  /*
    Arg count can only be 3, 4 or 5 here. This is guaranteed from the
    grammar for EXPORT_SET()
  */
  switch(arg_count) {
  case 5:
    num_set_values = static_cast<ulonglong>(args[4]->val_int());
    if (num_set_values > 64)
      num_set_values=64;
    if (args[4]->null_value)
    {
      null_value= true;
      return NULL;
    }
    /* Fall through */
  case 4:
    if (!(sep = args[3]->val_str(&sep_buf)))	// Only true if NULL
    {
      null_value= true;
      return NULL;
    }
    break;
  case 3:
    {
      /* errors is not checked - assume "," can always be converted */
      uint errors;
      sep_buf.copy(STRING_WITH_LEN(","), &my_charset_bin,
                   collation.collation, &errors);
      sep = &sep_buf;
    }
    break;
  default:
    DBUG_ASSERT(0); // cannot happen
  }
  null_value= false;

  const ulonglong max_allowed_packet= current_thd->variables.max_allowed_packet;
  const ulonglong num_separators= num_set_values > 0 ? num_set_values - 1 : 0;
  const ulonglong max_total_length=
    num_set_values * max(yes->length(), no->length()) +
    num_separators * sep->length();

  if (unlikely(max_total_length > max_allowed_packet))
  {
    push_warning_printf(current_thd, Sql_condition::SL_WARNING,
                        ER_WARN_ALLOWED_PACKET_OVERFLOWED,
                        ER_THD(current_thd, ER_WARN_ALLOWED_PACKET_OVERFLOWED),
                        func_name(), static_cast<long>(max_allowed_packet));
    null_value= true;
    return NULL;
  }

  uint ix;
  ulonglong mask;
  for (ix= 0, mask=0x1; ix < num_set_values; ++ix, mask = (mask << 1))
  {
    if (the_set & mask)
      str->append(*yes);
    else
      str->append(*no);
    if (ix != num_separators)
      str->append(*sep);
  }

  if (str->ptr() == NULL)
    return make_empty_result();

  return str;
}

void Item_func_export_set::fix_length_and_dec()
{
  uint32 length= max(args[1]->max_char_length(), args[2]->max_char_length());
  uint32 sep_length= (arg_count > 3 ? args[3]->max_char_length() : 1);

  if (agg_arg_charsets_for_string_result(collation,
                                         args + 1, min(4U, arg_count) - 1))
    return;
  fix_char_length(length * 64 + sep_length * 63);
}


#define get_esc_bit(mask, num) (1 & (*((mask) + ((num) >> 3))) >> ((num) & 7))

/**
  QUOTE() function returns argument string in single quotes suitable for
  using in a SQL statement.

  Adds a \\ before all characters that needs to be escaped in a SQL string.
  We also escape '^Z' (END-OF-FILE in windows) to avoid probelms when
  running commands from a file in windows.

  This function is very useful when you want to generate SQL statements.

  @note
    QUOTE(NULL) returns the string 'NULL' (4 letters, without quotes).

  @retval
    str	   Quoted string
  @retval
    NULL	   Out of memory.
*/

String *Item_func_quote::val_str(String *str)
{
  DBUG_ASSERT(fixed == 1);
  /*
    Bit mask that has 1 for set for the position of the following characters:
    0, \, ' and ^Z
  */

  static uchar escmask[32]=
  {
    0x01, 0x00, 0x00, 0x04, 0x80, 0x00, 0x00, 0x00,
    0x00, 0x00, 0x00, 0x10, 0x00, 0x00, 0x00, 0x00,
    0x00, 0x00, 0x00, 0x00, 0x00, 0x00, 0x00, 0x00,
    0x00, 0x00, 0x00, 0x00, 0x00, 0x00, 0x00, 0x00
  };

  char *from, *to, *end, *start;
  String *arg= args[0]->val_str(str);
  size_t arg_length, new_length;
  if (!arg)					// Null argument
  {
    /* Return the string 'NULL' */
    str->copy(STRING_WITH_LEN("NULL"), collation.collation);
    null_value= 0;
    return str;
  }

  arg_length= arg->length();

  if (collation.collation->mbmaxlen == 1)
  {
    new_length= arg_length + 2; /* for beginning and ending ' signs */
    for (from= (char*) arg->ptr(), end= from + arg_length; from < end; from++)
      new_length+= get_esc_bit(escmask, (uchar) *from);
  }
  else
  {
    new_length= (arg_length * 2) +  /* For string characters */
                (2 * collation.collation->mbmaxlen); /* For quotes */
  }

  if (tmp_value.alloc(new_length))
    goto null;

  if (collation.collation->mbmaxlen > 1)
  {
    const CHARSET_INFO *cs= collation.collation;
    int mblen;
    uchar *to_end;
    to= (char*) tmp_value.ptr();
    to_end= (uchar*) to + new_length;

    /* Put leading quote */
    if ((mblen= cs->cset->wc_mb(cs, '\'', (uchar *) to, to_end)) <= 0)
      goto null;
    to+= mblen;

    for (start= (char*) arg->ptr(), end= start + arg_length; start < end; )
    {
      my_wc_t wc;
      bool escape;
      if ((mblen= cs->cset->mb_wc(cs, &wc, (uchar*) start, (uchar*) end)) <= 0)
        goto null;
      start+= mblen;
      switch (wc) {
        case 0:      escape= 1; wc= '0'; break;
        case '\032': escape= 1; wc= 'Z'; break;
        case '\'':   escape= 1; break;
        case '\\':   escape= 1; break;
        default:     escape= 0; break;
      }
      if (escape)
      {
        if ((mblen= cs->cset->wc_mb(cs, '\\', (uchar*) to, to_end)) <= 0)
          goto null;
        to+= mblen;
      }
      if ((mblen= cs->cset->wc_mb(cs, wc, (uchar*) to, to_end)) <= 0)
        goto null;
      to+= mblen;
    }

    /* Put trailing quote */
    if ((mblen= cs->cset->wc_mb(cs, '\'', (uchar *) to, to_end)) <= 0)
      goto null;
    to+= mblen;
    new_length= to - tmp_value.ptr();
    goto ret;
  }

  /*
    We replace characters from the end to the beginning
  */
  to= (char*) tmp_value.ptr() + new_length - 1;
  *to--= '\'';
  for (start= (char*) arg->ptr(),end= start + arg_length; end-- != start; to--)
  {
    /*
      We can't use the bitmask here as we want to replace \O and ^Z with 0
      and Z
    */
    switch (*end)  {
    case 0:
      *to--= '0';
      *to=   '\\';
      break;
    case '\032':
      *to--= 'Z';
      *to=   '\\';
      break;
    case '\'':
    case '\\':
      *to--= *end;
      *to=   '\\';
      break;
    default:
      *to= *end;
      break;
    }
  }
  *to= '\'';

ret:
  tmp_value.length(new_length);
  tmp_value.set_charset(collation.collation);
  null_value= 0;
  return &tmp_value;

null:
  null_value= 1;
  return 0;
}

/**
  @returns The length that the compressed string args[0] had before
  being compressed.

  @note This function is supposed to handle this case:
  SELECT UNCOMPRESSED_LENGTH(COMPRESS(<some string>))
  However, in mysql tradition, the input argument can be *anything*.

  We return NULL if evaluation of the input argument returns NULL.
  If the input string does not look like something produced by
  Item_func_compress::val_str, we issue a warning and return 0.
 */
longlong Item_func_uncompressed_length::val_int()
{
  DBUG_ASSERT(fixed == 1);
  String *res= args[0]->val_str(&value);

  if ((null_value= args[0]->null_value))
    return 0;

  if (!res || res->is_empty())
    return 0;

  /*
    If length is <= 4 bytes, data is corrupt. This is the best we can do
    to detect garbage input without decompressing it.
  */
  if (res->length() <= 4)
  {
    push_warning(current_thd, Sql_condition::SL_WARNING,
                 ER_ZLIB_Z_DATA_ERROR,
                 ER_THD(current_thd, ER_ZLIB_Z_DATA_ERROR));
    return 0;
  }

 /*
    res->ptr() using is safe because we have tested that string is at least
    5 bytes long.
    res->c_ptr() is not used because:
      - we do not need \0 terminated string to get first 4 bytes
      - c_ptr() tests simbol after string end (uninitialiozed memory) which
        confuse valgrind
  */
  return uint4korr(res->ptr()) & 0x3FFFFFFF;
}

longlong Item_func_crc32::val_int()
{
  DBUG_ASSERT(fixed == 1);
  String *res=args[0]->val_str(&value);
  if (!res)
  {
    null_value=1;
    return 0; /* purecov: inspected */
  }
  null_value=0;
  return (longlong) crc32(0L, (uchar*)res->ptr(), res->length());
}

#include "zlib.h"

String *Item_func_compress::val_str(String *str)
{
  int err= Z_OK, code;
  ulong new_size;
  String *res;
  Byte *body;
  char *last_char;
  DBUG_ASSERT(fixed == 1);

  if (!(res= args[0]->val_str(str)))
  {
    null_value= 1;
    return 0;
  }
  null_value= 0;
  if (res->is_empty()) return res;

  /*
    Citation from zlib.h (comment for compress function):

    Compresses the source buffer into the destination buffer.  sourceLen is
    the byte length of the source buffer. Upon entry, destLen is the total
    size of the destination buffer, which must be at least 0.1% larger than
    sourceLen plus 12 bytes.
    We assume here that the buffer can't grow more than .25 %.
  */
  new_size= res->length() + res->length() / 5 + 12;

  // Check new_size overflow: new_size <= res->length()
  if (((new_size+5) <= res->length()) || 
      buffer.mem_realloc(new_size + 4 + 1))
  {
    null_value= 1;
    return 0;
  }

  body= ((Byte*)buffer.ptr()) + 4;

  // As far as we have checked res->is_empty() we can use ptr()
  if ((err= compress(body, &new_size,
		     (const Bytef*)res->ptr(), res->length())) != Z_OK)
  {
    code= err==Z_MEM_ERROR ? ER_ZLIB_Z_MEM_ERROR : ER_ZLIB_Z_BUF_ERROR;
    push_warning(current_thd, Sql_condition::SL_WARNING, code,
                 ER_THD(current_thd, code));
    null_value= 1;
    return 0;
  }

  int4store(const_cast<char*>(buffer.ptr()), res->length() & 0x3FFFFFFF);

  /* This is to ensure that things works for CHAR fields, which trim ' ': */
  last_char= ((char*)body)+new_size-1;
  if (*last_char == ' ')
  {
    *++last_char= '.';
    new_size++;
  }

  buffer.length(new_size + 4);
  return &buffer;
}


String *Item_func_uncompress::val_str(String *str)
{
  DBUG_ASSERT(fixed == 1);
  String *res= args[0]->val_str(str);
  ulong new_size;
  int err;
  uint code;

  if (!res)
    goto err;
  null_value= 0;
  if (res->is_empty())
    return res;

  /* If length is less than 4 bytes, data is corrupt */
  if (res->length() <= 4)
  {
    push_warning(current_thd, Sql_condition::SL_WARNING,
                 ER_ZLIB_Z_DATA_ERROR,
                 ER_THD(current_thd, ER_ZLIB_Z_DATA_ERROR));
    goto err;
  }

  /* Size of uncompressed data is stored as first 4 bytes of field */
  new_size= uint4korr(res->ptr()) & 0x3FFFFFFF;
  if (new_size > current_thd->variables.max_allowed_packet)
  {
    push_warning_printf(current_thd, Sql_condition::SL_WARNING,
			ER_TOO_BIG_FOR_UNCOMPRESS,
			ER_THD(current_thd, ER_TOO_BIG_FOR_UNCOMPRESS),
                        static_cast<int>(current_thd->variables.
                                         max_allowed_packet));
    goto err;
  }
  if (buffer.mem_realloc((uint32)new_size))
    goto err;

  if ((err= uncompress(pointer_cast<Byte*>(const_cast<char*>(buffer.ptr())),
                       &new_size,
                       pointer_cast<const Bytef*>(res->ptr()) + 4,
                       res->length() - 4)) == Z_OK)
  {
    buffer.length((uint32) new_size);
    return &buffer;
  }

  code= ((err == Z_BUF_ERROR) ? ER_ZLIB_Z_BUF_ERROR :
	 ((err == Z_MEM_ERROR) ? ER_ZLIB_Z_MEM_ERROR : ER_ZLIB_Z_DATA_ERROR));
  push_warning(current_thd, Sql_condition::SL_WARNING, code,
               ER_THD(current_thd, code));

err:
  null_value= 1;
  return 0;
}


/*
  UUID, as in
    DCE 1.1: Remote Procedure Call,
    Open Group Technical Standard Document Number C706, October 1997,
    (supersedes C309 DCE: Remote Procedure Call 8/1994,
    which was basis for ISO/IEC 11578:1996 specification)
*/

static struct rand_struct uuid_rand;
static uint nanoseq;
static ulonglong uuid_time=0;
static char clock_seq_and_node_str[]="-0000-000000000000";

/**
  number of 100-nanosecond intervals between
  1582-10-15 00:00:00.00 and 1970-01-01 00:00:00.00.
*/
#define UUID_TIME_OFFSET ((ulonglong) 141427 * 24 * 60 * 60 * \
                          1000 * 1000 * 10)

#define UUID_VERSION      0x1000
#define UUID_VARIANT      0x8000

static void tohex(char *to, uint from, uint len)
{
  to+= len;
  while (len--)
  {
    *--to= _dig_vec_lower[from & 15];
    from >>= 4;
  }
}

static void set_clock_seq_str()
{
  uint16 clock_seq= ((uint)(my_rnd(&uuid_rand)*16383)) | UUID_VARIANT;
  tohex(clock_seq_and_node_str+1, clock_seq, 4);
  nanoseq= 0;
}


void Item_func_uuid::fix_length_and_dec()
{
  collation.set(system_charset_info,
                DERIVATION_COERCIBLE, MY_REPERTOIRE_ASCII);
  fix_char_length(UUID_LENGTH);
}



bool Item_func_uuid::itemize(Parse_context *pc, Item **res)
{
  if (skip_itemize(res))
    return false;
  if (super::itemize(pc, res))
    return true;
  pc->thd->lex->set_stmt_unsafe(LEX::BINLOG_STMT_UNSAFE_SYSTEM_FUNCTION);
  pc->thd->lex->safe_to_cache_query= 0;
  return false;
}


String *Item_func_uuid::val_str(String *str)
{
  DBUG_ASSERT(fixed == 1);
  char *s;
  THD *thd= current_thd;

  mysql_mutex_lock(&LOCK_uuid_generator);
  if (! uuid_time) /* first UUID() call. initializing data */
  {
    ulong tmp=sql_rnd_with_mutex();
    uchar mac[6];
    int i;
    if (my_gethwaddr(mac))
    {
      /* purecov: begin inspected */
      /*
        generating random "hardware addr"
        and because specs explicitly specify that it should NOT correlate
        with a clock_seq value (initialized random below), we use a separate
        randominit() here
      */
      randominit(&uuid_rand, tmp + (ulong) thd, tmp + (ulong)atomic_global_query_id);
      for (i=0; i < (int)sizeof(mac); i++)
        mac[i]=(uchar)(my_rnd(&uuid_rand)*255);
      /* purecov: end */    
    }
    s=clock_seq_and_node_str+sizeof(clock_seq_and_node_str)-1;
    for (i=sizeof(mac)-1 ; i>=0 ; i--)
    {
      *--s=_dig_vec_lower[mac[i] & 15];
      *--s=_dig_vec_lower[mac[i] >> 4];
    }
    randominit(&uuid_rand, tmp + (ulong) server_start_time,
	       tmp + (ulong) thd->status_var.bytes_sent);
    set_clock_seq_str();
  }

  ulonglong tv= my_getsystime() + UUID_TIME_OFFSET + nanoseq;

  if (likely(tv > uuid_time))
  {
    /*
      Current time is ahead of last timestamp, as it should be.
      If we "borrowed time", give it back, just as long as we
      stay ahead of the previous timestamp.
    */
    if (nanoseq)
    {
      DBUG_ASSERT((tv > uuid_time) && (nanoseq > 0));
      /*
        -1 so we won't make tv= uuid_time for nanoseq >= (tv - uuid_time)
      */
      ulong delta= min<ulong>(nanoseq, (ulong) (tv - uuid_time -1));
      tv-= delta;
      nanoseq-= delta;
    }
  }
  else
  {
    if (unlikely(tv == uuid_time))
    {
      /*
        For low-res system clocks. If several requests for UUIDs
        end up on the same tick, we add a nano-second to make them
        different.
        ( current_timestamp + nanoseq * calls_in_this_period )
        may end up > next_timestamp; this is OK. Nonetheless, we'll
        try to unwind nanoseq when we get a chance to.
        If nanoseq overflows, we'll start over with a new numberspace
        (so the if() below is needed so we can avoid the ++tv and thus
        match the follow-up if() if nanoseq overflows!).
      */
      if (likely(++nanoseq))
        ++tv;
    }

    if (unlikely(tv <= uuid_time))
    {
      /*
        If the admin changes the system clock (or due to Daylight
        Saving Time), the system clock may be turned *back* so we
        go through a period once more for which we already gave out
        UUIDs.  To avoid duplicate UUIDs despite potentially identical
        times, we make a new random component.
        We also come here if the nanoseq "borrowing" overflows.
        In either case, we throw away any nanoseq borrowing since it's
        irrelevant in the new numberspace.
      */
      set_clock_seq_str();
      tv= my_getsystime() + UUID_TIME_OFFSET;
      nanoseq= 0;
      DBUG_PRINT("uuid",("making new numberspace"));
    }
  }

  uuid_time=tv;
  mysql_mutex_unlock(&LOCK_uuid_generator);

  uint32 time_low=            (uint32) (tv & 0xFFFFFFFF);
  uint16 time_mid=            (uint16) ((tv >> 32) & 0xFFFF);
  uint16 time_hi_and_version= (uint16) ((tv >> 48) | UUID_VERSION);

  str->mem_realloc(UUID_LENGTH+1);
  str->length(UUID_LENGTH);
  str->set_charset(system_charset_info);
  s=(char *) str->ptr();
  s[8]=s[13]='-';
  tohex(s, time_low, 8);
  tohex(s+9, time_mid, 4);
  tohex(s+14, time_hi_and_version, 4);
  my_stpcpy(s+18, clock_seq_and_node_str);
  DBUG_EXECUTE_IF("force_fake_uuid",
                  my_stpcpy(s, "a2d00942-b69c-11e4-a696-0020ff6fcbe6");
                  );
  return str;
}


void Item_func_gtid_subtract::fix_length_and_dec()
{
  maybe_null= args[0]->maybe_null || args[1]->maybe_null;
  collation.set(default_charset(), DERIVATION_COERCIBLE, MY_REPERTOIRE_ASCII);
  /*
    In the worst case, the string grows after subtraction. This
    happens when a GTID in args[0] is split by a GTID in args[1],
    e.g., UUID:1-6 minus UUID:3-4 becomes UUID:1-2,5-6.  The worst
    case is UUID:1-100 minus UUID:9, where the two characters ":9" in
    args[1] yield the five characters "-8,10" in the result.
  */
  fix_char_length_ulonglong(args[0]->max_length +
                            max<ulonglong>(args[1]->max_length - 
                                           binary_log::Uuid::TEXT_LENGTH, 0) * 5 / 2);
}


String *Item_func_gtid_subtract::val_str_ascii(String *str)
{
  DBUG_ENTER("Item_func_gtid_subtract::val_str_ascii");
  String *str1, *str2;
  const char *charp1, *charp2;
  enum_return_status status;
  /*
    We must execute args[*]->val_str_ascii() before checking
    args[*]->null_value to ensure that them are updated when
    this function is executed inside a stored procedure.
  */
  if ((str1= args[0]->val_str_ascii(&buf1)) != NULL &&
      (charp1= str1->c_ptr_safe()) != NULL &&
      (str2= args[1]->val_str_ascii(&buf2)) != NULL &&
      (charp2= str2->c_ptr_safe()) != NULL &&
      !args[0]->null_value && !args[1]->null_value)
  {
    Sid_map sid_map(NULL/*no rwlock*/);
    // compute sets while holding locks
    Gtid_set set1(&sid_map, charp1, &status);
    if (status == RETURN_STATUS_OK)
    {
      Gtid_set set2(&sid_map, charp2, &status);
      int length;
      // subtract, save result, return result
      if (status == RETURN_STATUS_OK)
      {
        set1.remove_gtid_set(&set2);
        if (!str->mem_realloc((length= set1.get_string_length()) + 1))
        {
          null_value= false;
          set1.to_string((char *)str->ptr());
          str->length(length);
          DBUG_RETURN(str);
        }
      }
    }
  }
  null_value= true;
  DBUG_RETURN(NULL);
}


/**
  Get collation by name, send error to client on failure.
  @param name     Collation name
  @param name_cs  Character set of the name string
  @return
  @retval         NULL on error
  @retval         Pointter to CHARSET_INFO with the given name on success
*/
CHARSET_INFO *
mysqld_collation_get_by_name(const char *name, CHARSET_INFO *name_cs)
{
  CHARSET_INFO *cs;
  MY_CHARSET_LOADER loader;
  my_charset_loader_init_mysys(&loader);
  if (!(cs= my_collation_get_by_name(&loader, name, MYF(0))))
  {
    ErrConvString err(name, name_cs);
    my_error(ER_UNKNOWN_COLLATION, MYF(0), err.ptr());
    if (loader.error[0])
      push_warning_printf(current_thd,
                          Sql_condition::SL_WARNING,
                          ER_UNKNOWN_COLLATION, "%s", loader.error);
  }
  return cs;
}

<|MERGE_RESOLUTION|>--- conflicted
+++ resolved
@@ -4364,13 +4364,8 @@
     int hex_char= hexchar_to_int(from[0]);
     if (hex_char == -1)
       goto err;
-<<<<<<< HEAD
-    *to= (hex_char) << 4;
-    *to|= hex_char= hexchar_to_int(from[1]);
-=======
     *to= static_cast<char>(hex_char << 4);
     hex_char= hexchar_to_int(from[1]);
->>>>>>> a8968bc8
     if (hex_char == -1)
       goto err;
     *to|= hex_char;
