/* Copyright (c) 2000, 2012, Oracle and/or its affiliates. All rights reserved.

   This program is free software; you can redistribute it and/or modify
   it under the terms of the GNU General Public License as published by
   the Free Software Foundation; version 2 of the License.

   This program is distributed in the hope that it will be useful,
   but WITHOUT ANY WARRANTY; without even the implied warranty of
   MERCHANTABILITY or FITNESS FOR A PARTICULAR PURPOSE.  See the
   GNU General Public License for more details.

   You should have received a copy of the GNU General Public License
   along with this program; if not, write to the Free Software
   Foundation, Inc., 51 Franklin St, Fifth Floor, Boston, MA 02110-1301  USA */

/**
  @file

  @brief
  mysql_select and join optimization


  @defgroup Query_Optimizer  Query Optimizer
  @{
*/

#include "sql_priv.h"
#include "sql_select.h"
#include "sql_table.h"                          // primary_key_name
#include "sql_derived.h"
#include "probes_mysql.h"
#include "opt_trace.h"
#include "key.h"                 // key_copy, key_cmp, key_cmp_if_same
#include "lock.h"                // mysql_unlock_some_tables,
                                 // mysql_unlock_read_tables
#include "sql_show.h"            // append_identifier
#include "sql_base.h"            // setup_wild, setup_fields, fill_record
#include "sql_acl.h"             // *_ACL
#include "sql_test.h"            // misc. debug printing utilities
#include "records.h"             // init_read_record, end_read_record
#include "filesort.h"            // filesort_free_buffers
#include "sql_union.h"           // mysql_union
#include "opt_explain.h"
#include "sql_join_buffer.h"     // JOIN_CACHE
#include "sql_optimizer.h"       // JOIN
#include "sql_tmp_table.h"       // tmp tables

#include <algorithm>
using std::max;
using std::min;

static store_key *get_store_key(THD *thd,
				Key_use *keyuse, table_map used_tables,
				KEY_PART_INFO *key_part, uchar *key_buff,
				uint maybe_null);
bool const_expression_in_where(Item *conds,Item *item, Item **comp_item);
uint find_shortest_key(TABLE *table, const key_map *usable_keys);
static bool test_if_cheaper_ordering(const JOIN_TAB *tab,
                                     ORDER *order, TABLE *table,
                                     key_map usable_keys, int key,
                                     ha_rows select_limit,
                                     int *new_key, int *new_key_direction,
                                     ha_rows *new_select_limit,
                                     uint *new_used_key_parts= NULL,
                                     uint *saved_best_key_parts= NULL);
static uint join_buffer_alg(const THD *thd);
bool setup_sj_materialization(JOIN_TAB *tab);
static void push_index_cond(JOIN_TAB *tab, uint keyno, bool other_tbls_ok,
                            Opt_trace_object *trace_obj);

/**
  This handles SELECT with and without UNION
*/

bool handle_select(THD *thd, LEX *lex, select_result *result,
                   ulong setup_tables_done_option)
{
  bool res;
  register SELECT_LEX *select_lex = &lex->select_lex;
  DBUG_ENTER("handle_select");
  MYSQL_SELECT_START(thd->query());

  if (select_lex->master_unit()->is_union() || 
      select_lex->master_unit()->fake_select_lex)
    res= mysql_union(thd, lex, result, &lex->unit, setup_tables_done_option);
  else
  {
    SELECT_LEX_UNIT *unit= &lex->unit;
    unit->set_limit(unit->global_parameters);
    /*
      'options' of mysql_select will be set in JOIN, as far as JOIN for
      every PS/SP execution new, we will not need reset this flag if 
      setup_tables_done_option changed for next rexecution
    */
    res= mysql_select(thd,
		      select_lex->table_list.first,
		      select_lex->with_wild, select_lex->item_list,
		      select_lex->where,
		      select_lex->order_list.elements +
		      select_lex->group_list.elements,
		      select_lex->order_list.first,
		      select_lex->group_list.first,
		      select_lex->having,
		      lex->proc_list.first,
		      select_lex->options | thd->variables.option_bits |
                      setup_tables_done_option,
		      result, unit, select_lex);
  }
  DBUG_PRINT("info",("res: %d  report_error: %d", res,
		     thd->is_error()));
  res|= thd->is_error();
  if (unlikely(res))
    result->abort_result_set();

  MYSQL_SELECT_DONE((int) res, (ulong) thd->limit_found_rows);
  DBUG_RETURN(res);
}


/*****************************************************************************
  Check fields, find best join, do the select and output fields.
  mysql_select assumes that all tables are already opened
*****************************************************************************/

/**
  @brief Check if two items are compatible wrt. materialization.

  @param outer Expression from outer query
  @param inner Expression from inner query

  @retval TRUE   If subquery types allow materialization.
  @retval FALSE  Otherwise.
*/

bool types_allow_materialization(Item *outer, Item *inner)

{
  if (outer->result_type() != inner->result_type())
    return FALSE;
  switch (outer->result_type()) {
  case STRING_RESULT:
    if (outer->is_temporal_with_date() != inner->is_temporal_with_date())
      return FALSE;
    if (!(outer->collation.collation == inner->collation.collation
        /*&& outer->max_length <= inner->max_length */))
      return FALSE;
  /*case INT_RESULT:
    if (!(outer->unsigned_flag ^ inner->unsigned_flag))
      return FALSE; */
  default:
    ;                 /* suitable for materialization */
  }
  return TRUE;
}


/*
  Check if the table's rowid is included in the temptable

  SYNOPSIS
    sj_table_is_included()
      join      The join
      join_tab  The table to be checked

  DESCRIPTION
    SemiJoinDuplicateElimination: check the table's rowid should be included
    in the temptable. This is so if

    1. The table is not embedded within some semi-join nest
    2. The has been pulled out of a semi-join nest, or

    3. The table is functionally dependent on some previous table

    [4. This is also true for constant tables that can't be
        NULL-complemented but this function is not called for such tables]

  RETURN
    TRUE  - Include table's rowid
    FALSE - Don't
*/

static bool sj_table_is_included(JOIN *join, JOIN_TAB *join_tab)
{
  if (join_tab->emb_sj_nest)
    return FALSE;
  
  /* Check if this table is functionally dependent on the tables that
     are within the same outer join nest
  */
  TABLE_LIST *embedding= join_tab->table->pos_in_table_list->embedding;
  if (join_tab->type == JT_EQ_REF)
  {
    table_map depends_on= 0;
    uint idx;
    
    for (uint kp= 0; kp < join_tab->ref.key_parts; kp++)
      depends_on |= join_tab->ref.items[kp]->used_tables();

    Table_map_iterator it(depends_on & ~PSEUDO_TABLE_BITS);
    while ((idx= it.next_bit())!=Table_map_iterator::BITMAP_END)
    {
      JOIN_TAB *ref_tab= join->map2table[idx];
      if (embedding != ref_tab->table->pos_in_table_list->embedding)
        return TRUE;
    }
    /* Ok, functionally dependent */
    return FALSE;
  }
  /* Not functionally dependent => need to include*/
  return TRUE;
}

/**
   Check if the optimizer might choose to use join buffering for this
   join. If that is the case, and if duplicate weedout semijoin
   strategy is used, the duplicate generating range must be extended
   to the first non-const table. 

   This function is called from setup_semijoin_dups_elimination()
   before the final decision is made on whether or not buffering is
   used. It is therefore only a rough test that covers all cases where
   join buffering might be used, but potentially also some cases where
   join buffering will not be used.

   @param join_buffer_alg      Bitmap with possible join buffer algorithms
   @param sj_tab               Table that might be joined by BNL/BKA

   @return                     
      true if join buffering might be used, false otherwise

 */
static bool might_do_join_buffering(uint join_buffer_alg, 
                                    const JOIN_TAB *sj_tab) 
{
  /* 
     (1) sj_tab is not a const table
  */
  int sj_tabno= sj_tab - sj_tab->join->join_tab;
  return (sj_tabno >= (int)sj_tab->join->const_tables && // (1)
          sj_tab->use_quick != QS_DYNAMIC_RANGE && 
          (((join_buffer_alg & JOIN_CACHE::ALG_BNL) && 
            sj_tab->type == JT_ALL) ||
           ((join_buffer_alg & 
             (JOIN_CACHE::ALG_BKA | JOIN_CACHE::ALG_BKA_UNIQUE)) && 
            (sj_tab->type == JT_REF || 
             sj_tab->type == JT_EQ_REF ||
             sj_tab->type == JT_CONST))));
}

/**
  Setup the strategies to eliminate semi-join duplicates.
  
  @param join           Join to process
  @param options        Join options (needed to see if join buffering will be 
                        used or not)
  @param no_jbuf_after  Do not use join buffering after the table with this 
                        number

  @retval FALSE  OK 
  @retval TRUE   Out of memory error

  @details
    Setup the strategies to eliminate semi-join duplicates.
    At the moment there are 5 strategies:

    1. DuplicateWeedout (use of temptable to remove duplicates based on rowids
                         of row combinations)
    2. FirstMatch (pick only the 1st matching row combination of inner tables)
    3. LooseScan (scanning the sj-inner table in a way that groups duplicates
                  together and picking the 1st one)
    4. MaterializeLookup (Materialize inner tables, then setup a scan over
                          outer correlated tables, lookup in materialized table)
    5. MaterializeScan (Materialize inner tables, then setup a scan over
                        materialized tables, perform lookup in outer tables)
    
    The join order has "duplicate-generating ranges", and every range is
    served by one strategy or a combination of FirstMatch with with some
    other strategy.
    
    "Duplicate-generating range" is defined as a range within the join order
    that contains all of the inner tables of a semi-join. All ranges must be
    disjoint, if tables of several semi-joins are interleaved, then the ranges
    are joined together, which is equivalent to converting
      SELECT ... WHERE oe1 IN (SELECT ie1 ...) AND oe2 IN (SELECT ie2 )
    to
      SELECT ... WHERE (oe1, oe2) IN (SELECT ie1, ie2 ... ...)
    .

    Applicability conditions are as follows:

    DuplicateWeedout strategy
    ~~~~~~~~~~~~~~~~~~~~~~~~~

      (ot|nt)*  [ it ((it|ot|nt)* (it|ot))]  (nt)*
      +------+  +=========================+  +---+
        (1)                 (2)               (3)

       (1) - Prefix of OuterTables (those that participate in 
             IN-equality and/or are correlated with subquery) and outer 
             Non-correlated tables.
       (2) - The handled range. The range starts with the first sj-inner
             table, and covers all sj-inner and outer tables 
             Within the range,  Inner, Outer, outer non-correlated tables
             may follow in any order.
       (3) - The suffix of outer non-correlated tables.
    
    FirstMatch strategy
    ~~~~~~~~~~~~~~~~~~~

      (ot|nt)*  [ it ((it|nt)* it) ]  (nt)*
      +------+  +==================+  +---+
        (1)             (2)          (3)

      (1) - Prefix of outer correlated and non-correlated tables
      (2) - The handled range, which may contain only inner and
            non-correlated tables.
      (3) - The suffix of outer non-correlated tables.

    LooseScan strategy 
    ~~~~~~~~~~~~~~~~~~

     (ot|ct|nt) [ loosescan_tbl (ot|nt|it)* it ]  (ot|nt)*
     +--------+   +===========+ +=============+   +------+
        (1)           (2)          (3)              (4)
     
      (1) - Prefix that may contain any outer tables. The prefix must contain
            all the non-trivially correlated outer tables. (non-trivially means
            that the correlation is not just through the IN-equality).
      
      (2) - Inner table for which the LooseScan scan is performed.
            Notice that special requirements for existence of certain indexes
            apply to this table, @see class Loose_scan_opt.

      (3) - The remainder of the duplicate-generating range. It is served by 
            application of FirstMatch strategy. Outer IN-correlated tables
            must be correlated to the LooseScan table but not to the inner
            tables in this range. (Currently, there can be no outer tables
            in this range because of implementation restrictions,
            @see Optimize_table_order::advance_sj_state()).

      (4) - The suffix of outer correlated and non-correlated tables.

    MaterializeLookup strategy
    ~~~~~~~~~~~~~~~~~~~~~~~~~~

     (ot|nt)*  [ it (it)* ]  (nt)*
     +------+  +==========+  +---+
        (1)         (2)        (3)

      (1) - Prefix of outer correlated and non-correlated tables.

      (2) - The handled range, which may contain only inner tables.
            The inner tables are materialized in a temporary table that is
            later used as a lookup structure for the outer correlated tables.

      (3) - The suffix of outer non-correlated tables.

    MaterializeScan strategy
    ~~~~~~~~~~~~~~~~~~~~~~~~~~

     (ot|nt)*  [ it (it)* ]  (ot|nt)*
     +------+  +==========+  +-----+
        (1)         (2)         (3)

      (1) - Prefix of outer correlated and non-correlated tables.

      (2) - The handled range, which may contain only inner tables.
            The inner tables are materialized in a temporary table which is
            later used to setup a scan.

      (3) - The suffix of outer correlated and non-correlated tables.

  Note that MaterializeLookup and MaterializeScan has overlap in their patterns.
  It may be possible to consolidate the materialization strategies into one.
  
  The choice between the strategies is made by the join optimizer (see
  advance_sj_state() and fix_semijoin_strategies()).
  This function sets up all fields/structures/etc needed for execution except
  for setup/initialization of semi-join materialization which is done in 
  setup_sj_materialization() (todo: can't we move that to here also?)
*/

static bool setup_semijoin_dups_elimination(JOIN *join, ulonglong options,
                                            uint no_jbuf_after)
{
  uint tableno;
  THD *thd= join->thd;
  DBUG_ENTER("setup_semijoin_dups_elimination");

  if (join->select_lex->sj_nests.is_empty())
    DBUG_RETURN(FALSE);

  for (tableno= join->const_tables ; tableno < join->tables; )
  {
    JOIN_TAB *tab=join->join_tab + tableno;
    POSITION *pos= join->best_positions + tableno;
    uint keylen, keyno;
    if (pos->sj_strategy == SJ_OPT_NONE)
    {
      tableno++;  // nothing to do
      continue;
    }
    JOIN_TAB *last_sj_tab= tab + pos->n_sj_tables - 1;
    switch (pos->sj_strategy) {
      case SJ_OPT_MATERIALIZE_LOOKUP:
      case SJ_OPT_MATERIALIZE_SCAN:
        /* Do nothing */
        tableno+= pos->n_sj_tables;
        break;
      case SJ_OPT_LOOSE_SCAN:
      {
        DBUG_ASSERT(tab->emb_sj_nest != NULL); // First table must be inner
        /* We jump from the last table to the first one */
        tab->loosescan_match_tab= last_sj_tab;

        /* For LooseScan, duplicate elimination is based on rows being sorted 
           on key. We need to make sure that range select keeps the sorted index
           order. (When using MRR it may not.)  

           Note: need_sorted_output() implementations for range select classes 
           that do not support sorted output, will trigger an assert. This 
           should not happen since LooseScan strategy is only picked if sorted 
           output is supported.
        */
        if (tab->select && tab->select->quick)
        {
          if (tab->select->quick->index == pos->loosescan_key)
            tab->select->quick->need_sorted_output(true);
          else
            tab->select->set_quick(NULL);
        }
        /* Calculate key length */
        keylen= 0;
        keyno= pos->loosescan_key;
        for (uint kp=0; kp < pos->loosescan_parts; kp++)
          keylen += tab->table->key_info[keyno].key_part[kp].store_length;

        tab->loosescan_key_len= keylen;
        if (pos->n_sj_tables > 1) 
          last_sj_tab->do_firstmatch= tab;
        tableno+= pos->n_sj_tables;
        break;
      }
      case SJ_OPT_DUPS_WEEDOUT:
      {
        DBUG_ASSERT(tab->emb_sj_nest != NULL); // First table must be inner
        /*
          Consider a semijoin of one outer and one inner table, both
          with two rows. The inner table is assumed to be confluent
          (See sj_opt_materialize_lookup)

          If normal nested loop execution is used, we do not need to
          include semi-join outer table rowids in the duplicate
          weedout temp table since NL guarantees that outer table rows
          are encountered only consecutively and because all rows in
          the temp table are deleted for every new outer table
          combination (example is with a confluent inner table):

            ot1.row1|it1.row1 
                 '-> temp table's have_confluent_row == FALSE 
                   |-> output ot1.row1
                   '-> set have_confluent_row= TRUE
            ot1.row1|it1.row2
                 |-> temp table's have_confluent_row == TRUE
                 | '-> do not output ot1.row1
                 '-> no more join matches - set have_confluent_row= FALSE
            ot1.row2|it1.row1 
                 '-> temp table's have_confluent_row == FALSE 
                   |-> output ot1.row2
                   '-> set have_confluent_row= TRUE
              ...                 

          Note: not having outer table rowids in the temp table and
          then emptying the temp table when a new outer table row
          combinition is encountered is an optimization. Including
          outer table rowids in the temp table is not harmful but
          wastes memory.

          Now consider the join buffering algorithms (BNL/BKA). These
          algorithms join each inner row with outer rows in "reverse"
          order compared to NL. Effectively, this means that outer
          table rows may be encountered multiple times in a
          non-consecutive manner:

            NL:                 BNL/BKA:
            ot1.row1|it1.row1   ot1.row1|it1.row1
            ot1.row1|it1.row2   ot1.row2|it1.row1
            ot1.row2|it1.row1   ot1.row1|it1.row2
            ot1.row2|it1.row2   ot1.row2|it1.row2

          It is clear from the above that there is no place we can
          empty the temp table like we do in NL to avoid storing outer
          table rowids. 

          Below we check if join buffering might be used. If so, set
          first_table to the first non-constant table so that outer
          table rowids are included in the temp table. Do not destroy
          other duplicate elimination methods. 
        */
        uint first_table= tableno;
        for (uint sj_tableno= tableno; 
             sj_tableno < tableno + pos->n_sj_tables; 
             sj_tableno++)
        {
          /*
            The final decision on whether or not join buffering will
            be used is taken in setup_join_buffering(), which is
            called from make_join_readinfo()'s main loop.
            setup_join_buffering() needs to know if duplicate weedout is used,
            so moving setup_semijoin_dups_elimination() from before the main
            loop to after it is not possible. I.e.,
            join->best_positions[sj_tableno].use_join_buffer is not
            trustworthy at this point.
          */
          /**
            @todo: merge make_join_readinfo() and
            setup_semijoin_dups_elimination() loops and change the
            following 'if' to

            "if (join->best_positions[sj_tableno].use_join_buffer && 
                 sj_tableno <= no_jbuf_after)".

            For now, use a rough criteria:
          */

          if (sj_tableno <= no_jbuf_after &&
              might_do_join_buffering(join_buffer_alg(thd), 
                                      join->join_tab + sj_tableno))

          {
            /* Join buffering will probably be used */
            first_table= join->const_tables;
            break;
          }
        }

        SJ_TMP_TABLE::TAB sjtabs[MAX_TABLES];
        SJ_TMP_TABLE::TAB *last_tab= sjtabs;
        uint jt_rowid_offset= 0; // # tuple bytes are already occupied (w/o NULL bytes)
        uint jt_null_bits= 0;    // # null bits in tuple bytes
        /*
          Walk through the range and remember
           - tables that need their rowids to be put into temptable
           - the last outer table
        */
        for (JOIN_TAB *tab_in_range= join->join_tab + first_table; 
             tab_in_range <= last_sj_tab; 
             tab_in_range++)
        {
          if (sj_table_is_included(join, tab_in_range))
          {
            last_tab->join_tab= tab_in_range;
            last_tab->rowid_offset= jt_rowid_offset;
            jt_rowid_offset += tab_in_range->table->file->ref_length;
            if (tab_in_range->table->maybe_null)
            {
              last_tab->null_byte= jt_null_bits / 8;
              last_tab->null_bit= jt_null_bits++;
            }
            last_tab++;
            tab_in_range->table->prepare_for_position();
            tab_in_range->keep_current_rowid= TRUE;
          }
        }

        SJ_TMP_TABLE *sjtbl;
        if (jt_rowid_offset) /* Temptable has at least one rowid */
        {
          uint tabs_size= (last_tab - sjtabs) * sizeof(SJ_TMP_TABLE::TAB);
          if (!(sjtbl= new (thd->mem_root) SJ_TMP_TABLE) ||
              !(sjtbl->tabs= (SJ_TMP_TABLE::TAB*) thd->alloc(tabs_size)))
            DBUG_RETURN(TRUE); /* purecov: inspected */
          memcpy(sjtbl->tabs, sjtabs, tabs_size);
          sjtbl->is_confluent= FALSE;
          sjtbl->tabs_end= sjtbl->tabs + (last_tab - sjtabs);
          sjtbl->rowid_len= jt_rowid_offset;
          sjtbl->null_bits= jt_null_bits;
          sjtbl->null_bytes= (jt_null_bits + 7)/8;
          sjtbl->tmp_table= 
            create_duplicate_weedout_tmp_table(thd, 
                                               sjtbl->rowid_len + 
                                               sjtbl->null_bytes,
                                               sjtbl);
          join->sj_tmp_tables.push_back(sjtbl->tmp_table);
        }
        else
        {
          /* 
            This is confluent case where the entire subquery predicate does 
            not depend on anything at all, ie this is 
              WHERE const IN (uncorrelated select)
          */
          if (!(sjtbl= new (thd->mem_root) SJ_TMP_TABLE))
            DBUG_RETURN(TRUE); /* purecov: inspected */
          sjtbl->tmp_table= NULL;
          sjtbl->is_confluent= TRUE;
          sjtbl->have_confluent_row= FALSE;
        }
        join->join_tab[first_table].flush_weedout_table= sjtbl;
        last_sj_tab->check_weed_out_table= sjtbl;

        tableno+= pos->n_sj_tables;
        break;
      }
      case SJ_OPT_FIRST_MATCH:
      {
        JOIN_TAB *jump_to= tab - 1;
        DBUG_ASSERT(tab->emb_sj_nest != NULL); // First table must be inner
        for (JOIN_TAB *tab_in_range= tab; 
             tab_in_range <= last_sj_tab; 
             tab_in_range++)
        {
          if (!tab_in_range->emb_sj_nest)
          {
            /*
              Let last non-correlated table be jump target for
              subsequent inner tables.
            */
            jump_to= tab_in_range;
          }
          else
          {
            /*
              Assign jump target for last table in a consecutive range of 
              inner tables.
            */
            if (tab_in_range == last_sj_tab || !(tab_in_range+1)->emb_sj_nest)
              tab_in_range->do_firstmatch= jump_to;
          }
        }
        tableno+= pos->n_sj_tables;
        break;
      }
    }
  }
  DBUG_RETURN(FALSE);
}


/*
  Destroy all temporary tables created by NL-semijoin runtime
*/

static void destroy_sj_tmp_tables(JOIN *join)
{
  List_iterator<TABLE> it(join->sj_tmp_tables);
  TABLE *table;
  while ((table= it++))
  {
    /* 
      SJ-Materialization tables are initialized for either sequential reading 
      or index lookup, DuplicateWeedout tables are not initialized for read 
      (we only write to them), so need to call ha_index_or_rnd_end.
    */
    table->file->ha_index_or_rnd_end();
    free_tmp_table(join->thd, table);
  }
  join->sj_tmp_tables.empty();
  join->sjm_exec_list.empty();
}


/*
  Remove all records from all temp tables used by NL-semijoin runtime

  SYNOPSIS
    clear_sj_tmp_tables()
      join  The join to remove tables for

  DESCRIPTION
    Remove all records from all temp tables used by NL-semijoin runtime. This 
    must be done before every join re-execution.
*/

static int clear_sj_tmp_tables(JOIN *join)
{
  int res;
  List_iterator<TABLE> it(join->sj_tmp_tables);
  TABLE *table;
  while ((table= it++))
  {
    if ((res= table->file->ha_delete_all_rows()))
      return res; /* purecov: inspected */
  }

  Semijoin_mat_exec *sjm;
  List_iterator<Semijoin_mat_exec> it2(join->sjm_exec_list);
  while ((sjm= it2++))
  {
    sjm->materialized= false;
    if (sjm->tab_ref != NULL)
      sjm->tab_ref->key_err= true;
  }
  return 0;
}


/**
  Restore values in temporary join.
*/
void JOIN::restore_tmp()
{
  DBUG_PRINT("info", ("restore_tmp this %p tmp_join %p", this, tmp_join));
  DBUG_ASSERT(tmp_join != this);
  memcpy(tmp_join, this, (size_t) sizeof(JOIN));
}


/**
  Reset the state of this join object so that it is ready for a
  new execution.
*/

void JOIN::reset()
{
  DBUG_ENTER("JOIN::reset");

  unit->offset_limit_cnt= (ha_rows)(select_lex->offset_limit ?
                                    select_lex->offset_limit->val_uint() :
                                    ULL(0));

  first_record= 0;

  if (exec_tmp_table1)
  {
    exec_tmp_table1->file->extra(HA_EXTRA_RESET_STATE);
    exec_tmp_table1->file->ha_delete_all_rows();
    free_io_cache(exec_tmp_table1);
    filesort_free_buffers(exec_tmp_table1,0);
  }
  if (exec_tmp_table2)
  {
    exec_tmp_table2->file->extra(HA_EXTRA_RESET_STATE);
    exec_tmp_table2->file->ha_delete_all_rows();
    free_io_cache(exec_tmp_table2);
    filesort_free_buffers(exec_tmp_table2,0);
  }
  clear_sj_tmp_tables(this);
  if (!items0.is_null())
    set_items_ref_array(items0);

  if (join_tab_save)
  {
    for (uint ix=0; ix < tables; ++ix)
      join_tab[ix]= join_tab_save[ix];
  }

  /* need to reset ref access state (see join_read_key) */
  if (join_tab)
    for (uint i= 0; i < tables; i++)
      join_tab[i].ref.key_err= TRUE;

  if (tmp_join)
    restore_tmp();

  /* Reset of sum functions */
  if (sum_funcs)
  {
    Item_sum *func, **func_ptr= sum_funcs;
    while ((func= *(func_ptr++)))
      func->clear();
  }

  if (!(select_options & SELECT_DESCRIBE))
    init_ftfuncs(thd, select_lex, test(order));

  DBUG_VOID_RETURN;
}


/**
  Prepare join result.

  @details Prepare join result prior to join execution or describing.
  Instantiate derived tables and get schema tables result if necessary.

  @return
    TRUE  An error during derived or schema tables instantiation.
    FALSE Ok
*/

bool JOIN::prepare_result(List<Item> **columns_list)
{
  DBUG_ENTER("JOIN::prepare_result");

  error= 0;
  /* Create result tables for materialized views. */
  if (!zero_result_cause &&
      select_lex->handle_derived(thd->lex, &mysql_derived_create))
    goto err;

  (void) result->prepare2(); // Currently, this cannot fail.

  if ((select_lex->options & OPTION_SCHEMA_TABLE) &&
      get_schema_tables_result(this, PROCESSED_BY_JOIN_EXEC))
    goto err;

  if (procedure)
  {
    procedure_fields_list= fields_list;
    if (procedure->change_columns(procedure_fields_list) ||
	result->prepare(procedure_fields_list, unit))
    {
      thd->set_examined_row_count(0);
      thd->limit_found_rows= 0;
      goto err;
    }
    *columns_list= &procedure_fields_list;
  }

  DBUG_RETURN(FALSE);

err:
  error= 1;
  DBUG_RETURN(TRUE);
}


/**
  Explain join.
*/

void
JOIN::explain()
{
  Opt_trace_context * const trace= &thd->opt_trace;
  Opt_trace_object trace_wrapper(trace);
  Opt_trace_object trace_exec(trace, "join_explain");
  trace_exec.add_select_number(select_lex->select_number);
  Opt_trace_array trace_steps(trace, "steps");
  List<Item> *columns_list= &fields_list;
  DBUG_ENTER("JOIN::explain");

  THD_STAGE_INFO(thd, stage_explaining);

  if (prepare_result(&columns_list))
    DBUG_VOID_RETURN;

  if (!tables_list && (tables || !select_lex->with_sum_func))
  {                                           // Only test of functions
    explain_no_table(thd, this, zero_result_cause ? zero_result_cause 
                                                  : "No tables used");
    /* Single select (without union) always returns 0 or 1 row */
    thd->limit_found_rows= send_records;
    thd->set_examined_row_count(0);
    DBUG_VOID_RETURN;
  }
  /*
    Don't reset the found rows count if there're no tables as
    FOUND_ROWS() may be called. Never reset the examined row count here.
    It must be accumulated from all join iterations of all join parts.
  */
  if (tables)
    thd->limit_found_rows= 0;

  if (zero_result_cause)
  {
    explain_no_table(thd, this, zero_result_cause);
    DBUG_VOID_RETURN;
  }

  having= tmp_having;
  if (tables)
    explain_query_specification(thd, this);
  else
    explain_no_table(thd, this, "No tables used");

  DBUG_VOID_RETURN;
}


/**
  Clean up and destroy join object.

  @return false if previous execution was successful, and true otherwise
*/

bool JOIN::destroy()
{
  DBUG_ENTER("JOIN::destroy");
  select_lex->join= 0;

  if (tmp_join)
  {
    if (join_tab != tmp_join->join_tab)
    {
      JOIN_TAB *tab, *end;
      for (tab= join_tab, end= tab+tables ; tab != end ; tab++)
	tab->cleanup();
    }
    tmp_join->tmp_join= 0;
    /*
      We need to clean up tmp_table_param for reusable JOINs (having non-zero
      and different from self tmp_join) because it's not being cleaned up
      anywhere else (as we need to keep the join is reusable).
    */
    tmp_table_param.cleanup();
    tmp_table_param.copy_field= tmp_join->tmp_table_param.copy_field= 0;
    DBUG_RETURN(tmp_join->destroy());
  }
  cond_equal= 0;

  cleanup(1);
  if (join_tab)
  {
    for (JOIN_TAB *tab= join_tab; tab < join_tab+tables; tab++)
      tab->table= NULL;
  }
 /* Cleanup items referencing temporary table columns */
  cleanup_item_list(tmp_all_fields1);
  cleanup_item_list(tmp_all_fields3);
  if (exec_tmp_table1)
    free_tmp_table(thd, exec_tmp_table1);
  if (exec_tmp_table2)
    free_tmp_table(thd, exec_tmp_table2);
  destroy_sj_tmp_tables(this);

  List_iterator<TABLE_LIST> sj_list_it(select_lex->sj_nests);
  TABLE_LIST *sj_nest;
  while ((sj_nest= sj_list_it++))
    sj_nest->sj_mat_exec= NULL;

  keyuse.clear();
  delete procedure;
  DBUG_RETURN(test(error));
}


void JOIN::cleanup_item_list(List<Item> &items) const
{
  if (!items.is_empty())
  {
    List_iterator_fast<Item> it(items);
    Item *item;
    while ((item= it++))
      item->cleanup();
  }
}


/**
  An entry point to single-unit select (a select without UNION).

  @param thd                  thread handler
                              the top-level select_lex for this query
  @param tables               list of all tables used in this query.
                              The tables have been pre-opened.
  @param wild_num             number of wildcards used in the top level 
                              select of this query.
                              For example statement
                              SELECT *, t1.*, catalog.t2.* FROM t0, t1, t2;
                              has 3 wildcards.
  @param fields               list of items in SELECT list of the top-level
                              select
                              e.g. SELECT a, b, c FROM t1 will have Item_field
                              for a, b and c in this list.
  @param conds                top level item of an expression representing
                              WHERE clause of the top level select
  @param og_num               total number of ORDER BY and GROUP BY clauses
                              arguments
  @param order                linked list of ORDER BY agruments
  @param group                linked list of GROUP BY arguments
  @param having               top level item of HAVING expression
  @param proc_param           list of PROCEDUREs
  @param select_options       select options (BIG_RESULT, etc)
  @param result               an instance of result set handling class.
                              This object is responsible for send result
                              set rows to the client or inserting them
                              into a table.
  @param select_lex           the only SELECT_LEX of this query
  @param unit                 top-level UNIT of this query
                              UNIT is an artificial object created by the
                              parser for every SELECT clause.
                              e.g.
                              SELECT * FROM t1 WHERE a1 IN (SELECT * FROM t2)
                              has 2 unions.

  @retval
    FALSE  success
  @retval
    TRUE   an error
*/

bool
mysql_select(THD *thd, 
	     TABLE_LIST *tables, uint wild_num, List<Item> &fields,
	     Item *conds, uint og_num,  ORDER *order, ORDER *group,
	     Item *having, ORDER *proc_param, ulonglong select_options,
	     select_result *result, SELECT_LEX_UNIT *unit,
	     SELECT_LEX *select_lex)
{
  bool err;
  bool free_join= 1;
  DBUG_ENTER("mysql_select");

  select_lex->context.resolve_in_select_list= TRUE;
  JOIN *join;
  if (select_lex->join != 0)
  {
    join= select_lex->join;
    /*
      is it single SELECT in derived table, called in derived table
      creation
    */
    if (select_lex->linkage != DERIVED_TABLE_TYPE ||
	(select_options & SELECT_DESCRIBE))
    {
      if (select_lex->linkage != GLOBAL_OPTIONS_TYPE)
      {
	//here is EXPLAIN of subselect or derived table
	if (join->change_result(result))
	{
	  DBUG_RETURN(TRUE);
	}
        /*
          Original join tabs might be overwritten at first
          subselect execution. So we need to restore them.
        */
        Item_subselect *subselect= select_lex->master_unit()->item;
        if (subselect && subselect->is_uncacheable())
          join->reset();
      }
      else
      {
        err= join->prepare(tables, wild_num,
                           conds, og_num, order, group, having, proc_param,
                           select_lex, unit);
        if (err)
	{
	  goto err;
	}
      }
    }
    free_join= 0;
    join->select_options= select_options;
  }
  else
  {
    if (!(join= new JOIN(thd, fields, select_options, result)))
	DBUG_RETURN(TRUE); /* purecov: inspected */
    THD_STAGE_INFO(thd, stage_init);
    thd->lex->used_tables=0;                         // Updated by setup_fields
    err= join->prepare(tables, wild_num,
                       conds, og_num, order, group, having, proc_param,
                       select_lex, unit);
    if (err)
    {
      goto err;
    }
  }

  if ((err= join->optimize()))
  {
    goto err;					// 1
  }

  if (thd->is_error())
    goto err;

  if (select_options & SELECT_DESCRIBE)
  {
    join->explain();
    free_join= 0;
  }
  else
    join->exec();

err:
  if (free_join)
  {
    THD_STAGE_INFO(thd, stage_end);
    err|= select_lex->cleanup();
    DBUG_RETURN(err || thd->is_error());
  }
  DBUG_RETURN(join->error);
}


/*****************************************************************************
  Go through all combinations of not marked tables and find the one
  which uses least records
*****************************************************************************/

/**
   Returns which join buffer algorithms are enabled for this session.

   @param thd the @c THD for this session

   @return bitmap with available join buffer algorithms
*/

static uint join_buffer_alg(const THD *thd)
{
  uint alg= JOIN_CACHE::ALG_NONE;

  if (thd->optimizer_switch_flag(OPTIMIZER_SWITCH_BNL))
    alg|= JOIN_CACHE::ALG_BNL;

  if (thd->optimizer_switch_flag(OPTIMIZER_SWITCH_BKA))
  {
    bool use_bka_unique= false;
    DBUG_EXECUTE_IF("test_bka_unique", use_bka_unique= true;);
    
    if (use_bka_unique)
      alg|= JOIN_CACHE::ALG_BKA_UNIQUE;
    else
      alg|= JOIN_CACHE::ALG_BKA;
  }

  return alg;
}


/**
  Find how much space the prevous read not const tables takes in cache.
*/

void calc_used_field_length(THD *thd, JOIN_TAB *join_tab)
{
  uint null_fields,blobs,fields,rec_length;
  Field **f_ptr,*field;
  uint uneven_bit_fields;
  MY_BITMAP *read_set= join_tab->table->read_set;

  uneven_bit_fields= null_fields= blobs= fields= rec_length=0;
  for (f_ptr=join_tab->table->field ; (field= *f_ptr) ; f_ptr++)
  {
    if (bitmap_is_set(read_set, field->field_index))
    {
      uint flags=field->flags;
      fields++;
      rec_length+=field->pack_length();
      if (flags & BLOB_FLAG)
	blobs++;
      if (!(flags & NOT_NULL_FLAG))
        null_fields++;
      if (field->type() == MYSQL_TYPE_BIT &&
          ((Field_bit*)field)->bit_len)
        uneven_bit_fields++;
    }
  }
  if (null_fields || uneven_bit_fields)
    rec_length+=(join_tab->table->s->null_fields+7)/8;
  if (join_tab->table->maybe_null)
    rec_length+=sizeof(my_bool);
  if (blobs)
  {
    uint blob_length=(uint) (join_tab->table->file->stats.mean_rec_length-
			     (join_tab->table->s->reclength- rec_length));
    rec_length+= max<uint>(4U, blob_length);
  }
  /**
    @todo why don't we count the rowids that we might need to store
    when using DuplicateElimination?
  */
  join_tab->used_fields=fields;
  join_tab->used_fieldlength=rec_length;
  join_tab->used_blobs=blobs;
  join_tab->used_null_fields= null_fields;
  join_tab->used_uneven_bit_fields= uneven_bit_fields;
}


/**
  Set up JOIN_TAB structs according to the picked join order in best_positions

  @return False if success, True if error

  @details
    - create join->join_tab array and copy from existing JOIN_TABs in join order
    - finalize semi-join strategy choices
    - create data structures describing ref access methods.
*/


bool JOIN::get_best_combination()
{
  DBUG_ENTER("JOIN::get_best_combination");

  if (!(join_tab= new (thd->mem_root) JOIN_TAB[tables]))
    DBUG_RETURN(true);

  for (uint tableno= 0; tableno < tables; tableno++)
  {
    JOIN_TAB *const tab= join_tab + tableno;
    *tab= *best_positions[tableno].table;
    /*
      The following member poked into the old JOIN_TAB array, which is no
      longer valid. Going further, best_positions and join_tab are indexed
      equivalently, hence keeping a join_tab pointer from best_positions
      would be useless.
    */
    best_positions[tableno].table= NULL;

    TABLE    *const table= tab->table;
    all_tables[tableno]= table;
    table->reginfo.join_tab= tab;
    if (!*tab->on_expr_ref)
      table->reginfo.not_exists_optimize= false;     // Only with LEFT JOIN
    map2table[table->tablenr]= tab;
  }

  set_semijoin_info();

  DBUG_RETURN(false);
}

/**
  Set access methods for the tables of a query plan.

  @return False if success, True if error

  @details
    We need to fill in data for the case where
     - There is no key selected (use JT_ALL)
     - Loose scan semi-join strategy is selected (use JT_ALL)
     - A ref key can be used (use JT_REF, JT_REF_OR_NULL, JT_EQ_REF or JT_FT)

  @note We cannot setup fields used for ref access before we have sorted
        the items within multiple equalities according to the final order of
        the tables involved in the join operation. Currently, this occurs in
        @see substitute_for_best_equal_field().
*/
bool JOIN::set_access_methods()
{
  DBUG_ENTER("JOIN::set_access_methods");

  full_join= false;

  table_map used_tables= OUTER_REF_TABLE_BIT;   // Outer row is already read

  for (uint tableno= 0; tableno < tables; tableno++)
  {
    JOIN_TAB *const tab=   join_tab + tableno;
    TABLE    *const table= tab->table;

    DBUG_PRINT("info",("type: %d", tab->type));
    used_tables|= table->map;

    // Set preliminary join cache setting based on decision from greedy search
    tab->use_join_cache= best_positions[tableno].use_join_buffer ?
                           JOIN_CACHE::ALG_BNL : JOIN_CACHE::ALG_NONE;

    if (tab->type == JT_CONST || tab->type == JT_SYSTEM)
      continue;                      // Handled in make_join_statistics()

    tab->loosescan_match_tab= NULL;  //non-nulls will be set later
    tab->ref.key = -1;
    tab->ref.key_parts=0;

    Key_use *keyuse;
    if (tab->keys.is_clear_all() ||
        !(keyuse= best_positions[tableno].key) || 
        best_positions[tableno].sj_strategy == SJ_OPT_LOOSE_SCAN)
    {
      tab->type= JT_ALL; // @todo is this consistent for a LooseScan table ?
      tab->index= best_positions[tableno].loosescan_key;
      if (tableno > const_tables)
       full_join= true;
     }
    else
    {
      /*
        In a materialized semi-join nest, only the inner tables are available.
        @see make_join_select()
        @see Item_equal::get_subst_item()
        @see eliminate_item_equal()
      */
      const table_map available_tables=
        sj_is_materialize_strategy(tab->get_sj_strategy()) ?
        (used_tables & tab->emb_sj_nest->sj_inner_tables) |
        OUTER_REF_TABLE_BIT : used_tables;
      if (create_ref_for_key(this, tab, keyuse, available_tables))
        DBUG_RETURN(true);
    }
   }

  DBUG_RETURN(false);
}


/**
  Set the first_sj_inner_tab and last_sj_inner_tab fields for all tables
  inside the semijoin nests of the query.
*/
void JOIN::set_semijoin_info()
{
  if (select_lex->sj_nests.is_empty())
    return;

  for (uint tableno= const_tables; tableno < tables; )
  {
    JOIN_TAB *const tab= join_tab + tableno;
    const POSITION *const pos= best_positions + tableno;

    switch (pos->sj_strategy)
    {
    case SJ_OPT_NONE:
      tableno++;
      break;
    case SJ_OPT_MATERIALIZE_LOOKUP:
    case SJ_OPT_MATERIALIZE_SCAN:
    case SJ_OPT_LOOSE_SCAN:
    case SJ_OPT_DUPS_WEEDOUT:
    case SJ_OPT_FIRST_MATCH:
      /*
        Remember the first and last semijoin inner tables; this serves to tell
        a JOIN_TAB's semijoin strategy (like in setup_join_buffering()).
      */
      JOIN_TAB *last_sj_tab= tab + pos->n_sj_tables - 1;
      JOIN_TAB *last_sj_inner=
        (pos->sj_strategy == SJ_OPT_DUPS_WEEDOUT) ?
        /* Range may end with non-inner table so cannot set last_sj_inner_tab */
        NULL : last_sj_tab;
      for (JOIN_TAB *tab_in_range= tab;
           tab_in_range <= last_sj_tab;
           tab_in_range++)
      {
        tab_in_range->first_sj_inner_tab= tab;
        tab_in_range->last_sj_inner_tab=  last_sj_inner;
      }
      tableno+= pos->n_sj_tables;
      break;
    }
  }
}


/**
  Setup a ref access for looking up rows via an index (a key).

  @param join          The join object being handled
  @param j             The join_tab which will have the ref access populated
  @param first_keyuse  First key part of (possibly multi-part) key
  @param used_tables   Bitmap of available tables

  @return False if success, True if error

  @details
    This function will set up a ref access using the best key found
    during access path analysis and cost analysis.

  @note We cannot setup fields used for ref access before we have sorted
        the items within multiple equalities according to the final order of
        the tables involved in the join operation. Currently, this occurs in
        @see substitute_for_best_equal_field().
        The exception is ref access for const tables, which are fixed
        before the greedy search planner is invoked.  
*/

bool create_ref_for_key(JOIN *join, JOIN_TAB *j, Key_use *org_keyuse,
                        table_map used_tables)
{
  DBUG_ENTER("create_ref_for_key");

  Key_use *keyuse= org_keyuse;
  const uint key= keyuse->key;
  const bool ftkey= (keyuse->keypart == FT_KEYPART);
  THD  *const thd= join->thd;
  uint keyparts, length;
  TABLE *const table= j->table;
  KEY   *const keyinfo= table->key_info+key;
  Key_use *chosen_keyuses[MAX_REF_PARTS];

  if (ftkey)
  {
    Item_func_match *ifm=(Item_func_match *)keyuse->val;

    length=0;
    keyparts=1;
    ifm->join_key=1;
  }
  else
  {
    keyparts=length=0;
    uint found_part_ref_or_null= 0;
    // Calculate length for the used key. Remember chosen Key_use-s.
    do
    {
      /*
        This Key_use is chosen if:
        - it involves a key part at the right place (if index is (a,b) we
        can have a search criterion on 'b' only if we also have a criterion
        on 'a'),
        - it references only tables earlier in the plan.
        Moreover, the execution layer is limited to maximum one ref_or_null
        keypart, as TABLE_REF::null_ref_key is only one byte.
      */
      if (!(~used_tables & keyuse->used_tables) &&
          keyparts == keyuse->keypart &&
          !(found_part_ref_or_null & keyuse->optimize))
      {
        chosen_keyuses[keyparts]= keyuse;
        keyparts++;
        length+= keyinfo->key_part[keyuse->keypart].store_length;
        found_part_ref_or_null|= keyuse->optimize;
      }
      keyuse++;
    } while (keyuse->table == table && keyuse->key == key);
    DBUG_ASSERT(length > 0 && keyparts != 0);
  } /* not ftkey */

  /* set up fieldref */
  j->ref.key_parts=keyparts;
  j->ref.key_length=length;
  j->ref.key=(int) key;
  if (!(j->ref.key_buff= (uchar*) thd->calloc(ALIGN_SIZE(length)*2)) ||
      !(j->ref.key_copy= (store_key**) thd->alloc((sizeof(store_key*) *
                                                   (keyparts)))) ||
      !(j->ref.items=    (Item**) thd->alloc(sizeof(Item*)*keyparts)) ||
      !(j->ref.cond_guards= (bool**) thd->alloc(sizeof(uint*)*keyparts)))
  {
    DBUG_RETURN(TRUE);
  }
  j->ref.key_buff2=j->ref.key_buff+ALIGN_SIZE(length);
  j->ref.key_err=1;
  j->ref.has_record= FALSE;
  j->ref.null_rejecting= 0;
  j->ref.use_count= 0;
  j->ref.disable_cache= FALSE;
  keyuse=org_keyuse;

  uchar *key_buff= j->ref.key_buff;
  uchar *null_ref_key= NULL;
  bool keyuse_uses_no_tables= true;
  if (ftkey)
  {
    j->ref.items[0]=((Item_func*)(keyuse->val))->key_item();
    /* Predicates pushed down into subquery can't be used FT access */
    j->ref.cond_guards[0]= NULL;
    if (keyuse->used_tables)
      DBUG_RETURN(TRUE);                        // not supported yet. SerG

    j->type=JT_FT;
    memset(j->ref.key_copy, 0, sizeof(j->ref.key_copy[0]) * keyparts);
  }
  else
  {
    // Set up TABLE_REF based on chosen Key_use-s.
    for (uint part_no= 0 ; part_no < keyparts ; part_no++)
    {
      keyuse= chosen_keyuses[part_no];
      uint maybe_null= test(keyinfo->key_part[part_no].null_bit);

      if (keyuse->val->type() == Item::FIELD_ITEM)
      {
        // Look up the most appropriate field to base the ref access on.
        keyuse->val= get_best_field(static_cast<Item_field *>(keyuse->val),
                                    join->cond_equal);
        keyuse->used_tables= keyuse->val->used_tables();
      }
      j->ref.items[part_no]=keyuse->val;        // Save for cond removal
      j->ref.cond_guards[part_no]= keyuse->cond_guard;
      if (keyuse->null_rejecting) 
        j->ref.null_rejecting |= 1 << part_no;
      keyuse_uses_no_tables= keyuse_uses_no_tables && !keyuse->used_tables;

      store_key* key= get_store_key(thd,
                                    keyuse,join->const_table_map,
                                    &keyinfo->key_part[part_no],
                                    key_buff, maybe_null);
      if (unlikely(!key || thd->is_fatal_error))
        DBUG_RETURN(TRUE);

      if (keyuse->used_tables || thd->lex->describe)
        /* 
          Comparing against a non-constant or executing an EXPLAIN
          query (which refers to this info when printing the 'ref'
          column of the query plan)
        */
        j->ref.key_copy[part_no]= key;
      else
      {
        /* key is const, copy value now and possibly skip it while ::exec() */
        enum store_key::store_key_result result= key->copy();

        /* Depending on 'result' it should be reevaluated in ::exec(), if either:
         *  1) '::copy()' failed, in case we reevaluate - and refail in 
         *       JOIN::exec() where the error can be handled.
         *  2)  Constant evaluated to NULL value which we might need to 
         *      handle as a special case during JOIN::exec()
         *      (As in : 'Full scan on NULL key')
         */
        if (result!=store_key::STORE_KEY_OK  ||    // 1)
            key->null_key)                         // 2)
          j->ref.key_copy[part_no]= key; // Reevaluate in JOIN::exec()
        else
          j->ref.key_copy[part_no]= NULL;
      }
      /*
	Remember if we are going to use REF_OR_NULL
	But only if field _really_ can be null i.e. we force JT_REF
	instead of JT_REF_OR_NULL in case if field can't be null
      */
      if ((keyuse->optimize & KEY_OPTIMIZE_REF_OR_NULL) && maybe_null)
      {
        DBUG_ASSERT(null_ref_key == NULL); // or we would overwrite it below
        null_ref_key= key_buff;
      }
      key_buff+=keyinfo->key_part[part_no].store_length;
    }
  } /* not ftkey */
  if (j->type == JT_FT)
    DBUG_RETURN(false);
  if (j->type == JT_CONST)
    j->table->const_table= 1;
  else if (((keyinfo->flags & (HA_NOSAME | HA_NULL_PART_KEY)) != HA_NOSAME) ||
	   keyparts != keyinfo->key_parts || null_ref_key)
  {
    /* Must read with repeat */
    j->type= null_ref_key ? JT_REF_OR_NULL : JT_REF;
    j->ref.null_ref_key= null_ref_key;
  }
<<<<<<< HEAD
#ifndef MCP_WL4784
  else if (keyuse_uses_no_tables &&
           !(table->file->ha_table_flags() & HA_BLOCK_CONST_TABLE))
#else
  else if (keyuse_uses_no_tables)
#endif
=======
  else if (keyuse_uses_no_tables &&
           !(table->file->ha_table_flags() & HA_BLOCK_CONST_TABLE))
>>>>>>> 7ab0b27e
  {
    /*
      This happen if we are using a constant expression in the ON part
      of an LEFT JOIN.
      SELECT * FROM a LEFT JOIN b ON b.key=30
      Here we should not mark the table as a 'const' as a field may
      have a 'normal' value or a NULL value.
    */
    j->type=JT_CONST;
  }
  else
    j->type=JT_EQ_REF;
  DBUG_RETURN(false);
}



static store_key *
get_store_key(THD *thd, Key_use *keyuse, table_map used_tables,
	      KEY_PART_INFO *key_part, uchar *key_buff, uint maybe_null)
{
  if (!((~used_tables) & keyuse->used_tables))		// if const item
  {
    return new store_key_const_item(thd,
				    key_part->field,
				    key_buff + maybe_null,
				    maybe_null ? key_buff : 0,
				    key_part->length,
				    keyuse->val);
  }
  else if (keyuse->val->type() == Item::FIELD_ITEM ||
           (keyuse->val->type() == Item::REF_ITEM &&
            ((Item_ref*)keyuse->val)->ref_type() == Item_ref::OUTER_REF &&
            (*(Item_ref**)((Item_ref*)keyuse->val)->ref)->ref_type() ==
             Item_ref::DIRECT_REF && 
            keyuse->val->real_item()->type() == Item::FIELD_ITEM))
    return new store_key_field(thd,
			       key_part->field,
			       key_buff + maybe_null,
			       maybe_null ? key_buff : 0,
			       key_part->length,
			       ((Item_field*) keyuse->val->real_item())->field,
			       keyuse->val->full_name());
  return new store_key_item(thd,
			    key_part->field,
			    key_buff + maybe_null,
			    maybe_null ? key_buff : 0,
			    key_part->length,
			    keyuse->val);
}


/**
  Extend e1 by AND'ing e2 to the condition e1 points to. The resulting
  condition is fixed. Requirement: the input Items must already have
  been fixed.

  @param[in,out]   e1 Pointer to condition that will be extended with e2
  @param           e2 Condition that will extend e1

  @retval true   if there was a memory allocation error, in which case
                 e1 remains unchanged
  @retval false  otherwise
*/

bool and_conditions(Item **e1, Item *e2)
{
  DBUG_ASSERT(!(*e1) || (*e1)->fixed);
  DBUG_ASSERT(!e2 || e2->fixed);
  if (*e1)
  {
    if (!e2)
      return false;
    Item *res= new Item_cond_and(*e1, e2);
    if (unlikely(!res))
      return true;

    *e1= res;
    res->quick_fix_field();
    res->update_used_tables();

  }
  else
    *e1= e2;
  return false;
}


#define ICP_COND_USES_INDEX_ONLY 10

/*
  Get a part of the condition that can be checked using only index fields

  SYNOPSIS
    make_cond_for_index()
      cond           The source condition
      table          The table that is partially available
      keyno          The index in the above table. Only fields covered by the index
                     are available
      other_tbls_ok  TRUE <=> Fields of other non-const tables are allowed

  DESCRIPTION
    Get a part of the condition that can be checked when for the given table 
    we have values only of fields covered by some index. The condition may
    refer to other tables, it is assumed that we have values of all of their 
    fields.

    Example:
      make_cond_for_index(
         "cond(t1.field) AND cond(t2.key1) AND cond(t2.non_key) AND cond(t2.key2)",
          t2, keyno(t2.key1)) 
      will return
        "cond(t1.field) AND cond(t2.key2)"

  RETURN
    Index condition, or NULL if no condition could be inferred.
*/

static Item *make_cond_for_index(Item *cond, TABLE *table, uint keyno,
                                 bool other_tbls_ok)
{
  DBUG_ASSERT(cond != NULL);

  if (cond->type() == Item::COND_ITEM)
  {
    uint n_marked= 0;
    if (((Item_cond*) cond)->functype() == Item_func::COND_AND_FUNC)
    {
      table_map used_tables= 0;
      Item_cond_and *new_cond=new Item_cond_and;
      if (!new_cond)
	return NULL;
      List_iterator<Item> li(*((Item_cond*) cond)->argument_list());
      Item *item;
      while ((item=li++))
      {
	Item *fix= make_cond_for_index(item, table, keyno, other_tbls_ok);
	if (fix)
        {
	  new_cond->argument_list()->push_back(fix);
          used_tables|= fix->used_tables();
        }
        n_marked += test(item->marker == ICP_COND_USES_INDEX_ONLY);
      }
      if (n_marked ==((Item_cond*)cond)->argument_list()->elements)
        cond->marker= ICP_COND_USES_INDEX_ONLY;
      switch (new_cond->argument_list()->elements) {
      case 0:
	return NULL;
      case 1:
        new_cond->set_used_tables(used_tables);
	return new_cond->argument_list()->head();
      default:
	new_cond->quick_fix_field();
        new_cond->set_used_tables(used_tables);
	return new_cond;
      }
    }
    else /* It's OR */
    {
      Item_cond_or *new_cond=new Item_cond_or;
      if (!new_cond)
	return NULL;
      List_iterator<Item> li(*((Item_cond*) cond)->argument_list());
      Item *item;
      while ((item=li++))
      {
	Item *fix= make_cond_for_index(item, table, keyno, other_tbls_ok);
	if (!fix)
	  return NULL;
	new_cond->argument_list()->push_back(fix);
        n_marked += test(item->marker == ICP_COND_USES_INDEX_ONLY);
      }
      if (n_marked ==((Item_cond*)cond)->argument_list()->elements)
        cond->marker= ICP_COND_USES_INDEX_ONLY;
      new_cond->quick_fix_field();
      new_cond->set_used_tables(cond->used_tables());
      new_cond->top_level_item();
      return new_cond;
    }
  }

  if (!uses_index_fields_only(cond, table, keyno, other_tbls_ok))
  {
    /* 
      Reset marker since it might have the value
      ICP_COND_USES_INDEX_ONLY if this condition is part of the select
      condition for multiple tables.
    */
    cond->marker= 0;
    return NULL;
  }
  cond->marker= ICP_COND_USES_INDEX_ONLY;
  return cond;
}


static Item *make_cond_remainder(Item *cond, bool exclude_index)
{
  if (exclude_index && cond->marker == ICP_COND_USES_INDEX_ONLY)
    return 0; /* Already checked */

  if (cond->type() == Item::COND_ITEM)
  {
    table_map tbl_map= 0;
    if (((Item_cond*) cond)->functype() == Item_func::COND_AND_FUNC)
    {
      /* Create new top level AND item */
      Item_cond_and *new_cond=new Item_cond_and;
      if (!new_cond)
	return (Item*) 0;
      List_iterator<Item> li(*((Item_cond*) cond)->argument_list());
      Item *item;
      while ((item=li++))
      {
	Item *fix= make_cond_remainder(item, exclude_index);
	if (fix)
        {
	  new_cond->argument_list()->push_back(fix);
          tbl_map |= fix->used_tables();
        }
      }
      switch (new_cond->argument_list()->elements) {
      case 0:
	return (Item*) 0;
      case 1:
	return new_cond->argument_list()->head();
      default:
	new_cond->quick_fix_field();
        new_cond->set_used_tables(tbl_map);
	return new_cond;
      }
    }
    else /* It's OR */
    {
      Item_cond_or *new_cond=new Item_cond_or;
      if (!new_cond)
	return (Item*) 0;
      List_iterator<Item> li(*((Item_cond*) cond)->argument_list());
      Item *item;
      while ((item=li++))
      {
	Item *fix= make_cond_remainder(item, FALSE);
	if (!fix)
	  return (Item*) 0;
	new_cond->argument_list()->push_back(fix);
        tbl_map |= fix->used_tables();
      }
      new_cond->quick_fix_field();
      new_cond->set_used_tables(tbl_map);
      new_cond->top_level_item();
      return new_cond;
    }
  }
  return cond;
}


/**
  Try to extract and push the index condition down to table handler

  @param  tab            A join tab that has tab->table->file and its
                         condition in tab->m_condition
  @param  keyno          Index for which extract and push the condition
  @param  other_tbls_ok  TRUE <=> Fields of other non-const tables are allowed
  @param  trace_obj      trace object where information is to be added
*/

static void push_index_cond(JOIN_TAB *tab, uint keyno, bool other_tbls_ok,
                            Opt_trace_object *trace_obj)
{
  DBUG_ENTER("push_index_cond");

  /*
    We will only attempt to push down an index condition when the
    following criteria are true:
    0. The table has a select condition
    1. The storage engine supports ICP.
    2. The system variable for enabling ICP is ON.
    3. The query is not a multi-table update or delete statement. The reason
       for this requirement is that the same handler will be used 
       both for doing the select/join and the update. The pushed index
       condition might then also be applied by the storage engine
       when doing the update part and result in either not finding
       the record to update or updating the wrong record.
    4. The JOIN_TAB is not part of a subquery that has guarded conditions
       that can be turned on or off during execution of a 'Full scan on NULL 
       key'.
       @see Item_in_optimizer::val_int()
       @see subselect_single_select_engine::exec()
       @see TABLE_REF::cond_guards
       @see setup_join_buffering
    5. The join type is not CONST or SYSTEM. The reason for excluding
       these join types, is that these are optimized to only read the
       record once from the storage engine and later re-use it. In a
       join where a pushed index condition evaluates fields from
       tables earlier in the join sequence, the pushed condition would
       only be evaluated the first time the record value was needed.
    6. The index is not a clustered index. The performance improvement
       of pushing an index condition on a clustered key is much lower 
       than on a non-clustered key. This restriction should be 
       re-evaluated when WL#6061 is implemented.
  */
  if (tab->condition() &&
      tab->table->file->index_flags(keyno, 0, 1) &
      HA_DO_INDEX_COND_PUSHDOWN &&
      tab->join->thd->optimizer_switch_flag(OPTIMIZER_SWITCH_INDEX_CONDITION_PUSHDOWN) &&
      tab->join->thd->lex->sql_command != SQLCOM_UPDATE_MULTI &&
      tab->join->thd->lex->sql_command != SQLCOM_DELETE_MULTI &&
      !tab->has_guarded_conds() &&
      tab->type != JT_CONST && tab->type != JT_SYSTEM &&
      !(keyno == tab->table->s->primary_key &&
        tab->table->file->primary_key_is_clustered()))
  {
    DBUG_EXECUTE("where", print_where(tab->condition(), "full cond",
                 QT_ORDINARY););
    Item *idx_cond= make_cond_for_index(tab->condition(), tab->table,
                                        keyno, other_tbls_ok);
    DBUG_EXECUTE("where", print_where(idx_cond, "idx cond", QT_ORDINARY););
    if (idx_cond)
    {
      Item *idx_remainder_cond= 0;
      tab->pre_idx_push_cond= tab->condition();

      /*
        For BKA cache we store condition to special BKA cache field
        because evaluation of the condition requires additional operations
        before the evaluation. This condition is used in 
        JOIN_CACHE_BKA[_UNIQUE]::skip_index_tuple() functions.
      */
      if (tab->use_join_cache &&
          /*
            if cache is used then the value is TRUE only 
            for BKA[_UNIQUE] cache (see setup_join_buffering() func).
            In this case other_tbls_ok is an equivalent of
            cache->is_key_access().
          */
          other_tbls_ok &&
          (idx_cond->used_tables() &
           ~(tab->table->map | tab->join->const_table_map)))
      {
        tab->cache_idx_cond= idx_cond;
        trace_obj->add("pushed_to_BKA", true);
      }
      else
      {
        idx_remainder_cond= tab->table->file->idx_cond_push(keyno, idx_cond);
        tab->select->icp_cond= idx_cond;
        DBUG_EXECUTE("where",
                     print_where(tab->select->icp_cond, "icp cond", 
                                 QT_ORDINARY););
      }
      /*
        Disable eq_ref's "lookup cache" if we've pushed down an index
        condition. 
        TODO: This check happens to work on current ICP implementations, but
        there may exist a compliant implementation that will not work 
        correctly with it. Sort this out when we stabilize the condition
        pushdown APIs.
      */
      if (idx_remainder_cond != idx_cond)
      {
        tab->ref.disable_cache= TRUE;
        trace_obj->add("pushed_index_condition", idx_cond);
      }

      Item *row_cond= make_cond_remainder(tab->condition(), TRUE);
      DBUG_EXECUTE("where", print_where(row_cond, "remainder cond",
                   QT_ORDINARY););
      
      if (row_cond)
      {
        if (!idx_remainder_cond)
          tab->set_condition(row_cond, __LINE__);
        else
        {
          and_conditions(&row_cond, idx_remainder_cond);
          tab->set_condition(row_cond, __LINE__);
        }
      }
      else
        tab->set_condition(idx_remainder_cond, __LINE__);
      trace_obj->add("table_condition_attached", tab->condition());
      if (tab->select)
      {
        DBUG_EXECUTE("where", print_where(tab->select->cond, "cond",
                     QT_ORDINARY););
        tab->select->cond= tab->condition();
      }
    }
  }
  DBUG_VOID_RETURN;
}


/*
  Deny usage of join buffer for the specified table

  SYNOPSIS
    set_join_cache_denial()
      tab    join table for which join buffer usage is to be denied  
     
  DESCRIPTION
    The function denies usage of join buffer when joining the table 'tab'.
    The table is marked as not employing any join buffer. If a join cache
    object has been already allocated for the table this object is destroyed.

  RETURN
    none    
*/

static
void set_join_cache_denial(JOIN_TAB *join_tab)
{
  if (join_tab->cache)
  {
    /* 
      If there is a previous cache linked to this cache through the
      next_cache pointer: remove the link. 
    */
    if (join_tab->cache->prev_cache)
      join_tab->cache->prev_cache->next_cache= 0;
    /*
      No need to do the same for next_cache since cache denial is done
      backwards starting from the latest cache in the linked list (see
      revise_cache_usage()).
    */
    DBUG_ASSERT(!join_tab->cache->next_cache);

    join_tab->cache->free();
    join_tab->cache= 0;
  }
  if (join_tab->use_join_cache)
  {
    join_tab->use_join_cache= JOIN_CACHE::ALG_NONE;
    /*
      It could be only sub_select(). It could not be sub_seject_sjm because we
      don't do join buffering for the first table in sjm nest. 
    */
    join_tab[-1].next_select= sub_select;
  }
}


/* 
  Revise usage of join buffer for the specified table and the whole nest   

  SYNOPSIS
    revise_cache_usage()
      tab    join table for which join buffer usage is to be revised  

  DESCRIPTION
    The function revise the decision to use a join buffer for the table 'tab'.
    If this table happened to be among the inner tables of a nested outer join/
    semi-join the functions denies usage of join buffers for all of them

  RETURN
    none    
*/

static
void revise_cache_usage(JOIN_TAB *join_tab)
{
  JOIN_TAB *tab;
  JOIN_TAB *first_inner;

  if (join_tab->first_inner)
  {
    JOIN_TAB *end_tab= join_tab;
    for (first_inner= join_tab->first_inner; 
         first_inner;
         first_inner= first_inner->first_upper)           
    {
      for (tab= end_tab-1; tab >= first_inner; tab--)
        set_join_cache_denial(tab);
      end_tab= first_inner;
    }
  }
  else if (join_tab->get_sj_strategy() == SJ_OPT_FIRST_MATCH)
  {
    first_inner= join_tab->first_sj_inner_tab;
    for (tab= join_tab-1; tab >= first_inner; tab--)
    {
      if (tab->first_sj_inner_tab == first_inner)
        set_join_cache_denial(tab);
    }
  }
  else set_join_cache_denial(join_tab);
}


/**
  Set up join buffering for a specified table, if possible.

  @param tab             joined table to check join buffer usage for
  @param join            join for which the check is performed
  @param options         options of the join
  @param no_jbuf_after   don't use join buffering after table with this number
  @param icp_other_tables_ok[out] TRUE if condition pushdown supports
                                  other tables presence

  @return false if successful, true if error.
          Currently, allocation errors for join cache objects are ignored,
          and regular execution is chosen silently.

  @details
    The function finds out whether the table 'tab' can be joined using a join
    buffer. This check is performed after the best execution plan for 'join'
    has been chosen. If the function decides that a join buffer can be employed
    then it selects the most appropriate join cache object that contains this
    join buffer.
    If it has already been decided to not use join buffering for this table,
    no action is taken.

    Often it is already decided that join buffering will be used earlier in
    the optimization process, and this will also ensure that the most correct
    cost for the operation is calculated, and hence the probability of
    choosing an optimal join plan is higher. However, some join buffering
    decisions cannot currently be taken before this stage, hence we need this
    function to decide the most accurate join buffering strategy.

    @todo Long-term it is the goal that join buffering strategy is decided
    when the plan is selected.

    The result of the check and the type of the the join buffer to be used
    depend on:
      - the access method to access rows of the joined table
      - whether the join table is an inner table of an outer join or semi-join
      - the optimizer_switch settings for join buffering
      - the join 'options'.
    In any case join buffer is not used if the number of the joined table is
    greater than 'no_jbuf_after'. 

    If block_nested_loop is turned on, and if all other criteria for using
    join buffering is fulfilled (see below), then join buffer is used 
    for any join operation (inner join, outer join, semi-join) with 'JT_ALL' 
    access method.  In that case, a JOIN_CACHE_BNL object is always employed.

    If an index is used to access rows of the joined table and batched_key_access
    is on, then a JOIN_CACHE_BKA object is employed. (Unless debug flag,
    test_bka unique, is set, then a JOIN_CACHE_BKA_UNIQUE object is employed
    instead.) 

    If the function decides that a join buffer can be used to join the table
    'tab' then it sets @c tab->use_join_cache to reflect the chosen algorithm 
    and assigns the selected join cache object to the field 'cache' of the 
    previous join table.  After creating a join cache object, it will be 
    initialized. Failure to do so, will cause the decision to use join
    buffering to be reverted.
 
  @note
    For a nested outer join/semi-join, currently, we either use join buffers for
    all inner tables or for none of them. 
   
  @todo
    Support BKA inside SJ-Materialization nests. When doing this, we'll need
    to only store sj-inner tables in the join buffer.
#if 0
        JOIN_TAB *first_tab= join->join_tab+join->const_tables;
        uint n_tables= i-join->const_tables;
        / *
          We normally put all preceding tables into the join buffer, except
          for the constant tables.
          If we're inside a semi-join materialization nest, e.g.

             outer_tbl1  outer_tbl2  ( inner_tbl1, inner_tbl2 ) ...
                                                       ^-- we're here

          then we need to put into the join buffer only the tables from
          within the nest.
        * /
        if (i >= first_sjm_table && i < last_sjm_table)
        {
          n_tables= i - first_sjm_table; // will be >0 if we got here
          first_tab= join->join_tab + first_sjm_table;
        }
#endif

*/

static bool setup_join_buffering(JOIN_TAB *tab, JOIN *join,
                                 ulonglong options, uint no_jbuf_after,
                                 bool *icp_other_tables_ok)
{
  uint flags;
  Cost_estimate cost;
  ha_rows rows;
  uint bufsz= 4096;
  JOIN_CACHE *prev_cache;
  const bool bnl_on= join->thd->optimizer_switch_flag(OPTIMIZER_SWITCH_BNL);
  const bool bka_on= join->thd->optimizer_switch_flag(OPTIMIZER_SWITCH_BKA);
  const uint tableno= tab - join->join_tab;
  const uint tab_sj_strategy= tab->get_sj_strategy();
  bool use_bka_unique= false;
  DBUG_EXECUTE_IF("test_bka_unique", use_bka_unique= true;);
  *icp_other_tables_ok= TRUE;

  if (!(bnl_on || bka_on) || tableno == join->const_tables)
  {
    DBUG_ASSERT(tab->use_join_cache == JOIN_CACHE::ALG_NONE);
    return false;
  }
  if (options & SELECT_NO_JOIN_CACHE)
    goto no_join_cache;
  /* 
    psergey-todo: why the below when execution code seems to handle the
    "range checked for each record" case?
  */
  if (tab->use_quick == QS_DYNAMIC_RANGE)
    goto no_join_cache;

  /* No join buffering if prevented by no_jbuf_after */
  if (tableno > no_jbuf_after)
    goto no_join_cache;

  /*
    An inner table of an outer join nest must not use join buffering if
    the first inner table of that outer join nest does not use join buffering.
    This condition is not handled by earlier optimizer stages.
  */
  if (tab->first_inner != NULL &&
      tab->first_inner != tab &&
      !tab->first_inner->use_join_cache)
    goto no_join_cache;
  /*
    The first inner table of an outer join nest must not use join buffering
    if the tables in the embedding outer join nest do not use join buffering.
    This condition is not handled by earlier optimizer stages.
  */
  if (tab->first_upper != NULL &&
      !tab->first_upper->use_join_cache)
    goto no_join_cache;

  switch (tab_sj_strategy)
  {
  case SJ_OPT_FIRST_MATCH:
    /*
      Use join cache with FirstMatch semi-join strategy only when semi-join
      contains only one table.
    */
    if (!tab->is_single_inner_of_semi_join())
    {
      DBUG_ASSERT(tab->use_join_cache == JOIN_CACHE::ALG_NONE);
      goto no_join_cache;
    }
    break;

  case SJ_OPT_LOOSE_SCAN:
    /* No join buffering if this semijoin nest is handled by loosescan */
    DBUG_ASSERT(tab->use_join_cache == JOIN_CACHE::ALG_NONE);
    goto no_join_cache;

  case SJ_OPT_MATERIALIZE_LOOKUP:
  case SJ_OPT_MATERIALIZE_SCAN:
    /*
      The Materialize strategies reuse the join_tab belonging to the
      first table that was materialized. Neither table can use join buffering:
      - The first table in a join never uses join buffering.
      - The join_tab used for looking up a row in the materialized table, or
        scanning the rows of a materialized table, cannot use join buffering.
      We allow join buffering for the remaining tables of the materialized
      semi-join nest.
    */
    if (tab->first_sj_inner_tab == tab)
    {
      DBUG_ASSERT(tab->use_join_cache == JOIN_CACHE::ALG_NONE);
      goto no_join_cache;
    }
    break;

  case SJ_OPT_DUPS_WEEDOUT:
    // This strategy allows the same join buffering as a regular join would.
  case SJ_OPT_NONE:
    break;
  }

  /*
    Link with the previous join cache, but make sure that we do not link
    join caches of two different operations when the previous operation was
    MaterializeLookup or MaterializeScan, ie if:
     1. the previous join_tab has join buffering enabled, and
     2. the previous join_tab belongs to a materialized semi-join nest, and
     3. this join_tab represents a regular table, or is part of a different
        semi-join interval than the previous join_tab.
  */
  prev_cache= (tab-1)->cache;
  if (prev_cache != NULL &&                                       // 1
      sj_is_materialize_strategy((tab-1)->get_sj_strategy()) &&   // 2
      tab->first_sj_inner_tab != (tab-1)->first_sj_inner_tab)     // 3
    prev_cache= NULL;

  switch (tab->type) {
  case JT_ALL:
    if (!bnl_on)
    {
      DBUG_ASSERT(tab->use_join_cache == JOIN_CACHE::ALG_NONE);
      goto no_join_cache;
    }

    if ((options & SELECT_DESCRIBE) ||
        ((tab->cache= new JOIN_CACHE_BNL(join, tab, prev_cache)) &&
         !tab->cache->init()))
    {
      *icp_other_tables_ok= FALSE;
      DBUG_ASSERT(might_do_join_buffering(join_buffer_alg(join->thd), tab));
      tab->use_join_cache= JOIN_CACHE::ALG_BNL;
      return false;
    }
    goto no_join_cache;
  case JT_SYSTEM:
  case JT_CONST:
  case JT_REF:
  case JT_EQ_REF:
    if (!bka_on)
    {
      DBUG_ASSERT(tab->use_join_cache == JOIN_CACHE::ALG_NONE);
      goto no_join_cache;
    }

    /*
      Disable BKA for materializable derived tables/views as they aren't
      instantiated yet.
    */
    if (tab->table->pos_in_table_list->uses_materialization())
      goto no_join_cache;

    /*
      Can't use BKA for subquery if dealing with a subquery that can
      turn a ref access into a "full scan on NULL key" table scan.

      @see Item_in_optimizer::val_int()
      @see subselect_single_select_engine::exec()
      @see TABLE_REF::cond_guards
      @see push_index_cond()

      @todo: This choice to not use BKA should be done before making
      cost estimates, e.g. in set_join_buffer_properties(). That
      happens before cond guards are set up, so instead of doing the
      check below, BKA should be disabled if
       - We are in an IN subquery, and
       - The IN predicate is not a top_level_item, and
       - The left_expr of the IN predicate may contain NULL values 
         (left_expr->maybe_null)
    */
    if (tab->has_guarded_conds())
      goto no_join_cache;

    flags= HA_MRR_NO_NULL_ENDPOINTS;
    if (tab->table->covering_keys.is_set(tab->ref.key))
      flags|= HA_MRR_INDEX_ONLY;
    rows= tab->table->file->multi_range_read_info(tab->ref.key, 10, 20,
                                                  &bufsz, &flags, &cost);
    /*
      Cannot use BKA/BKA_UNIQUE if
      1. MRR scan cannot be performed, or
      2. MRR default implementation is used
      Cannot use BKA if
      3. HA_MRR_NO_ASSOCIATION flag is set
    */
    if ((rows == HA_POS_ERROR) ||                               // 1
        (flags & HA_MRR_USE_DEFAULT_IMPL) ||                    // 2
        ((flags & HA_MRR_NO_ASSOCIATION) && !use_bka_unique))   // 3
      goto no_join_cache;

    if (!(options & SELECT_DESCRIBE))
    {
      if (use_bka_unique)
        tab->cache= new JOIN_CACHE_BKA_UNIQUE(join, tab, flags, prev_cache);
      else
        tab->cache= new JOIN_CACHE_BKA(join, tab, flags, prev_cache);

      if (!tab->cache || tab->cache->init())
        goto no_join_cache;
    }
     
    DBUG_ASSERT(might_do_join_buffering(join_buffer_alg(join->thd), tab));
    if (use_bka_unique)
      tab->use_join_cache= JOIN_CACHE::ALG_BKA_UNIQUE;
    else
      tab->use_join_cache= JOIN_CACHE::ALG_BKA;

    return false;
  default : ;
  }

no_join_cache:
  if (bnl_on || bka_on)
    revise_cache_usage(tab);
  tab->use_join_cache= JOIN_CACHE::ALG_NONE;
  return false;
}

/* Check if given Item was injected by semi-join equality */
static bool is_cond_sj_in_equality(Item *item)
{
  if (item->type() == Item::FUNC_ITEM &&
      ((Item_func*)item)->functype()== Item_func::EQ_FUNC)
  {
    Item_func_eq *item_eq= (Item_func_eq*)item;
    return test(item_eq->in_equality_no != UINT_MAX);
  }
  return FALSE;
}


/**
  Strip injected semi-join conditions from Item tree

  @param tree  An item tree that may contain semi-join equality conditions
  @return      The same item tree without semi-join equality conditions
 */
static Item *remove_sj_conds(Item *tree)
{
  if (tree)
  {
    if (is_cond_sj_in_equality(tree))
      return NULL;
    else if (tree->type() == Item::COND_ITEM) 
    {
      Item *item;
      List_iterator<Item> li(*(((Item_cond*)tree)->argument_list()));
      while ((item= li++))
      {
        if (is_cond_sj_in_equality(item))
          li.replace(new Item_int(1));
      }
    }
  }
  return tree;
}

/*
  Create subquery equalities assuming use of materialization strategy
  
  @param thd       Thread handle
  @param sj_nest   Semi-join nest

  @retval <>NULL Created condition
  @retval = NULL Error

  @details
  Create subquery equality predicates. That is, for a subquery
    
    (oe1, oe2, ...) IN (SELECT ie1, ie2, ... FROM ...)
    
  create "oe1=ie1 AND oe2=ie2 AND ..." expression, such that ie1, ie2, ..
  refer to the columns of the table that is used to materialize the subquery.
  This function will also generate proper equality predicates for
  trivially-correlated subqueries corresponding to the above IN query.
*/

static Item *create_subquery_equalities(THD *thd, TABLE_LIST *sj_nest)
{
  Item *res= NULL;
  Semijoin_mat_exec *sjm= sj_nest->sj_mat_exec;
  List_iterator<Item> outer_expr(sj_nest->nested_join->sj_outer_exprs);
  Opt_trace_context * const trace= &thd->opt_trace;
  Opt_trace_object
    trace_sj_eq(trace, "creating_semijoin_materialization_conditions");

  for (uint i= 0; i < sj_nest->nested_join->sj_outer_exprs.elements; i++)
  {
    Item *conj;
    Item *outer= outer_expr++;
    if (!(conj= new Item_func_eq(outer, new Item_field(sjm->table->field[i]))))
      return NULL; /* purecov: inspected */
    if (!(res= and_items(res, conj)))
      return NULL; /* purecov: inspected */
  }
  {
    Opt_trace_array
      trace_steps(trace, "evaluating_constant_semijoin_conditions");
    if (res->fix_fields(thd, &res))
      return NULL; /* purecov: inspected */
  }
  trace_sj_eq.add("resulting_condition", res);
  return res;
}


/*
  Setup semi-join materialization strategy for one semi-join nest
  
  SYNOPSIS

  setup_sj_materialization()
    tab  The first tab in the semi-join

  DESCRIPTION
    Setup execution structures for one semi-join materialization nest:
    - Create the materialization temporary table
    - If we're going to do index lookups
        create TABLE_REF structure to make the lookus
    - else (if we're going to do a full scan of the temptable)
        create Copy_field structures to do copying.

  RETURN
    FALSE  Ok
    TRUE   Error
*/

bool setup_sj_materialization(JOIN_TAB *tab)
{
  DBUG_ENTER("setup_sj_materialization");
  TABLE_LIST *emb_sj_nest= tab->emb_sj_nest;
  Semijoin_mat_exec *sjm= emb_sj_nest->sj_mat_exec;
  THD *thd= tab->join->thd;
  /* First the calls come to the materialization function */
  List<Item> &item_list= emb_sj_nest->nested_join->sj_inner_exprs;
  /* 
    Set up the table to write to, do as select_union::create_result_table does
  */
  sjm->table_param.init();
  sjm->table_param.field_count= item_list.elements;
  sjm->table_param.bit_fields_as_long= TRUE;
  List_iterator<Item> it(item_list);
  Item *right_expr;
  while((right_expr= it++))
    sjm->table_cols.push_back(right_expr);

  if (!(sjm->table= create_tmp_table(thd, &sjm->table_param, 
                                     sjm->table_cols, (ORDER*) 0, 
                                     TRUE /* distinct */, 
                                     1, /*save_sum_fields*/
                                     thd->variables.option_bits | TMP_TABLE_ALL_COLUMNS, 
                                     HA_POS_ERROR /*rows_limit */, 
                                     (char*)"sj-materialize")))
    DBUG_RETURN(TRUE); /* purecov: inspected */
  sjm->table->file->extra(HA_EXTRA_WRITE_CACHE);
  sjm->table->file->extra(HA_EXTRA_IGNORE_DUP_KEY);
  tab->join->sj_tmp_tables.push_back(sjm->table);
  tab->join->sjm_exec_list.push_back(sjm);
  
  sjm->materialized= FALSE;
  if (!sjm->is_scan)
  {
    KEY           *tmp_key; /* The only index on the temporary table. */
    uint          tmp_key_parts; /* Number of keyparts in tmp_key. */
    tmp_key= sjm->table->key_info;
    tmp_key_parts= tmp_key->key_parts;
    
    /*
      Create/initialize everything we will need to index lookups into the
      temptable.
    */
    TABLE_REF *tab_ref;
    if (!(tab_ref= new (thd->mem_root) TABLE_REF))
      DBUG_RETURN(TRUE); /* purecov: inspected */
    tab_ref->key= 0; /* The only temp table index. */
    tab_ref->key_length= tmp_key->key_length;
    if (!(tab_ref->key_buff=
          (uchar*) thd->calloc(ALIGN_SIZE(tmp_key->key_length) * 2)) ||
        !(tab_ref->key_copy=
          (store_key**) thd->alloc((sizeof(store_key*) * tmp_key_parts))) ||
        !(tab_ref->items=
          (Item**) thd->alloc(sizeof(Item*) * tmp_key_parts)))
      DBUG_RETURN(TRUE); /* purecov: inspected */

    tab_ref->key_buff2= tab_ref->key_buff+ALIGN_SIZE(tmp_key->key_length);
    tab_ref->null_rejecting= 1;

    KEY_PART_INFO *cur_key_part= tmp_key->key_part;
    store_key **ref_key= tab_ref->key_copy;
    uchar *cur_ref_buff= tab_ref->key_buff;
    List_iterator<Item> outer_expr(emb_sj_nest->nested_join->sj_outer_exprs);

    for (uint part_no= 0; part_no < tmp_key_parts; 
         part_no++, cur_key_part++, ref_key++)
    {
      tab_ref->items[part_no]= outer_expr++;
      int null_count= test(cur_key_part->field->real_maybe_null());
      *ref_key= new store_key_item(thd, cur_key_part->field,
                                   /* TODO:
                                      the NULL byte is taken into account in
                                      cur_key_part->store_length, so instead of
                                      cur_ref_buff + test(maybe_null), we could
                                      use that information instead.
                                   */
                                   cur_ref_buff + null_count,
                                   null_count ? cur_ref_buff : 0,
                                   cur_key_part->length, 
                                   tab_ref->items[part_no]);
      cur_ref_buff+= cur_key_part->store_length;
    }
    tab_ref->key_err= 1;
    tab_ref->key_parts= tmp_key_parts;
    sjm->tab_ref= tab_ref;

    /*
      Remove the injected semi-join IN-equalities from join_tab conds. This
      needs to be done because the IN-equalities refer to columns of
      sj-inner tables which are not available after the materialization
      has been finished.
    */
    for (uint i= 0; i < sjm->table_count; i++)
    {
      tab[i].set_condition(remove_sj_conds(tab[i].condition()), __LINE__);
      if (tab[i].select)
        tab[i].select->cond= remove_sj_conds(tab[i].select->cond);
    }

    if (!(sjm->in_equality= create_subquery_equalities(thd, emb_sj_nest)))
      DBUG_RETURN(TRUE); /* purecov: inspected */
  }
  else
  {
    /*
      We'll be doing full scan of the temptable.  
      Setup copying of temptable columns back to the record buffers
      for their source tables. We need this because IN-equalities
      refer to the original tables.

      EXAMPLE

      Consider the query:
        SELECT * FROM ot WHERE ot.col1 IN (SELECT it.col2 FROM it)
      
      Suppose it's executed with MaterializeScan. We choose to do scan
      if we can't do the lookup, i.e. the join order is (it, ot). The plan
      would look as follows:

        table    access method      condition
         it      MaterializeScan     -
         ot      (whatever)          ot1.col1=it.col2 (C2)

      The condition C2 refers to current row of table it. The problem is
      that by the time we evaluate C2, we would have finished with scanning
      it itself and will be scanning the temptable. 

      At the moment, our solution is to copy back: when we get the next
      temptable record, we copy its columns to their corresponding columns
      in the record buffers for the source tables. 
    */
    sjm->copy_field= new Copy_field[sjm->table_cols.elements];
    it.rewind();
    for (uint i=0; i < sjm->table_cols.elements; i++)
    {
      Item *item= (it++)->real_item();
      DBUG_ASSERT(item->type() == Item::FIELD_ITEM);
      /*
        The trick with get_best_field() is due to the following;
        suppose we have a query:
        
        ... WHERE cond(ot.col) AND ot.col IN (SELECT it2.col FROM it1,it2
                                               WHERE it1.col= it2.col)
         then equality propagation will create an 
         
           Item_equal(it1.col, it2.col, ot.col) 
         
         then substitute_for_best_equal_field() will change the conditions
         according to the join order:

           it1
           it2    it1.col=it2.col
           ot     cond(it1.col)

         although we've originally had "SELECT it2.col", conditions attached 
         to subsequent outer tables will refer to it1.col, so SJM-Scan will
         need to unpack data to there. 
         That is, if an element from subquery's select list participates in 
         equality propagation, then we need to unpack it to the first
         element equality propagation member that refers to table that is
         within the subquery.
      */
      Field *copy_to= get_best_field(static_cast<Item_field *>(item),
                                     tab->join->cond_equal)->field;
      sjm->copy_field[i].set(copy_to, sjm->table->field[i], FALSE);
      /* The write_set for source tables must be set up to allow the copying */
      bitmap_set_bit(copy_to->table->write_set, copy_to->field_index);
    }
  }

  DBUG_RETURN(FALSE);
}


/**
  Plan refinement stage: do various setup things for the executor

  @param join          Join being processed
  @param options       Join's options (checking for SELECT_DESCRIBE, 
                       SELECT_NO_JOIN_CACHE)
  @param no_jbuf_after Don't use join buffering after table with this number.

  @return false if successful, true if error (Out of memory)

  @details
    Plan refinement stage: do various set ups for the executioner
      - setup join buffering use
      - push index conditions
      - increment relevant counters
      - etc
*/

bool
make_join_readinfo(JOIN *join, ulonglong options, uint no_jbuf_after)
{
  const bool statistics= test(!(join->select_options & SELECT_DESCRIBE));

  /* First table sorted if ORDER or GROUP BY was specified */
  bool sorted= (join->order || join->group_list);

  DBUG_ENTER("make_join_readinfo");

  Opt_trace_context * const trace= &join->thd->opt_trace;
  Opt_trace_object wrapper(trace);
  Opt_trace_array trace_refine_plan(trace, "refine_plan");

  if (setup_semijoin_dups_elimination(join, options, no_jbuf_after))
    DBUG_RETURN(TRUE); /* purecov: inspected */

  for (uint i= join->const_tables; i < join->tables; i++)
  {
    JOIN_TAB *const tab= join->join_tab+i;
    TABLE    *const table= tab->table;
    bool icp_other_tables_ok;
    tab->read_record.table= table;
    tab->next_select=sub_select;		/* normal select */
    tab->cache_idx_cond= 0;
    /*
      For eq_ref there is at most one join match for each row from
      previous tables so ordering is not useful.
    */
    tab->sorted= (tab->type != JT_EQ_REF) ? sorted : false;
    sorted= false;                              // only first must be sorted
    table->status= STATUS_GARBAGE | STATUS_NOT_FOUND;
<<<<<<< HEAD
#ifndef MCP_WL4784
    tab->read_first_record= NULL; // Access methods not set yet
    tab->read_record.read_record= NULL;
    tab->read_record.unlock_row= rr_unlock_row;
#else
    pick_table_access_method (tab);
#endif
=======
    tab->read_first_record= NULL; // Access methods not set yet
    tab->read_record.read_record= NULL;
    tab->read_record.unlock_row= rr_unlock_row;
>>>>>>> 7ab0b27e

    Opt_trace_object trace_refine_table(trace);
    trace_refine_table.add_utf8_table(table);

    if (tab->loosescan_match_tab)
    {
      if (!(tab->loosescan_buf= (uchar*)join->thd->alloc(tab->
                                                         loosescan_key_len)))
        DBUG_RETURN(TRUE); /* purecov: inspected */
    }
    if (sj_is_materialize_strategy(join->best_positions[i].sj_strategy))
    {
      /* This is a start of semi-join nest */
      if (i == join->const_tables)
        join->first_select= sub_select_sjm;
      else
       tab[-1].next_select= sub_select_sjm;

      if (setup_sj_materialization(tab))
        DBUG_RETURN(TRUE);
    }
    switch (tab->type) {
    case JT_EQ_REF:
    case JT_REF_OR_NULL:
    case JT_REF:
      if (tab->select)
        tab->select->set_quick(NULL);
      delete tab->quick;
      tab->quick=0;
      /* fall through */
    case JT_SYSTEM: 
    case JT_CONST:
      /* Only happens with outer joins */
      if (setup_join_buffering(tab, join, options, no_jbuf_after,
                               &icp_other_tables_ok))
        DBUG_RETURN(true);
      if (tab->use_join_cache != JOIN_CACHE::ALG_NONE)
        tab[-1].next_select= sub_select_cache;

      if (table->covering_keys.is_set(tab->ref.key) &&
	  !table->no_keyread)
        table->set_keyread(TRUE);
      else
        push_index_cond(tab, tab->ref.key, icp_other_tables_ok,
                        &trace_refine_table);
      break;
    case JT_ALL:
      if (setup_join_buffering(tab, join, options, no_jbuf_after,
                               &icp_other_tables_ok))
        DBUG_RETURN(true);
      if (tab->use_join_cache != JOIN_CACHE::ALG_NONE)
        tab[-1].next_select=sub_select_cache;

      /* These init changes read_record */
      if (tab->use_quick == QS_DYNAMIC_RANGE)
      {
	join->thd->set_status_no_good_index_used();
	tab->read_first_record= join_init_quick_read_record;
	if (statistics)
	  join->thd->inc_status_select_range_check();
        trace_refine_table.add_alnum("access_type", "dynamic_range");
      }
      else
      {
	tab->read_first_record= join_init_read_record;
	if (i == join->const_tables)
	{
	  if (tab->select && tab->select->quick)
	  {
	    if (statistics)
	      join->thd->inc_status_select_range();
	  }
	  else
	  {
	    join->thd->set_status_no_index_used();
	    if (statistics)
	      join->thd->inc_status_select_scan();
	  }
	}
	else
	{
	  if (tab->select && tab->select->quick)
	  {
	    if (statistics)
	      join->thd->inc_status_select_full_range_join();
	  }
	  else
	  {
	    join->thd->set_status_no_index_used();
	    if (statistics)
	      join->thd->inc_status_select_full_join();
	  }
	}
	if (!table->no_keyread)
	{
	  if (tab->select && tab->select->quick &&
              tab->select->quick->index != MAX_KEY && //not index_merge
	      table->covering_keys.is_set(tab->select->quick->index))
            table->set_keyread(TRUE);
	  else if (!table->covering_keys.is_clear_all() &&
		   !(tab->select && tab->select->quick))
	  {					// Only read index tree
	    /*
            It has turned out that the below change, while speeding things
            up for disk-bound loads, slows them down for cases when the data
            is in disk cache (see BUG#35850):
	    //  See bug #26447: "Using the clustered index for a table scan
	    //  is always faster than using a secondary index".
            if (table->s->primary_key != MAX_KEY &&
                table->file->primary_key_is_clustered())
              tab->index= table->s->primary_key;
            else
              tab->index=find_shortest_key(table, & table->covering_keys);
	    */
            if (!tab->loosescan_match_tab)
              tab->index=find_shortest_key(table, & table->covering_keys);
	    tab->read_first_record= join_read_first;
            tab->type=JT_INDEX_SCAN;      // Read with index_first / index_next
	  }
	}
        if (tab->select && tab->select->quick &&
            tab->select->quick->index != MAX_KEY && ! tab->table->key_read)
          push_index_cond(tab, tab->select->quick->index, icp_other_tables_ok,
                          &trace_refine_table);
        trace_refine_table.add_alnum("access_type",
                                     tab->type == JT_INDEX_SCAN ?
                                     "index_scan" :
                                     (tab->select && tab->select->quick) ?
                                     "range" : "table_scan");
      }
      break;
    case JT_FT:
      break;
    default:
      DBUG_PRINT("error",("Table type %d found",tab->type)); /* purecov: deadcode */
      break;					/* purecov: deadcode */
    case JT_UNKNOWN:
      abort();					/* purecov: deadcode */
    }
    // Materialize derived tables prior to accessing them.
    if (tab->table->pos_in_table_list->uses_materialization() &&
        !tab->table->pos_in_table_list->materialized)
      tab->materialize_table= join_materialize_table;
  }
  join->join_tab[join->tables-1].next_select=0; /* Set by do_select */

  for (uint i= join->const_tables; i < join->tables; i++)
  {
    if (join->join_tab[i].use_join_cache != JOIN_CACHE::ALG_NONE)
    {
      /*
        A join buffer is used for this table. We here inform the optimizer
        that it should not rely on rows of the first non-const table being in
        order thanks to an index scan; indeed join buffering of the present
        table subsequently changes the order of rows.
      */
      if (join->order != NULL)
        join->simple_order= false;
      if (join->group_list != NULL)
        join->simple_group= false;
      break;
    }
  }

  DBUG_RETURN(FALSE);
}


/**
  Give error if we some tables are done with a full join.

  This is used by multi_table_update and multi_table_delete when running
  in safe mode.

  @param join		Join condition

  @retval
    0	ok
  @retval
    1	Error (full join used)
*/

bool error_if_full_join(JOIN *join)
{
  for (JOIN_TAB *tab=join->join_tab, *end=join->join_tab+join->tables;
       tab < end;
       tab++)
  {
    if (tab->type == JT_ALL && (!tab->select || !tab->select->quick))
    {
      /* This error should not be ignored. */
      join->select_lex->no_error= FALSE;
      my_message(ER_UPDATE_WITHOUT_KEY_IN_SAFE_MODE,
                 ER(ER_UPDATE_WITHOUT_KEY_IN_SAFE_MODE), MYF(0));
      return(1);
    }
  }
  return(0);
}


/**
  Cleanup table of join operation.

  @note
    Notice that this is not a complete cleanup. In some situations, the
    object may be reused after a cleanup operation, hence we cannot set
    the table pointer to NULL in this function.
*/

void JOIN_TAB::cleanup()
{
  delete select;
  select= 0;
  delete quick;
  quick= 0;
  if (cache)
  {
    cache->free();
    cache= 0;
  }
  limit= 0;
  /* Skip non-existing derived tables/views result tables */
  if (table &&
      (table->s->tmp_table != INTERNAL_TMP_TABLE || table->created))
  {
    table->set_keyread(FALSE);
    table->file->ha_index_or_rnd_end();
    /*
      We need to reset this for next select
      (Tested in part_of_refkey)
    */
    table->reginfo.join_tab= 0;
  }
  end_read_record(&read_record);
}


/**
  @returns semijoin strategy for this table.
*/
uint JOIN_TAB::get_sj_strategy() const
{
  if (first_sj_inner_tab == NULL)
    return SJ_OPT_NONE;
  const int j= first_sj_inner_tab - join->join_tab;
  DBUG_ASSERT(j >= 0);
  uint s= join->best_positions[j].sj_strategy;
  DBUG_ASSERT(s != SJ_OPT_NONE);
  return s;
}

/**
  Extend join_tab->m_condition and join_tab->select->cond by AND'ing
  add_cond to them

  @param add_cond   The condition to AND with the existing conditions
  @param line       Code line this method was called from

  @retval true   if there was a memory allocation error
  @retval false  otherwise

*/
bool JOIN_TAB::and_with_jt_and_sel_condition(Item *add_cond, uint line)
{
  if (and_with_condition(add_cond, line))
    return true;

  if (select)
  {
    DBUG_PRINT("info", 
               ("select::cond extended. Change %p -> %p "
                "at line %u tab %p select %p",
                select->cond, m_condition, line, this, select));
    select->cond= m_condition;
  }
  return false;
}

/**
  Extend join_tab->cond by AND'ing add_cond to it

  @param add_cond    The condition to AND with the existing cond
                     for this JOIN_TAB
  @param line        Code line this method was called from

  @retval true   if there was a memory allocation error
  @retval false  otherwise
*/
bool JOIN_TAB::and_with_condition(Item *add_cond, uint line)
{
  Item *old_cond __attribute__((unused))= m_condition;
  if (and_conditions(&m_condition, add_cond))
    return true;
  DBUG_PRINT("info", ("JOIN_TAB::m_condition extended. Change %p -> %p "
                      "at line %u tab %p",
                      old_cond, m_condition, line, this));
  return false;
}


/**
  Partially cleanup JOIN after it has executed: close index or rnd read
  (table cursors), free quick selects.

    This function is called in the end of execution of a JOIN, before the used
    tables are unlocked and closed.

    For a join that is resolved using a temporary table, the first sweep is
    performed against actual tables and an intermediate result is inserted
    into the temprorary table.
    The last sweep is performed against the temporary table. Therefore,
    the base tables and associated buffers used to fill the temporary table
    are no longer needed, and this function is called to free them.

    For a join that is performed without a temporary table, this function
    is called after all rows are sent, but before EOF packet is sent.

    For a simple SELECT with no subqueries this function performs a full
    cleanup of the JOIN and calls mysql_unlock_read_tables to free used base
    tables.

    If a JOIN is executed for a subquery or if it has a subquery, we can't
    do the full cleanup and need to do a partial cleanup only.
    - If a JOIN is not the top level join, we must not unlock the tables
    because the outer select may not have been evaluated yet, and we
    can't unlock only selected tables of a query.
    - Additionally, if this JOIN corresponds to a correlated subquery, we
    should not free quick selects and join buffers because they will be
    needed for the next execution of the correlated subquery.
    - However, if this is a JOIN for a [sub]select, which is not
    a correlated subquery itself, but has subqueries, we can free it
    fully and also free JOINs of all its subqueries. The exception
    is a subquery in SELECT list, e.g: @n
    SELECT a, (select max(b) from t1) group by c @n
    This subquery will not be evaluated at first sweep and its value will
    not be inserted into the temporary table. Instead, it's evaluated
    when selecting from the temporary table. Therefore, it can't be freed
    here even though it's not correlated.

  @todo
    Unlock tables even if the join isn't top level select in the tree
*/

void JOIN::join_free()
{
  SELECT_LEX_UNIT *tmp_unit;
  SELECT_LEX *sl;
  /*
    Optimization: if not EXPLAIN and we are done with the JOIN,
    free all tables.
  */
  bool full= (!select_lex->uncacheable && !thd->lex->describe);
  bool can_unlock= full;
  DBUG_ENTER("JOIN::join_free");

  cleanup(full);

  for (tmp_unit= select_lex->first_inner_unit();
       tmp_unit;
       tmp_unit= tmp_unit->next_unit())
    for (sl= tmp_unit->first_select(); sl; sl= sl->next_select())
    {
      Item_subselect *subselect= sl->master_unit()->item;
      bool full_local= full && (!subselect || subselect->is_evaluated());
      /*
        If this join is evaluated, we can fully clean it up and clean up all
        its underlying joins even if they are correlated -- they will not be
        used any more anyway.
        If this join is not yet evaluated, we still must clean it up to
        close its table cursors -- it may never get evaluated, as in case of
        ... HAVING FALSE OR a IN (SELECT ...))
        but all table cursors must be closed before the unlock.
      */
      sl->cleanup_all_joins(full_local);
      /* Can't unlock if at least one JOIN is still needed */
      can_unlock= can_unlock && full_local;
    }

  /*
    We are not using tables anymore
    Unlock all tables. We may be in an INSERT .... SELECT statement.
  */
  if (can_unlock && lock && thd->lock && ! thd->locked_tables_mode &&
      !(select_options & SELECT_NO_UNLOCK) &&
      !select_lex->subquery_in_having &&
      (select_lex == (thd->lex->unit.fake_select_lex ?
                      thd->lex->unit.fake_select_lex : &thd->lex->select_lex)))
  {
    /*
      TODO: unlock tables even if the join isn't top level select in the
      tree.
    */
    mysql_unlock_read_tables(thd, lock);           // Don't free join->lock
    lock= 0;
  }

  DBUG_VOID_RETURN;
}


/**
  Free resources of given join.

  @param fill   true if we should free all resources, call with full==1
                should be last, before it this function can be called with
                full==0

  @note
    With subquery this function definitely will be called several times,
    but even for simple query it can be called several times.
*/

void JOIN::cleanup(bool full)
{
  DBUG_ENTER("JOIN::cleanup");

  if (all_tables)
  {
    JOIN_TAB *tab,*end;
    /*
      Free resources allocated by filesort() and Unique::get()
    */
    if (tables > const_tables) // Test for not-const tables
      for (uint ix= const_tables; ix < tables; ++ix)
      {
        free_io_cache(all_tables[ix]);
        filesort_free_buffers(all_tables[ix], full);
      }

    if (full)
    {
      for (tab= join_tab, end= tab+tables; tab != end; tab++)
	tab->cleanup();
    }
    else
    {
      for (tab= join_tab, end= tab+tables; tab != end; tab++)
      {
	if (tab->table)
          tab->table->file->ha_index_or_rnd_end();
      }
    }
  }
  /*
    We are not using tables anymore
    Unlock all tables. We may be in an INSERT .... SELECT statement.
  */
  if (full)
  {
    if (tmp_join)
      tmp_table_param.copy_field= 0;

    /* 
      Ensure that the following delete_elements() would not be called
      twice for the same list.
    */
    if (tmp_join && tmp_join != this &&
        tmp_join->group_fields == this->group_fields)
      tmp_join->group_fields.empty();

    // Run Cached_item DTORs!
    group_fields.delete_elements();

    /*
      We can't call delete_elements() on copy_funcs as this will cause
      problems in free_elements() as some of the elements are then deleted.
    */
    tmp_table_param.copy_funcs.empty();
    /*
      If we have tmp_join and 'this' JOIN is not tmp_join and
      tmp_table_param.copy_field's  of them are equal then we have to remove
      pointer to  tmp_table_param.copy_field from tmp_join, because it qill
      be removed in tmp_table_param.cleanup().
    */
    if (tmp_join &&
        tmp_join != this &&
        tmp_join->tmp_table_param.copy_field ==
        tmp_table_param.copy_field)
    {
      tmp_join->tmp_table_param.copy_field=
        tmp_join->tmp_table_param.save_copy_field= 0;
    }
    tmp_table_param.cleanup();
  }
  DBUG_VOID_RETURN;
}


/**
  Filter out ORDER items those are equal to constants in WHERE

  This function is a limited version of remove_const() for use
  with non-JOIN statements (i.e. single-table UPDATE and DELETE).


  @param order            Linked list of ORDER BY arguments
  @param cond             WHERE expression

  @return pointer to new filtered ORDER list or NULL if whole list eliminated

  @note
    This function overwrites input order list.
*/

ORDER *simple_remove_const(ORDER *order, Item *where)
{
  if (!order || !where)
    return order;

  ORDER *first= NULL, *prev= NULL;
  for (; order; order= order->next)
  {
    DBUG_ASSERT(!order->item[0]->with_sum_func); // should never happen
    if (!const_expression_in_where(where, order->item[0]))
    {
      if (!first)
        first= order;
      if (prev)
        prev->next= order;
      prev= order;
    }
  }
  if (prev)
    prev->next= NULL;
  return first;
}




/* 
  Check if equality can be used in removing components of GROUP BY/DISTINCT
  
  SYNOPSIS
    test_if_equality_guarantees_uniqueness()
      l          the left comparison argument (a field if any)
      r          the right comparison argument (a const of any)
  
  DESCRIPTION    
    Checks if an equality predicate can be used to take away 
    DISTINCT/GROUP BY because it is known to be true for exactly one 
    distinct value (e.g. <expr> == <const>).
    Arguments must be of the same type because e.g. 
    <string_field> = <int_const> may match more than 1 distinct value from 
    the column. 
    We must take into consideration and the optimization done for various 
    string constants when compared to dates etc (see Item_int_with_ref) as
    well as the collation of the arguments.
  
  RETURN VALUE  
    TRUE    can be used
    FALSE   cannot be used
*/
static bool
test_if_equality_guarantees_uniqueness(Item *l, Item *r)
{
  return r->const_item() &&
    /* elements must be compared as dates */
     (Arg_comparator::can_compare_as_dates(l, r, 0) ||
      /* or of the same result type */
      (r->result_type() == l->result_type() &&
       /* and must have the same collation if compared as strings */
       (l->result_type() != STRING_RESULT ||
        l->collation.collation == r->collation.collation)));
}


/*
  Return TRUE if i1 and i2 (if any) are equal items,
  or if i1 is a wrapper item around the f2 field.
*/

static bool equal(Item *i1, Item *i2, Field *f2)
{
  DBUG_ASSERT((i2 == NULL) ^ (f2 == NULL));

  if (i2 != NULL)
    return i1->eq(i2, 1);
  else if (i1->type() == Item::FIELD_ITEM)
    return f2->eq(((Item_field *) i1)->field);
  else
    return FALSE;
}


/**
  Test if a field or an item is equal to a constant value in WHERE

  @param        cond            WHERE clause expression
  @param        comp_item       Item to find in WHERE expression
                                (if comp_field != NULL)
  @param        comp_field      Field to find in WHERE expression
                                (if comp_item != NULL)
  @param[out]   const_item      intermediate arg, set to Item pointer to NULL 

  @return TRUE if the field is a constant value in WHERE

  @note
    comp_item and comp_field parameters are mutually exclusive.
*/
bool
const_expression_in_where(Item *cond, Item *comp_item, Field *comp_field,
                          Item **const_item)
{
  DBUG_ASSERT((comp_item == NULL) ^ (comp_field == NULL));

  Item *intermediate= NULL;
  if (const_item == NULL)
    const_item= &intermediate;

  if (cond->type() == Item::COND_ITEM)
  {
    bool and_level= (((Item_cond*) cond)->functype()
		     == Item_func::COND_AND_FUNC);
    List_iterator_fast<Item> li(*((Item_cond*) cond)->argument_list());
    Item *item;
    while ((item=li++))
    {
      bool res=const_expression_in_where(item, comp_item, comp_field,
                                         const_item);
      if (res)					// Is a const value
      {
	if (and_level)
	  return 1;
      }
      else if (!and_level)
	return 0;
    }
    return and_level ? 0 : 1;
  }
  else if (cond->eq_cmp_result() != Item::COND_OK)
  {						// boolean compare function
    Item_func* func= (Item_func*) cond;
    if (func->functype() != Item_func::EQUAL_FUNC &&
	func->functype() != Item_func::EQ_FUNC)
      return 0;
    Item *left_item=	((Item_func*) cond)->arguments()[0];
    Item *right_item= ((Item_func*) cond)->arguments()[1];
    if (equal(left_item, comp_item, comp_field))
    {
      if (test_if_equality_guarantees_uniqueness (left_item, right_item))
      {
	if (*const_item)
	  return right_item->eq(*const_item, 1);
	*const_item=right_item;
	return 1;
      }
    }
    else if (equal(right_item, comp_item, comp_field))
    {
      if (test_if_equality_guarantees_uniqueness (right_item, left_item))
      {
	if (*const_item)
	  return left_item->eq(*const_item, 1);
	*const_item=left_item;
	return 1;
      }
    }
  }
  return 0;
}



/**
  Test if one can use the key to resolve ORDER BY.

  @param order                 Sort order
  @param table                 Table to sort
  @param idx                   Index to check
  @param used_key_parts [out]  NULL by default, otherwise return value for
                               used key parts.


  @note
    used_key_parts is set to correct key parts used if return value != 0
    (On other cases, used_key_part may be changed)
    Note that the value may actually be greater than the number of index 
    key parts. This can happen for storage engines that have the primary 
    key parts as a suffix for every secondary key.

  @retval
    1   key is ok.
  @retval
    0   Key can't be used
  @retval
    -1   Reverse key can be used
*/

static int test_if_order_by_key(ORDER *order, TABLE *table, uint idx,
				uint *used_key_parts= NULL)
{
  KEY_PART_INFO *key_part,*key_part_end;
  key_part=table->key_info[idx].key_part;
  key_part_end=key_part+table->key_info[idx].key_parts;
  key_part_map const_key_parts=table->const_key_parts[idx];
  int reverse=0;
  uint key_parts;
  my_bool on_pk_suffix= FALSE;
  DBUG_ENTER("test_if_order_by_key");

  for (; order ; order=order->next, const_key_parts>>=1)
  {
    Field *field=((Item_field*) (*order->item)->real_item())->field;
    int flag;

    /*
      Skip key parts that are constants in the WHERE clause.
      These are already skipped in the ORDER BY by const_expression_in_where()
    */
    for (; const_key_parts & 1 ; const_key_parts>>= 1)
      key_part++; 

    if (key_part == key_part_end)
    {
      /* 
        We are at the end of the key. Check if the engine has the primary
        key as a suffix to the secondary keys. If it has continue to check
        the primary key as a suffix.
      */
      if (!on_pk_suffix &&
          (table->file->ha_table_flags() & HA_PRIMARY_KEY_IN_READ_INDEX) &&
          table->s->primary_key != MAX_KEY &&
          table->s->primary_key != idx)
      {
        on_pk_suffix= TRUE;
        key_part= table->key_info[table->s->primary_key].key_part;
        key_part_end=key_part+table->key_info[table->s->primary_key].key_parts;
        const_key_parts=table->const_key_parts[table->s->primary_key];

        for (; const_key_parts & 1 ; const_key_parts>>= 1)
          key_part++; 
        /*
         The primary and secondary key parts were all const (i.e. there's
         one row).  The sorting doesn't matter.
        */
        if (key_part == key_part_end && reverse == 0)
        {
          key_parts= 0;
          reverse= 1;
          goto ok;
        }
      }
      else
        DBUG_RETURN(0);
    }

    if (key_part->field != field || !field->part_of_sortkey.is_set(idx))
      DBUG_RETURN(0);

    const ORDER::enum_order keypart_order= 
      (key_part->key_part_flag & HA_REVERSE_SORT) ? 
      ORDER::ORDER_DESC : ORDER::ORDER_ASC;
    /* set flag to 1 if we can use read-next on key, else to -1 */
    flag= (order->direction == keypart_order) ? 1 : -1;
    if (reverse && flag != reverse)
      DBUG_RETURN(0);
    reverse=flag;				// Remember if reverse
    key_part++;
  }
  if (on_pk_suffix)
  {
    uint used_key_parts_secondary= table->key_info[idx].key_parts;
    uint used_key_parts_pk=
      (uint) (key_part - table->key_info[table->s->primary_key].key_part);
    key_parts= used_key_parts_pk + used_key_parts_secondary;

    if (reverse == -1 &&
        (!(table->file->index_flags(idx, used_key_parts_secondary - 1, 1) &
           HA_READ_PREV) ||
         !(table->file->index_flags(table->s->primary_key,
                                    used_key_parts_pk - 1, 1) & HA_READ_PREV)))
      reverse= 0;                               // Index can't be used
  }
  else
  {
    key_parts= (uint) (key_part - table->key_info[idx].key_part);
    if (reverse == -1 && 
        !(table->file->index_flags(idx, key_parts-1, 1) & HA_READ_PREV))
      reverse= 0;                               // Index can't be used
  }
ok:
  if (used_key_parts != NULL)
    *used_key_parts= key_parts;
  DBUG_RETURN(reverse);
}


/**
  Find shortest key suitable for full table scan.

  @param table                 Table to scan
  @param usable_keys           Allowed keys

  @note
     As far as 
     1) clustered primary key entry data set is a set of all record
        fields (key fields and not key fields) and
     2) secondary index entry data is a union of its key fields and
        primary key fields (at least InnoDB and its derivatives don't
        duplicate primary key fields there, even if the primary and
        the secondary keys have a common subset of key fields),
     then secondary index entry data is always a subset of primary key entry.
     Unfortunately, key_info[nr].key_length doesn't show the length
     of key/pointer pair but a sum of key field lengths only, thus
     we can't estimate index IO volume comparing only this key_length
     value of secondary keys and clustered PK.
     So, try secondary keys first, and choose PK only if there are no
     usable secondary covering keys or found best secondary key include
     all table fields (i.e. same as PK):

  @return
    MAX_KEY     no suitable key found
    key index   otherwise
*/

uint find_shortest_key(TABLE *table, const key_map *usable_keys)
{
  uint best= MAX_KEY;
  uint usable_clustered_pk= (table->file->primary_key_is_clustered() &&
                             table->s->primary_key != MAX_KEY &&
                             usable_keys->is_set(table->s->primary_key)) ?
                            table->s->primary_key : MAX_KEY;
  if (!usable_keys->is_clear_all())
  {
    uint min_length= (uint) ~0;
    for (uint nr=0; nr < table->s->keys ; nr++)
    {
      if (nr == usable_clustered_pk)
        continue;
      if (usable_keys->is_set(nr))
      {
        if (table->key_info[nr].key_length < min_length)
        {
          min_length=table->key_info[nr].key_length;
          best=nr;
        }
      }
    }
  }
  if (usable_clustered_pk != MAX_KEY)
  {
    /*
     If the primary key is clustered and found shorter key covers all table
     fields then primary key scan normally would be faster because amount of
     data to scan is the same but PK is clustered.
     It's safe to compare key parts with table fields since duplicate key
     parts aren't allowed.
     */
    if (best == MAX_KEY ||
        table->key_info[best].key_parts >= table->s->fields)
      best= usable_clustered_pk;
  }
  return best;
}

/**
  Test if a second key is the subkey of the first one.

  @param key_part              First key parts
  @param ref_key_part          Second key parts
  @param ref_key_part_end      Last+1 part of the second key

  @note
    Second key MUST be shorter than the first one.

  @retval
    1	is a subkey
  @retval
    0	no sub key
*/

inline bool 
is_subkey(KEY_PART_INFO *key_part, KEY_PART_INFO *ref_key_part,
	  KEY_PART_INFO *ref_key_part_end)
{
  for (; ref_key_part < ref_key_part_end; key_part++, ref_key_part++)
    if (!key_part->field->eq(ref_key_part->field))
      return 0;
  return 1;
}

/**
  Test if REF_OR_NULL optimization will be used if the specified
  ref_key is used for REF-access to 'tab'

  @retval
    true	JT_REF_OR_NULL will be used
  @retval
    false	no JT_REF_OR_NULL access
*/
bool
is_ref_or_null_optimized(const JOIN_TAB *tab, uint ref_key)
{
  if (tab->keyuse)
  {
    const Key_use *keyuse= tab->keyuse;
    while (keyuse->key != ref_key && keyuse->table == tab->table)
      keyuse++;

    const table_map const_tables= tab->join->const_table_map;
    do
    {
      if (!(keyuse->used_tables & ~const_tables))
      {
        if (keyuse->optimize & KEY_OPTIMIZE_REF_OR_NULL)
          return true;
      }
      keyuse++;
    } while (keyuse->key == ref_key && keyuse->table == tab->table);
  }
  return false;
}

/**
  Test if we can use one of the 'usable_keys' instead of 'ref' key
  for sorting.

  @param ref			Number of key, used for WHERE clause
  @param usable_keys		Keys for testing

  @return
    - MAX_KEY			If we can't use other key
    - the number of found key	Otherwise
*/

static uint
test_if_subkey(ORDER *order, JOIN_TAB *tab, uint ref, uint ref_key_parts,
	       const key_map *usable_keys)
{
  uint nr;
  uint min_length= (uint) ~0;
  uint best= MAX_KEY;
  TABLE *table= tab->table;
  KEY_PART_INFO *ref_key_part= table->key_info[ref].key_part;
  KEY_PART_INFO *ref_key_part_end= ref_key_part + ref_key_parts;

  for (nr= 0 ; nr < table->s->keys ; nr++)
  {
    if (usable_keys->is_set(nr) &&
	table->key_info[nr].key_length < min_length &&
	table->key_info[nr].key_parts >= ref_key_parts &&
	is_subkey(table->key_info[nr].key_part, ref_key_part,
		  ref_key_part_end) &&
        !is_ref_or_null_optimized(tab, nr) &&
	test_if_order_by_key(order, table, nr))
    {
      min_length= table->key_info[nr].key_length;
      best= nr;
    }
  }
  return best;
}


/**
  It is not obvious to see that test_if_skip_sort_order() never changes the
  plan if no_changes is true. So we double-check: creating an instance of this
  class saves some important access-path-related information of the current
  table; when the instance is destroyed, the latest access-path information is
  compared with saved data.
*/
class Plan_change_watchdog
{
#ifndef DBUG_OFF
public:
  /**
    @param tab_arg     table whose access path is being determined
    @param no_changes  whether a change to the access path is allowed
  */
  Plan_change_watchdog(const JOIN_TAB *tab_arg, bool no_changes_arg)
  {
    // Only to keep gcc 4.1.2-44 silent about uninitialized variables
    quick= NULL;
    quick_index= 0;
    if (no_changes_arg)
    {
      tab= tab_arg;
      type= tab->type;
      if ((select= tab->select))
        if ((quick= tab->select->quick))
          quick_index= quick->index;
      use_quick= tab->use_quick;
      ref_key= tab->ref.key;
      ref_key_parts= tab->ref.key_parts;
      index= tab->index;
    }
    else
    {
      tab= NULL;
      // Only to keep gcc 4.1.2-44 silent about uninitialized variables
      type= JT_UNKNOWN;
      select= NULL;
      ref_key= ref_key_parts= index= 0;
      use_quick= QS_NONE;
    }
  }
  ~Plan_change_watchdog()
  {
    if (tab == NULL)
      return;
    // changes are not allowed, we verify:
    DBUG_ASSERT(tab->type == type);
    DBUG_ASSERT(tab->select == select);
    if (select != NULL)
    {
      DBUG_ASSERT(tab->select->quick == quick);
      if (quick != NULL)
        DBUG_ASSERT(tab->select->quick->index == quick_index);
    }
    DBUG_ASSERT(tab->use_quick == use_quick);
    DBUG_ASSERT(tab->ref.key == ref_key);
    DBUG_ASSERT(tab->ref.key_parts == ref_key_parts);
    DBUG_ASSERT(tab->index == index);
  }
private:
  const JOIN_TAB *tab;            ///< table, or NULL if changes are allowed
  enum join_type type;            ///< copy of tab->type
  // "Range / index merge" info
  const SQL_SELECT *select;       ///< copy of tab->select
  const QUICK_SELECT_I *quick;    ///< copy of tab->select->quick
  uint quick_index;               ///< copy of tab->select->quick->index
  enum quick_type use_quick;      ///< copy of tab->use_quick
  // "ref access" info
  int ref_key;                    ///< copy of tab->ref.key
  uint ref_key_parts;/// copy of tab->ref.key_parts
  // Other index-related info
  uint index;                     ///< copy of tab->index
#else // in non-debug build, empty class
public:
  Plan_change_watchdog(const JOIN_TAB *tab_arg, bool no_changes_arg) {}
#endif
};


/**
  Test if we can skip the ORDER BY by using an index.

  SYNOPSIS
    test_if_skip_sort_order()
      tab
      order
      select_limit
      no_changes
      map

  If we can use an index, the JOIN_TAB / tab->select struct
  is changed to use the index.

  The index must cover all fields in <order>, or it will not be considered.

  @param no_changes No changes will be made to the query plan.

  @todo
    - sergeyp: Results of all index merge selects actually are ordered 
    by clustered PK values.

  @retval
    0    We have to use filesort to do the sorting
  @retval
    1    We can use an index.
*/

bool
test_if_skip_sort_order(JOIN_TAB *tab,ORDER *order,ha_rows select_limit,
			bool no_changes, const key_map *map)
{
  int ref_key;
  uint ref_key_parts;
  int order_direction= 0;
  uint used_key_parts;
  TABLE *table=tab->table;
  SQL_SELECT *select=tab->select;
  QUICK_SELECT_I *save_quick= select ? select->quick : NULL;
  int best_key= -1;
  Item *orig_cond;
  bool orig_cond_saved= false, ret, set_up_ref_access_to_key= false;
  int changed_key= -1;
  DBUG_ENTER("test_if_skip_sort_order");
  LINT_INIT(ref_key_parts);
  LINT_INIT(orig_cond);

  /* Check that we are always called with first non-const table */
  DBUG_ASSERT(tab == tab->join->join_tab + tab->join->const_tables); 

  Plan_change_watchdog watchdog(tab, no_changes);

  /* Sorting a single row can always be skipped */
  if (tab->type == JT_EQ_REF ||
      tab->type == JT_CONST  ||
      tab->type == JT_SYSTEM)
  {
    DBUG_RETURN(1);
  }

  /*
    Keys disabled by ALTER TABLE ... DISABLE KEYS should have already
    been taken into account.
  */
  key_map usable_keys= *map;

  for (ORDER *tmp_order=order; tmp_order ; tmp_order=tmp_order->next)
  {
    Item *item= (*tmp_order->item)->real_item();
    if (item->type() != Item::FIELD_ITEM)
    {
      usable_keys.clear_all();
      DBUG_RETURN(0);
    }
    usable_keys.intersect(((Item_field*) item)->field->part_of_sortkey);
    if (usable_keys.is_clear_all())
      DBUG_RETURN(0);					// No usable keys
  }

  ref_key= -1;
  /* Test if constant range in WHERE */
  if (tab->ref.key >= 0 && tab->ref.key_parts)
  {
    if (tab->type == JT_REF_OR_NULL || tab->type == JT_FT)
      DBUG_RETURN(0);
    ref_key=	   tab->ref.key;
    ref_key_parts= tab->ref.key_parts;
  }
  else if (select && select->quick)		// Range found by opt_range
  {
    int quick_type= select->quick->get_type();
    /* 
      assume results are not ordered when index merge is used 
      TODO: sergeyp: Results of all index merge selects actually are ordered 
      by clustered PK values.
    */
  
    if (quick_type == QUICK_SELECT_I::QS_TYPE_INDEX_MERGE || 
        quick_type == QUICK_SELECT_I::QS_TYPE_ROR_UNION || 
        quick_type == QUICK_SELECT_I::QS_TYPE_ROR_INTERSECT)
      DBUG_RETURN(0);
    ref_key=	   select->quick->index;
    ref_key_parts= select->quick->used_key_parts;
  }

  /*
    If part of the select condition has been pushed we use the
    select condition as it was before pushing. The original
    select condition is saved so that it can be restored when
    exiting this function (if we have not changed index).
  */
  if (tab->pre_idx_push_cond)
  {
    orig_cond=
      tab->set_jt_and_sel_condition(tab->pre_idx_push_cond, __LINE__);
    orig_cond_saved= true;
  }

  Opt_trace_context * const trace= &tab->join->thd->opt_trace;
  Opt_trace_object trace_wrapper(trace);
  Opt_trace_object
    trace_skip_sort_order(trace, "reconsidering_access_paths_for_index_ordering");

  if (ref_key >= 0)
  {
    /*
      We come here when there is a REF key.
    */
    if (!usable_keys.is_set(ref_key))
    {
      /*
	We come here when ref_key is not among usable_keys
      */
      uint new_ref_key;
      /*
	If using index only read, only consider other possible index only
	keys
      */
      if (table->covering_keys.is_set(ref_key))
	usable_keys.intersect(table->covering_keys);

      if ((new_ref_key= test_if_subkey(order, tab, ref_key, ref_key_parts,
				       &usable_keys)) < MAX_KEY)
      {
	/* Found key that can be used to retrieve data in sorted order */
	if (tab->ref.key >= 0)
        {
          /*
            We'll use ref access method on key new_ref_key. The actual change
            is done further down in this function where we update the plan.
          */
<<<<<<< HEAD
          Key_use *keyuse= tab->keyuse;
          while (keyuse->key != new_ref_key && keyuse->table == tab->table)
            keyuse++;

          if (create_ref_for_key(tab->join, tab, keyuse, 
                                 tab->join->const_table_map))
            goto use_filesort;

          DBUG_ASSERT(tab->type != JT_REF_OR_NULL && tab->type != JT_FT);
#ifdef MCP_WL4784
          pick_table_access_method(tab);
#endif
	}
=======
          set_up_ref_access_to_key= true;
        }
>>>>>>> 7ab0b27e
	else
	{
          /*
            The range optimizer constructed QUICK_RANGE for ref_key, and
            we want to use instead new_ref_key as the index. We can't
            just change the index of the quick select, because this may
            result in an incosistent QUICK_SELECT object. Below we
            create a new QUICK_SELECT from scratch so that all its
            parameres are set correctly by the range optimizer.
           */
          key_map new_ref_key_map;  // Force the creation of quick select
          new_ref_key_map.set_bit(new_ref_key); // only for new_ref_key.

          Opt_trace_object
            trace_recest(trace, "rows_estimation");
          trace_recest.add_utf8_table(tab->table).
          add_utf8("index", table->key_info[new_ref_key].name);
          select->quick= 0;
          if (select->test_quick_select(tab->join->thd, 
                                        new_ref_key_map, 
                                        0,       // empty table_map
                                        (tab->join->select_options &
                                         OPTION_FOUND_ROWS) ?
                                        HA_POS_ERROR :
                                        tab->join->unit->select_limit_cnt,
                                        false,   // don't force quick range
                                        order->direction) <= 0)
            goto use_filesort;
	}
        ref_key= new_ref_key;
        changed_key= new_ref_key;
      }
    }
    /* Check if we get the rows in requested sorted order by using the key */
    if (usable_keys.is_set(ref_key) &&
        (order_direction= test_if_order_by_key(order,table,ref_key,
					       &used_key_parts)))
      goto check_reverse_order;
  }
  {
    uint best_key_parts= 0;
    uint saved_best_key_parts= 0;
    int best_key_direction= 0;
    JOIN *join= tab->join;
    ha_rows table_records= table->file->stats.records;

    test_if_cheaper_ordering(tab, order, table, usable_keys,
                             ref_key, select_limit,
                             &best_key, &best_key_direction,
                             &select_limit, &best_key_parts,
                             &saved_best_key_parts);

    /*
      filesort() and join cache are usually faster than reading in 
      index order and not using join cache, except in case that chosen
      index is clustered primary key.
    */
    if ((select_limit >= table_records) &&
        (tab->type == JT_ALL &&
         tab->join->tables > tab->join->const_tables + 1) &&
         ((unsigned) best_key != table->s->primary_key ||
          !table->file->primary_key_is_clustered()))
      goto use_filesort;

    if (best_key >= 0)
    {
      if (select &&
          table->quick_keys.is_set(best_key) &&
          !tab->quick_order_tested.is_set(best_key) &&
          best_key != ref_key)
      {
        tab->quick_order_tested.set_bit(best_key);
        Opt_trace_object
          trace_recest(trace, "rows_estimation");
        trace_recest.add_utf8_table(tab->table).
          add_utf8("index", table->key_info[best_key].name);

        key_map map;           // Force the creation of quick select
        map.set_bit(best_key); // only best_key.
        select->quick= 0;
        select->test_quick_select(join->thd, 
                                  map, 
                                  0,        // empty table_map
                                  join->select_options & OPTION_FOUND_ROWS ?
                                  HA_POS_ERROR :
                                  join->unit->select_limit_cnt,
                                  true,     // force quick range
                                  order->direction);
      }
      order_direction= best_key_direction;
      /*
        saved_best_key_parts is actual number of used keyparts found by the
        test_if_order_by_key function. It could differ from keyinfo->key_parts,
        thus we have to restore it in case of desc order as it affects
        QUICK_SELECT_DESC behaviour.
      */
      used_key_parts= (order_direction == -1) ?
        saved_best_key_parts :  best_key_parts;
      changed_key= best_key;
      // We will use index scan or range scan:
      set_up_ref_access_to_key= false;
    }
    else
      goto use_filesort; 
  } 

check_reverse_order:                  
  DBUG_ASSERT(order_direction != 0);

  if (order_direction == -1)		// If ORDER BY ... DESC
  {
    if (select && select->quick)
    {
      /*
	Don't reverse the sort order, if it's already done.
        (In some cases test_if_order_by_key() can be called multiple times
      */
      if (select->quick->reverse_sorted())
        goto skipped_filesort;

      /*
        test_quick_select() should not create a quick that cannot do
        reverse ordering
      */
      DBUG_ASSERT((select->quick == save_quick) ||
                  select->quick->reverse_sort_possible());
    }
  }

  /*
    Update query plan with access pattern for doing 
    ordered access according to what we have decided
    above.
  */
  if (!no_changes) // We are allowed to update QEP
  {
    if (set_up_ref_access_to_key)
    {
      /*
        We'll use ref access method on key changed_key. In general case 
        the index search tuple for changed_ref_key will be different (e.g.
        when one index is defined as (part1, part2, ...) and another as
        (part1, part2(N), ...) and the WHERE clause contains 
        "part1 = const1 AND part2=const2". 
        So we build tab->ref from scratch here.
      */
      Key_use *keyuse= tab->keyuse;
      while (keyuse->key != (uint)changed_key && keyuse->table == tab->table)
        keyuse++;

      if (create_ref_for_key(tab->join, tab, keyuse, 
                             tab->join->const_table_map |
                             OUTER_REF_TABLE_BIT))
        goto use_filesort;

      DBUG_ASSERT(tab->type != JT_REF_OR_NULL && tab->type != JT_FT);
    }
    else if (best_key >= 0)
    {
      bool quick_created= 
        (select && select->quick && select->quick!=save_quick);

      /*
        If ref_key used index tree reading only ('Using index' in EXPLAIN),
        and best_key doesn't, then revert the decision.
      */
      if(!table->covering_keys.is_set(best_key))
        table->set_keyread(false);
      if (!quick_created)
      {
        if (select)                  // Throw any existing quick select
          select->quick= 0;          // Cleanup either reset to save_quick,
                                     // or 'delete save_quick'
        tab->index= best_key;
        tab->read_first_record= order_direction > 0 ?
                                join_read_first:join_read_last;
        tab->type=JT_INDEX_SCAN;       // Read with index_first(), index_next()

        table->file->ha_index_or_rnd_end();
        if (tab->join->select_options & SELECT_DESCRIBE)
        {
          /*
            @todo this neutralizes add_ref_to_table_cond(); as a result
            EXPLAIN shows no "using where" though real SELECT has one.
          */
          tab->ref.key= -1;
          tab->ref.key_parts= 0;
          if (select_limit < table->file->stats.records) 
            tab->limit= select_limit;
        }
      }
      else if (tab->type != JT_ALL)
      {
        /*
          We're about to use a quick access to the table.
          We need to change the access method so as the quick access
          method is actually used.
        */
        DBUG_ASSERT(tab->select->quick);
        DBUG_ASSERT(tab->select->quick->index==(uint)best_key);
        tab->type=JT_ALL;
        tab->use_quick=QS_RANGE;
        tab->ref.key= -1;
        tab->ref.key_parts=0;		// Don't use ref key.
        tab->read_first_record= join_init_read_record;
        if (tab->is_using_loose_index_scan())
          tab->join->tmp_table_param.precomputed_group_by= TRUE;
        /*
          TODO: update the number of records in join->best_positions[tablenr]
        */
      }
    } // best_key >= 0

    if (order_direction == -1)		// If ORDER BY ... DESC
    {
      if (select && select->quick)
      {
        /* ORDER BY range_key DESC */
        QUICK_SELECT_I *tmp= select->quick->make_reverse(used_key_parts);
        if (!tmp)
        {
          tab->limit= 0;
          goto use_filesort;            // Reverse sort failed -> filesort
        }
        if (select->quick == save_quick)
          save_quick= 0;                // Because set_quick(tmp) frees it
        select->set_quick(tmp);
      }
      else if (tab->type != JT_INDEX_SCAN && tab->type != JT_REF_OR_NULL &&
               tab->ref.key >= 0 && tab->ref.key_parts <= used_key_parts)
      {
        /*
          SELECT * FROM t1 WHERE a=1 ORDER BY a DESC,b DESC

          Use a traversal function that starts by reading the last row
          with key part (A) and then traverse the index backwards.
        */
        tab->read_first_record= join_read_last_key;
        tab->read_record.read_record= join_read_prev_same;
        tab->read_record.unlock_row= rr_unlock_row;
      }
    }
    else if (select && select->quick)
      select->quick->need_sorted_output(true);

  } // QEP has been modified

  /*
    Cleanup:
    We may have both a 'select->quick' and 'save_quick' (original)
    at this point. Delete the one that we won't use.
  */

skipped_filesort:
  ret= true;
  goto fix_ICP;
use_filesort:
  ret= false;

fix_ICP:
  if (ret && !no_changes)
  {
    // Keep current (ordered) select->quick
    if (select && save_quick != select->quick)
      delete save_quick;
  }
  else
  {
    // Restore original save_quick
    if (select && select->quick != save_quick)
      select->set_quick(save_quick);
  }
  if (changed_key >= 0)
  {
    bool cancelled_ICP= false;
    // switching to another index, makes pushed index condition obsolete
    if (!no_changes && table->file->pushed_idx_cond)
    {
      table->file->cancel_pushed_idx_cond();
      // and thus tab's m_condition must be how it was before ICP
      orig_cond_saved= false;
      cancelled_ICP= true;
    }
    if (unlikely(trace->is_started()))
    {
      Opt_trace_object
        trace_change_index(trace, "index_order_summary");
      trace_change_index.add_utf8_table(tab->table);
      if (cancelled_ICP)
        trace_change_index.add("disabled_pushed_condition_on_old_index", true);
      trace_change_index.add_utf8("index", table->key_info[changed_key].name).
        add_alnum("order_direction", order_direction == 1 ? "asc" :
                  ((order_direction == -1) ? "desc" : "undefined"));
      trace_change_index.add("plan_changed", !no_changes);
      if (!no_changes)
      {
        const char *new_type= tab->type == JT_INDEX_SCAN ? "index_scan" :
          (tab->select && tab->select->quick) ?
          "range" : join_type_str[tab->type];
        trace_change_index.add_alnum("access_type", new_type);
      }
    }
  }
  if (orig_cond_saved)
  {
    // ICP set up prior to the call, is still valid:
    tab->set_jt_and_sel_condition(orig_cond, __LINE__);
  }
  DBUG_RETURN(ret);
}



/**
  Update join with count of the different type of fields.
*/

void
count_field_types(SELECT_LEX *select_lex, TMP_TABLE_PARAM *param, 
                  List<Item> &fields, bool reset_with_sum_func)
{
  List_iterator<Item> li(fields);
  Item *field;

  param->field_count=param->sum_func_count=param->func_count=
    param->hidden_field_count=0;
  param->quick_group=1;
  while ((field=li++))
  {
    Item::Type real_type= field->real_item()->type();
    if (real_type == Item::FIELD_ITEM)
      param->field_count++;
    else if (real_type == Item::SUM_FUNC_ITEM)
    {
      if (! field->const_item())
      {
	Item_sum *sum_item=(Item_sum*) field->real_item();
        if (!sum_item->depended_from() ||
            sum_item->depended_from() == select_lex)
        {
          if (!sum_item->quick_group)
            param->quick_group=0;			// UDF SUM function
          param->sum_func_count++;

          for (uint i=0 ; i < sum_item->get_arg_count() ; i++)
          {
            if (sum_item->get_arg(i)->real_item()->type() == Item::FIELD_ITEM)
              param->field_count++;
            else
              param->func_count++;
          }
        }
        param->func_count++;
      }
    }
    else
    {
      param->func_count++;
      if (reset_with_sum_func)
	field->with_sum_func=0;
    }
  }
}


/**
  Return 1 if second is a subpart of first argument.

  If first parts has different direction, change it to second part
  (group is sorted like order)
*/

bool
test_if_subpart(ORDER *a,ORDER *b)
{
  for (; a && b; a=a->next,b=b->next)
  {
    if ((*a->item)->eq(*b->item,1))
      a->direction= b->direction;
    else
      return 0;
  }
  return test(!b);
}

/**
  calc how big buffer we need for comparing group entries.
*/

void
calc_group_buffer(JOIN *join,ORDER *group)
{
  uint key_length=0, parts=0, null_parts=0;

  if (group)
    join->group= 1;
  for (; group ; group=group->next)
  {
    Item *group_item= *group->item;
    Field *field= group_item->get_tmp_table_field();
    if (field)
    {
      enum_field_types type;
      if ((type= field->type()) == MYSQL_TYPE_BLOB)
	key_length+=MAX_BLOB_WIDTH;		// Can't be used as a key
      else if (type == MYSQL_TYPE_VARCHAR || type == MYSQL_TYPE_VAR_STRING)
        key_length+= field->field_length + HA_KEY_BLOB_LENGTH;
      else if (type == MYSQL_TYPE_BIT)
      {
        /* Bit is usually stored as a longlong key for group fields */
        key_length+= 8;                         // Big enough
      }
      else
	key_length+= field->pack_length();
    }
    else
    { 
      switch (group_item->result_type()) {
      case REAL_RESULT:
        key_length+= sizeof(double);
        break;
      case INT_RESULT:
        key_length+= sizeof(longlong);
        break;
      case DECIMAL_RESULT:
        key_length+= my_decimal_get_binary_size(group_item->max_length - 
                                                (group_item->decimals ? 1 : 0),
                                                group_item->decimals);
        break;
      case STRING_RESULT:
      {
        /*
          As items represented as DATE/TIME fields in the group buffer
          have STRING_RESULT result type, we increase the length 
          by 8 as maximum pack length of such fields.
        */
        if (group_item->is_temporal())
        {
          key_length+= 8;
        }
        else if (group_item->field_type() == MYSQL_TYPE_BLOB)
          key_length+= MAX_BLOB_WIDTH;		// Can't be used as a key
        else
        {
          /*
            Group strings are taken as varstrings and require an length field.
            A field is not yet created by create_tmp_field()
            and the sizes should match up.
          */
          key_length+= group_item->max_length + HA_KEY_BLOB_LENGTH;
        }
        break;
      }
      default:
        /* This case should never be choosen */
        DBUG_ASSERT(0);
        my_error(ER_OUT_OF_RESOURCES, MYF(ME_FATALERROR));
      }
    }
    parts++;
    if (group_item->maybe_null)
      null_parts++;
  }
  join->tmp_table_param.group_length=key_length+null_parts;
  join->tmp_table_param.group_parts=parts;
  join->tmp_table_param.group_null_parts=null_parts;
}



/**
  Make an array of pointers to sum_functions to speed up
  sum_func calculation.

  @retval
    0	ok
  @retval
    1	Error
*/

bool JOIN::alloc_func_list()
{
  uint func_count, group_parts;
  DBUG_ENTER("alloc_func_list");

  func_count= tmp_table_param.sum_func_count;
  /*
    If we are using rollup, we need a copy of the summary functions for
    each level
  */
  if (rollup.state != ROLLUP::STATE_NONE)
    func_count*= (send_group_parts+1);

  group_parts= send_group_parts;
  /*
    If distinct, reserve memory for possible
    disctinct->group_by optimization
  */
  if (select_distinct)
  {
    group_parts+= fields_list.elements;
    /*
      If the ORDER clause is specified then it's possible that
      it also will be optimized, so reserve space for it too
    */
    if (order)
    {
      ORDER *ord;
      for (ord= order; ord; ord= ord->next)
        group_parts++;
    }
  }

  /* This must use calloc() as rollup_make_fields depends on this */
  sum_funcs= (Item_sum**) thd->calloc(sizeof(Item_sum**) * (func_count+1) +
				      sizeof(Item_sum***) * (group_parts+1));
  sum_funcs_end= (Item_sum***) (sum_funcs+func_count+1);
  DBUG_RETURN(sum_funcs == 0);
}


/**
  Initialize 'sum_funcs' array with all Item_sum objects.

  @param field_list        All items
  @param send_result_set_metadata       Items in select list
  @param before_group_by   Set to 1 if this is called before GROUP BY handling
  @param recompute         Set to TRUE if sum_funcs must be recomputed

  @retval
    0  ok
  @retval
    1  error
*/

bool JOIN::make_sum_func_list(List<Item> &field_list, List<Item> &send_result_set_metadata,
			      bool before_group_by, bool recompute)
{
  List_iterator_fast<Item> it(field_list);
  Item_sum **func;
  Item *item;
  DBUG_ENTER("make_sum_func_list");

  if (*sum_funcs && !recompute)
    DBUG_RETURN(FALSE); /* We have already initialized sum_funcs. */

  func= sum_funcs;
  while ((item=it++))
  {
    if (item->type() == Item::SUM_FUNC_ITEM && !item->const_item() &&
        (!((Item_sum*) item)->depended_from() ||
         ((Item_sum *)item)->depended_from() == select_lex))
      *func++= (Item_sum*) item;
  }
  if (before_group_by && rollup.state == ROLLUP::STATE_INITED)
  {
    rollup.state= ROLLUP::STATE_READY;
    if (rollup_make_fields(field_list, send_result_set_metadata, &func))
      DBUG_RETURN(TRUE);			// Should never happen
  }
  else if (rollup.state == ROLLUP::STATE_NONE)
  {
    for (uint i=0 ; i <= send_group_parts ;i++)
      sum_funcs_end[i]= func;
  }
  else if (rollup.state == ROLLUP::STATE_READY)
    DBUG_RETURN(FALSE);                         // Don't put end marker
  *func=0;					// End marker
  DBUG_RETURN(FALSE);
}


/**
  Free joins of subselect of this select.

  @param thd      THD pointer
  @param select   pointer to st_select_lex which subselects joins we will free
*/

void free_underlaid_joins(THD *thd, SELECT_LEX *select)
{
  for (SELECT_LEX_UNIT *unit= select->first_inner_unit();
       unit;
       unit= unit->next_unit())
    unit->cleanup();
}

/****************************************************************************
  ROLLUP handling
****************************************************************************/

/**
   Wrap all constant Items in GROUP BY list.

   For ROLLUP queries each constant item referenced in GROUP BY list
   is wrapped up into an Item_func object yielding the same value
   as the constant item. The objects of the wrapper class are never
   considered as constant items and besides they inherit all
   properties of the Item_result_field class.
   This wrapping allows us to ensure writing constant items
   into temporary tables whenever the result of the ROLLUP
   operation has to be written into a temporary table, e.g. when
   ROLLUP is used together with DISTINCT in the SELECT list.
   Usually when creating temporary tables for a intermidiate
   result we do not include fields for constant expressions.

   @retval
     0  if ok
   @retval
     1  on error
*/

bool JOIN::rollup_process_const_fields()
{
  ORDER *group_tmp;
  Item *item;
  List_iterator<Item> it(all_fields);

  for (group_tmp= group_list; group_tmp; group_tmp= group_tmp->next)
  {
    if (!(*group_tmp->item)->const_item())
      continue;
    while ((item= it++))
    {
      if (*group_tmp->item == item)
      {
        Item* new_item= new Item_func_rollup_const(item);
        if (!new_item)
          return 1;
        new_item->fix_fields(thd, (Item **) 0);
        thd->change_item_tree(it.ref(), new_item);
        for (ORDER *tmp= group_tmp; tmp; tmp= tmp->next)
        {
          if (*tmp->item == item)
            thd->change_item_tree(tmp->item, new_item);
        }
        break;
      }
    }
    it.rewind();
  }
  return 0;
}
  

/**
  Fill up rollup structures with pointers to fields to use.

  Creates copies of item_sum items for each sum level.

  @param fields_arg		List of all fields (hidden and real ones)
  @param sel_fields		Pointer to selected fields
  @param func			Store here a pointer to all fields

  @retval
    0	if ok;
    In this case func is pointing to next not used element.
  @retval
    1    on error
*/

bool JOIN::rollup_make_fields(List<Item> &fields_arg, List<Item> &sel_fields,
			      Item_sum ***func)
{
  List_iterator_fast<Item> it(fields_arg);
  Item *first_field= sel_fields.head();
  uint level;

  /*
    Create field lists for the different levels

    The idea here is to have a separate field list for each rollup level to
    avoid all runtime checks of which columns should be NULL.

    The list is stored in reverse order to get sum function in such an order
    in func that it makes it easy to reset them with init_sum_functions()

    Assuming:  SELECT a, b, c SUM(b) FROM t1 GROUP BY a,b WITH ROLLUP

    rollup.fields[0] will contain list where a,b,c is NULL
    rollup.fields[1] will contain list where b,c is NULL
    ...
    rollup.ref_pointer_array[#] points to fields for rollup.fields[#]
    ...
    sum_funcs_end[0] points to all sum functions
    sum_funcs_end[1] points to all sum functions, except grand totals
    ...
  */

  for (level=0 ; level < send_group_parts ; level++)
  {
    uint i;
    uint pos= send_group_parts - level -1;
    bool real_fields= 0;
    Item *item;
    List_iterator<Item> new_it(rollup.fields[pos]);
    Ref_ptr_array ref_array_start= rollup.ref_pointer_arrays[pos];
    ORDER *start_group;

    /* Point to first hidden field */
    uint ref_array_ix= fields_arg.elements-1;

    /* Remember where the sum functions ends for the previous level */
    sum_funcs_end[pos+1]= *func;

    /* Find the start of the group for this level */
    for (i= 0, start_group= group_list ;
	 i++ < pos ;
	 start_group= start_group->next)
      ;

    it.rewind();
    while ((item= it++))
    {
      if (item == first_field)
      {
	real_fields= 1;				// End of hidden fields
        ref_array_ix= 0;
      }

      if (item->type() == Item::SUM_FUNC_ITEM && !item->const_item() &&
          (!((Item_sum*) item)->depended_from() ||
           ((Item_sum *)item)->depended_from() == select_lex))
          
      {
	/*
	  This is a top level summary function that must be replaced with
	  a sum function that is reset for this level.

	  NOTE: This code creates an object which is not that nice in a
	  sub select.  Fortunately it's not common to have rollup in
	  sub selects.
	*/
	item= item->copy_or_same(thd);
	((Item_sum*) item)->make_unique();
	*(*func)= (Item_sum*) item;
	(*func)++;
      }
      else 
      {
	/* Check if this is something that is part of this group by */
	ORDER *group_tmp;
	for (group_tmp= start_group, i= pos ;
             group_tmp ; group_tmp= group_tmp->next, i++)
	{
          if (*group_tmp->item == item)
	  {
	    /*
	      This is an element that is used by the GROUP BY and should be
	      set to NULL in this level
	    */
            Item_null_result *null_item= new (thd->mem_root) Item_null_result();
            if (!null_item)
              return 1;
	    item->maybe_null= 1;		// Value will be null sometimes
            null_item->result_field= item->get_tmp_table_field();
            item= null_item;
	    break;
	  }
	}
      }
      ref_array_start[ref_array_ix]= item;
      if (real_fields)
      {
	(void) new_it++;			// Point to next item
	new_it.replace(item);			// Replace previous
	ref_array_ix++;
      }
      else
	ref_array_ix--;
    }
  }
  sum_funcs_end[0]= *func;			// Point to last function
  return 0;
}


/**
  clear results if there are not rows found for group
  (end_send_group/end_write_group)
*/

void JOIN::clear()
{
  for (uint tableno= 0; tableno < this->tables; tableno++)
    mark_as_null_row((join_tab+tableno)->table);

  copy_fields(&tmp_table_param);

  if (sum_funcs)
  {
    Item_sum *func, **func_ptr= sum_funcs;
    while ((func= *(func_ptr++)))
      func->clear();
  }
}


/**
  change select_result object of JOIN.

  @param res		new select_result object

  @retval
    FALSE   OK
  @retval
    TRUE    error
*/

bool JOIN::change_result(select_result *res)
{
  DBUG_ENTER("JOIN::change_result");
  result= res;
  if (!procedure && (result->prepare(fields_list, select_lex->master_unit()) ||
                     result->prepare2()))
  {
    DBUG_RETURN(TRUE);
  }
  DBUG_RETURN(FALSE);
}


/**
  Init tmp tables usage info.

  This function fills JOIN::exec_flags according to how JOIN::exec uses
  tmp tables and filesort. This info is used for EXPLAIN JSON.
  In order to remain relevant this info is always calculated and
  JOIN::exec checks it to be correct at appropriate execution points.
  After being successfully checked the flag is set to 0 and JOIN::exec
  at the end checks that all flags were reset.

  @note
  This is a hack that emulates behavior of JOIN::exec in order to get info
  on tmp tables and filesort usage for EXPLAIN without calling JOIN::exec.
  This is a _temporary_ solution and have to be removed on the JOIN::exec
  refactoring.
  Advice to bugfixer(s): don't merge 'if's and change their places as this
  way it's easier to check correlation with JOIN::exec.
*/

void JOIN::init_tmp_tables_info()
{
  bool have_distinct= select_distinct;
  bool have_group_list= group_list ? true : false;
  bool have_order= order ? true : false;
  bool tmp_distinct= false;
  bool tmp_group= false;
  bool materialize_join= false;

  DBUG_ENTER("JOIN::init_tmp_tables_info");

  /*
    Keep track on order/group source.
    We have to keep JOIN::order.order and JOIN::group_by.order pointers
    untouched in this function. Use and change when applicable their local
    copies: loc_order and loc_group_list.
  */
  ORDER_with_src loc_order= order;
  ORDER_with_src loc_group_list= group_list;

  if (!have_distinct && !have_group_list && !have_order)
  {
    if (need_tmp)
      explain_flags.set(ESC_BUFFER_RESULT, ESP_USING_TMPTABLE);
    exec_flags.set(explain_flags);
    DBUG_VOID_RETURN;
  }

  if (loc_order && simple_order)
    loc_order.set_flag(ESP_IS_SIMPLE);
  if (loc_group_list && simple_group)
    loc_group_list.set_flag(ESP_IS_SIMPLE);

  if (need_tmp)
  {
    bool using_indirect_summary_function= false;
    uint field_count= 0, field_count2= 0;
    // Tmp table #1
    if (select_options & (SELECT_BIG_RESULT | OPTION_BUFFER_RESULT))
      explain_flags.set(ESC_BUFFER_RESULT, ESP_USING_TMPTABLE);
    if (select_distinct)
      explain_flags.set(ESC_DISTINCT, ESP_USING_TMPTABLE);

    if (!(select_options & TMP_TABLE_ALL_COLUMNS))
    {
      List_iterator<Item> li(all_fields);
      Item *item;
      int hidden_field_count= tmp_table_param.hidden_field_count=
        all_fields.elements - fields_list.elements;
      while ((item= li++))
      {
        Item::Type type=item->type();
        if (item->const_item() && hidden_field_count <= 0)
          continue; // We don't have to store this
        field_count2++;
        if (item->with_sum_func && type != Item::SUM_FUNC_ITEM)
        {
          if (type == Item::SUBSELECT_ITEM ||
              (item->used_tables() & ~OUTER_REF_TABLE_BIT))
          {
            /*
              Mark that the we have ignored an item that refers to a summary
              function. We need to know this if someone is going to use
              DISTINCT on the result.
            */
            using_indirect_summary_function=1;
            continue;
          }
        }
        hidden_field_count--;
        field_count++;
      }
    }
    if (select_distinct && !have_group_list &&
        field_count != tmp_table_param.hidden_field_count)
    {
      tmp_distinct= true;
      explain_flags.set(ESC_DISTINCT, ESP_USING_TMPTABLE);
      if (have_order && skip_sort_order)
        have_order= false;
    }
    if (have_group_list && tmp_table_param.quick_group && !simple_group)
    {
      tmp_group= true;
      explain_flags.set(loc_group_list.src, ESP_USING_TMPTABLE);
    }
    if (have_group_list && simple_group)
    {
      if (ordered_index_usage == ordered_index_void)
        explain_flags.set(loc_group_list.src, ESP_USING_FILESORT);
      else
        DBUG_ASSERT(ordered_index_usage == ordered_index_group_by);
      have_group_list= false;
    }
    else if (!have_group_list && !tmp_distinct && have_order && simple_order)
    {
      if (ordered_index_usage == ordered_index_void)
        explain_flags.set(loc_order.src, ESP_USING_FILESORT);
      else
        DBUG_ASSERT(ordered_index_usage == ordered_index_order_by);
      have_order= false;
    }

    if (tmp_group)
    {
      if (!loc_order && !no_order && !skip_sort_order)
      {
        have_order= true;
        loc_order= loc_group_list;
      }
      have_group_list= false;
      loc_group_list= NULL;
    }
    if ((have_group_list &&
         (!test_if_subpart(loc_group_list, loc_order) || select_distinct)) ||
        (select_distinct && using_indirect_summary_function))
    {
      // 1st table were materializing join result
      if (!tmp_distinct && !tmp_group)
      {
        // This table will materialize join result.
        // BUG: in some cases it's just single table
        materialize_join= true;
        explain_flags.set(ESC_BUFFER_RESULT, ESP_USING_TMPTABLE);
      }
      // Tmp table #2
      if (select_distinct && !have_group_list &&
          field_count2 != tmp_table_param.hidden_field_count)
      {
        DBUG_ASSERT(!tmp_distinct);
        tmp_distinct= true;
        explain_flags.set(ESC_DISTINCT, ESP_USING_TMPTABLE);
      }

      if (!have_group_list && !tmp_distinct && have_order && simple_order)
      {
        explain_flags.set(loc_order.src, ESP_USING_FILESORT);
        explain_flags.set(loc_order.src, ESP_USING_TMPTABLE);
        have_order= false;
      }
      else if (have_group_list)
      {
        explain_flags.set(loc_group_list.src, ESP_USING_FILESORT);
        explain_flags.set(loc_group_list.src, ESP_USING_TMPTABLE);
        have_group_list= false;
      }
    }
    if (tmp_distinct)
    {
      have_distinct= false;
    }

    if (have_distinct && !have_group_list)
    {
      have_distinct= false;
      explain_flags.set(ESC_DISTINCT, ESP_DUPS_REMOVAL);
    }
  }
  if (have_group_list)
  {
    if (ordered_index_usage != ordered_index_group_by)
      explain_flags.set(loc_group_list.src, ESP_USING_FILESORT);
    if (need_tmp && !materialize_join)
      explain_flags.set(loc_group_list.src, ESP_USING_TMPTABLE);
    have_group_list= false;
  }
  else if (have_order)
  {
    if (ordered_index_usage != ordered_index_order_by)
      explain_flags.set(loc_order.src, ESP_USING_FILESORT);
    if (need_tmp && !materialize_join && !tmp_group)
      explain_flags.set(loc_order.src, ESP_USING_TMPTABLE);
    have_order= false;
  }
  if (loc_order && loc_order.get_flag(ESP_USING_FILESORT) &&
      loc_group_list && loc_group_list.get_flag(ESP_USING_FILESORT))
    DBUG_ASSERT(explain_flags.any(ESP_USING_TMPTABLE));

  // Copy flags for checking by executor
  exec_flags.set(explain_flags);

  // Ensure ORDER/GROUP BY/DISTINCT were resolved
  DBUG_ASSERT(!have_group_list && !have_order && !have_distinct);
  DBUG_VOID_RETURN;
}


/**
  Find a cheaper access key than a given @a key

  @param          tab                 NULL or JOIN_TAB of the accessed table
  @param          order               Linked list of ORDER BY arguments
  @param          table               Table if tab == NULL or tab->table
  @param          usable_keys         Key map to find a cheaper key in
  @param          ref_key             
                * 0 <= key < MAX_KEY   - key number (hint) to start the search
                * -1                   - no key number provided
  @param          select_limit        LIMIT value, or HA_POS_ERROR if no limit
  @param [out]    new_key             Key number if success, otherwise undefined
  @param [out]    new_key_direction   Return -1 (reverse) or +1 if success,
                                      otherwise undefined
  @param [out]    new_select_limit    Return adjusted LIMIT
  @param [out]    new_used_key_parts  NULL by default, otherwise return number
                                      of new_key prefix columns if success
                                      or undefined if the function fails
  @param [out]  saved_best_key_parts  NULL by default, otherwise preserve the
                                      value for further use in QUICK_SELECT_DESC

  @note
    This function takes into account table->quick_condition_rows statistic
    (that is calculated by the make_join_statistics function).
    However, single table procedures such as mysql_update() and mysql_delete()
    never call make_join_statistics, so they have to update it manually
    (@see get_index_for_order()).
*/

static bool
test_if_cheaper_ordering(const JOIN_TAB *tab, ORDER *order, TABLE *table,
                         key_map usable_keys,  int ref_key,
                         ha_rows select_limit,
                         int *new_key, int *new_key_direction,
                         ha_rows *new_select_limit, uint *new_used_key_parts,
                         uint *saved_best_key_parts)
{
  DBUG_ENTER("test_if_cheaper_ordering");
  /*
    Check whether there is an index compatible with the given order
    usage of which is cheaper than usage of the ref_key index (ref_key>=0)
    or a table scan.
    It may be the case if ORDER/GROUP BY is used with LIMIT.
  */
  ha_rows best_select_limit= HA_POS_ERROR;
  JOIN *join= tab ? tab->join : NULL;
  uint nr;
  key_map keys;
  uint best_key_parts= 0;
  int best_key_direction= 0;
  ha_rows best_records= 0;
  double read_time;
  int best_key= -1;
  bool is_best_covering= FALSE;
  double fanout= 1;
  ha_rows table_records= table->file->stats.records;
  bool group= join && join->group && order == join->group_list;
  ha_rows ref_key_quick_rows= HA_POS_ERROR;
  const bool has_limit= (select_limit != HA_POS_ERROR);

  /*
    If not used with LIMIT, only use keys if the whole query can be
    resolved with a key;  This is because filesort() is usually faster than
    retrieving all rows through an index.
  */
  if (select_limit >= table_records)
  {
    keys= *table->file->keys_to_use_for_scanning();
    keys.merge(table->covering_keys);

    /*
      We are adding here also the index specified in FORCE INDEX clause, 
      if any.
      This is to allow users to use index in ORDER BY.
    */
    if (table->force_index) 
      keys.merge(group ? table->keys_in_use_for_group_by :
                         table->keys_in_use_for_order_by);
    keys.intersect(usable_keys);
  }
  else
    keys= usable_keys;

  if (ref_key >= 0 && table->covering_keys.is_set(ref_key))
    ref_key_quick_rows= table->quick_rows[ref_key];

  if (join)
  {
    uint tablenr= tab - join->join_tab;
    read_time= join->best_positions[tablenr].read_time;
    for (uint i= tablenr+1; i < join->tables; i++)
      fanout*= join->best_positions[i].records_read; // fanout is always >= 1
  }
  else
    read_time= table->file->scan_time();

  for (nr=0; nr < table->s->keys ; nr++)
  {
    int direction;
    uint used_key_parts;

    if (keys.is_set(nr) &&
        (direction= test_if_order_by_key(order, table, nr, &used_key_parts)))
    {
      /*
        At this point we are sure that ref_key is a non-ordering
        key (where "ordering key" is a key that will return rows
        in the order required by ORDER BY).
      */
      DBUG_ASSERT (ref_key != (int) nr);

      bool is_covering= table->covering_keys.is_set(nr) ||
                        (nr == table->s->primary_key &&
                        table->file->primary_key_is_clustered());
      
      /* 
        Don't use an index scan with ORDER BY without limit.
        For GROUP BY without limit always use index scan
        if there is a suitable index. 
        Why we hold to this asymmetry hardly can be explained
        rationally. It's easy to demonstrate that using
        temporary table + filesort could be cheaper for grouping
        queries too.
      */ 
      if (is_covering ||
          select_limit != HA_POS_ERROR || 
          (ref_key < 0 && (group || table->force_index)))
      { 
        double rec_per_key;
        double index_scan_time;
        KEY *keyinfo= table->key_info+nr;
        if (select_limit == HA_POS_ERROR)
          select_limit= table_records;
        if (group)
        {
          /* 
            Used_key_parts can be larger than keyinfo->key_parts
            when using a secondary index clustered with a primary 
            key (e.g. as in Innodb). 
            See Bug #28591 for details.
          */  
          rec_per_key= used_key_parts &&
                       used_key_parts <= keyinfo->key_parts ?
                       keyinfo->rec_per_key[used_key_parts-1] : 1;
          set_if_bigger(rec_per_key, 1);
          /*
            With a grouping query each group containing on average
            rec_per_key records produces only one row that will
            be included into the result set.
          */  
          if (select_limit > table_records/rec_per_key)
            select_limit= table_records;
          else
            select_limit= (ha_rows) (select_limit*rec_per_key);
        }
        /* 
          If tab=tk is not the last joined table tn then to get first
          L records from the result set we can expect to retrieve
          only L/fanout(tk,tn) where fanout(tk,tn) says how many
          rows in the record set on average will match each row tk.
          Usually our estimates for fanouts are too pessimistic.
          So the estimate for L/fanout(tk,tn) will be too optimistic
          and as result we'll choose an index scan when using ref/range
          access + filesort will be cheaper.
        */
        select_limit= (ha_rows) (select_limit < fanout ?
                                 1 : select_limit/fanout);
        /*
          We assume that each of the tested indexes is not correlated
          with ref_key. Thus, to select first N records we have to scan
          N/selectivity(ref_key) index entries. 
          selectivity(ref_key) = #scanned_records/#table_records =
          table->quick_condition_rows/table_records.
          In any case we can't select more than #table_records.
          N/(table->quick_condition_rows/table_records) > table_records 
          <=> N > table->quick_condition_rows.
        */ 
        if (select_limit > table->quick_condition_rows)
          select_limit= table_records;
        else
          select_limit= (ha_rows) (select_limit *
                                   (double) table_records /
                                    table->quick_condition_rows);
        rec_per_key= keyinfo->rec_per_key[keyinfo->key_parts-1];
        set_if_bigger(rec_per_key, 1);
        /*
          Here we take into account the fact that rows are
          accessed in sequences rec_per_key records in each.
          Rows in such a sequence are supposed to be ordered
          by rowid/primary key. When reading the data
          in a sequence we'll touch not more pages than the
          table file contains.
          TODO. Use the formula for a disk sweep sequential access
          to calculate the cost of accessing data rows for one 
          index entry.
        */
        index_scan_time= select_limit/rec_per_key *
                         min(rec_per_key, table->file->scan_time());
        if ((ref_key < 0 && is_covering) || 
            (ref_key < 0 && (group || table->force_index)) ||
            index_scan_time < read_time)
        {
          ha_rows quick_records= table_records;
          if ((is_best_covering && !is_covering) ||
              (is_covering && ref_key_quick_rows < select_limit))
            continue;
          if (table->quick_keys.is_set(nr))
            quick_records= table->quick_rows[nr];
          if (best_key < 0 ||
              (select_limit <= min(quick_records,best_records) ?
               keyinfo->key_parts < best_key_parts :
               quick_records < best_records))
          {
            best_key= nr;
            best_key_parts= keyinfo->key_parts;
            if (saved_best_key_parts)
              *saved_best_key_parts= used_key_parts;
            best_records= quick_records;
            is_best_covering= is_covering;
            best_key_direction= direction; 
            best_select_limit= select_limit;
          }
        }   
      }      
    }
  }

  if (best_key < 0 || best_key == ref_key)
    DBUG_RETURN(FALSE);
  
  *new_key= best_key;
  *new_key_direction= best_key_direction;
  *new_select_limit= has_limit ? best_select_limit : table_records;
  if (new_used_key_parts != NULL)
    *new_used_key_parts= best_key_parts;

  DBUG_RETURN(TRUE);
}


/**
  Find a key to apply single table UPDATE/DELETE by a given ORDER

  @param       order           Linked list of ORDER BY arguments
  @param       table           Table to find a key
  @param       select          Pointer to access/update select->quick (if any)
  @param       limit           LIMIT clause parameter 
  @param [out] need_sort       TRUE if filesort needed
  @param [out] reverse
    TRUE if the key is reversed again given ORDER (undefined if key == MAX_KEY)

  @return
    - MAX_KEY if no key found                        (need_sort == TRUE)
    - MAX_KEY if quick select result order is OK     (need_sort == FALSE)
    - key number (either index scan or quick select) (need_sort == FALSE)

  @note
    Side effects:
    - may deallocate or deallocate and replace select->quick;
    - may set table->quick_condition_rows and table->quick_rows[...]
      to table->file->stats.records. 
*/

uint get_index_for_order(ORDER *order, TABLE *table, SQL_SELECT *select,
                         ha_rows limit, bool *need_sort, bool *reverse)
{
  if (select && select->quick && select->quick->unique_key_range())
  { // Single row select (always "ordered"): Ok to use with key field UPDATE
    *need_sort= FALSE;
    /*
      Returning of MAX_KEY here prevents updating of used_key_is_modified
      in mysql_update(). Use quick select "as is".
    */
    return MAX_KEY;
  }

  if (!order)
  {
    *need_sort= FALSE;
    if (select && select->quick)
      return select->quick->index; // index or MAX_KEY, use quick select as is
    else
      return table->file->key_used_on_scan; // MAX_KEY or index for some engines
  }

  if (!is_simple_order(order)) // just to cut further expensive checks
  {
    *need_sort= TRUE;
    return MAX_KEY;
  }

  if (select && select->quick)
  {
    if (select->quick->index == MAX_KEY)
    {
      *need_sort= TRUE;
      return MAX_KEY;
    }

    uint used_key_parts;
    switch (test_if_order_by_key(order, table, select->quick->index,
                                 &used_key_parts)) {
    case 1: // desired order
      *need_sort= FALSE;
      return select->quick->index;
    case 0: // unacceptable order
      *need_sort= TRUE;
      return MAX_KEY;
    case -1: // desired order, but opposite direction
      {
        QUICK_SELECT_I *reverse_quick;
        if ((reverse_quick=
               select->quick->make_reverse(used_key_parts)))
        {
          select->set_quick(reverse_quick);
          *need_sort= FALSE;
          return select->quick->index;
        }
        else
        {
          *need_sort= TRUE;
          return MAX_KEY;
        }
      }
    }
    DBUG_ASSERT(0);
  }
  else if (limit != HA_POS_ERROR)
  { // check if some index scan & LIMIT is more efficient than filesort
    
    /*
      Update quick_condition_rows since single table UPDATE/DELETE procedures
      don't call make_join_statistics() and leave this variable uninitialized.
    */
    table->quick_condition_rows= table->file->stats.records;
    
    int key, direction;
    if (test_if_cheaper_ordering(NULL, order, table,
                                 table->keys_in_use_for_order_by, -1,
                                 limit,
                                 &key, &direction, &limit) &&
        !is_key_used(table, key, table->write_set))
    {
      *need_sort= FALSE;
      *reverse= (direction < 0);
      return key;
    }
  }
  *need_sort= TRUE;
  return MAX_KEY;
}


/**
  @} (end of group Query_Optimizer)
*/<|MERGE_RESOLUTION|>--- conflicted
+++ resolved
@@ -1511,17 +1511,8 @@
     j->type= null_ref_key ? JT_REF_OR_NULL : JT_REF;
     j->ref.null_ref_key= null_ref_key;
   }
-<<<<<<< HEAD
-#ifndef MCP_WL4784
   else if (keyuse_uses_no_tables &&
            !(table->file->ha_table_flags() & HA_BLOCK_CONST_TABLE))
-#else
-  else if (keyuse_uses_no_tables)
-#endif
-=======
-  else if (keyuse_uses_no_tables &&
-           !(table->file->ha_table_flags() & HA_BLOCK_CONST_TABLE))
->>>>>>> 7ab0b27e
   {
     /*
       This happen if we are using a constant expression in the ON part
@@ -2648,19 +2639,9 @@
     tab->sorted= (tab->type != JT_EQ_REF) ? sorted : false;
     sorted= false;                              // only first must be sorted
     table->status= STATUS_GARBAGE | STATUS_NOT_FOUND;
-<<<<<<< HEAD
-#ifndef MCP_WL4784
     tab->read_first_record= NULL; // Access methods not set yet
     tab->read_record.read_record= NULL;
     tab->read_record.unlock_row= rr_unlock_row;
-#else
-    pick_table_access_method (tab);
-#endif
-=======
-    tab->read_first_record= NULL; // Access methods not set yet
-    tab->read_record.read_record= NULL;
-    tab->read_record.unlock_row= rr_unlock_row;
->>>>>>> 7ab0b27e
 
     Opt_trace_object trace_refine_table(trace);
     trace_refine_table.add_utf8_table(table);
@@ -3325,7 +3306,6 @@
 }
 
 
-
 /**
   Test if one can use the key to resolve ORDER BY.
 
@@ -3848,24 +3828,8 @@
             We'll use ref access method on key new_ref_key. The actual change
             is done further down in this function where we update the plan.
           */
-<<<<<<< HEAD
-          Key_use *keyuse= tab->keyuse;
-          while (keyuse->key != new_ref_key && keyuse->table == tab->table)
-            keyuse++;
-
-          if (create_ref_for_key(tab->join, tab, keyuse, 
-                                 tab->join->const_table_map))
-            goto use_filesort;
-
-          DBUG_ASSERT(tab->type != JT_REF_OR_NULL && tab->type != JT_FT);
-#ifdef MCP_WL4784
-          pick_table_access_method(tab);
-#endif
-	}
-=======
           set_up_ref_access_to_key= true;
         }
->>>>>>> 7ab0b27e
 	else
 	{
           /*
