/* Copyright (c) 2009, 2011, 2012 Oracle and/or its affiliates. All rights reserved.

   This program is free software; you can redistribute it and/or modify
   it under the terms of the GNU General Public License as published by
   the Free Software Foundation; version 2 of the License.

   This program is distributed in the hope that it will be useful,
   but WITHOUT ANY WARRANTY; without even the implied warranty of
   MERCHANTABILITY or FITNESS FOR A PARTICULAR PURPOSE.  See the
   GNU General Public License for more details.

   You should have received a copy of the GNU General Public License
   along with this program; if not, write to the Free Software
   Foundation, Inc., 51 Franklin St, Fifth Floor, Boston, MA 02110-1301  USA */

/**
  @file
  Definitions of all server's session or global variables.

  How to add new variables:

  1. copy one of the existing variables, and edit the declaration.
  2. if you need special behavior on assignment or additional checks
     use ON_CHECK and ON_UPDATE callbacks.
  3. *Don't* add new Sys_var classes or uncle Occam will come
     with his razor to haunt you at nights

  Note - all storage engine variables (for example myisam_whatever)
  should go into the corresponding storage engine sources
  (for example in storage/myisam/ha_myisam.cc) !
*/

#include "my_global.h"                          /* NO_EMBEDDED_ACCESS_CHECKS */
#include "sql_priv.h"
#include "sql_class.h"                          // set_var.h: THD
#include "rpl_gtid.h"
#include "sys_vars.h"
#include "mysql_com.h"

#include "events.h"
#include <thr_alarm.h>
#include "rpl_slave.h"
#include "rpl_mi.h"
#include "rpl_rli.h"
#include "rpl_slave.h"
#include "rpl_info_factory.h"
#include "transaction.h"
#include "opt_trace.h"
#include "mysqld.h"
#include "lock.h"
#include "sql_time.h"                       // known_date_time_formats
#include "sql_acl.h" // SUPER_ACL,
                     // mysql_user_table_is_in_short_password_format
#include "derror.h"  // read_texts
#include "sql_base.h"                           // close_cached_tables
#include "hostname.h"                           // host_cache_size
#include "sql_show.h"                           // opt_ignore_db_dirs
#include "table_cache.h"                        // Table_cache_manager

#include "log_event.h"
#ifdef WITH_PERFSCHEMA_STORAGE_ENGINE
#include "../storage/perfschema/pfs_server.h"
#endif /* WITH_PERFSCHEMA_STORAGE_ENGINE */

TYPELIB bool_typelib={ array_elements(bool_values)-1, "", bool_values, 0 };

/*
  This forward declaration is needed because including sql_base.h
  causes further includes.  [TODO] Eliminate this forward declaration
  and include a file with the prototype instead.
*/
extern void close_thread_tables(THD *thd);


static bool update_buffer_size(THD *thd, KEY_CACHE *key_cache,
                               ptrdiff_t offset, ulonglong new_value)
{
  bool error= false;
  DBUG_ASSERT(offset == offsetof(KEY_CACHE, param_buff_size));

  if (new_value == 0)
  {
    if (key_cache == dflt_key_cache)
    {
      my_error(ER_WARN_CANT_DROP_DEFAULT_KEYCACHE, MYF(0));
      return true;
    }

    if (key_cache->key_cache_inited)            // If initied
    {
      /*
        Move tables using this key cache to the default key cache
        and clear the old key cache.
      */
      key_cache->in_init= 1;
      mysql_mutex_unlock(&LOCK_global_system_variables);
      key_cache->param_buff_size= 0;
      ha_resize_key_cache(key_cache);
      ha_change_key_cache(key_cache, dflt_key_cache);
      /*
        We don't delete the key cache as some running threads my still be in
        the key cache code with a pointer to the deleted (empty) key cache
      */
      mysql_mutex_lock(&LOCK_global_system_variables);
      key_cache->in_init= 0;
    }
    return error;
  }

  key_cache->param_buff_size= new_value;

  /* If key cache didn't exist initialize it, else resize it */
  key_cache->in_init= 1;
  mysql_mutex_unlock(&LOCK_global_system_variables);

  if (!key_cache->key_cache_inited)
    error= ha_init_key_cache(0, key_cache);
  else
    error= ha_resize_key_cache(key_cache);

  mysql_mutex_lock(&LOCK_global_system_variables);
  key_cache->in_init= 0;

  return error;
}

static bool update_keycache_param(THD *thd, KEY_CACHE *key_cache,
                                  ptrdiff_t offset, ulonglong new_value)
{
  bool error= false;
  DBUG_ASSERT(offset != offsetof(KEY_CACHE, param_buff_size));

  keycache_var(key_cache, offset)= new_value;

  key_cache->in_init= 1;
  mysql_mutex_unlock(&LOCK_global_system_variables);
  error= ha_resize_key_cache(key_cache);

  mysql_mutex_lock(&LOCK_global_system_variables);
  key_cache->in_init= 0;

  return error;
}

/*
  The rule for this file: everything should be 'static'. When a sys_var
  variable or a function from this file is - in very rare cases - needed
  elsewhere it should be explicitly declared 'export' here to show that it's
  not a mistakenly forgotten 'static' keyword.
*/
#define export /* not static */

#ifdef WITH_PERFSCHEMA_STORAGE_ENGINE
#ifndef EMBEDDED_LIBRARY

#define PFS_TRAILING_PROPERTIES \
  NO_MUTEX_GUARD, NOT_IN_BINLOG, ON_CHECK(NULL), ON_UPDATE(NULL), \
  NULL, sys_var::PARSE_EARLY

static Sys_var_mybool Sys_pfs_enabled(
       "performance_schema",
       "Enable the performance schema.",
       READ_ONLY GLOBAL_VAR(pfs_param.m_enabled),
       CMD_LINE(OPT_ARG), DEFAULT(TRUE),
       PFS_TRAILING_PROPERTIES);

static Sys_var_charptr Sys_pfs_instrument(
       "performance_schema_instrument",
       "Default startup value for a performance schema instrument.",
       READ_ONLY NOT_VISIBLE GLOBAL_VAR(pfs_param.m_pfs_instrument),
       CMD_LINE(OPT_ARG, OPT_PFS_INSTRUMENT),
       IN_FS_CHARSET,
       DEFAULT(""),
       PFS_TRAILING_PROPERTIES);

static Sys_var_mybool Sys_pfs_consumer_events_stages_current(
       "performance_schema_consumer_events_stages_current",
       "Default startup value for the events_stages_current consumer.",
       READ_ONLY NOT_VISIBLE GLOBAL_VAR(pfs_param.m_consumer_events_stages_current_enabled),
<<<<<<< HEAD
       CMD_LINE(OPT_ARG), DEFAULT(FALSE),
       PFS_TRAILING_PROPERTIES);

static Sys_var_mybool Sys_pfs_consumer_events_stages_history(
       "performance_schema_consumer_events_stages_history",
       "Default startup value for the events_stages_history consumer.",
       READ_ONLY NOT_VISIBLE GLOBAL_VAR(pfs_param.m_consumer_events_stages_history_enabled),
       CMD_LINE(OPT_ARG), DEFAULT(FALSE),
       PFS_TRAILING_PROPERTIES);

static Sys_var_mybool Sys_pfs_consumer_events_stages_history_long(
       "performance_schema_consumer_events_stages_history_long",
       "Default startup value for the events_stages_history_long consumer.",
       READ_ONLY NOT_VISIBLE GLOBAL_VAR(pfs_param.m_consumer_events_stages_history_long_enabled),
       CMD_LINE(OPT_ARG), DEFAULT(FALSE),
       PFS_TRAILING_PROPERTIES);

static Sys_var_mybool Sys_pfs_consumer_events_statements_current(
       "performance_schema_consumer_events_statements_current",
       "Default startup value for the events_statements_current consumer.",
       READ_ONLY NOT_VISIBLE GLOBAL_VAR(pfs_param.m_consumer_events_statements_current_enabled),
       CMD_LINE(OPT_ARG), DEFAULT(TRUE),
       PFS_TRAILING_PROPERTIES);

static Sys_var_mybool Sys_pfs_consumer_events_statements_history(
       "performance_schema_consumer_events_statements_history",
       "Default startup value for the events_statements_history consumer.",
       READ_ONLY NOT_VISIBLE GLOBAL_VAR(pfs_param.m_consumer_events_statements_history_enabled),
       CMD_LINE(OPT_ARG), DEFAULT(FALSE),
       PFS_TRAILING_PROPERTIES);

static Sys_var_mybool Sys_pfs_consumer_events_statements_history_long(
       "performance_schema_consumer_events_statements_history_long",
       "Default startup value for the events_statements_history_long consumer.",
       READ_ONLY NOT_VISIBLE GLOBAL_VAR(pfs_param.m_consumer_events_statements_history_long_enabled),
       CMD_LINE(OPT_ARG), DEFAULT(FALSE),
       PFS_TRAILING_PROPERTIES);

static Sys_var_mybool Sys_pfs_consumer_events_waits_current(
       "performance_schema_consumer_events_waits_current",
       "Default startup value for the events_waits_current consumer.",
       READ_ONLY NOT_VISIBLE GLOBAL_VAR(pfs_param.m_consumer_events_waits_current_enabled),
       CMD_LINE(OPT_ARG), DEFAULT(FALSE),
       PFS_TRAILING_PROPERTIES);

static Sys_var_mybool Sys_pfs_consumer_events_waits_history(
       "performance_schema_consumer_events_waits_history",
       "Default startup value for the events_waits_history consumer.",
       READ_ONLY NOT_VISIBLE GLOBAL_VAR(pfs_param.m_consumer_events_waits_history_enabled),
       CMD_LINE(OPT_ARG), DEFAULT(FALSE),
       PFS_TRAILING_PROPERTIES);

static Sys_var_mybool Sys_pfs_consumer_events_waits_history_long(
       "performance_schema_consumer_events_waits_history_long",
       "Default startup value for the events_waits_history_long consumer.",
       READ_ONLY NOT_VISIBLE GLOBAL_VAR(pfs_param.m_consumer_events_waits_history_long_enabled),
       CMD_LINE(OPT_ARG), DEFAULT(FALSE),
       PFS_TRAILING_PROPERTIES);

=======
       CMD_LINE(OPT_ARG), DEFAULT(FALSE),
       PFS_TRAILING_PROPERTIES);

static Sys_var_mybool Sys_pfs_consumer_events_stages_history(
       "performance_schema_consumer_events_stages_history",
       "Default startup value for the events_stages_history consumer.",
       READ_ONLY NOT_VISIBLE GLOBAL_VAR(pfs_param.m_consumer_events_stages_history_enabled),
       CMD_LINE(OPT_ARG), DEFAULT(FALSE),
       PFS_TRAILING_PROPERTIES);

static Sys_var_mybool Sys_pfs_consumer_events_stages_history_long(
       "performance_schema_consumer_events_stages_history_long",
       "Default startup value for the events_stages_history_long consumer.",
       READ_ONLY NOT_VISIBLE GLOBAL_VAR(pfs_param.m_consumer_events_stages_history_long_enabled),
       CMD_LINE(OPT_ARG), DEFAULT(FALSE),
       PFS_TRAILING_PROPERTIES);

static Sys_var_mybool Sys_pfs_consumer_events_statements_current(
       "performance_schema_consumer_events_statements_current",
       "Default startup value for the events_statements_current consumer.",
       READ_ONLY NOT_VISIBLE GLOBAL_VAR(pfs_param.m_consumer_events_statements_current_enabled),
       CMD_LINE(OPT_ARG), DEFAULT(TRUE),
       PFS_TRAILING_PROPERTIES);

static Sys_var_mybool Sys_pfs_consumer_events_statements_history(
       "performance_schema_consumer_events_statements_history",
       "Default startup value for the events_statements_history consumer.",
       READ_ONLY NOT_VISIBLE GLOBAL_VAR(pfs_param.m_consumer_events_statements_history_enabled),
       CMD_LINE(OPT_ARG), DEFAULT(FALSE),
       PFS_TRAILING_PROPERTIES);

static Sys_var_mybool Sys_pfs_consumer_events_statements_history_long(
       "performance_schema_consumer_events_statements_history_long",
       "Default startup value for the events_statements_history_long consumer.",
       READ_ONLY NOT_VISIBLE GLOBAL_VAR(pfs_param.m_consumer_events_statements_history_long_enabled),
       CMD_LINE(OPT_ARG), DEFAULT(FALSE),
       PFS_TRAILING_PROPERTIES);

static Sys_var_mybool Sys_pfs_consumer_events_waits_current(
       "performance_schema_consumer_events_waits_current",
       "Default startup value for the events_waits_current consumer.",
       READ_ONLY NOT_VISIBLE GLOBAL_VAR(pfs_param.m_consumer_events_waits_current_enabled),
       CMD_LINE(OPT_ARG), DEFAULT(FALSE),
       PFS_TRAILING_PROPERTIES);

static Sys_var_mybool Sys_pfs_consumer_events_waits_history(
       "performance_schema_consumer_events_waits_history",
       "Default startup value for the events_waits_history consumer.",
       READ_ONLY NOT_VISIBLE GLOBAL_VAR(pfs_param.m_consumer_events_waits_history_enabled),
       CMD_LINE(OPT_ARG), DEFAULT(FALSE),
       PFS_TRAILING_PROPERTIES);

static Sys_var_mybool Sys_pfs_consumer_events_waits_history_long(
       "performance_schema_consumer_events_waits_history_long",
       "Default startup value for the events_waits_history_long consumer.",
       READ_ONLY NOT_VISIBLE GLOBAL_VAR(pfs_param.m_consumer_events_waits_history_long_enabled),
       CMD_LINE(OPT_ARG), DEFAULT(FALSE),
       PFS_TRAILING_PROPERTIES);

>>>>>>> 23ac7487
static Sys_var_mybool Sys_pfs_consumer_global_instrumentation(
       "performance_schema_consumer_global_instrumentation",
       "Default startup value for the global_instrumentation consumer.",
       READ_ONLY NOT_VISIBLE GLOBAL_VAR(pfs_param.m_consumer_global_instrumentation_enabled),
       CMD_LINE(OPT_ARG), DEFAULT(TRUE),
       PFS_TRAILING_PROPERTIES);

static Sys_var_mybool Sys_pfs_consumer_thread_instrumentation(
       "performance_schema_consumer_thread_instrumentation",
       "Default startup value for the thread_instrumentation consumer.",
       READ_ONLY NOT_VISIBLE GLOBAL_VAR(pfs_param.m_consumer_thread_instrumentation_enabled),
       CMD_LINE(OPT_ARG), DEFAULT(TRUE),
       PFS_TRAILING_PROPERTIES);

static Sys_var_mybool Sys_pfs_consumer_statement_digest(
       "performance_schema_consumer_statements_digest",
       "Default startup value for the statements_digest consumer.",
       READ_ONLY NOT_VISIBLE GLOBAL_VAR(pfs_param.m_consumer_statement_digest_enabled),
       CMD_LINE(OPT_ARG), DEFAULT(TRUE),
       PFS_TRAILING_PROPERTIES);

static Sys_var_long Sys_pfs_events_waits_history_long_size(
       "performance_schema_events_waits_history_long_size",
       "Number of rows in EVENTS_WAITS_HISTORY_LONG."
         " Use 0 to disable, -1 for automated sizing.",
       READ_ONLY GLOBAL_VAR(pfs_param.m_events_waits_history_long_sizing),
       CMD_LINE(REQUIRED_ARG), VALID_RANGE(-1, 1024*1024),
       DEFAULT(-1),
       BLOCK_SIZE(1), PFS_TRAILING_PROPERTIES);

static Sys_var_long Sys_pfs_events_waits_history_size(
       "performance_schema_events_waits_history_size",
       "Number of rows per thread in EVENTS_WAITS_HISTORY."
         " Use 0 to disable, -1 for automated sizing.",
       READ_ONLY GLOBAL_VAR(pfs_param.m_events_waits_history_sizing),
       CMD_LINE(REQUIRED_ARG), VALID_RANGE(-1, 1024),
       DEFAULT(-1),
       BLOCK_SIZE(1), PFS_TRAILING_PROPERTIES);

static Sys_var_ulong Sys_pfs_max_cond_classes(
       "performance_schema_max_cond_classes",
       "Maximum number of condition instruments.",
       READ_ONLY GLOBAL_VAR(pfs_param.m_cond_class_sizing),
       CMD_LINE(REQUIRED_ARG), VALID_RANGE(0, 256),
       DEFAULT(PFS_MAX_COND_CLASS),
       BLOCK_SIZE(1), PFS_TRAILING_PROPERTIES);

static Sys_var_long Sys_pfs_max_cond_instances(
       "performance_schema_max_cond_instances",
       "Maximum number of instrumented condition objects."
         " Use 0 to disable, -1 for automated sizing.",
       READ_ONLY GLOBAL_VAR(pfs_param.m_cond_sizing),
       CMD_LINE(REQUIRED_ARG), VALID_RANGE(-1, 1024*1024),
       DEFAULT(-1),
       BLOCK_SIZE(1), PFS_TRAILING_PROPERTIES);

static Sys_var_ulong Sys_pfs_max_file_classes(
       "performance_schema_max_file_classes",
       "Maximum number of file instruments.",
       READ_ONLY GLOBAL_VAR(pfs_param.m_file_class_sizing),
       CMD_LINE(REQUIRED_ARG), VALID_RANGE(0, 256),
       DEFAULT(PFS_MAX_FILE_CLASS),
       BLOCK_SIZE(1), PFS_TRAILING_PROPERTIES);

static Sys_var_ulong Sys_pfs_max_file_handles(
       "performance_schema_max_file_handles",
       "Maximum number of opened instrumented files.",
       READ_ONLY GLOBAL_VAR(pfs_param.m_file_handle_sizing),
       CMD_LINE(REQUIRED_ARG), VALID_RANGE(0, 1024*1024),
       DEFAULT(PFS_MAX_FILE_HANDLE),
       BLOCK_SIZE(1), PFS_TRAILING_PROPERTIES);

static Sys_var_long Sys_pfs_max_file_instances(
       "performance_schema_max_file_instances",
       "Maximum number of instrumented files."
         " Use 0 to disable, -1 for automated sizing.",
       READ_ONLY GLOBAL_VAR(pfs_param.m_file_sizing),
       CMD_LINE(REQUIRED_ARG), VALID_RANGE(-1, 1024*1024),
       DEFAULT(-1),
       BLOCK_SIZE(1), PFS_TRAILING_PROPERTIES);

static Sys_var_long Sys_pfs_max_sockets(
       "performance_schema_max_socket_instances",
       "Maximum number of opened instrumented sockets."
         " Use 0 to disable, -1 for automated sizing.",
       READ_ONLY GLOBAL_VAR(pfs_param.m_socket_sizing),
       CMD_LINE(REQUIRED_ARG), VALID_RANGE(-1, 1024*1024),
       DEFAULT(-1),
       BLOCK_SIZE(1), PFS_TRAILING_PROPERTIES);

static Sys_var_ulong Sys_pfs_max_socket_classes(
       "performance_schema_max_socket_classes",
       "Maximum number of socket instruments.",
       READ_ONLY GLOBAL_VAR(pfs_param.m_socket_class_sizing),
       CMD_LINE(REQUIRED_ARG), VALID_RANGE(0, 256),
       DEFAULT(PFS_MAX_SOCKET_CLASS),
       BLOCK_SIZE(1), PFS_TRAILING_PROPERTIES);

static Sys_var_ulong Sys_pfs_max_mutex_classes(
       "performance_schema_max_mutex_classes",
       "Maximum number of mutex instruments.",
       READ_ONLY GLOBAL_VAR(pfs_param.m_mutex_class_sizing),
       CMD_LINE(REQUIRED_ARG), VALID_RANGE(0, 256),
       DEFAULT(PFS_MAX_MUTEX_CLASS),
       BLOCK_SIZE(1), PFS_TRAILING_PROPERTIES);

static Sys_var_long Sys_pfs_max_mutex_instances(
       "performance_schema_max_mutex_instances",
       "Maximum number of instrumented MUTEX objects."
         " Use 0 to disable, -1 for automated sizing.",
       READ_ONLY GLOBAL_VAR(pfs_param.m_mutex_sizing),
       CMD_LINE(REQUIRED_ARG), VALID_RANGE(-1, 100*1024*1024),
       DEFAULT(-1),
       BLOCK_SIZE(1), PFS_TRAILING_PROPERTIES);

static Sys_var_ulong Sys_pfs_max_rwlock_classes(
       "performance_schema_max_rwlock_classes",
       "Maximum number of rwlock instruments.",
       READ_ONLY GLOBAL_VAR(pfs_param.m_rwlock_class_sizing),
       CMD_LINE(REQUIRED_ARG), VALID_RANGE(0, 256),
       DEFAULT(PFS_MAX_RWLOCK_CLASS),
       BLOCK_SIZE(1), PFS_TRAILING_PROPERTIES);

static Sys_var_long Sys_pfs_max_rwlock_instances(
       "performance_schema_max_rwlock_instances",
       "Maximum number of instrumented RWLOCK objects."
         " Use 0 to disable, -1 for automated sizing.",
       READ_ONLY GLOBAL_VAR(pfs_param.m_rwlock_sizing),
       CMD_LINE(REQUIRED_ARG), VALID_RANGE(-1, 100*1024*1024),
       DEFAULT(-1),
       BLOCK_SIZE(1), PFS_TRAILING_PROPERTIES);

static Sys_var_long Sys_pfs_max_table_handles(
       "performance_schema_max_table_handles",
       "Maximum number of opened instrumented tables."
         " Use 0 to disable, -1 for automated sizing.",
       READ_ONLY GLOBAL_VAR(pfs_param.m_table_sizing),
       CMD_LINE(REQUIRED_ARG), VALID_RANGE(-1, 1024*1024),
       DEFAULT(-1),
       BLOCK_SIZE(1), PFS_TRAILING_PROPERTIES);

static Sys_var_long Sys_pfs_max_table_instances(
       "performance_schema_max_table_instances",
       "Maximum number of instrumented tables."
         " Use 0 to disable, -1 for automated sizing.",
       READ_ONLY GLOBAL_VAR(pfs_param.m_table_share_sizing),
       CMD_LINE(REQUIRED_ARG), VALID_RANGE(-1, 1024*1024),
       DEFAULT(-1),
       BLOCK_SIZE(1), PFS_TRAILING_PROPERTIES);

static Sys_var_ulong Sys_pfs_max_thread_classes(
       "performance_schema_max_thread_classes",
       "Maximum number of thread instruments.",
       READ_ONLY GLOBAL_VAR(pfs_param.m_thread_class_sizing),
       CMD_LINE(REQUIRED_ARG), VALID_RANGE(0, 256),
       DEFAULT(PFS_MAX_THREAD_CLASS),
       BLOCK_SIZE(1), PFS_TRAILING_PROPERTIES);

static Sys_var_long Sys_pfs_max_thread_instances(
       "performance_schema_max_thread_instances",
       "Maximum number of instrumented threads."
         " Use 0 to disable, -1 for automated sizing.",
       READ_ONLY GLOBAL_VAR(pfs_param.m_thread_sizing),
       CMD_LINE(REQUIRED_ARG), VALID_RANGE(-1, 1024*1024),
       DEFAULT(-1),
       BLOCK_SIZE(1), PFS_TRAILING_PROPERTIES);

static Sys_var_ulong Sys_pfs_setup_actors_size(
       "performance_schema_setup_actors_size",
       "Maximum number of rows in SETUP_ACTORS.",
       READ_ONLY GLOBAL_VAR(pfs_param.m_setup_actor_sizing),
       CMD_LINE(REQUIRED_ARG), VALID_RANGE(0, 1024),
       DEFAULT(PFS_MAX_SETUP_ACTOR),
       BLOCK_SIZE(1), PFS_TRAILING_PROPERTIES);

static Sys_var_ulong Sys_pfs_setup_objects_size(
       "performance_schema_setup_objects_size",
       "Maximum number of rows in SETUP_OBJECTS.",
       READ_ONLY GLOBAL_VAR(pfs_param.m_setup_object_sizing),
       CMD_LINE(REQUIRED_ARG), VALID_RANGE(0, 1024*1024),
       DEFAULT(PFS_MAX_SETUP_OBJECT),
       BLOCK_SIZE(1), PFS_TRAILING_PROPERTIES);

static Sys_var_long Sys_pfs_accounts_size(
       "performance_schema_accounts_size",
       "Maximum number of instrumented user@host accounts."
         " Use 0 to disable, -1 for automated sizing.",
       READ_ONLY GLOBAL_VAR(pfs_param.m_account_sizing),
       CMD_LINE(REQUIRED_ARG), VALID_RANGE(-1, 1024*1024),
       DEFAULT(-1),
<<<<<<< HEAD
       BLOCK_SIZE(1), PFS_TRAILING_PROPERTIES);

static Sys_var_long Sys_pfs_hosts_size(
       "performance_schema_hosts_size",
       "Maximum number of instrumented hosts."
         " Use 0 to disable, -1 for automated sizing.",
       READ_ONLY GLOBAL_VAR(pfs_param.m_host_sizing),
       CMD_LINE(REQUIRED_ARG), VALID_RANGE(-1, 1024*1024),
       DEFAULT(-1),
       BLOCK_SIZE(1), PFS_TRAILING_PROPERTIES);

=======
       BLOCK_SIZE(1), PFS_TRAILING_PROPERTIES);

static Sys_var_long Sys_pfs_hosts_size(
       "performance_schema_hosts_size",
       "Maximum number of instrumented hosts."
         " Use 0 to disable, -1 for automated sizing.",
       READ_ONLY GLOBAL_VAR(pfs_param.m_host_sizing),
       CMD_LINE(REQUIRED_ARG), VALID_RANGE(-1, 1024*1024),
       DEFAULT(-1),
       BLOCK_SIZE(1), PFS_TRAILING_PROPERTIES);

>>>>>>> 23ac7487
static Sys_var_long Sys_pfs_users_size(
       "performance_schema_users_size",
       "Maximum number of instrumented users."
         " Use 0 to disable, -1 for automated sizing.",
       READ_ONLY GLOBAL_VAR(pfs_param.m_user_sizing),
       CMD_LINE(REQUIRED_ARG), VALID_RANGE(-1, 1024*1024),
       DEFAULT(-1),
       BLOCK_SIZE(1), PFS_TRAILING_PROPERTIES);

static Sys_var_ulong Sys_pfs_max_stage_classes(
       "performance_schema_max_stage_classes",
       "Maximum number of stage instruments.",
       READ_ONLY GLOBAL_VAR(pfs_param.m_stage_class_sizing),
       CMD_LINE(REQUIRED_ARG), VALID_RANGE(0, 256),
       DEFAULT(PFS_MAX_STAGE_CLASS),
       BLOCK_SIZE(1), PFS_TRAILING_PROPERTIES);

static Sys_var_long Sys_pfs_events_stages_history_long_size(
       "performance_schema_events_stages_history_long_size",
       "Number of rows in EVENTS_STAGES_HISTORY_LONG."
         " Use 0 to disable, -1 for automated sizing.",
       READ_ONLY GLOBAL_VAR(pfs_param.m_events_stages_history_long_sizing),
       CMD_LINE(REQUIRED_ARG), VALID_RANGE(-1, 1024*1024),
       DEFAULT(-1),
       BLOCK_SIZE(1), PFS_TRAILING_PROPERTIES);

static Sys_var_long Sys_pfs_events_stages_history_size(
       "performance_schema_events_stages_history_size",
       "Number of rows per thread in EVENTS_STAGES_HISTORY."
         " Use 0 to disable, -1 for automated sizing.",
       READ_ONLY GLOBAL_VAR(pfs_param.m_events_stages_history_sizing),
       CMD_LINE(REQUIRED_ARG), VALID_RANGE(-1, 1024),
       DEFAULT(-1),
       BLOCK_SIZE(1), PFS_TRAILING_PROPERTIES);

/**
  Variable performance_schema_max_statement_classes.
  The default number of statement classes is the sum of:
  - COM_END for all regular "statement/com/...",
  - 1 for "statement/com/new_packet", for unknown enum_server_command
  - 1 for "statement/com/Error", for invalid enum_server_command
  - SQLCOM_END for all regular "statement/sql/...",
  - 1 for "statement/sql/error", for invalid enum_sql_command.
*/
static Sys_var_ulong Sys_pfs_max_statement_classes(
       "performance_schema_max_statement_classes",
       "Maximum number of statement instruments.",
       READ_ONLY GLOBAL_VAR(pfs_param.m_statement_class_sizing),
       CMD_LINE(REQUIRED_ARG), VALID_RANGE(0, 256),
       DEFAULT((ulong) SQLCOM_END + (ulong) COM_END + 3),
       BLOCK_SIZE(1), PFS_TRAILING_PROPERTIES);

static Sys_var_long Sys_pfs_events_statements_history_long_size(
       "performance_schema_events_statements_history_long_size",
       "Number of rows in EVENTS_STATEMENTS_HISTORY_LONG."
         " Use 0 to disable, -1 for automated sizing.",
       READ_ONLY GLOBAL_VAR(pfs_param.m_events_statements_history_long_sizing),
       CMD_LINE(REQUIRED_ARG), VALID_RANGE(-1, 1024*1024),
       DEFAULT(-1),
       BLOCK_SIZE(1), PFS_TRAILING_PROPERTIES);

static Sys_var_long Sys_pfs_events_statements_history_size(
       "performance_schema_events_statements_history_size",
       "Number of rows per thread in EVENTS_STATEMENTS_HISTORY."
         " Use 0 to disable, -1 for automated sizing.",
       READ_ONLY GLOBAL_VAR(pfs_param.m_events_statements_history_sizing),
       CMD_LINE(REQUIRED_ARG), VALID_RANGE(-1, 1024),
       DEFAULT(-1),
       BLOCK_SIZE(1), PFS_TRAILING_PROPERTIES);

static Sys_var_long Sys_pfs_digest_size(
       "performance_schema_digests_size",
       "Size of the statement digest."
         " Use 0 to disable, -1 for automated sizing.",
       READ_ONLY GLOBAL_VAR(pfs_param.m_digest_sizing),
       CMD_LINE(REQUIRED_ARG), VALID_RANGE(-1, 1024 * 1024),
       DEFAULT(-1),
       BLOCK_SIZE(1), PFS_TRAILING_PROPERTIES);

static Sys_var_long Sys_pfs_connect_attrs_size(
       "performance_schema_session_connect_attrs_size",
       "Size of session attribute string buffer per thread."
         " Use 0 to disable, -1 for automated sizing.",
       READ_ONLY GLOBAL_VAR(pfs_param.m_session_connect_attrs_sizing),
       CMD_LINE(REQUIRED_ARG), VALID_RANGE(-1, 1024 * 1024),
       DEFAULT(-1),
       BLOCK_SIZE(1), PFS_TRAILING_PROPERTIES);

#endif /* EMBEDDED_LIBRARY */
#endif /* WITH_PERFSCHEMA_STORAGE_ENGINE */

static Sys_var_ulong Sys_auto_increment_increment(
       "auto_increment_increment",
       "Auto-increment columns are incremented by this",
       SESSION_VAR(auto_increment_increment),
       CMD_LINE(OPT_ARG),
       VALID_RANGE(1, 65535), DEFAULT(1), BLOCK_SIZE(1),
       NO_MUTEX_GUARD, IN_BINLOG);

static Sys_var_ulong Sys_auto_increment_offset(
       "auto_increment_offset",
       "Offset added to Auto-increment columns. Used when "
       "auto-increment-increment != 1",
       SESSION_VAR(auto_increment_offset),
       CMD_LINE(OPT_ARG),
       VALID_RANGE(1, 65535), DEFAULT(1), BLOCK_SIZE(1),
       NO_MUTEX_GUARD, IN_BINLOG);

static Sys_var_mybool Sys_automatic_sp_privileges(
       "automatic_sp_privileges",
       "Creating and dropping stored procedures alters ACLs",
       GLOBAL_VAR(sp_automatic_privileges),
       CMD_LINE(OPT_ARG), DEFAULT(TRUE));

static Sys_var_ulong Sys_back_log(
       "back_log", "The number of outstanding connection requests "
       "MySQL can have. This comes into play when the main MySQL thread "
       "gets very many connection requests in a very short time",
       READ_ONLY GLOBAL_VAR(back_log), CMD_LINE(REQUIRED_ARG),
       VALID_RANGE(0, 65535), DEFAULT(0), BLOCK_SIZE(1));

static Sys_var_charptr Sys_basedir(
       "basedir", "Path to installation directory. All paths are "
       "usually resolved relative to this",
       READ_ONLY GLOBAL_VAR(mysql_home_ptr), CMD_LINE(REQUIRED_ARG, 'b'),
       IN_FS_CHARSET, DEFAULT(0));

static Sys_var_charptr Sys_my_bind_addr(
       "bind_address", "IP address to bind to.",
       READ_ONLY GLOBAL_VAR(my_bind_addr_str), CMD_LINE(REQUIRED_ARG),
       IN_FS_CHARSET, DEFAULT(MY_BIND_ALL_ADDRESSES));

static bool fix_binlog_cache_size(sys_var *self, THD *thd, enum_var_type type)
{
  check_binlog_cache_size(thd);
  return false;
}

static bool fix_binlog_stmt_cache_size(sys_var *self, THD *thd, enum_var_type type)
{
  check_binlog_stmt_cache_size(thd);
  return false;
}

static Sys_var_ulong Sys_binlog_cache_size(
       "binlog_cache_size", "The size of the transactional cache for "
       "updates to transactional engines for the binary log. "
       "If you often use transactions containing many statements, "
       "you can increase this to get more performance",
       GLOBAL_VAR(binlog_cache_size),
       CMD_LINE(REQUIRED_ARG),
       VALID_RANGE(IO_SIZE, ULONG_MAX), DEFAULT(32768), BLOCK_SIZE(IO_SIZE),
       NO_MUTEX_GUARD, NOT_IN_BINLOG, ON_CHECK(0),
       ON_UPDATE(fix_binlog_cache_size));

static Sys_var_ulong Sys_binlog_stmt_cache_size(
       "binlog_stmt_cache_size", "The size of the statement cache for "
       "updates to non-transactional engines for the binary log. "
       "If you often use statements updating a great number of rows, "
       "you can increase this to get more performance",
       GLOBAL_VAR(binlog_stmt_cache_size),
       CMD_LINE(REQUIRED_ARG),
       VALID_RANGE(IO_SIZE, ULONG_MAX), DEFAULT(32768), BLOCK_SIZE(IO_SIZE),
       NO_MUTEX_GUARD, NOT_IN_BINLOG, ON_CHECK(0),
       ON_UPDATE(fix_binlog_stmt_cache_size));

static Sys_var_int32 Sys_binlog_max_flush_queue_time(
       "binlog_max_flush_queue_time",
       "The maximum time that the binary log group commit will keep reading"
       " transactions before it flush the transactions to the binary log (and"
       " optionally sync, depending on the value of sync_binlog).",
       GLOBAL_VAR(opt_binlog_max_flush_queue_time),
       CMD_LINE(REQUIRED_ARG),
       VALID_RANGE(0, 100000), DEFAULT(0), BLOCK_SIZE(1),
       NO_MUTEX_GUARD, NOT_IN_BINLOG);

static bool check_has_super(sys_var *self, THD *thd, set_var *var)
{
  DBUG_ASSERT(self->scope() != sys_var::GLOBAL);// don't abuse check_has_super()
#ifndef NO_EMBEDDED_ACCESS_CHECKS
  if (!(thd->security_ctx->master_access & SUPER_ACL))
  {
    my_error(ER_SPECIFIC_ACCESS_DENIED_ERROR, MYF(0), "SUPER");
    return true;
  }
#endif
  return false;
}

#if defined(HAVE_NDB_BINLOG) || defined(NON_DISABLED_GTID) || defined(HAVE_REPLICATION)
static bool check_top_level_stmt(sys_var *self, THD *thd, set_var *var)
{
  if (thd->in_sub_stmt)
  {
    my_error(ER_VARIABLE_NOT_SETTABLE_IN_SF_OR_TRIGGER, MYF(0), var->var->name.str);
    return true;
  }
  return false;
}

static bool check_top_level_stmt_and_super(sys_var *self, THD *thd, set_var *var)
{
  return (check_has_super(self, thd, var) ||
          check_top_level_stmt(self, thd, var));
}
#endif

#if defined(HAVE_NDB_BINLOG) || defined(NON_DISABLED_GTID)
static bool check_outside_transaction(sys_var *self, THD *thd, set_var *var)
{
  if (thd->in_active_multi_stmt_transaction())
  {
    my_error(ER_VARIABLE_NOT_SETTABLE_IN_TRANSACTION, MYF(0), var->var->name.str);
    return true;
  }
  return false;
}
#endif

static bool binlog_format_check(sys_var *self, THD *thd, set_var *var)
{
  if (check_has_super(self, thd, var))
    return true;

  if (var->type == OPT_GLOBAL)
    return false;

  /*
     If RBR and open temporary tables, their CREATE TABLE may not be in the
     binlog, so we can't toggle to SBR in this connection.

     If binlog_format=MIXED, there are open temporary tables, and an unsafe
     statement is executed, then subsequent statements are logged in row
     format and hence changes to temporary tables may be lost. So we forbid
     switching @@SESSION.binlog_format from MIXED to STATEMENT when there are
     open temp tables and we are logging in row format.
  */
  if (thd->temporary_tables && var->type == OPT_SESSION &&
      var->save_result.ulonglong_value == BINLOG_FORMAT_STMT &&
      ((thd->variables.binlog_format == BINLOG_FORMAT_MIXED &&
        thd->is_current_stmt_binlog_format_row()) ||
       thd->variables.binlog_format == BINLOG_FORMAT_ROW))
  {
    my_error(ER_TEMP_TABLE_PREVENTS_SWITCH_OUT_OF_RBR, MYF(0));
    return true;
  }

  /*
    if in a stored function/trigger, it's too late to change mode
  */
  if (thd->in_sub_stmt)
  {
    my_error(ER_STORED_FUNCTION_PREVENTS_SWITCH_BINLOG_FORMAT, MYF(0));
    return true;
  }
  /*
    Make the session variable 'binlog_format' read-only inside a transaction.
  */
  if (thd->in_active_multi_stmt_transaction())
  {
    my_error(ER_INSIDE_TRANSACTION_PREVENTS_SWITCH_BINLOG_FORMAT, MYF(0));
    return true;
  }

  return false;
}

static bool fix_binlog_format_after_update(sys_var *self, THD *thd,
                                           enum_var_type type)
{
  if (type == OPT_SESSION)
    thd->reset_current_stmt_binlog_format_row();
  return false;
}

static Sys_var_test_flag Sys_core_file(
       "core_file", "write a core-file on crashes", TEST_CORE_ON_SIGNAL);

static Sys_var_enum Sys_binlog_format(
       "binlog_format", "What form of binary logging the master will "
       "use: either ROW for row-based binary logging, STATEMENT "
       "for statement-based binary logging, or MIXED. MIXED is statement-"
       "based binary logging except for those statements where only row-"
       "based is correct: those which involve user-defined functions (i.e. "
       "UDFs) or the UUID() function; for those, row-based binary logging is "
       "automatically used. If NDBCLUSTER is enabled and binlog-format is "
       "MIXED, the format switches to row-based and back implicitly per each "
       "query accessing an NDBCLUSTER table",
       SESSION_VAR(binlog_format), CMD_LINE(REQUIRED_ARG, OPT_BINLOG_FORMAT),
       binlog_format_names, DEFAULT(BINLOG_FORMAT_STMT),
       NO_MUTEX_GUARD, NOT_IN_BINLOG, ON_CHECK(binlog_format_check),
       ON_UPDATE(fix_binlog_format_after_update));

static const char *binlog_row_image_names[]= {"MINIMAL", "NOBLOB", "FULL", NullS};
static Sys_var_enum Sys_binlog_row_image(
       "binlog_row_image", 
       "Controls whether rows should be logged in 'FULL', 'NOBLOB' or "
       "'MINIMAL' formats. 'FULL', means that all columns in the before "
       "and after image are logged. 'NOBLOB', means that mysqld avoids logging "
       "blob columns whenever possible (eg, blob column was not changed or "
       "is not part of primary key). 'MINIMAL', means that a PK equivalent (PK "
       "columns or full row if there is no PK in the table) is logged in the "
       "before image, and only changed columns are logged in the after image. "
       "(Default: FULL).",
       SESSION_VAR(binlog_row_image), CMD_LINE(REQUIRED_ARG),
       binlog_row_image_names, DEFAULT(BINLOG_ROW_IMAGE_FULL),
       NO_MUTEX_GUARD, NOT_IN_BINLOG, ON_CHECK(NULL),
       ON_UPDATE(NULL));

static bool binlog_direct_check(sys_var *self, THD *thd, set_var *var)
{
  if (check_has_super(self, thd, var))
    return true;

  if (var->type == OPT_GLOBAL)
    return false;

   /*
     Makes the session variable 'binlog_direct_non_transactional_updates'
     read-only if within a procedure, trigger or function.
   */
   if (thd->in_sub_stmt)
   {
     my_error(ER_STORED_FUNCTION_PREVENTS_SWITCH_BINLOG_DIRECT, MYF(0));
     return true;
   }
   /*
     Makes the session variable 'binlog_direct_non_transactional_updates'
     read-only inside a transaction.
   */
   if (thd->in_active_multi_stmt_transaction())
   {
     my_error(ER_INSIDE_TRANSACTION_PREVENTS_SWITCH_BINLOG_DIRECT, MYF(0));
     return true;
   }

  return false;
}

static Sys_var_mybool Sys_binlog_direct(
       "binlog_direct_non_transactional_updates",
       "Causes updates to non-transactional engines using statement format to "
       "be written directly to binary log. Before using this option make sure "
       "that there are no dependencies between transactional and "
       "non-transactional tables such as in the statement INSERT INTO t_myisam "
       "SELECT * FROM t_innodb; otherwise, slaves may diverge from the master.",
       SESSION_VAR(binlog_direct_non_trans_update),
       CMD_LINE(OPT_ARG), DEFAULT(FALSE),
       NO_MUTEX_GUARD, NOT_IN_BINLOG, ON_CHECK(binlog_direct_check));

/**
<<<<<<< HEAD
  This variable is not visible to and is read only to users. It can be
  enabled or disabled only at mysqld startup. This variable is used by
  User thread and as well as by replication slave applier thread to apply
  relay_log. Slave applier thread enables/disables this option based on
=======
  This variable is read only to users. It can be enabled or disabled
  only at mysqld startup. This variable is used by User thread and
  as well as by replication slave applier thread to apply relay_log.
  Slave applier thread enables/disables this option based on
>>>>>>> 23ac7487
  relay_log's from replication master versions. There is possibility of
  slave applier thread and User thread to have different setting for
  explicit_defaults_for_timestamp, hence this options is defined as
  SESSION_VAR rather than GLOBAL_VAR.
*/
static Sys_var_mybool Sys_explicit_defaults_for_timestamp(
       "explicit_defaults_for_timestamp",
       "This option causes CREATE TABLE to create all TIMESTAMP columns "
       "as NULL with DEFAULT NULL attribute, Without this option, "
       "TIMESTAMP columns are NOT NULL and have implicit DEFAULT clauses. "
       "The old behavior is deprecated.",
<<<<<<< HEAD
       READ_ONLY NOT_VISIBLE SESSION_VAR(explicit_defaults_for_timestamp),
=======
       READ_ONLY SESSION_VAR(explicit_defaults_for_timestamp),
>>>>>>> 23ac7487
       CMD_LINE(OPT_ARG), DEFAULT(FALSE));

static bool repository_check(sys_var *self, THD *thd, set_var *var, SLAVE_THD_TYPE thread_mask)
{
  bool ret= FALSE;
#ifndef NO_EMBEDDED_ACCESS_CHECKS
  if (!(thd->security_ctx->master_access & SUPER_ACL))
  {
    my_error(ER_SPECIFIC_ACCESS_DENIED_ERROR, MYF(0), "SUPER");
    return TRUE;
  }
#endif
#ifdef HAVE_REPLICATION
  int running= 0;
  const char *msg= NULL;
  mysql_mutex_lock(&LOCK_active_mi);
  if (active_mi != NULL)
  {
    lock_slave_threads(active_mi);
    init_thread_mask(&running, active_mi, FALSE);
    if(!running)
    {
      switch (thread_mask)
      {
        case SLAVE_THD_IO:
        if (Rpl_info_factory::change_mi_repository(active_mi,
                                                   var->save_result.ulonglong_value,
                                                   &msg))
        {
          ret= TRUE;
          my_error(ER_CHANGE_RPL_INFO_REPOSITORY_FAILURE, MYF(0), msg);
        }
        break;
        case SLAVE_THD_SQL:
<<<<<<< HEAD
          /*
            The worker repositories will be migrated when the SQL Thread is start up.
            We may decide to change this behavior in the future if people think that
            this is odd. /Alfranio
          */
          if (Rpl_info_factory::change_rli_repository(active_mi->rli,
                                                      var->save_result.ulonglong_value,
                                                      &msg))
          {
            ret= TRUE;
            my_error(ER_CHANGE_RPL_INFO_REPOSITORY_FAILURE, MYF(0), msg);
          }
=======
          mts_recovery_groups(active_mi->rli);
          if (!active_mi->rli->is_mts_recovery())
          {
            if (Rpl_info_factory::reset_workers(active_mi->rli) ||
                Rpl_info_factory::change_rli_repository(active_mi->rli,
                                                        var->save_result.ulonglong_value,
                                                        &msg))
            {
              ret= TRUE;
              my_error(ER_CHANGE_RPL_INFO_REPOSITORY_FAILURE, MYF(0), msg);
            }
          }
          else
            sql_print_warning("It is not possible to change the type of the "
                              "relay log's repository because there are workers' "
                              "repositories with gaps. Please, fix the gaps first "
                              "before doing such change.");
>>>>>>> 23ac7487
        break;
        default:
          assert(0);
        break;
      }
    }
    else
    {
      ret= TRUE;
      my_error(ER_SLAVE_MUST_STOP, MYF(0));
    }
    unlock_slave_threads(active_mi);
  }
  mysql_mutex_unlock(&LOCK_active_mi);
#endif
  return ret;
}

static bool relay_log_info_repository_check(sys_var *self, THD *thd, set_var *var)
{
  return repository_check(self, thd, var, SLAVE_THD_SQL);
}

static bool master_info_repository_check(sys_var *self, THD *thd, set_var *var)
{
  return repository_check(self, thd, var, SLAVE_THD_IO);
}

static const char *repository_names[]=
{
  "FILE", "TABLE",
#ifndef DBUG_OFF
  "DUMMY",
#endif
  0
};

ulong opt_mi_repository_id= INFO_REPOSITORY_FILE;
static Sys_var_enum Sys_mi_repository(
       "master_info_repository",
       "Defines the type of the repository for the master information."
       ,GLOBAL_VAR(opt_mi_repository_id), CMD_LINE(REQUIRED_ARG),
       repository_names, DEFAULT(INFO_REPOSITORY_FILE), NO_MUTEX_GUARD,
       NOT_IN_BINLOG, ON_CHECK(master_info_repository_check),
       ON_UPDATE(0));

ulong opt_rli_repository_id= INFO_REPOSITORY_FILE;
static Sys_var_enum Sys_rli_repository(
       "relay_log_info_repository",
       "Defines the type of the repository for the relay log information "
       "and associated workers."
       ,GLOBAL_VAR(opt_rli_repository_id), CMD_LINE(REQUIRED_ARG),
       repository_names, DEFAULT(INFO_REPOSITORY_FILE), NO_MUTEX_GUARD,
       NOT_IN_BINLOG, ON_CHECK(relay_log_info_repository_check),
       ON_UPDATE(0));

static Sys_var_mybool Sys_binlog_rows_query(
       "binlog_rows_query_log_events",
       "Allow writing of Rows_query_log events into binary log.",
       SESSION_VAR(binlog_rows_query_log_events),
       CMD_LINE(OPT_ARG), DEFAULT(FALSE));

static Sys_var_mybool Sys_binlog_order_commits(
       "binlog_order_commits",
       "Issue internal commit calls in the same order as transactions are"
       " written to the binary log. Default is to order commits.",
       GLOBAL_VAR(opt_binlog_order_commits),
       CMD_LINE(OPT_ARG), DEFAULT(TRUE));

static Sys_var_ulong Sys_bulk_insert_buff_size(
       "bulk_insert_buffer_size", "Size of tree cache used in bulk "
       "insert optimisation. Note that this is a limit per thread!",
       SESSION_VAR(bulk_insert_buff_size), CMD_LINE(REQUIRED_ARG),
       VALID_RANGE(0, ULONG_MAX), DEFAULT(8192*1024), BLOCK_SIZE(1));

static Sys_var_charptr Sys_character_sets_dir(
       "character_sets_dir", "Directory where character sets are",
       READ_ONLY GLOBAL_VAR(charsets_dir), CMD_LINE(REQUIRED_ARG),
       IN_FS_CHARSET, DEFAULT(0));

static bool check_not_null(sys_var *self, THD *thd, set_var *var)
{
  return var->value && var->value->is_null();
}
static bool check_charset(sys_var *self, THD *thd, set_var *var)
{
  if (!var->value)
    return false;

  char buff[STRING_BUFFER_USUAL_SIZE];
  if (var->value->result_type() == STRING_RESULT)
  {
    String str(buff, sizeof(buff), system_charset_info), *res;
    if (!(res= var->value->val_str(&str)))
      var->save_result.ptr= NULL;
    else
    {
      ErrConvString err(res); /* Get utf8 '\0' terminated string */
      if (!(var->save_result.ptr= get_charset_by_csname(err.ptr(),
                                                         MY_CS_PRIMARY,
                                                         MYF(0))) &&
          !(var->save_result.ptr= get_old_charset_by_name(err.ptr())))
      {
        my_error(ER_UNKNOWN_CHARACTER_SET, MYF(0), err.ptr());
        return true;
      }
    }
  }
  else // INT_RESULT
  {
    int csno= (int)var->value->val_int();
    if (!(var->save_result.ptr= get_charset(csno, MYF(0))))
    {
      my_error(ER_UNKNOWN_CHARACTER_SET, MYF(0), llstr(csno, buff));
      return true;
    }
  }
  return false;
}
static bool check_charset_not_null(sys_var *self, THD *thd, set_var *var)
{
  return check_charset(self, thd, var) || check_not_null(self, thd, var);
}
static Sys_var_struct Sys_character_set_system(
       "character_set_system", "The character set used by the server "
       "for storing identifiers",
       READ_ONLY GLOBAL_VAR(system_charset_info), NO_CMD_LINE,
       offsetof(CHARSET_INFO, csname), DEFAULT(0));

static Sys_var_struct Sys_character_set_server(
       "character_set_server", "The default character set",
       SESSION_VAR(collation_server), NO_CMD_LINE,
       offsetof(CHARSET_INFO, csname), DEFAULT(&default_charset_info),
       NO_MUTEX_GUARD, IN_BINLOG, ON_CHECK(check_charset_not_null));

static bool check_charset_db(sys_var *self, THD *thd, set_var *var)
{
  if (check_charset_not_null(self, thd, var))
    return true;
  if (!var->value) // = DEFAULT
    var->save_result.ptr= thd->db_charset;
  return false;
}
static Sys_var_struct Sys_character_set_database(
       "character_set_database",
       " The character set used by the default database",
       SESSION_VAR(collation_database), NO_CMD_LINE,
       offsetof(CHARSET_INFO, csname), DEFAULT(&default_charset_info),
       NO_MUTEX_GUARD, IN_BINLOG, ON_CHECK(check_charset_db));

static bool check_cs_client(sys_var *self, THD *thd, set_var *var)
{
  if (check_charset_not_null(self, thd, var))
    return true;

  // Currently, UCS-2 cannot be used as a client character set
  if (((CHARSET_INFO *)(var->save_result.ptr))->mbminlen > 1)
    return true;

  return false;
}
static bool fix_thd_charset(sys_var *self, THD *thd, enum_var_type type)
{
  if (type == OPT_SESSION)
    thd->update_charset();
  return false;
}
static Sys_var_struct Sys_character_set_client(
       "character_set_client", "The character set for statements "
       "that arrive from the client",
       SESSION_VAR(character_set_client), NO_CMD_LINE,
       offsetof(CHARSET_INFO, csname), DEFAULT(&default_charset_info),
       NO_MUTEX_GUARD, IN_BINLOG, ON_CHECK(check_cs_client),
       ON_UPDATE(fix_thd_charset));

static Sys_var_struct Sys_character_set_connection(
       "character_set_connection", "The character set used for "
       "literals that do not have a character set introducer and for "
       "number-to-string conversion",
       SESSION_VAR(collation_connection), NO_CMD_LINE,
       offsetof(CHARSET_INFO, csname), DEFAULT(&default_charset_info),
       NO_MUTEX_GUARD, IN_BINLOG, ON_CHECK(check_charset_not_null),
       ON_UPDATE(fix_thd_charset));

static Sys_var_struct Sys_character_set_results(
       "character_set_results", "The character set used for returning "
       "query results to the client",
       SESSION_VAR(character_set_results), NO_CMD_LINE,
       offsetof(CHARSET_INFO, csname), DEFAULT(&default_charset_info),
       NO_MUTEX_GUARD, NOT_IN_BINLOG, ON_CHECK(check_charset));

static Sys_var_struct Sys_character_set_filesystem(
       "character_set_filesystem", "The filesystem character set",
       SESSION_VAR(character_set_filesystem), NO_CMD_LINE,
       offsetof(CHARSET_INFO, csname), DEFAULT(&character_set_filesystem),
       NO_MUTEX_GUARD, NOT_IN_BINLOG, ON_CHECK(check_charset_not_null),
       ON_UPDATE(fix_thd_charset));

static const char *completion_type_names[]= {"NO_CHAIN", "CHAIN", "RELEASE", 0};
static Sys_var_enum Sys_completion_type(
       "completion_type", "The transaction completion type, one of "
       "NO_CHAIN, CHAIN, RELEASE",
       SESSION_VAR(completion_type), CMD_LINE(REQUIRED_ARG),
       completion_type_names, DEFAULT(0));

static bool check_collation_not_null(sys_var *self, THD *thd, set_var *var)
{
  if (!var->value)
    return false;

  char buff[STRING_BUFFER_USUAL_SIZE];
  if (var->value->result_type() == STRING_RESULT)
  {
    String str(buff, sizeof(buff), system_charset_info), *res;
    if (!(res= var->value->val_str(&str)))
      var->save_result.ptr= NULL;
    else
    {
      ErrConvString err(res); /* Get utf8 '\0'-terminated string */
      if (!(var->save_result.ptr= get_charset_by_name(err.ptr(), MYF(0))))
      {
        my_error(ER_UNKNOWN_COLLATION, MYF(0), err.ptr());
        return true;
      }
    }
  }
  else // INT_RESULT
  {
    int csno= (int)var->value->val_int();
    if (!(var->save_result.ptr= get_charset(csno, MYF(0))))
    {
      my_error(ER_UNKNOWN_COLLATION, MYF(0), llstr(csno, buff));
      return true;
    }
  }
  return check_not_null(self, thd, var);
}
static Sys_var_struct Sys_collation_connection(
       "collation_connection", "The collation of the connection "
       "character set",
       SESSION_VAR(collation_connection), NO_CMD_LINE,
       offsetof(CHARSET_INFO, name), DEFAULT(&default_charset_info),
       NO_MUTEX_GUARD, IN_BINLOG, ON_CHECK(check_collation_not_null),
       ON_UPDATE(fix_thd_charset));

static bool check_collation_db(sys_var *self, THD *thd, set_var *var)
{
  if (check_collation_not_null(self, thd, var))
    return true;
  if (!var->value) // = DEFAULT
    var->save_result.ptr= thd->db_charset;
  return false;
}
static Sys_var_struct Sys_collation_database(
       "collation_database", "The collation of the database "
       "character set",
       SESSION_VAR(collation_database), NO_CMD_LINE,
       offsetof(CHARSET_INFO, name), DEFAULT(&default_charset_info),
       NO_MUTEX_GUARD, IN_BINLOG, ON_CHECK(check_collation_db));

static Sys_var_struct Sys_collation_server(
       "collation_server", "The server default collation",
       SESSION_VAR(collation_server), NO_CMD_LINE,
       offsetof(CHARSET_INFO, name), DEFAULT(&default_charset_info),
       NO_MUTEX_GUARD, IN_BINLOG, ON_CHECK(check_collation_not_null));

static const char *concurrent_insert_names[]= {"NEVER", "AUTO", "ALWAYS", 0};
static Sys_var_enum Sys_concurrent_insert(
       "concurrent_insert", "Use concurrent insert with MyISAM. Possible "
       "values are NEVER, AUTO, ALWAYS",
       GLOBAL_VAR(myisam_concurrent_insert), CMD_LINE(OPT_ARG),
       concurrent_insert_names, DEFAULT(1));

static Sys_var_ulong Sys_connect_timeout(
       "connect_timeout",
       "The number of seconds the mysqld server is waiting for a connect "
       "packet before responding with 'Bad handshake'",
       GLOBAL_VAR(connect_timeout), CMD_LINE(REQUIRED_ARG),
       VALID_RANGE(2, LONG_TIMEOUT), DEFAULT(CONNECT_TIMEOUT), BLOCK_SIZE(1));

static Sys_var_charptr Sys_datadir(
       "datadir", "Path to the database root directory",
       READ_ONLY GLOBAL_VAR(mysql_real_data_home_ptr),
       CMD_LINE(REQUIRED_ARG, 'h'), IN_FS_CHARSET, DEFAULT(0));

#ifndef DBUG_OFF
static Sys_var_dbug Sys_dbug(
       "debug", "Debug log", sys_var::SESSION,
       CMD_LINE(OPT_ARG, '#'), DEFAULT(""), NO_MUTEX_GUARD, NOT_IN_BINLOG,
       ON_CHECK(check_has_super));
#endif

/**
  @todo
    When updating myisam_delay_key_write, we should do a 'flush tables'
    of all MyISAM tables to ensure that they are reopen with the
    new attribute.
*/
export bool fix_delay_key_write(sys_var *self, THD *thd, enum_var_type type)
{
  switch (delay_key_write_options) {
  case DELAY_KEY_WRITE_NONE:
    myisam_delay_key_write=0;
    break;
  case DELAY_KEY_WRITE_ON:
    myisam_delay_key_write=1;
    break;
  case DELAY_KEY_WRITE_ALL:
    myisam_delay_key_write=1;
    ha_open_options|= HA_OPEN_DELAY_KEY_WRITE;
    break;
  }
  return false;
}
static const char *delay_key_write_names[]= { "OFF", "ON", "ALL", NullS };
static Sys_var_enum Sys_delay_key_write(
       "delay_key_write", "Type of DELAY_KEY_WRITE",
       GLOBAL_VAR(delay_key_write_options), CMD_LINE(OPT_ARG),
       delay_key_write_names, DEFAULT(DELAY_KEY_WRITE_ON),
       NO_MUTEX_GUARD, NOT_IN_BINLOG, ON_CHECK(0),
       ON_UPDATE(fix_delay_key_write));

static Sys_var_ulong Sys_delayed_insert_limit(
       "delayed_insert_limit",
       "After inserting delayed_insert_limit rows, the INSERT DELAYED "
       "handler will check if there are any SELECT statements pending. "
       "If so, it allows these to execute before continuing. "
       "This variable is deprecated along with INSERT DELAYED.",
       GLOBAL_VAR(delayed_insert_limit), CMD_LINE(REQUIRED_ARG),
       VALID_RANGE(1, ULONG_MAX), DEFAULT(DELAYED_LIMIT), BLOCK_SIZE(1),
       NO_MUTEX_GUARD, NOT_IN_BINLOG, ON_CHECK(0), ON_UPDATE(0),
       DEPRECATED(""));

static Sys_var_ulong Sys_delayed_insert_timeout(
       "delayed_insert_timeout",
       "How long a INSERT DELAYED thread should wait for INSERT statements "
       "before terminating."
       "This variable is deprecated along with INSERT DELAYED.",
       GLOBAL_VAR(delayed_insert_timeout), CMD_LINE(REQUIRED_ARG),
       VALID_RANGE(1, LONG_TIMEOUT), DEFAULT(DELAYED_WAIT_TIMEOUT),
       BLOCK_SIZE(1), NO_MUTEX_GUARD, NOT_IN_BINLOG, ON_CHECK(0),
       ON_UPDATE(0), DEPRECATED(""));

static Sys_var_ulong Sys_delayed_queue_size(
       "delayed_queue_size",
       "What size queue (in rows) should be allocated for handling INSERT "
       "DELAYED. If the queue becomes full, any client that does INSERT "
       "DELAYED will wait until there is room in the queue again."
       "This variable is deprecated along with INSERT DELAYED.",
       GLOBAL_VAR(delayed_queue_size), CMD_LINE(REQUIRED_ARG),
       VALID_RANGE(1, ULONG_MAX), DEFAULT(DELAYED_QUEUE_SIZE), BLOCK_SIZE(1),
       NO_MUTEX_GUARD, NOT_IN_BINLOG, ON_CHECK(0), ON_UPDATE(0),
       DEPRECATED(""));

#ifdef HAVE_EVENT_SCHEDULER
static const char *event_scheduler_names[]= { "OFF", "ON", "DISABLED", NullS };
static bool event_scheduler_check(sys_var *self, THD *thd, set_var *var)
{
  /* DISABLED is only accepted on the command line */
  if (var->save_result.ulonglong_value == Events::EVENTS_DISABLED)
    return true;
  /*
    If the scheduler was disabled because there are no/bad
    system tables, produce a more meaningful error message
    than ER_OPTION_PREVENTS_STATEMENT
  */
  if (Events::check_if_system_tables_error())
    return true;
  if (Events::opt_event_scheduler == Events::EVENTS_DISABLED)
  {
    my_error(ER_OPTION_PREVENTS_STATEMENT, MYF(0),
             "--event-scheduler=DISABLED or --skip-grant-tables");
    return true;
  }
  return false;
}
static bool event_scheduler_update(sys_var *self, THD *thd, enum_var_type type)
{
  uint opt_event_scheduler_value= Events::opt_event_scheduler;
  mysql_mutex_unlock(&LOCK_global_system_variables);
  /*
    Events::start() is heavyweight. In particular it creates a new THD,
    which takes LOCK_global_system_variables internally.
    Thus we have to release it here.
    We need to re-take it before returning, though.

    Note that since we release LOCK_global_system_variables before calling
    start/stop, there is a possibility that the server variable
    can become out of sync with the real event scheduler state.

    This can happen with two concurrent statments if the first gets
    interrupted after start/stop but before retaking
    LOCK_global_system_variables. However, this problem should be quite
    rare and it's difficult to avoid it without opening up possibilities
    for deadlocks. See bug#51160.
  */
  bool ret= opt_event_scheduler_value == Events::EVENTS_ON
            ? Events::start()
            : Events::stop();
  mysql_mutex_lock(&LOCK_global_system_variables);
  if (ret)
    my_error(ER_EVENT_SET_VAR_ERROR, MYF(0), 0);
  return ret;
}

static Sys_var_enum Sys_event_scheduler(
       "event_scheduler", "Enable the event scheduler. Possible values are "
       "ON, OFF, and DISABLED (keep the event scheduler completely "
       "deactivated, it cannot be activated run-time)",
       GLOBAL_VAR(Events::opt_event_scheduler), CMD_LINE(OPT_ARG),
       event_scheduler_names, DEFAULT(Events::EVENTS_OFF),
       NO_MUTEX_GUARD, NOT_IN_BINLOG,
       ON_CHECK(event_scheduler_check), ON_UPDATE(event_scheduler_update));
#endif

static Sys_var_ulong Sys_expire_logs_days(
       "expire_logs_days",
       "If non-zero, binary logs will be purged after expire_logs_days "
       "days; possible purges happen at startup and at binary log rotation",
       GLOBAL_VAR(expire_logs_days),
       CMD_LINE(REQUIRED_ARG), VALID_RANGE(0, 99), DEFAULT(0), BLOCK_SIZE(1));

static Sys_var_mybool Sys_flush(
       "flush", "Flush MyISAM tables to disk between SQL commands",
       GLOBAL_VAR(myisam_flush),
       CMD_LINE(OPT_ARG), DEFAULT(FALSE));

static Sys_var_ulong Sys_flush_time(
       "flush_time",
       "A dedicated thread is created to flush all tables at the "
       "given interval",
       GLOBAL_VAR(flush_time),
       CMD_LINE(REQUIRED_ARG), VALID_RANGE(0, LONG_TIMEOUT),
       DEFAULT(0), BLOCK_SIZE(1));

static bool check_ftb_syntax(sys_var *self, THD *thd, set_var *var)
{
  return ft_boolean_check_syntax_string((uchar*)
                      (var->save_result.string_value.str));
}
static bool query_cache_flush(sys_var *self, THD *thd, enum_var_type type)
{
#ifdef HAVE_QUERY_CACHE
  query_cache.flush();
#endif /* HAVE_QUERY_CACHE */
  return false;
}
/// @todo make SESSION_VAR (usability enhancement and a fix for a race condition)
static Sys_var_charptr Sys_ft_boolean_syntax(
       "ft_boolean_syntax", "List of operators for "
       "MATCH ... AGAINST ( ... IN BOOLEAN MODE)",
       GLOBAL_VAR(ft_boolean_syntax),
       CMD_LINE(REQUIRED_ARG), IN_SYSTEM_CHARSET,
       DEFAULT(DEFAULT_FTB_SYNTAX), NO_MUTEX_GUARD,
       NOT_IN_BINLOG, ON_CHECK(check_ftb_syntax), ON_UPDATE(query_cache_flush));

static Sys_var_ulong Sys_ft_max_word_len(
       "ft_max_word_len",
       "The maximum length of the word to be included in a FULLTEXT index. "
       "Note: FULLTEXT indexes must be rebuilt after changing this variable",
       READ_ONLY GLOBAL_VAR(ft_max_word_len), CMD_LINE(REQUIRED_ARG),
       VALID_RANGE(10, HA_FT_MAXCHARLEN), DEFAULT(HA_FT_MAXCHARLEN),
       BLOCK_SIZE(1));

static Sys_var_ulong Sys_ft_min_word_len(
       "ft_min_word_len",
       "The minimum length of the word to be included in a FULLTEXT index. "
       "Note: FULLTEXT indexes must be rebuilt after changing this variable",
       READ_ONLY GLOBAL_VAR(ft_min_word_len), CMD_LINE(REQUIRED_ARG),
       VALID_RANGE(1, HA_FT_MAXCHARLEN), DEFAULT(4), BLOCK_SIZE(1));

/// @todo make it an updatable SESSION_VAR
static Sys_var_ulong Sys_ft_query_expansion_limit(
       "ft_query_expansion_limit",
       "Number of best matches to use for query expansion",
       READ_ONLY GLOBAL_VAR(ft_query_expansion_limit),
       CMD_LINE(REQUIRED_ARG),
       VALID_RANGE(0, 1000), DEFAULT(20), BLOCK_SIZE(1));

static Sys_var_charptr Sys_ft_stopword_file(
       "ft_stopword_file",
       "Use stopwords from this file instead of built-in list",
       READ_ONLY GLOBAL_VAR(ft_stopword_file), CMD_LINE(REQUIRED_ARG),
       IN_FS_CHARSET, DEFAULT(0));

static Sys_var_mybool Sys_ignore_builtin_innodb(
       "ignore_builtin_innodb",
       "IGNORED. This option will be removed in future releases. "
       "Disable initialization of builtin InnoDB plugin",
       READ_ONLY GLOBAL_VAR(opt_ignore_builtin_innodb),
       CMD_LINE(OPT_ARG), DEFAULT(FALSE));

static bool check_init_string(sys_var *self, THD *thd, set_var *var)
{
  if (var->save_result.string_value.str == 0)
  {
    var->save_result.string_value.str= const_cast<char*>("");
    var->save_result.string_value.length= 0;
  }
  return false;
}
static PolyLock_rwlock PLock_sys_init_connect(&LOCK_sys_init_connect);
static Sys_var_lexstring Sys_init_connect(
       "init_connect", "Command(s) that are executed for each "
       "new connection", GLOBAL_VAR(opt_init_connect),
       CMD_LINE(REQUIRED_ARG), IN_SYSTEM_CHARSET,
       DEFAULT(""), &PLock_sys_init_connect, NOT_IN_BINLOG,
       ON_CHECK(check_init_string));

static Sys_var_charptr Sys_init_file(
       "init_file", "Read SQL commands from this file at startup",
       READ_ONLY GLOBAL_VAR(opt_init_file),
#ifdef DISABLE_GRANT_OPTIONS
       NO_CMD_LINE,
#else
       CMD_LINE(REQUIRED_ARG),
#endif
       IN_FS_CHARSET, DEFAULT(0));

static PolyLock_rwlock PLock_sys_init_slave(&LOCK_sys_init_slave);
static Sys_var_lexstring Sys_init_slave(
       "init_slave", "Command(s) that are executed by a slave server "
       "each time the SQL thread starts", GLOBAL_VAR(opt_init_slave),
       CMD_LINE(REQUIRED_ARG), IN_SYSTEM_CHARSET,
       DEFAULT(""), &PLock_sys_init_slave,
       NOT_IN_BINLOG, ON_CHECK(check_init_string));

static Sys_var_ulong Sys_interactive_timeout(
       "interactive_timeout",
       "The number of seconds the server waits for activity on an interactive "
       "connection before closing it",
       SESSION_VAR(net_interactive_timeout),
       CMD_LINE(REQUIRED_ARG),
       VALID_RANGE(1, LONG_TIMEOUT), DEFAULT(NET_WAIT_TIMEOUT), BLOCK_SIZE(1));

static Sys_var_ulong Sys_join_buffer_size(
       "join_buffer_size",
       "The size of the buffer that is used for full joins",
       SESSION_VAR(join_buff_size), CMD_LINE(REQUIRED_ARG),
       VALID_RANGE(128, ULONG_MAX), DEFAULT(256 * 1024), BLOCK_SIZE(128));

static Sys_var_keycache Sys_key_buffer_size(
       "key_buffer_size", "The size of the buffer used for "
       "index blocks for MyISAM tables. Increase this to get better index "
       "handling (for all reads and multiple writes) to as much as you can "
       "afford",
       KEYCACHE_VAR(param_buff_size),
       CMD_LINE(REQUIRED_ARG, OPT_KEY_BUFFER_SIZE),
       VALID_RANGE(0, SIZE_T_MAX), DEFAULT(KEY_CACHE_SIZE),
       BLOCK_SIZE(IO_SIZE), NO_MUTEX_GUARD, NOT_IN_BINLOG, ON_CHECK(0),
       ON_UPDATE(update_buffer_size));

static Sys_var_keycache Sys_key_cache_block_size(
       "key_cache_block_size", "The default size of key cache blocks",
       KEYCACHE_VAR(param_block_size),
       CMD_LINE(REQUIRED_ARG, OPT_KEY_CACHE_BLOCK_SIZE),
       VALID_RANGE(512, 1024*16), DEFAULT(KEY_CACHE_BLOCK_SIZE),
       BLOCK_SIZE(512), NO_MUTEX_GUARD, NOT_IN_BINLOG, ON_CHECK(0),
       ON_UPDATE(update_keycache_param));

static Sys_var_keycache Sys_key_cache_division_limit(
       "key_cache_division_limit",
       "The minimum percentage of warm blocks in key cache",
       KEYCACHE_VAR(param_division_limit),
       CMD_LINE(REQUIRED_ARG, OPT_KEY_CACHE_DIVISION_LIMIT),
       VALID_RANGE(1, 100), DEFAULT(100),
       BLOCK_SIZE(1), NO_MUTEX_GUARD, NOT_IN_BINLOG, ON_CHECK(0),
       ON_UPDATE(update_keycache_param));

static Sys_var_keycache Sys_key_cache_age_threshold(
       "key_cache_age_threshold", "This characterizes the number of "
       "hits a hot block has to be untouched until it is considered aged "
       "enough to be downgraded to a warm block. This specifies the "
       "percentage ratio of that number of hits to the total number of "
       "blocks in key cache",
       KEYCACHE_VAR(param_age_threshold),
       CMD_LINE(REQUIRED_ARG, OPT_KEY_CACHE_AGE_THRESHOLD),
       VALID_RANGE(100, ULONG_MAX), DEFAULT(300),
       BLOCK_SIZE(100), NO_MUTEX_GUARD, NOT_IN_BINLOG, ON_CHECK(0),
       ON_UPDATE(update_keycache_param));

static Sys_var_mybool Sys_large_files_support(
       "large_files_support",
       "Whether mysqld was compiled with options for large file support",
       READ_ONLY GLOBAL_VAR(opt_large_files),
       NO_CMD_LINE, DEFAULT(sizeof(my_off_t) > 4));

static Sys_var_uint Sys_large_page_size(
       "large_page_size",
       "If large page support is enabled, this shows the size of memory pages",
       READ_ONLY GLOBAL_VAR(opt_large_page_size), NO_CMD_LINE,
       VALID_RANGE(0, UINT_MAX), DEFAULT(0), BLOCK_SIZE(1));

static Sys_var_mybool Sys_large_pages(
       "large_pages", "Enable support for large pages",
       READ_ONLY GLOBAL_VAR(opt_large_pages),
       IF_WIN(NO_CMD_LINE, CMD_LINE(OPT_ARG)), DEFAULT(FALSE));

static Sys_var_charptr Sys_language(
       "lc_messages_dir", "Directory where error messages are",
       READ_ONLY GLOBAL_VAR(lc_messages_dir_ptr), 
       CMD_LINE(REQUIRED_ARG, OPT_LC_MESSAGES_DIRECTORY),
       IN_FS_CHARSET, DEFAULT(0));

static Sys_var_mybool Sys_local_infile(
       "local_infile", "Enable LOAD DATA LOCAL INFILE",
       GLOBAL_VAR(opt_local_infile), CMD_LINE(OPT_ARG), DEFAULT(TRUE));

static Sys_var_ulong Sys_lock_wait_timeout(
       "lock_wait_timeout",
       "Timeout in seconds to wait for a lock before returning an error.",
       SESSION_VAR(lock_wait_timeout), CMD_LINE(REQUIRED_ARG),
       VALID_RANGE(1, LONG_TIMEOUT), DEFAULT(LONG_TIMEOUT), BLOCK_SIZE(1));

#ifdef HAVE_MLOCKALL
static Sys_var_mybool Sys_locked_in_memory(
       "locked_in_memory",
       "Whether mysqld was locked in memory with --memlock",
       READ_ONLY GLOBAL_VAR(locked_in_memory), NO_CMD_LINE, DEFAULT(FALSE));
#endif

/* this says NO_CMD_LINE, as command-line option takes a string, not a bool */
static Sys_var_mybool Sys_log_bin(
       "log_bin", "Whether the binary log is enabled",
       READ_ONLY GLOBAL_VAR(opt_bin_log), NO_CMD_LINE, DEFAULT(FALSE));

static Sys_var_mybool Sys_trust_function_creators(
       "log_bin_trust_function_creators",
       "If set to FALSE (the default), then when --log-bin is used, creation "
       "of a stored function (or trigger) is allowed only to users having the "
       "SUPER privilege and only if this stored function (trigger) may not "
       "break binary logging. Note that if ALL connections to this server "
       "ALWAYS use row-based binary logging, the security issues do not "
       "exist and the binary logging cannot break, so you can safely set "
       "this to TRUE",
       GLOBAL_VAR(trust_function_creators),
       CMD_LINE(OPT_ARG), DEFAULT(FALSE));

static Sys_var_mybool Sys_use_v1_row_events(
       "log_bin_use_v1_row_events",
       "If equal to 1 then version 1 row events are written to a row based "
       "binary log.  If equal to 0, then the latest version of events are "
       "written.  "
       "This option is useful during some upgrades.",
       GLOBAL_VAR(log_bin_use_v1_row_events),
       CMD_LINE(OPT_ARG), DEFAULT(FALSE));

static Sys_var_charptr Sys_log_error(
       "log_error", "Error log file",
       READ_ONLY GLOBAL_VAR(log_error_file_ptr),
       CMD_LINE(OPT_ARG, OPT_LOG_ERROR),
       IN_FS_CHARSET, DEFAULT(disabled_my_option));

static Sys_var_mybool Sys_log_queries_not_using_indexes(
       "log_queries_not_using_indexes",
       "Log queries that are executed without benefit of any index to the "
       "slow log if it is open",
       GLOBAL_VAR(opt_log_queries_not_using_indexes),
       CMD_LINE(OPT_ARG), DEFAULT(FALSE));

static bool update_log_throttle_queries_not_using_indexes(sys_var *self,
                                                          THD *thd,
                                                          enum_var_type type)
{
  // Check if we should print a summary of any suppressed lines to the slow log
  // now since opt_log_throttle_queries_not_using_indexes was changed.
  log_throttle_qni.flush(thd);
  return false;
}

static Sys_var_ulong Sys_log_throttle_queries_not_using_indexes(
       "log_throttle_queries_not_using_indexes",
       "Log at most this many 'not using index' warnings per minute to the "
       "slow log. Any further warnings will be condensed into a single "
       "summary line. A value of 0 disables throttling. "
       "Option has no effect unless --log_queries_not_using_indexes is set.",
       GLOBAL_VAR(opt_log_throttle_queries_not_using_indexes),
       CMD_LINE(OPT_ARG),
       VALID_RANGE(0, ULONG_MAX), DEFAULT(0), BLOCK_SIZE(1),
       NO_MUTEX_GUARD, NOT_IN_BINLOG,
       ON_CHECK(0),
       ON_UPDATE(update_log_throttle_queries_not_using_indexes));

static Sys_var_ulong Sys_log_warnings(
       "log_warnings",
       "Log some not critical warnings to the log file",
       GLOBAL_VAR(log_warnings),
       CMD_LINE(OPT_ARG, 'W'),
       VALID_RANGE(0, ULONG_MAX), DEFAULT(1), BLOCK_SIZE(1));

static bool update_cached_long_query_time(sys_var *self, THD *thd,
                                          enum_var_type type)
{
  if (type == OPT_SESSION)
    thd->variables.long_query_time=
      double2ulonglong(thd->variables.long_query_time_double * 1e6);
  else
    global_system_variables.long_query_time=
      double2ulonglong(global_system_variables.long_query_time_double * 1e6);
  return false;
}

static Sys_var_double Sys_long_query_time(
       "long_query_time",
       "Log all queries that have taken more than long_query_time seconds "
       "to execute to file. The argument will be treated as a decimal value "
       "with microsecond precision",
       SESSION_VAR(long_query_time_double),
       CMD_LINE(REQUIRED_ARG), VALID_RANGE(0, LONG_TIMEOUT), DEFAULT(10),
       NO_MUTEX_GUARD, NOT_IN_BINLOG, ON_CHECK(0),
       ON_UPDATE(update_cached_long_query_time));

static bool fix_low_prio_updates(sys_var *self, THD *thd, enum_var_type type)
{
  if (type == OPT_SESSION)
    thd->update_lock_default= (thd->variables.low_priority_updates ?
                               TL_WRITE_LOW_PRIORITY : TL_WRITE);
  else
    thr_upgraded_concurrent_insert_lock=
      (global_system_variables.low_priority_updates ?
       TL_WRITE_LOW_PRIORITY : TL_WRITE);
  return false;
}
static Sys_var_mybool Sys_low_priority_updates(
       "low_priority_updates",
       "INSERT/DELETE/UPDATE has lower priority than selects",
       SESSION_VAR(low_priority_updates),
       CMD_LINE(OPT_ARG),
       DEFAULT(FALSE), NO_MUTEX_GUARD, NOT_IN_BINLOG, ON_CHECK(0),
       ON_UPDATE(fix_low_prio_updates));

static Sys_var_mybool Sys_lower_case_file_system(
       "lower_case_file_system",
       "Case sensitivity of file names on the file system where the "
       "data directory is located",
       READ_ONLY GLOBAL_VAR(lower_case_file_system), NO_CMD_LINE,
       DEFAULT(FALSE));

static Sys_var_uint Sys_lower_case_table_names(
       "lower_case_table_names",
       "If set to 1 table names are stored in lowercase on disk and table "
       "names will be case-insensitive.  Should be set to 2 if you are using "
       "a case insensitive file system",
       READ_ONLY GLOBAL_VAR(lower_case_table_names),
       CMD_LINE(OPT_ARG, OPT_LOWER_CASE_TABLE_NAMES),
       VALID_RANGE(0, 2),
#ifdef FN_NO_CASE_SENSE
    DEFAULT(1),
#else
    DEFAULT(0),
#endif
       BLOCK_SIZE(1));

static bool session_readonly(sys_var *self, THD *thd, set_var *var)
{
  if (var->type == OPT_GLOBAL)
    return false;
  my_error(ER_VARIABLE_IS_READONLY, MYF(0), "SESSION",
           self->name.str, "GLOBAL");
  return true;
}

static bool
check_max_allowed_packet(sys_var *self, THD *thd,  set_var *var)
{
  longlong val;
  if (session_readonly(self, thd, var))
    return true;

  val= var->save_result.ulonglong_value;
  if (val < (longlong) global_system_variables.net_buffer_length)
  {
    push_warning_printf(thd, Sql_condition::WARN_LEVEL_WARN,
                        WARN_OPTION_BELOW_LIMIT, ER(WARN_OPTION_BELOW_LIMIT),
                        "max_allowed_packet", "net_buffer_length");
  }
  return false;
}


static Sys_var_ulong Sys_max_allowed_packet(
       "max_allowed_packet",
       "Max packet length to send to or receive from the server",
       SESSION_VAR(max_allowed_packet), CMD_LINE(REQUIRED_ARG),
       VALID_RANGE(1024, 1024 * 1024 * 1024), DEFAULT(4096 * 1024),
       BLOCK_SIZE(1024), NO_MUTEX_GUARD, NOT_IN_BINLOG,
       ON_CHECK(check_max_allowed_packet));

static Sys_var_ulong Sys_slave_max_allowed_packet(
       "slave_max_allowed_packet",
       "The maximum packet length to sent successfully from the master to slave.",
       GLOBAL_VAR(slave_max_allowed_packet), CMD_LINE(REQUIRED_ARG),
       VALID_RANGE(1024, MAX_MAX_ALLOWED_PACKET),
       DEFAULT(MAX_MAX_ALLOWED_PACKET),
       BLOCK_SIZE(1024));

static Sys_var_ulonglong Sys_max_binlog_cache_size(
       "max_binlog_cache_size",
       "Sets the total size of the transactional cache",
       GLOBAL_VAR(max_binlog_cache_size), CMD_LINE(REQUIRED_ARG),
       VALID_RANGE(IO_SIZE, ULONGLONG_MAX),
       DEFAULT((ULONGLONG_MAX/IO_SIZE)*IO_SIZE),
       BLOCK_SIZE(IO_SIZE),
       NO_MUTEX_GUARD, NOT_IN_BINLOG, ON_CHECK(0),
       ON_UPDATE(fix_binlog_cache_size));

static Sys_var_ulonglong Sys_max_binlog_stmt_cache_size(
       "max_binlog_stmt_cache_size",
       "Sets the total size of the statement cache",
       GLOBAL_VAR(max_binlog_stmt_cache_size), CMD_LINE(REQUIRED_ARG),
       VALID_RANGE(IO_SIZE, ULONGLONG_MAX),
       DEFAULT((ULONGLONG_MAX/IO_SIZE)*IO_SIZE),
       BLOCK_SIZE(IO_SIZE),
       NO_MUTEX_GUARD, NOT_IN_BINLOG, ON_CHECK(0),
       ON_UPDATE(fix_binlog_stmt_cache_size));

static bool fix_max_binlog_size(sys_var *self, THD *thd, enum_var_type type)
{
  mysql_bin_log.set_max_size(max_binlog_size);
#ifdef HAVE_REPLICATION
  if (active_mi != NULL && !max_relay_log_size)
    active_mi->rli->relay_log.set_max_size(max_binlog_size);
#endif
  return false;
}
static Sys_var_ulong Sys_max_binlog_size(
       "max_binlog_size",
       "Binary log will be rotated automatically when the size exceeds this "
       "value. Will also apply to relay logs if max_relay_log_size is 0",
       GLOBAL_VAR(max_binlog_size), CMD_LINE(REQUIRED_ARG),
       VALID_RANGE(IO_SIZE, 1024*1024L*1024L), DEFAULT(1024*1024L*1024L),
       BLOCK_SIZE(IO_SIZE), NO_MUTEX_GUARD, NOT_IN_BINLOG, ON_CHECK(0),
       ON_UPDATE(fix_max_binlog_size));

static bool fix_max_connections(sys_var *self, THD *thd, enum_var_type type)
{
#ifndef EMBEDDED_LIBRARY
  resize_thr_alarm(max_connections +
                   global_system_variables.max_insert_delayed_threads + 10);
#endif
  return false;
}

static Sys_var_ulong Sys_max_connections(
       "max_connections", "The number of simultaneous clients allowed",
       GLOBAL_VAR(max_connections), CMD_LINE(REQUIRED_ARG),
       VALID_RANGE(1, 100000),
       DEFAULT(MAX_CONNECTIONS_DEFAULT),
       BLOCK_SIZE(1),
       NO_MUTEX_GUARD,
       NOT_IN_BINLOG,
       ON_CHECK(0),
       ON_UPDATE(fix_max_connections),
       NULL,
       /* max_connections is used as a sizing hint by the performance schema. */
       sys_var::PARSE_EARLY);

static Sys_var_ulong Sys_max_connect_errors(
       "max_connect_errors",
       "If there is more than this number of interrupted connections from "
       "a host this host will be blocked from further connections",
       GLOBAL_VAR(max_connect_errors), CMD_LINE(REQUIRED_ARG),
       VALID_RANGE(1, ULONG_MAX), DEFAULT(100),
       BLOCK_SIZE(1));

static bool check_max_delayed_threads(sys_var *self, THD *thd, set_var *var)
{
  return var->type != OPT_GLOBAL &&
         var->save_result.ulonglong_value != 0 &&
         var->save_result.ulonglong_value !=
                           global_system_variables.max_insert_delayed_threads;
}

// Alias for max_delayed_threads
static Sys_var_ulong Sys_max_insert_delayed_threads(
       "max_insert_delayed_threads",
       "Don't start more than this number of threads to handle INSERT "
       "DELAYED statements. If set to zero INSERT DELAYED will be not used."
       "This variable is deprecated along with INSERT DELAYED.",
       SESSION_VAR(max_insert_delayed_threads),
       NO_CMD_LINE, VALID_RANGE(0, 16384), DEFAULT(20),
       BLOCK_SIZE(1), NO_MUTEX_GUARD, NOT_IN_BINLOG,
       ON_CHECK(check_max_delayed_threads), ON_UPDATE(fix_max_connections),
       DEPRECATED(""));

static Sys_var_ulong Sys_max_delayed_threads(
       "max_delayed_threads",
       "Don't start more than this number of threads to handle INSERT "
       "DELAYED statements. If set to zero INSERT DELAYED will be not used."
       "This variable is deprecated along with INSERT DELAYED.",
       SESSION_VAR(max_insert_delayed_threads),
       CMD_LINE(REQUIRED_ARG), VALID_RANGE(0, 16384), DEFAULT(20),
       BLOCK_SIZE(1), NO_MUTEX_GUARD, NOT_IN_BINLOG,
       ON_CHECK(check_max_delayed_threads), ON_UPDATE(fix_max_connections),
       DEPRECATED(""));

static Sys_var_ulong Sys_max_error_count(
       "max_error_count",
       "Max number of errors/warnings to store for a statement",
       SESSION_VAR(max_error_count), CMD_LINE(REQUIRED_ARG),
       VALID_RANGE(0, 65535), DEFAULT(DEFAULT_ERROR_COUNT), BLOCK_SIZE(1));

static Sys_var_ulonglong Sys_max_heap_table_size(
       "max_heap_table_size",
       "Don't allow creation of heap tables bigger than this",
       SESSION_VAR(max_heap_table_size), CMD_LINE(REQUIRED_ARG),
       VALID_RANGE(16384, (ulonglong)~(intptr)0), DEFAULT(16*1024*1024),
       BLOCK_SIZE(1024));

static Sys_var_ulong Sys_metadata_locks_cache_size(
       "metadata_locks_cache_size", "Size of unused metadata locks cache",
       READ_ONLY GLOBAL_VAR(mdl_locks_cache_size), CMD_LINE(REQUIRED_ARG),
       VALID_RANGE(1, 1024*1024), DEFAULT(MDL_LOCKS_CACHE_SIZE_DEFAULT),
       BLOCK_SIZE(1));

static Sys_var_ulong Sys_pseudo_thread_id(
       "pseudo_thread_id",
       "This variable is for internal server use",
       SESSION_ONLY(pseudo_thread_id),
       NO_CMD_LINE, VALID_RANGE(0, ULONG_MAX), DEFAULT(0),
       BLOCK_SIZE(1), NO_MUTEX_GUARD, IN_BINLOG,
       ON_CHECK(check_has_super));

static bool fix_max_join_size(sys_var *self, THD *thd, enum_var_type type)
{
  SV *sv= type == OPT_GLOBAL ? &global_system_variables : &thd->variables;
  if (sv->max_join_size == HA_POS_ERROR)
    sv->option_bits|= OPTION_BIG_SELECTS;
  else
    sv->option_bits&= ~OPTION_BIG_SELECTS;
  return false;
}
static Sys_var_harows Sys_max_join_size(
       "max_join_size",
       "Joins that are probably going to read more than max_join_size "
       "records return an error",
       SESSION_VAR(max_join_size), CMD_LINE(REQUIRED_ARG),
       VALID_RANGE(1, HA_POS_ERROR), DEFAULT(HA_POS_ERROR), BLOCK_SIZE(1),
       NO_MUTEX_GUARD, NOT_IN_BINLOG, ON_CHECK(0),
       ON_UPDATE(fix_max_join_size));

static Sys_var_ulong Sys_max_seeks_for_key(
       "max_seeks_for_key",
       "Limit assumed max number of seeks when looking up rows based on a key",
       SESSION_VAR(max_seeks_for_key), CMD_LINE(REQUIRED_ARG),
       VALID_RANGE(1, ULONG_MAX), DEFAULT(ULONG_MAX), BLOCK_SIZE(1));

static Sys_var_ulong Sys_max_length_for_sort_data(
       "max_length_for_sort_data",
       "Max number of bytes in sorted records",
       SESSION_VAR(max_length_for_sort_data), CMD_LINE(REQUIRED_ARG),
       VALID_RANGE(4, 8192*1024L), DEFAULT(1024), BLOCK_SIZE(1));

static PolyLock_mutex PLock_prepared_stmt_count(&LOCK_prepared_stmt_count);
static Sys_var_ulong Sys_max_prepared_stmt_count(
       "max_prepared_stmt_count",
       "Maximum number of prepared statements in the server",
       GLOBAL_VAR(max_prepared_stmt_count), CMD_LINE(REQUIRED_ARG),
       VALID_RANGE(0, 1024*1024), DEFAULT(16382), BLOCK_SIZE(1),
       &PLock_prepared_stmt_count);

static bool fix_max_relay_log_size(sys_var *self, THD *thd, enum_var_type type)
{
#ifdef HAVE_REPLICATION
  if (active_mi != NULL)
    active_mi->rli->relay_log.set_max_size(max_relay_log_size ?
                                           max_relay_log_size: max_binlog_size);
#endif
  return false;
}
static Sys_var_ulong Sys_max_relay_log_size(
       "max_relay_log_size",
       "If non-zero: relay log will be rotated automatically when the "
       "size exceeds this value; if zero: when the size "
       "exceeds max_binlog_size",
       GLOBAL_VAR(max_relay_log_size), CMD_LINE(REQUIRED_ARG),
       VALID_RANGE(0, 1024L*1024*1024), DEFAULT(0), BLOCK_SIZE(IO_SIZE),
       NO_MUTEX_GUARD, NOT_IN_BINLOG, ON_CHECK(0),
       ON_UPDATE(fix_max_relay_log_size));

static Sys_var_ulong Sys_max_sort_length(
       "max_sort_length",
       "The number of bytes to use when sorting BLOB or TEXT values (only "
       "the first max_sort_length bytes of each value are used; the rest "
       "are ignored)",
       SESSION_VAR(max_sort_length), CMD_LINE(REQUIRED_ARG),
       VALID_RANGE(4, 8192*1024L), DEFAULT(1024), BLOCK_SIZE(1));

static Sys_var_ulong Sys_max_sp_recursion_depth(
       "max_sp_recursion_depth",
       "Maximum stored procedure recursion depth",
       SESSION_VAR(max_sp_recursion_depth), CMD_LINE(OPT_ARG),
       VALID_RANGE(0, 255), DEFAULT(0), BLOCK_SIZE(1));

// non-standard session_value_ptr() here
static Sys_var_max_user_conn Sys_max_user_connections(
       "max_user_connections",
       "The maximum number of active connections for a single user "
       "(0 = no limit)",
       SESSION_VAR(max_user_connections), CMD_LINE(REQUIRED_ARG),
       VALID_RANGE(0, UINT_MAX), DEFAULT(0), BLOCK_SIZE(1), NO_MUTEX_GUARD,
       NOT_IN_BINLOG, ON_CHECK(session_readonly));

static Sys_var_ulong Sys_max_tmp_tables(
       "max_tmp_tables",
       "Maximum number of temporary tables a client can keep open at a time",
       SESSION_VAR(max_tmp_tables), CMD_LINE(REQUIRED_ARG),
       VALID_RANGE(1, ULONG_MAX), DEFAULT(32), BLOCK_SIZE(1), NO_MUTEX_GUARD,
       NOT_IN_BINLOG, ON_CHECK(0), ON_UPDATE(0), DEPRECATED(""));

static Sys_var_ulong Sys_max_write_lock_count(
       "max_write_lock_count",
       "After this many write locks, allow some read locks to run in between",
       GLOBAL_VAR(max_write_lock_count), CMD_LINE(REQUIRED_ARG),
       VALID_RANGE(1, ULONG_MAX), DEFAULT(ULONG_MAX), BLOCK_SIZE(1));

static Sys_var_ulong Sys_min_examined_row_limit(
       "min_examined_row_limit",
       "Don't write queries to slow log that examine fewer rows "
       "than that",
       SESSION_VAR(min_examined_row_limit), CMD_LINE(REQUIRED_ARG),
       VALID_RANGE(0, ULONG_MAX), DEFAULT(0), BLOCK_SIZE(1));

#ifdef _WIN32
static Sys_var_mybool Sys_named_pipe(
       "named_pipe", "Enable the named pipe (NT)",
       READ_ONLY GLOBAL_VAR(opt_enable_named_pipe), CMD_LINE(OPT_ARG),
       DEFAULT(FALSE));
#endif


static bool 
check_net_buffer_length(sys_var *self, THD *thd,  set_var *var)
{
  longlong val;
  if (session_readonly(self, thd, var))
    return true;

  val= var->save_result.ulonglong_value;
  if (val > (longlong) global_system_variables.max_allowed_packet)
  {
    push_warning_printf(thd, Sql_condition::WARN_LEVEL_WARN,
                        WARN_OPTION_BELOW_LIMIT, ER(WARN_OPTION_BELOW_LIMIT),
                        "max_allowed_packet", "net_buffer_length");
  }
  return false;
}
static Sys_var_ulong Sys_net_buffer_length(
       "net_buffer_length",
       "Buffer length for TCP/IP and socket communication",
       SESSION_VAR(net_buffer_length), CMD_LINE(REQUIRED_ARG),
       VALID_RANGE(1024, 1024*1024), DEFAULT(16384), BLOCK_SIZE(1024),
       NO_MUTEX_GUARD, NOT_IN_BINLOG, ON_CHECK(check_net_buffer_length));

static bool fix_net_read_timeout(sys_var *self, THD *thd, enum_var_type type)
{
  if (type != OPT_GLOBAL)
    my_net_set_read_timeout(&thd->net, thd->variables.net_read_timeout);
  return false;
}
static Sys_var_ulong Sys_net_read_timeout(
       "net_read_timeout",
       "Number of seconds to wait for more data from a connection before "
       "aborting the read",
       SESSION_VAR(net_read_timeout), CMD_LINE(REQUIRED_ARG),
       VALID_RANGE(1, LONG_TIMEOUT), DEFAULT(NET_READ_TIMEOUT), BLOCK_SIZE(1),
       NO_MUTEX_GUARD, NOT_IN_BINLOG, ON_CHECK(0),
       ON_UPDATE(fix_net_read_timeout));

static bool fix_net_write_timeout(sys_var *self, THD *thd, enum_var_type type)
{
  if (type != OPT_GLOBAL)
    my_net_set_write_timeout(&thd->net, thd->variables.net_write_timeout);
  return false;
}
static Sys_var_ulong Sys_net_write_timeout(
       "net_write_timeout",
       "Number of seconds to wait for a block to be written to a connection "
       "before aborting the write",
       SESSION_VAR(net_write_timeout), CMD_LINE(REQUIRED_ARG),
       VALID_RANGE(1, LONG_TIMEOUT), DEFAULT(NET_WRITE_TIMEOUT), BLOCK_SIZE(1),
       NO_MUTEX_GUARD, NOT_IN_BINLOG, ON_CHECK(0),
       ON_UPDATE(fix_net_write_timeout));

static bool fix_net_retry_count(sys_var *self, THD *thd, enum_var_type type)
{
  if (type != OPT_GLOBAL)
    thd->net.retry_count=thd->variables.net_retry_count;
  return false;
}
static Sys_var_ulong Sys_net_retry_count(
       "net_retry_count",
       "If a read on a communication port is interrupted, retry this "
       "many times before giving up",
       SESSION_VAR(net_retry_count), CMD_LINE(REQUIRED_ARG),
       VALID_RANGE(1, ULONG_MAX), DEFAULT(MYSQLD_NET_RETRY_COUNT),
       BLOCK_SIZE(1), NO_MUTEX_GUARD, NOT_IN_BINLOG, ON_CHECK(0),
       ON_UPDATE(fix_net_retry_count));

static Sys_var_mybool Sys_new_mode(
       "new", "Use very new possible \"unsafe\" functions",
       SESSION_VAR(new_mode), CMD_LINE(OPT_ARG, 'n'), DEFAULT(FALSE));

static Sys_var_mybool Sys_old_mode(
       "old", "Use compatible behavior",
       READ_ONLY GLOBAL_VAR(old_mode), CMD_LINE(OPT_ARG), DEFAULT(FALSE));

static Sys_var_mybool Sys_old_alter_table(
       "old_alter_table", "Use old, non-optimized alter table",
       SESSION_VAR(old_alter_table), CMD_LINE(OPT_ARG), DEFAULT(FALSE));

static Sys_var_uint Sys_old_passwords(
       "old_passwords",
       "Determine which hash algorithm to use when generating passwords using "
       "the PASSWORD() function",
       SESSION_VAR(old_passwords), CMD_LINE(REQUIRED_ARG),
       VALID_RANGE(0, 2), DEFAULT(0), BLOCK_SIZE(1));

static Sys_var_ulong Sys_open_files_limit(
       "open_files_limit",
       "If this is not 0, then mysqld will use this value to reserve file "
       "descriptors to use with setrlimit(). If this value is 0 then mysqld "
       "will reserve max_connections*5 or max_connections + table_cache*2 "
       "(whichever is larger) number of file descriptors",
       READ_ONLY GLOBAL_VAR(open_files_limit), CMD_LINE(REQUIRED_ARG),
       VALID_RANGE(0, OS_FILE_LIMIT), DEFAULT(0), BLOCK_SIZE(1),
       NO_MUTEX_GUARD, NOT_IN_BINLOG, ON_CHECK(NULL), ON_UPDATE(NULL),
       NULL,
       /* open_files_limit is used as a sizing hint by the performance schema. */
       sys_var::PARSE_EARLY);

/// @todo change to enum
static Sys_var_ulong Sys_optimizer_prune_level(
       "optimizer_prune_level",
       "Controls the heuristic(s) applied during query optimization to prune "
       "less-promising partial plans from the optimizer search space. "
       "Meaning: 0 - do not apply any heuristic, thus perform exhaustive "
       "search; 1 - prune plans based on number of retrieved rows",
       SESSION_VAR(optimizer_prune_level), CMD_LINE(REQUIRED_ARG),
       VALID_RANGE(0, 1), DEFAULT(1), BLOCK_SIZE(1));

static Sys_var_ulong Sys_optimizer_search_depth(
       "optimizer_search_depth",
       "Maximum depth of search performed by the query optimizer. Values "
       "larger than the number of relations in a query result in better "
       "query plans, but take longer to compile a query. Values smaller "
       "than the number of tables in a relation result in faster "
       "optimization, but may produce very bad query plans. If set to 0, "
       "the system will automatically pick a reasonable value",
       SESSION_VAR(optimizer_search_depth), CMD_LINE(REQUIRED_ARG),
       VALID_RANGE(0, MAX_TABLES+1), DEFAULT(MAX_TABLES+1), BLOCK_SIZE(1));

static const char *optimizer_switch_names[]=
{
  "index_merge", "index_merge_union", "index_merge_sort_union",
  "index_merge_intersection", "engine_condition_pushdown",
  "index_condition_pushdown" , "mrr", "mrr_cost_based",
  "block_nested_loop", "batched_key_access",
#ifdef OPTIMIZER_SWITCH_ALL
  "materialization", "semijoin", "loosescan", "firstmatch",
<<<<<<< HEAD
=======
  "subquery_materialization_cost_based",
>>>>>>> 23ac7487
#endif
  "default", NullS
};
/** propagates changes to @@engine_condition_pushdown */
static bool fix_optimizer_switch(sys_var *self, THD *thd,
                                 enum_var_type type)
{
  SV *sv= (type == OPT_GLOBAL) ? &global_system_variables : &thd->variables;
  sv->engine_condition_pushdown= 
    test(sv->optimizer_switch & OPTIMIZER_SWITCH_ENGINE_CONDITION_PUSHDOWN);

  return false;
}
static Sys_var_flagset Sys_optimizer_switch(
       "optimizer_switch",
       "optimizer_switch=option=val[,option=val...], where option is one of "
       "{index_merge, index_merge_union, index_merge_sort_union, "
       "index_merge_intersection, engine_condition_pushdown, "
       "index_condition_pushdown, mrr, mrr_cost_based"
#ifdef OPTIMIZER_SWITCH_ALL
<<<<<<< HEAD
       ", materialization, "
       "semijoin, loosescan, firstmatch"
=======
       ", materialization, semijoin, loosescan, firstmatch,"
       " subquery_materialization_cost_based"
>>>>>>> 23ac7487
#endif
       ", block_nested_loop, batched_key_access"
       "} and val is one of {on, off, default}",
       SESSION_VAR(optimizer_switch), CMD_LINE(REQUIRED_ARG),
       optimizer_switch_names, DEFAULT(OPTIMIZER_SWITCH_DEFAULT),
       NO_MUTEX_GUARD, NOT_IN_BINLOG, ON_CHECK(NULL),
       ON_UPDATE(fix_optimizer_switch));

static Sys_var_mybool Sys_var_end_markers_in_json(
       "end_markers_in_json",
       "In JSON output (\"EXPLAIN FORMAT=JSON\" and optimizer trace), "
       "if variable is set to 1, repeats the structure's key (if it has one) "
       "near the closing bracket",
       SESSION_VAR(end_markers_in_json), CMD_LINE(OPT_ARG),
       DEFAULT(FALSE));

#ifdef OPTIMIZER_TRACE

static Sys_var_flagset Sys_optimizer_trace(
       "optimizer_trace",
       "Controls tracing of the Optimizer:"
       " optimizer_trace=option=val[,option=val...], where option is one of"
       " {enabled, one_line}"
       " and val is one of {on, default}",
       SESSION_VAR(optimizer_trace), CMD_LINE(REQUIRED_ARG),
       Opt_trace_context::flag_names,
       DEFAULT(Opt_trace_context::FLAG_DEFAULT));
// @see set_var::is_var_optimizer_trace()
export sys_var *Sys_optimizer_trace_ptr= &Sys_optimizer_trace;

/**
  Note how "misc" is not here: it is not accessible to the user; disabling
  "misc" would disable the top object, which would make an empty trace.
*/
static Sys_var_flagset Sys_optimizer_trace_features(
       "optimizer_trace_features",
       "Enables/disables tracing of selected features of the Optimizer:"
       " optimizer_trace_features=option=val[,option=val...], where option is one of"
       " {greedy_search, range_optimizer, dynamic_range, repeated_subselect}"
       " and val is one of {on, off, default}",
       SESSION_VAR(optimizer_trace_features), CMD_LINE(REQUIRED_ARG),
       Opt_trace_context::feature_names,
       DEFAULT(Opt_trace_context::default_features));

/** Delete all old optimizer traces */
static bool optimizer_trace_update(sys_var *self, THD *thd,
                                   enum_var_type type)
{
  thd->opt_trace.reset();
  return false;
}

static Sys_var_long Sys_optimizer_trace_offset(
       "optimizer_trace_offset",
       "Offset of first optimizer trace to show; see manual",
       SESSION_VAR(optimizer_trace_offset), CMD_LINE(REQUIRED_ARG),
       VALID_RANGE(LONG_MIN, LONG_MAX), DEFAULT(-1), BLOCK_SIZE(1),
       NO_MUTEX_GUARD, NOT_IN_BINLOG, ON_CHECK(NULL),
       ON_UPDATE(optimizer_trace_update));

static Sys_var_long Sys_optimizer_trace_limit(
       "optimizer_trace_limit",
       "Maximum number of shown optimizer traces",
       SESSION_VAR(optimizer_trace_limit), CMD_LINE(REQUIRED_ARG),
       VALID_RANGE(0, LONG_MAX), DEFAULT(1), BLOCK_SIZE(1),
       NO_MUTEX_GUARD, NOT_IN_BINLOG, ON_CHECK(NULL),
       ON_UPDATE(optimizer_trace_update));

static Sys_var_ulong Sys_optimizer_trace_max_mem_size(
       "optimizer_trace_max_mem_size",
       "Maximum allowed cumulated size of stored optimizer traces",
       SESSION_VAR(optimizer_trace_max_mem_size), CMD_LINE(REQUIRED_ARG),
       VALID_RANGE(0, ULONG_MAX), DEFAULT(1024*16), BLOCK_SIZE(1));

#endif

static Sys_var_charptr Sys_pid_file(
       "pid_file", "Pid file used by safe_mysqld",
       READ_ONLY GLOBAL_VAR(pidfile_name_ptr), CMD_LINE(REQUIRED_ARG),
       IN_FS_CHARSET, DEFAULT(0));

static Sys_var_charptr Sys_plugin_dir(
       "plugin_dir", "Directory for plugins",
       READ_ONLY GLOBAL_VAR(opt_plugin_dir_ptr), CMD_LINE(REQUIRED_ARG),
       IN_FS_CHARSET, DEFAULT(0));

static Sys_var_uint Sys_port(
       "port",
       "Port number to use for connection or 0 to default to, "
       "my.cnf, $MYSQL_TCP_PORT, "
#if MYSQL_PORT_DEFAULT == 0
       "/etc/services, "
#endif
       "built-in default (" STRINGIFY_ARG(MYSQL_PORT) "), whatever comes first",
       READ_ONLY GLOBAL_VAR(mysqld_port), CMD_LINE(REQUIRED_ARG, 'P'),
       VALID_RANGE(0, UINT_MAX32), DEFAULT(0), BLOCK_SIZE(1));

static Sys_var_ulong Sys_preload_buff_size(
       "preload_buffer_size",
       "The size of the buffer that is allocated when preloading indexes",
       SESSION_VAR(preload_buff_size), CMD_LINE(REQUIRED_ARG),
       VALID_RANGE(1024, 1024*1024*1024), DEFAULT(32768), BLOCK_SIZE(1));

static Sys_var_uint Sys_protocol_version(
       "protocol_version",
       "The version of the client/server protocol used by the MySQL server",
       READ_ONLY GLOBAL_VAR(protocol_version), NO_CMD_LINE,
       VALID_RANGE(0, ~0), DEFAULT(PROTOCOL_VERSION), BLOCK_SIZE(1));

static Sys_var_proxy_user Sys_proxy_user(
       "proxy_user", "The proxy user account name used when logging in",
       IN_SYSTEM_CHARSET);

static Sys_var_external_user Sys_external_user(
       "external_user", "The external user account used when logging in",
       IN_SYSTEM_CHARSET);

static Sys_var_ulong Sys_read_buff_size(
       "read_buffer_size",
       "Each thread that does a sequential scan allocates a buffer of "
       "this size for each table it scans. If you do many sequential scans, "
       "you may want to increase this value",
       SESSION_VAR(read_buff_size), CMD_LINE(REQUIRED_ARG),
       VALID_RANGE(IO_SIZE*2, INT_MAX32), DEFAULT(128*1024),
       BLOCK_SIZE(IO_SIZE));

static bool check_read_only(sys_var *self, THD *thd, set_var *var)
{
  /* Prevent self dead-lock */
  if (thd->locked_tables_mode || thd->in_active_multi_stmt_transaction())
  {
    my_error(ER_LOCK_OR_ACTIVE_TRANSACTION, MYF(0));
    return true;
  }
  return false;
}
static bool fix_read_only(sys_var *self, THD *thd, enum_var_type type)
{
  bool result= true;
  my_bool new_read_only= read_only; // make a copy before releasing a mutex
  DBUG_ENTER("sys_var_opt_readonly::update");

  if (read_only == FALSE || read_only == opt_readonly)
  {
    opt_readonly= read_only;
    DBUG_RETURN(false);
  }

  if (check_read_only(self, thd, 0)) // just in case
    goto end;

  if (thd->global_read_lock.is_acquired())
  {
    /*
      This connection already holds the global read lock.
      This can be the case with:
      - FLUSH TABLES WITH READ LOCK
      - SET GLOBAL READ_ONLY = 1
    */
    opt_readonly= read_only;
    DBUG_RETURN(false);
  }

  /*
    READ_ONLY=1 prevents write locks from being taken on tables and
    blocks transactions from committing. We therefore should make sure
    that no such events occur while setting the read_only variable.
    This is a 2 step process:
    [1] lock_global_read_lock()
      Prevents connections from obtaining new write locks on
      tables. Note that we can still have active rw transactions.
    [2] make_global_read_lock_block_commit()
      Prevents transactions from committing.
  */

  read_only= opt_readonly;
  mysql_mutex_unlock(&LOCK_global_system_variables);

  if (thd->global_read_lock.lock_global_read_lock(thd))
    goto end_with_mutex_unlock;

  if ((result= thd->global_read_lock.make_global_read_lock_block_commit(thd)))
    goto end_with_read_lock;

  /* Change the opt_readonly system variable, safe because the lock is held */
  opt_readonly= new_read_only;
  result= false;

 end_with_read_lock:
  /* Release the lock */
  thd->global_read_lock.unlock_global_read_lock(thd);
 end_with_mutex_unlock:
  mysql_mutex_lock(&LOCK_global_system_variables);
 end:
  read_only= opt_readonly;
  DBUG_RETURN(result);
}


/**
  The read_only boolean is always equal to the opt_readonly boolean except
  during fix_read_only(); when that function is entered, opt_readonly is
  the pre-update value and read_only is the post-update value.
  fix_read_only() compares them and runs needed operations for the
  transition (especially when transitioning from false to true) and
  synchronizes both booleans in the end.
*/
static Sys_var_mybool Sys_readonly(
       "read_only",
       "Make all non-temporary tables read-only, with the exception for "
       "replication (slave) threads and users with the SUPER privilege",
       GLOBAL_VAR(read_only), CMD_LINE(OPT_ARG), DEFAULT(FALSE),
       NO_MUTEX_GUARD, NOT_IN_BINLOG,
       ON_CHECK(check_read_only), ON_UPDATE(fix_read_only));

// Small lower limit to be able to test MRR
static Sys_var_ulong Sys_read_rnd_buff_size(
       "read_rnd_buffer_size",
       "When reading rows in sorted order after a sort, the rows are read "
       "through this buffer to avoid a disk seeks",
       SESSION_VAR(read_rnd_buff_size), CMD_LINE(REQUIRED_ARG),
       VALID_RANGE(1, INT_MAX32), DEFAULT(256*1024), BLOCK_SIZE(1));

static Sys_var_ulong Sys_div_precincrement(
       "div_precision_increment", "Precision of the result of '/' "
       "operator will be increased on that value",
       SESSION_VAR(div_precincrement), CMD_LINE(REQUIRED_ARG),
       VALID_RANGE(0, DECIMAL_MAX_SCALE), DEFAULT(4), BLOCK_SIZE(1));

static Sys_var_uint Sys_eq_range_index_dive_limit(
       "eq_range_index_dive_limit",
       "The optimizer will use existing index statistics instead of "
       "doing index dives for equality ranges if the number of equality "
       "ranges for the index is larger than or equal to this number. "
       "If set to 0, index dives are always used.",
       SESSION_VAR(eq_range_index_dive_limit), CMD_LINE(REQUIRED_ARG),
       VALID_RANGE(0, UINT_MAX32), DEFAULT(10), BLOCK_SIZE(1));

static Sys_var_ulong Sys_range_alloc_block_size(
       "range_alloc_block_size",
       "Allocation block size for storing ranges during optimization",
       SESSION_VAR(range_alloc_block_size), CMD_LINE(REQUIRED_ARG),
       VALID_RANGE(RANGE_ALLOC_BLOCK_SIZE, ULONG_MAX),
       DEFAULT(RANGE_ALLOC_BLOCK_SIZE), BLOCK_SIZE(1024));

static Sys_var_ulong Sys_multi_range_count(
       "multi_range_count",
       "Number of key ranges to request at once. "
       "This variable has no effect, and is deprecated. "
       "It will be removed in a future release.",
       SESSION_VAR(multi_range_count), CMD_LINE(REQUIRED_ARG),
       VALID_RANGE(1, ULONG_MAX), DEFAULT(256), BLOCK_SIZE(1),
       NO_MUTEX_GUARD, NOT_IN_BINLOG, ON_CHECK(0), ON_UPDATE(0),
       DEPRECATED(""));

static bool fix_thd_mem_root(sys_var *self, THD *thd, enum_var_type type)
{
  if (type != OPT_GLOBAL)
    reset_root_defaults(thd->mem_root,
                        thd->variables.query_alloc_block_size,
                        thd->variables.query_prealloc_size);
  return false;
}
static Sys_var_ulong Sys_query_alloc_block_size(
       "query_alloc_block_size",
       "Allocation block size for query parsing and execution",
       SESSION_VAR(query_alloc_block_size), CMD_LINE(REQUIRED_ARG),
       VALID_RANGE(1024, ULONG_MAX), DEFAULT(QUERY_ALLOC_BLOCK_SIZE),
       BLOCK_SIZE(1024), NO_MUTEX_GUARD, NOT_IN_BINLOG, ON_CHECK(0),
       ON_UPDATE(fix_thd_mem_root));

static Sys_var_ulong Sys_query_prealloc_size(
       "query_prealloc_size",
       "Persistent buffer for query parsing and execution",
       SESSION_VAR(query_prealloc_size), CMD_LINE(REQUIRED_ARG),
       VALID_RANGE(QUERY_ALLOC_PREALLOC_SIZE, ULONG_MAX),
       DEFAULT(QUERY_ALLOC_PREALLOC_SIZE),
       BLOCK_SIZE(1024), NO_MUTEX_GUARD, NOT_IN_BINLOG, ON_CHECK(0),
       ON_UPDATE(fix_thd_mem_root));

#ifdef HAVE_SMEM
static Sys_var_mybool Sys_shared_memory(
       "shared_memory", "Enable the shared memory",
       READ_ONLY GLOBAL_VAR(opt_enable_shared_memory), CMD_LINE(OPT_ARG),
       DEFAULT(FALSE));

static Sys_var_charptr Sys_shared_memory_base_name(
       "shared_memory_base_name", "Base name of shared memory",
       READ_ONLY GLOBAL_VAR(shared_memory_base_name), CMD_LINE(REQUIRED_ARG),
       IN_FS_CHARSET, DEFAULT(0));
#endif

// this has to be NO_CMD_LINE as the command-line option has a different name
static Sys_var_mybool Sys_skip_external_locking(
       "skip_external_locking", "Don't use system (external) locking",
       READ_ONLY GLOBAL_VAR(my_disable_locking), NO_CMD_LINE, DEFAULT(TRUE));

static Sys_var_mybool Sys_skip_networking(
       "skip_networking", "Don't allow connection with TCP/IP",
       READ_ONLY GLOBAL_VAR(opt_disable_networking), CMD_LINE(OPT_ARG),
       DEFAULT(FALSE));

static Sys_var_mybool Sys_skip_name_resolve(
       "skip_name_resolve",
       "Don't resolve hostnames. All hostnames are IP's or 'localhost'.",
       READ_ONLY GLOBAL_VAR(opt_skip_name_resolve),
       CMD_LINE(OPT_ARG, OPT_SKIP_RESOLVE),
       DEFAULT(FALSE));

static Sys_var_mybool Sys_skip_show_database(
       "skip_show_database", "Don't allow 'SHOW DATABASE' commands",
       READ_ONLY GLOBAL_VAR(opt_skip_show_db), CMD_LINE(OPT_ARG),
       DEFAULT(FALSE));

static Sys_var_charptr Sys_socket(
       "socket", "Socket file to use for connection",
       READ_ONLY GLOBAL_VAR(mysqld_unix_port), CMD_LINE(REQUIRED_ARG),
       IN_FS_CHARSET, DEFAULT(0));

/* 
  thread_concurrency is a no-op on all platforms since
  MySQL 5.1.  It will be removed in the context of
  WL#5265
*/
static Sys_var_ulong Sys_thread_concurrency(
       "thread_concurrency",
       "Permits the application to give the threads system a hint for "
       "the desired number of threads that should be run at the same time. "
       "This variable has no effect, and is deprecated. "
       "It will be removed in a future release. ",
       READ_ONLY GLOBAL_VAR(concurrency), CMD_LINE(REQUIRED_ARG),
       VALID_RANGE(1, 512), DEFAULT(DEFAULT_CONCURRENCY), BLOCK_SIZE(1),
       NO_MUTEX_GUARD, NOT_IN_BINLOG, ON_CHECK(0), ON_UPDATE(0), 
       DEPRECATED(""));

static Sys_var_ulong Sys_thread_stack(
       "thread_stack", "The stack size for each thread",
       READ_ONLY GLOBAL_VAR(my_thread_stack_size), CMD_LINE(REQUIRED_ARG),
       VALID_RANGE(128*1024, ULONG_MAX), DEFAULT(DEFAULT_THREAD_STACK),
       BLOCK_SIZE(1024));

static Sys_var_charptr Sys_tmpdir(
       "tmpdir", "Path for temporary files. Several paths may "
       "be specified, separated by a "
#if defined(__WIN__)
       "semicolon (;)"
#else
       "colon (:)"
#endif
       ", in this case they are used in a round-robin fashion",
       READ_ONLY GLOBAL_VAR(opt_mysql_tmpdir), CMD_LINE(REQUIRED_ARG, 't'),
       IN_FS_CHARSET, DEFAULT(0));

static bool fix_trans_mem_root(sys_var *self, THD *thd, enum_var_type type)
{
  if (type != OPT_GLOBAL)
    reset_root_defaults(&thd->transaction.mem_root,
                        thd->variables.trans_alloc_block_size,
                        thd->variables.trans_prealloc_size);
  return false;
}
static Sys_var_ulong Sys_trans_alloc_block_size(
       "transaction_alloc_block_size",
       "Allocation block size for transactions to be stored in binary log",
       SESSION_VAR(trans_alloc_block_size), CMD_LINE(REQUIRED_ARG),
       VALID_RANGE(1024, ULONG_MAX), DEFAULT(QUERY_ALLOC_BLOCK_SIZE),
       BLOCK_SIZE(1024), NO_MUTEX_GUARD, NOT_IN_BINLOG, ON_CHECK(0),
       ON_UPDATE(fix_trans_mem_root));

static Sys_var_ulong Sys_trans_prealloc_size(
       "transaction_prealloc_size",
       "Persistent buffer for transactions to be stored in binary log",
       SESSION_VAR(trans_prealloc_size), CMD_LINE(REQUIRED_ARG),
       VALID_RANGE(1024, ULONG_MAX), DEFAULT(TRANS_ALLOC_PREALLOC_SIZE),
       BLOCK_SIZE(1024), NO_MUTEX_GUARD, NOT_IN_BINLOG, ON_CHECK(0),
       ON_UPDATE(fix_trans_mem_root));

static const char *thread_handling_names[]=
{
  "one-thread-per-connection", "no-threads", "loaded-dynamically",
  0
};
static Sys_var_enum Sys_thread_handling(
       "thread_handling",
       "Define threads usage for handling queries, one of "
       "one-thread-per-connection, no-threads, loaded-dynamically"
       , READ_ONLY GLOBAL_VAR(thread_handling), CMD_LINE(REQUIRED_ARG),
       thread_handling_names, DEFAULT(0));

#ifdef HAVE_QUERY_CACHE
static bool fix_query_cache_size(sys_var *self, THD *thd, enum_var_type type)
{
  ulong new_cache_size= query_cache.resize(query_cache_size);
  /*
     Note: query_cache_size is a global variable reflecting the
     requested cache size. See also query_cache_size_arg
  */
  if (query_cache_size != new_cache_size)
    push_warning_printf(current_thd, Sql_condition::WARN_LEVEL_WARN,
                        ER_WARN_QC_RESIZE, ER(ER_WARN_QC_RESIZE),
                        query_cache_size, new_cache_size);

  query_cache_size= new_cache_size;
  return false;
}
static Sys_var_ulong Sys_query_cache_size(
       "query_cache_size",
       "The memory allocated to store results from old queries",
       GLOBAL_VAR(query_cache_size), CMD_LINE(REQUIRED_ARG),
       VALID_RANGE(0, ULONG_MAX), DEFAULT(0), BLOCK_SIZE(1024),
       NO_MUTEX_GUARD, NOT_IN_BINLOG, ON_CHECK(0),
       ON_UPDATE(fix_query_cache_size));

static Sys_var_ulong Sys_query_cache_limit(
       "query_cache_limit",
       "Don't cache results that are bigger than this",
       GLOBAL_VAR(query_cache.query_cache_limit), CMD_LINE(REQUIRED_ARG),
       VALID_RANGE(0, ULONG_MAX), DEFAULT(1024*1024), BLOCK_SIZE(1));

static bool fix_qcache_min_res_unit(sys_var *self, THD *thd, enum_var_type type)
{
  query_cache_min_res_unit=
    query_cache.set_min_res_unit(query_cache_min_res_unit);
  return false;
}
static Sys_var_ulong Sys_query_cache_min_res_unit(
       "query_cache_min_res_unit",
       "The minimum size for blocks allocated by the query cache",
       GLOBAL_VAR(query_cache_min_res_unit), CMD_LINE(REQUIRED_ARG),
       VALID_RANGE(0, ULONG_MAX), DEFAULT(QUERY_CACHE_MIN_RESULT_DATA_SIZE),
       BLOCK_SIZE(1), NO_MUTEX_GUARD, NOT_IN_BINLOG, ON_CHECK(0),
       ON_UPDATE(fix_qcache_min_res_unit));

static const char *query_cache_type_names[]= { "OFF", "ON", "DEMAND", 0 };
static bool check_query_cache_type(sys_var *self, THD *thd, set_var *var)
{
  if (query_cache.is_disabled())
  {
    my_error(ER_QUERY_CACHE_DISABLED, MYF(0));
    return true;
  }
  return false;
}
static Sys_var_enum Sys_query_cache_type(
       "query_cache_type",
       "OFF = Don't cache or retrieve results. ON = Cache all results "
       "except SELECT SQL_NO_CACHE ... queries. DEMAND = Cache only "
       "SELECT SQL_CACHE ... queries",
       SESSION_VAR(query_cache_type), CMD_LINE(REQUIRED_ARG),
       query_cache_type_names, DEFAULT(1), NO_MUTEX_GUARD, NOT_IN_BINLOG,
       ON_CHECK(check_query_cache_type));

static Sys_var_mybool Sys_query_cache_wlock_invalidate(
       "query_cache_wlock_invalidate",
       "Invalidate queries in query cache on LOCK for write",
       SESSION_VAR(query_cache_wlock_invalidate), CMD_LINE(OPT_ARG),
       DEFAULT(FALSE));
#endif /* HAVE_QUERY_CACHE */

static bool
on_check_opt_secure_auth(sys_var *self, THD *thd, set_var *var)
{
  if (!var->save_result.ulonglong_value)
  {
    WARN_DEPRECATED(thd, "pre-4.1 password hash", "post-4.1 password hash");
  }
  return false;
}

static Sys_var_mybool Sys_secure_auth(
       "secure_auth",
       "Disallow authentication for accounts that have old (pre-4.1) "
       "passwords",
       GLOBAL_VAR(opt_secure_auth), CMD_LINE(OPT_ARG, OPT_SECURE_AUTH),
       DEFAULT(TRUE),
       NO_MUTEX_GUARD, NOT_IN_BINLOG,
       ON_CHECK(on_check_opt_secure_auth)
       );

static Sys_var_charptr Sys_secure_file_priv(
       "secure_file_priv",
       "Limit LOAD DATA, SELECT ... OUTFILE, and LOAD_FILE() to files "
       "within specified directory",
       READ_ONLY GLOBAL_VAR(opt_secure_file_priv),
       CMD_LINE(REQUIRED_ARG), IN_FS_CHARSET, DEFAULT(0));

static bool fix_server_id(sys_var *self, THD *thd, enum_var_type type)
{
  server_id_supplied = 1;
  thd->server_id= server_id;
  return false;
}
static Sys_var_ulong Sys_server_id(
       "server_id",
       "Uniquely identifies the server instance in the community of "
       "replication partners",
       GLOBAL_VAR(server_id), CMD_LINE(REQUIRED_ARG, OPT_SERVER_ID),
       VALID_RANGE(0, UINT_MAX32), DEFAULT(0), BLOCK_SIZE(1), NO_MUTEX_GUARD,
       NOT_IN_BINLOG, ON_CHECK(0), ON_UPDATE(fix_server_id));

static Sys_var_charptr Sys_server_uuid(
       "server_uuid",
       "Uniquely identifies the server instance in the universe",
       READ_ONLY GLOBAL_VAR(server_uuid_ptr),
       NO_CMD_LINE, IN_FS_CHARSET, DEFAULT(server_uuid));

static Sys_var_uint Sys_server_id_bits(
       "server_id_bits",
       "Set number of significant bits in server-id",
       GLOBAL_VAR(opt_server_id_bits), CMD_LINE(REQUIRED_ARG),
       VALID_RANGE(0, 32), DEFAULT(32), BLOCK_SIZE(1));

static Sys_var_mybool Sys_slave_compressed_protocol(
       "slave_compressed_protocol",
       "Use compression on master/slave protocol",
       GLOBAL_VAR(opt_slave_compressed_protocol), CMD_LINE(OPT_ARG),
       DEFAULT(FALSE));

#ifdef HAVE_REPLICATION
static const char *slave_exec_mode_names[]=
       {"STRICT", "IDEMPOTENT", 0};
static Sys_var_enum Slave_exec_mode(
       "slave_exec_mode",
       "Modes for how replication events should be executed. Legal values "
       "are STRICT (default) and IDEMPOTENT. In IDEMPOTENT mode, "
       "replication will not stop for operations that are idempotent. "
       "In STRICT mode, replication will stop on any unexpected difference "
       "between the master and the slave",
       GLOBAL_VAR(slave_exec_mode_options), CMD_LINE(REQUIRED_ARG),
       slave_exec_mode_names, DEFAULT(SLAVE_EXEC_MODE_STRICT));
const char *slave_type_conversions_name[]= {"ALL_LOSSY", "ALL_NON_LOSSY", 0};
static Sys_var_set Slave_type_conversions(
       "slave_type_conversions",
       "Set of slave type conversions that are enabled. Legal values are:"
       " ALL_LOSSY to enable lossy conversions and"
       " ALL_NON_LOSSY to enable non-lossy conversions."
       " If the variable is assigned the empty set, no conversions are"
       " allowed and it is expected that the types match exactly.",
       GLOBAL_VAR(slave_type_conversions_options), CMD_LINE(REQUIRED_ARG),
       slave_type_conversions_name,
       DEFAULT(0));

static Sys_var_mybool Sys_slave_sql_verify_checksum(
       "slave_sql_verify_checksum",
       "Force checksum verification of replication events after reading them "
       "from relay log. Note: Events are always checksum-verified by slave on "
       "receiving them from the network before writing them to the relay "
       "log. Enabled by default.",
       GLOBAL_VAR(opt_slave_sql_verify_checksum), CMD_LINE(OPT_ARG), DEFAULT(TRUE));

static bool slave_rows_search_algorithms_check(sys_var *self, THD *thd, set_var *var)
{
  String str, *res;

  if(!var->value)
    return false;

  /** empty value ('') is not allowed */
  res= var->value->val_str(&str);
  if (res->is_empty())
    return true;

  return false;
}

static const char *slave_rows_search_algorithms_names[]= {"TABLE_SCAN", "INDEX_SCAN", "HASH_SCAN", 0};
static Sys_var_set Slave_rows_search_algorithms(
       "slave_rows_search_algorithms", 
       "Set of searching algorithms that the slave will use while "
       "searching for records from the storage engine to either "
       "updated or deleted them. Possible values are: INDEX_SCAN, "
       "TABLE_SCAN and HASH_SCAN. Any combination is allowed, and "
       "the slave will always pick the most suitable algorithm for "
       "any given scenario. "
       "(Default: INDEX_SCAN, TABLE_SCAN).",
       GLOBAL_VAR(slave_rows_search_algorithms_options), CMD_LINE(REQUIRED_ARG),
       slave_rows_search_algorithms_names,
       DEFAULT(SLAVE_ROWS_INDEX_SCAN | SLAVE_ROWS_TABLE_SCAN),  NO_MUTEX_GUARD,
       NOT_IN_BINLOG, ON_CHECK(slave_rows_search_algorithms_check), ON_UPDATE(NULL));
#endif

bool Sys_var_enum_binlog_checksum::global_update(THD *thd, set_var *var)
{
  bool check_purge= false;

  mysql_mutex_lock(mysql_bin_log.get_log_lock());
  if(mysql_bin_log.is_open())
  {
    bool alg_changed=
      (binlog_checksum_options != (uint) var->save_result.ulonglong_value);
    if (alg_changed)
      mysql_bin_log.checksum_alg_reset= (uint8) var->save_result.ulonglong_value;
    mysql_bin_log.rotate(true, &check_purge);
    if (alg_changed)
      mysql_bin_log.checksum_alg_reset= BINLOG_CHECKSUM_ALG_UNDEF; // done
  }
  else
  {
    binlog_checksum_options= var->save_result.ulonglong_value;
  }
  DBUG_ASSERT((ulong) binlog_checksum_options == var->save_result.ulonglong_value);
  DBUG_ASSERT(mysql_bin_log.checksum_alg_reset == BINLOG_CHECKSUM_ALG_UNDEF);
  mysql_mutex_unlock(mysql_bin_log.get_log_lock());
  
  if (check_purge)
    mysql_bin_log.purge();

  return 0;
}

static Sys_var_enum_binlog_checksum Binlog_checksum_enum(
       "binlog_checksum", "Type of BINLOG_CHECKSUM_ALG. Include checksum for "
       "log events in the binary log. Possible values are NONE and CRC32; "
       "default is CRC32.",
       GLOBAL_VAR(binlog_checksum_options), CMD_LINE(REQUIRED_ARG),
       binlog_checksum_type_names, DEFAULT(BINLOG_CHECKSUM_ALG_CRC32),
       NO_MUTEX_GUARD, NOT_IN_BINLOG);

static Sys_var_mybool Sys_master_verify_checksum(
       "master_verify_checksum",
       "Force checksum verification of logged events in binary log before "
       "sending them to slaves or printing them in output of SHOW BINLOG EVENTS. "
       "Disabled by default.",
       GLOBAL_VAR(opt_master_verify_checksum), CMD_LINE(OPT_ARG), DEFAULT(FALSE));

static Sys_var_ulong Sys_slow_launch_time(
       "slow_launch_time",
       "If creating the thread takes longer than this value (in seconds), "
       "the Slow_launch_threads counter will be incremented",
       GLOBAL_VAR(slow_launch_time), CMD_LINE(REQUIRED_ARG),
       VALID_RANGE(0, LONG_TIMEOUT), DEFAULT(2), BLOCK_SIZE(1));

static Sys_var_ulong Sys_sort_buffer(
       "sort_buffer_size",
       "Each thread that needs to do a sort allocates a buffer of this size",
       SESSION_VAR(sortbuff_size), CMD_LINE(REQUIRED_ARG),
       VALID_RANGE(MIN_SORT_MEMORY, ULONG_MAX), DEFAULT(DEFAULT_SORT_MEMORY),
       BLOCK_SIZE(1));

export sql_mode_t expand_sql_mode(sql_mode_t sql_mode)
{
  if (sql_mode & MODE_ANSI)
  {
    /*
      Note that we dont set
      MODE_NO_KEY_OPTIONS | MODE_NO_TABLE_OPTIONS | MODE_NO_FIELD_OPTIONS
      to allow one to get full use of MySQL in this mode.

      MODE_ONLY_FULL_GROUP_BY was removed from ANSI mode because it is
      currently overly restrictive (see BUG#8510).
    */
    sql_mode|= (MODE_REAL_AS_FLOAT | MODE_PIPES_AS_CONCAT | MODE_ANSI_QUOTES |
                MODE_IGNORE_SPACE);
  }
  if (sql_mode & MODE_ORACLE)
    sql_mode|= (MODE_PIPES_AS_CONCAT | MODE_ANSI_QUOTES |
                MODE_IGNORE_SPACE |
                MODE_NO_KEY_OPTIONS | MODE_NO_TABLE_OPTIONS |
                MODE_NO_FIELD_OPTIONS | MODE_NO_AUTO_CREATE_USER);
  if (sql_mode & MODE_MSSQL)
    sql_mode|= (MODE_PIPES_AS_CONCAT | MODE_ANSI_QUOTES |
                MODE_IGNORE_SPACE |
                MODE_NO_KEY_OPTIONS | MODE_NO_TABLE_OPTIONS |
                MODE_NO_FIELD_OPTIONS);
  if (sql_mode & MODE_POSTGRESQL)
    sql_mode|= (MODE_PIPES_AS_CONCAT | MODE_ANSI_QUOTES |
                MODE_IGNORE_SPACE |
                MODE_NO_KEY_OPTIONS | MODE_NO_TABLE_OPTIONS |
                MODE_NO_FIELD_OPTIONS);
  if (sql_mode & MODE_DB2)
    sql_mode|= (MODE_PIPES_AS_CONCAT | MODE_ANSI_QUOTES |
                MODE_IGNORE_SPACE |
                MODE_NO_KEY_OPTIONS | MODE_NO_TABLE_OPTIONS |
                MODE_NO_FIELD_OPTIONS);
  if (sql_mode & MODE_MAXDB)
    sql_mode|= (MODE_PIPES_AS_CONCAT | MODE_ANSI_QUOTES |
                MODE_IGNORE_SPACE |
                MODE_NO_KEY_OPTIONS | MODE_NO_TABLE_OPTIONS |
                MODE_NO_FIELD_OPTIONS | MODE_NO_AUTO_CREATE_USER);
  if (sql_mode & MODE_MYSQL40)
    sql_mode|= MODE_HIGH_NOT_PRECEDENCE;
  if (sql_mode & MODE_MYSQL323)
    sql_mode|= MODE_HIGH_NOT_PRECEDENCE;
  if (sql_mode & MODE_TRADITIONAL)
    sql_mode|= (MODE_STRICT_TRANS_TABLES | MODE_STRICT_ALL_TABLES |
                MODE_NO_ZERO_IN_DATE | MODE_NO_ZERO_DATE |
                MODE_ERROR_FOR_DIVISION_BY_ZERO | MODE_NO_AUTO_CREATE_USER |
                MODE_NO_ENGINE_SUBSTITUTION);
  return sql_mode;
}
static bool check_sql_mode(sys_var *self, THD *thd, set_var *var)
{
  var->save_result.ulonglong_value=
    expand_sql_mode(var->save_result.ulonglong_value);
  return false;
}
static bool fix_sql_mode(sys_var *self, THD *thd, enum_var_type type)
{
  if (type != OPT_GLOBAL)
  {
    /* Update thd->server_status */
    if (thd->variables.sql_mode & MODE_NO_BACKSLASH_ESCAPES)
      thd->server_status|= SERVER_STATUS_NO_BACKSLASH_ESCAPES;
    else
      thd->server_status&= ~SERVER_STATUS_NO_BACKSLASH_ESCAPES;
  }
  return false;
}
/*
  WARNING: When adding new SQL modes don't forget to update the
  tables definitions that stores it's value (ie: mysql.event, mysql.proc)
*/
static const char *sql_mode_names[]=
{
  "REAL_AS_FLOAT", "PIPES_AS_CONCAT", "ANSI_QUOTES", "IGNORE_SPACE", ",",
  "ONLY_FULL_GROUP_BY", "NO_UNSIGNED_SUBTRACTION", "NO_DIR_IN_CREATE",
  "POSTGRESQL", "ORACLE", "MSSQL", "DB2", "MAXDB", "NO_KEY_OPTIONS",
  "NO_TABLE_OPTIONS", "NO_FIELD_OPTIONS", "MYSQL323", "MYSQL40", "ANSI",
  "NO_AUTO_VALUE_ON_ZERO", "NO_BACKSLASH_ESCAPES", "STRICT_TRANS_TABLES",
  "STRICT_ALL_TABLES", "NO_ZERO_IN_DATE", "NO_ZERO_DATE",
  "ALLOW_INVALID_DATES", "ERROR_FOR_DIVISION_BY_ZERO", "TRADITIONAL",
  "NO_AUTO_CREATE_USER", "HIGH_NOT_PRECEDENCE", "NO_ENGINE_SUBSTITUTION",
  "PAD_CHAR_TO_FULL_LENGTH",
  0
};
export bool sql_mode_string_representation(THD *thd, sql_mode_t sql_mode,
                                           LEX_STRING *ls)
{
  set_to_string(thd, ls, sql_mode, sql_mode_names);
  return ls->str == 0;
}
/*
  sql_mode should *not* be IN_BINLOG: even though it is written to the binlog,
  the slave ignores the MODE_NO_DIR_IN_CREATE variable, so slave's value
  differs from master's (see log_event.cc: Query_log_event::do_apply_event()).
*/
static Sys_var_set Sys_sql_mode(
       "sql_mode",
       "Syntax: sql-mode=mode[,mode[,mode...]]. See the manual for the "
       "complete list of valid sql modes",
       SESSION_VAR(sql_mode), CMD_LINE(REQUIRED_ARG),
       sql_mode_names, DEFAULT(MODE_NO_ENGINE_SUBSTITUTION), NO_MUTEX_GUARD,
       NOT_IN_BINLOG, ON_CHECK(check_sql_mode), ON_UPDATE(fix_sql_mode));

#if defined(HAVE_OPENSSL) && !defined(EMBEDDED_LIBRARY)
#define SSL_OPT(X) CMD_LINE(REQUIRED_ARG,X)
#else
#define SSL_OPT(X) NO_CMD_LINE
#endif

static Sys_var_charptr Sys_ssl_ca(
       "ssl_ca",
       "CA file in PEM format (check OpenSSL docs, implies --ssl)",
       READ_ONLY GLOBAL_VAR(opt_ssl_ca), SSL_OPT(OPT_SSL_CA),
       IN_FS_CHARSET, DEFAULT(0));

static Sys_var_charptr Sys_ssl_capath(
       "ssl_capath",
       "CA directory (check OpenSSL docs, implies --ssl)",
       READ_ONLY GLOBAL_VAR(opt_ssl_capath), SSL_OPT(OPT_SSL_CAPATH),
       IN_FS_CHARSET, DEFAULT(0));

static Sys_var_charptr Sys_ssl_cert(
       "ssl_cert", "X509 cert in PEM format (implies --ssl)",
       READ_ONLY GLOBAL_VAR(opt_ssl_cert), SSL_OPT(OPT_SSL_CERT),
       IN_FS_CHARSET, DEFAULT(0));

static Sys_var_charptr Sys_ssl_cipher(
       "ssl_cipher", "SSL cipher to use (implies --ssl)",
       READ_ONLY GLOBAL_VAR(opt_ssl_cipher), SSL_OPT(OPT_SSL_CIPHER),
       IN_FS_CHARSET, DEFAULT(0));

static Sys_var_charptr Sys_ssl_key(
       "ssl_key", "X509 key in PEM format (implies --ssl)",
       READ_ONLY GLOBAL_VAR(opt_ssl_key), SSL_OPT(OPT_SSL_KEY),
       IN_FS_CHARSET, DEFAULT(0));

static Sys_var_charptr Sys_ssl_crl(
       "ssl_crl",
       "CRL file in PEM format (check OpenSSL docs, implies --ssl)",
       READ_ONLY GLOBAL_VAR(opt_ssl_crl), SSL_OPT(OPT_SSL_CRL),
       IN_FS_CHARSET, DEFAULT(0));

static Sys_var_charptr Sys_ssl_crlpath(
       "ssl_crlpath",
       "CRL directory (check OpenSSL docs, implies --ssl)",
       READ_ONLY GLOBAL_VAR(opt_ssl_crlpath), SSL_OPT(OPT_SSL_CRLPATH),
       IN_FS_CHARSET, DEFAULT(0));


// why ENUM and not BOOL ?
static const char *updatable_views_with_limit_names[]= {"NO", "YES", 0};
static Sys_var_enum Sys_updatable_views_with_limit(
       "updatable_views_with_limit",
       "YES = Don't issue an error message (warning only) if a VIEW without "
       "presence of a key of the underlying table is used in queries with a "
       "LIMIT clause for updating. NO = Prohibit update of a VIEW, which "
       "does not contain a key of the underlying table and the query uses "
       "a LIMIT clause (usually get from GUI tools)",
       SESSION_VAR(updatable_views_with_limit), CMD_LINE(REQUIRED_ARG),
       updatable_views_with_limit_names, DEFAULT(TRUE));

static Sys_var_mybool Sys_sync_frm(
       "sync_frm", "Sync .frm files to disk on creation",
       GLOBAL_VAR(opt_sync_frm), CMD_LINE(OPT_ARG),
       DEFAULT(TRUE));

static char *system_time_zone_ptr;
static Sys_var_charptr Sys_system_time_zone(
       "system_time_zone", "The server system time zone",
       READ_ONLY GLOBAL_VAR(system_time_zone_ptr), NO_CMD_LINE,
       IN_FS_CHARSET, DEFAULT(system_time_zone));

static Sys_var_ulong Sys_table_def_size(
       "table_definition_cache",
       "The number of cached table definitions",
       GLOBAL_VAR(table_def_size), CMD_LINE(REQUIRED_ARG),
       VALID_RANGE(TABLE_DEF_CACHE_MIN, 512*1024),
       DEFAULT(TABLE_DEF_CACHE_DEFAULT),
       BLOCK_SIZE(1),
       NO_MUTEX_GUARD,
       NOT_IN_BINLOG,
       ON_CHECK(NULL),
       ON_UPDATE(NULL),
       NULL,
       /* table_definition_cache is used as a sizing hint by the performance schema. */
       sys_var::PARSE_EARLY);

static bool fix_table_cache_size(sys_var *self, THD *thd, enum_var_type type)
{
  /*
    table_open_cache parameter is a soft limit for total number of objects
    in all table cache instances. Once this value is updated we need to
    update value of a per-instance soft limit on table cache size.
  */
  table_cache_size_per_instance= table_cache_size / table_cache_instances;
  return false;
}

static Sys_var_ulong Sys_table_cache_size(
       "table_open_cache", "The number of cached open tables "
       "(total for all table cache instances)",
       GLOBAL_VAR(table_cache_size), CMD_LINE(REQUIRED_ARG),
       VALID_RANGE(1, 512*1024), DEFAULT(TABLE_OPEN_CACHE_DEFAULT),
       BLOCK_SIZE(1), NO_MUTEX_GUARD, NOT_IN_BINLOG, ON_CHECK(NULL),
       ON_UPDATE(fix_table_cache_size),
       NULL,
       /* table_open_cache is used as a sizing hint by the performance schema. */
       sys_var::PARSE_EARLY);

static Sys_var_ulong Sys_table_cache_instances(
       "table_open_cache_instances", "The number of table cache instances",
       READ_ONLY GLOBAL_VAR(table_cache_instances), CMD_LINE(REQUIRED_ARG),
       VALID_RANGE(1, Table_cache_manager::MAX_TABLE_CACHES), DEFAULT(1),
       BLOCK_SIZE(1), NO_MUTEX_GUARD, NOT_IN_BINLOG, ON_CHECK(NULL),
       ON_UPDATE(NULL), NULL,
       /*
         table_open_cache is used as a sizing hint by the performance schema,
         and 'table_open_cache' is a prefix of 'table_open_cache_instances'.
         Is is better to keep these options together, to avoid confusing
         handle_options() with partial name matches.
       */
       sys_var::PARSE_EARLY);

static Sys_var_ulong Sys_thread_cache_size(
       "thread_cache_size",
       "How many threads we should keep in a cache for reuse",
       GLOBAL_VAR(max_blocked_pthreads), CMD_LINE(REQUIRED_ARG),
       VALID_RANGE(0, 16384), DEFAULT(0), BLOCK_SIZE(1));

/**
  Can't change the 'next' tx_isolation if we are already in a
  transaction.
*/

static bool check_tx_isolation(sys_var *self, THD *thd, set_var *var)
{
  if (var->type == OPT_DEFAULT && thd->in_active_multi_stmt_transaction())
  {
    DBUG_ASSERT(thd->in_multi_stmt_transaction_mode());
    my_error(ER_CANT_CHANGE_TX_CHARACTERISTICS, MYF(0));
    return TRUE;
  }
  return FALSE;
}


bool Sys_var_tx_isolation::session_update(THD *thd, set_var *var)
{
  if (var->type == OPT_SESSION && Sys_var_enum::session_update(thd, var))
    return TRUE;
  if (var->type == OPT_DEFAULT || !thd->in_active_multi_stmt_transaction())
  {
    /*
      Update the isolation level of the next transaction.
      I.e. if one did:
      COMMIT;
      SET SESSION ISOLATION LEVEL ...
      BEGIN; <-- this transaction has the new isolation
      Note, that in case of:
      COMMIT;
      SET TRANSACTION ISOLATION LEVEL ...
      SET SESSION ISOLATION LEVEL ...
      BEGIN; <-- the session isolation level is used, not the
      result of SET TRANSACTION statement.
     */
    thd->tx_isolation= (enum_tx_isolation) var->save_result.ulonglong_value;
  }
  return FALSE;
}


// NO_CMD_LINE - different name of the option
static Sys_var_tx_isolation Sys_tx_isolation(
       "tx_isolation", "Default transaction isolation level",
       SESSION_VAR(tx_isolation), NO_CMD_LINE,
       tx_isolation_names, DEFAULT(ISO_REPEATABLE_READ),
       NO_MUTEX_GUARD, NOT_IN_BINLOG, ON_CHECK(check_tx_isolation));


/**
  Can't change the tx_read_only state if we are already in a
  transaction.
*/

static bool check_tx_read_only(sys_var *self, THD *thd, set_var *var)
{
  if (var->type == OPT_DEFAULT && thd->in_active_multi_stmt_transaction())
  {
    DBUG_ASSERT(thd->in_multi_stmt_transaction_mode());
    my_error(ER_CANT_CHANGE_TX_CHARACTERISTICS, MYF(0));
    return true;
  }
  return false;
}


bool Sys_var_tx_read_only::session_update(THD *thd, set_var *var)
{
  if (var->type == OPT_SESSION && Sys_var_mybool::session_update(thd, var))
    return true;
  if (var->type == OPT_DEFAULT || !thd->in_active_multi_stmt_transaction())
  {
    // @see Sys_var_tx_isolation::session_update() above for the rules.
    thd->tx_read_only= var->save_result.ulonglong_value;
  }
  return false;
}


static Sys_var_tx_read_only Sys_tx_read_only(
       "tx_read_only", "Set default transaction access mode to read only.",
       SESSION_VAR(tx_read_only), NO_CMD_LINE, DEFAULT(0),
       NO_MUTEX_GUARD, NOT_IN_BINLOG, ON_CHECK(check_tx_read_only));

static Sys_var_ulonglong Sys_tmp_table_size(
       "tmp_table_size",
       "If an internal in-memory temporary table exceeds this size, MySQL "
       "will automatically convert it to an on-disk MyISAM table",
       SESSION_VAR(tmp_table_size), CMD_LINE(REQUIRED_ARG),
       VALID_RANGE(1024, (ulonglong)~(intptr)0), DEFAULT(16*1024*1024),
       BLOCK_SIZE(1));

static Sys_var_mybool Sys_timed_mutexes(
       "timed_mutexes",
       "Specify whether to time mutexes (only InnoDB mutexes are currently "
       "supported)",
       GLOBAL_VAR(timed_mutexes), CMD_LINE(OPT_ARG), DEFAULT(0));

static char *server_version_ptr;
static Sys_var_charptr Sys_version(
       "version", "Server version",
       READ_ONLY GLOBAL_VAR(server_version_ptr), NO_CMD_LINE,
       IN_SYSTEM_CHARSET, DEFAULT(server_version));

static char *server_version_comment_ptr;
static Sys_var_charptr Sys_version_comment(
       "version_comment", "version_comment",
       READ_ONLY GLOBAL_VAR(server_version_comment_ptr), NO_CMD_LINE,
       IN_SYSTEM_CHARSET, DEFAULT(MYSQL_COMPILATION_COMMENT));

static char *server_version_compile_machine_ptr;
static Sys_var_charptr Sys_version_compile_machine(
       "version_compile_machine", "version_compile_machine",
       READ_ONLY GLOBAL_VAR(server_version_compile_machine_ptr), NO_CMD_LINE,
       IN_SYSTEM_CHARSET, DEFAULT(MACHINE_TYPE));

static char *server_version_compile_os_ptr;
static Sys_var_charptr Sys_version_compile_os(
       "version_compile_os", "version_compile_os",
       READ_ONLY GLOBAL_VAR(server_version_compile_os_ptr), NO_CMD_LINE,
       IN_SYSTEM_CHARSET, DEFAULT(SYSTEM_TYPE));

static Sys_var_ulong Sys_net_wait_timeout(
       "wait_timeout",
       "The number of seconds the server waits for activity on a "
       "connection before closing it",
       SESSION_VAR(net_wait_timeout), CMD_LINE(REQUIRED_ARG),
       VALID_RANGE(1, IF_WIN(INT_MAX32/1000, LONG_TIMEOUT)),
       DEFAULT(NET_WAIT_TIMEOUT), BLOCK_SIZE(1));

static Sys_var_plugin Sys_default_storage_engine(
       "default_storage_engine", "The default storage engine for new tables",
       SESSION_VAR(table_plugin), NO_CMD_LINE,
       MYSQL_STORAGE_ENGINE_PLUGIN, DEFAULT(&default_storage_engine),
       NO_MUTEX_GUARD, NOT_IN_BINLOG, ON_CHECK(check_not_null));

static Sys_var_plugin Sys_default_tmp_storage_engine(
       "default_tmp_storage_engine", "The default storage engine for new explict temporary tables",
       SESSION_VAR(temp_table_plugin), NO_CMD_LINE,
       MYSQL_STORAGE_ENGINE_PLUGIN, DEFAULT(&default_tmp_storage_engine),
       NO_MUTEX_GUARD, NOT_IN_BINLOG, ON_CHECK(check_not_null));

//  Alias for @@default_storage_engine
static Sys_var_plugin Sys_storage_engine(
       "storage_engine", "Alias for @@default_storage_engine. Deprecated",
       SESSION_VAR(table_plugin), NO_CMD_LINE,
       MYSQL_STORAGE_ENGINE_PLUGIN, DEFAULT(&default_storage_engine),
       NO_MUTEX_GUARD, NOT_IN_BINLOG, ON_CHECK(check_not_null),
       ON_UPDATE(NULL), DEPRECATED("'@@default_storage_engine'"));

#if defined(ENABLED_DEBUG_SYNC)
/*
  Variable can be set for the session only.

  This could be changed later. Then we need to have a global array of
  actions in addition to the thread local ones. SET GLOBAL would
  manage the global array, SET [SESSION] the local array. A sync point
  would need to look for a local and a global action. Setting and
  executing of global actions need to be protected by a mutex.

  The purpose of global actions could be to allow synchronizing with
  connectionless threads that cannot execute SET statements.
*/
static Sys_var_debug_sync Sys_debug_sync(
       "debug_sync", "Debug Sync Facility",
       sys_var::ONLY_SESSION, NO_CMD_LINE,
       DEFAULT(0), NO_MUTEX_GUARD, NOT_IN_BINLOG, ON_CHECK(check_has_super));
#endif /* defined(ENABLED_DEBUG_SYNC) */

/**
 "time_format" "date_format" "datetime_format"

  the following three variables are unused, and the source of confusion
  (bug reports like "I've changed date_format, but date format hasn't changed.
  I've made them read-only, to alleviate the situation somewhat.

  @todo make them NO_CMD_LINE ?
*/
static Sys_var_charptr Sys_date_format(
       "date_format", "The DATE format (ignored)",
       READ_ONLY GLOBAL_VAR(global_date_format.format.str),
       CMD_LINE(REQUIRED_ARG), IN_SYSTEM_CHARSET,
       DEFAULT(known_date_time_formats[ISO_FORMAT].date_format),
       NO_MUTEX_GUARD, NOT_IN_BINLOG, ON_CHECK(0), ON_UPDATE(0),
       DEPRECATED(""));

static Sys_var_charptr Sys_datetime_format(
       "datetime_format", "The DATETIME format (ignored)",
       READ_ONLY GLOBAL_VAR(global_datetime_format.format.str),
       CMD_LINE(REQUIRED_ARG), IN_SYSTEM_CHARSET,
       DEFAULT(known_date_time_formats[ISO_FORMAT].datetime_format),
       NO_MUTEX_GUARD, NOT_IN_BINLOG, ON_CHECK(0), ON_UPDATE(0),
       DEPRECATED(""));

static Sys_var_charptr Sys_time_format(
       "time_format", "The TIME format (ignored)",
       READ_ONLY GLOBAL_VAR(global_time_format.format.str),
       CMD_LINE(REQUIRED_ARG), IN_SYSTEM_CHARSET,
       DEFAULT(known_date_time_formats[ISO_FORMAT].time_format),
       NO_MUTEX_GUARD, NOT_IN_BINLOG, ON_CHECK(0), ON_UPDATE(0),
       DEPRECATED(""));

static bool fix_autocommit(sys_var *self, THD *thd, enum_var_type type)
{
  if (type == OPT_GLOBAL)
  {
    if (global_system_variables.option_bits & OPTION_AUTOCOMMIT)
      global_system_variables.option_bits&= ~OPTION_NOT_AUTOCOMMIT;
    else
      global_system_variables.option_bits|= OPTION_NOT_AUTOCOMMIT;
    return false;
  }

  if (thd->variables.option_bits & OPTION_AUTOCOMMIT &&
      thd->variables.option_bits & OPTION_NOT_AUTOCOMMIT)
  { // activating autocommit

    if (trans_commit_stmt(thd) || trans_commit(thd))
    {
      thd->variables.option_bits&= ~OPTION_AUTOCOMMIT;
      return true;
    }
    /*
      Don't close thread tables or release metadata locks: if we do so, we
      risk releasing locks/closing tables of expressions used to assign
      other variables, as in:
      set @var=my_stored_function1(), @@autocommit=1, @var2=(select max(a)
      from my_table), ...
      The locks will be released at statement end anyway, as SET
      statement that assigns autocommit is marked to commit
      transaction implicitly at the end (@sa stmt_causes_implicitcommit()).
    */
    thd->variables.option_bits&=
                 ~(OPTION_BEGIN | OPTION_NOT_AUTOCOMMIT);
    thd->transaction.all.reset_unsafe_rollback_flags();
    thd->server_status|= SERVER_STATUS_AUTOCOMMIT;
    return false;
  }

  if (!(thd->variables.option_bits & OPTION_AUTOCOMMIT) &&
      !(thd->variables.option_bits & OPTION_NOT_AUTOCOMMIT))
  { // disabling autocommit

    thd->transaction.all.reset_unsafe_rollback_flags();
    thd->server_status&= ~SERVER_STATUS_AUTOCOMMIT;
    thd->variables.option_bits|= OPTION_NOT_AUTOCOMMIT;
    return false;
  }

  return false; // autocommit value wasn't changed
}
static Sys_var_bit Sys_autocommit(
       "autocommit", "autocommit",
       SESSION_VAR(option_bits), NO_CMD_LINE, OPTION_AUTOCOMMIT, DEFAULT(TRUE),
       NO_MUTEX_GUARD, NOT_IN_BINLOG, ON_CHECK(0), ON_UPDATE(fix_autocommit));
export sys_var *Sys_autocommit_ptr= &Sys_autocommit; // for sql_yacc.yy

static Sys_var_mybool Sys_big_tables(
       "big_tables", "Allow big result sets by saving all "
       "temporary sets on file (Solves most 'table full' errors)",
       SESSION_VAR(big_tables), CMD_LINE(OPT_ARG), DEFAULT(FALSE));

static Sys_var_bit Sys_big_selects(
       "sql_big_selects", "sql_big_selects",
       SESSION_VAR(option_bits), NO_CMD_LINE, OPTION_BIG_SELECTS,
       DEFAULT(FALSE));

static Sys_var_bit Sys_log_off(
       "sql_log_off", "sql_log_off",
       SESSION_VAR(option_bits), NO_CMD_LINE, OPTION_LOG_OFF,
       DEFAULT(FALSE), NO_MUTEX_GUARD, NOT_IN_BINLOG, ON_CHECK(check_has_super));

/**
  This function sets the session variable thd->variables.sql_log_bin 
  to reflect changes to @@session.sql_log_bin.

  @param[IN] self   A pointer to the sys_var, i.e. Sys_log_binlog.
  @param[IN] type   The type either session or global.

  @return @c FALSE.
*/
static bool fix_sql_log_bin_after_update(sys_var *self, THD *thd,
                                         enum_var_type type)
{
  if (type == OPT_SESSION)
  {
    if (thd->variables.sql_log_bin)
      thd->variables.option_bits |= OPTION_BIN_LOG;
    else
      thd->variables.option_bits &= ~OPTION_BIN_LOG;
  }
  return FALSE;
}

/**
  This function checks if the sql_log_bin can be changed,
  what is possible if:
    - the user is a super user;
    - the set is not called from within a function/trigger;
    - there is no on-going transaction.

  @param[IN] self   A pointer to the sys_var, i.e. Sys_log_binlog.
  @param[IN] var    A pointer to the set_var created by the parser.

  @return @c FALSE if the change is allowed, otherwise @c TRUE.
*/
static bool check_sql_log_bin(sys_var *self, THD *thd, set_var *var)
{
  if (check_has_super(self, thd, var))
    return TRUE;

  if (var->type == OPT_GLOBAL)
    return FALSE;

  /* If in a stored function/trigger, it's too late to change sql_log_bin. */
  if (thd->in_sub_stmt)
  {
    my_error(ER_STORED_FUNCTION_PREVENTS_SWITCH_SQL_LOG_BIN, MYF(0));
    return TRUE;
  }
  /* Make the session variable 'sql_log_bin' read-only inside a transaction. */
  if (thd->in_active_multi_stmt_transaction())
  {
    my_error(ER_INSIDE_TRANSACTION_PREVENTS_SWITCH_SQL_LOG_BIN, MYF(0));
    return TRUE;
  }

  return FALSE;
}

static Sys_var_mybool Sys_log_binlog(
       "sql_log_bin", "sql_log_bin",
       SESSION_VAR(sql_log_bin), NO_CMD_LINE,
       DEFAULT(TRUE), NO_MUTEX_GUARD, NOT_IN_BINLOG, ON_CHECK(check_sql_log_bin),
       ON_UPDATE(fix_sql_log_bin_after_update));

static Sys_var_bit Sys_transaction_allow_batching(
       "transaction_allow_batching", "transaction_allow_batching",
       SESSION_ONLY(option_bits), NO_CMD_LINE, OPTION_ALLOW_BATCH,
       DEFAULT(FALSE));

static Sys_var_bit Sys_sql_warnings(
       "sql_warnings", "sql_warnings",
       SESSION_VAR(option_bits), NO_CMD_LINE, OPTION_WARNINGS,
       DEFAULT(FALSE));

static Sys_var_bit Sys_sql_notes(
       "sql_notes", "sql_notes",
       SESSION_VAR(option_bits), NO_CMD_LINE, OPTION_SQL_NOTES,
       DEFAULT(TRUE));

static Sys_var_bit Sys_auto_is_null(
       "sql_auto_is_null", "sql_auto_is_null",
       SESSION_VAR(option_bits), NO_CMD_LINE, OPTION_AUTO_IS_NULL,
       DEFAULT(FALSE), NO_MUTEX_GUARD, IN_BINLOG);

static Sys_var_bit Sys_safe_updates(
       "sql_safe_updates", "sql_safe_updates",
       SESSION_VAR(option_bits), NO_CMD_LINE, OPTION_SAFE_UPDATES,
       DEFAULT(FALSE));

static Sys_var_bit Sys_buffer_results(
       "sql_buffer_result", "sql_buffer_result",
       SESSION_VAR(option_bits), NO_CMD_LINE, OPTION_BUFFER_RESULT,
       DEFAULT(FALSE));

static Sys_var_bit Sys_quote_show_create(
       "sql_quote_show_create", "sql_quote_show_create",
       SESSION_VAR(option_bits), NO_CMD_LINE, OPTION_QUOTE_SHOW_CREATE,
       DEFAULT(TRUE));

static Sys_var_bit Sys_foreign_key_checks(
       "foreign_key_checks", "foreign_key_checks",
       SESSION_VAR(option_bits), NO_CMD_LINE,
       REVERSE(OPTION_NO_FOREIGN_KEY_CHECKS),
       DEFAULT(TRUE), NO_MUTEX_GUARD, IN_BINLOG);

static Sys_var_bit Sys_unique_checks(
       "unique_checks", "unique_checks",
       SESSION_VAR(option_bits), NO_CMD_LINE,
       REVERSE(OPTION_RELAXED_UNIQUE_CHECKS),
       DEFAULT(TRUE), NO_MUTEX_GUARD, IN_BINLOG);

#ifdef ENABLED_PROFILING
static Sys_var_bit Sys_profiling(
       "profiling", "profiling",
       SESSION_VAR(option_bits), NO_CMD_LINE, OPTION_PROFILING,
       DEFAULT(FALSE));

static Sys_var_ulong Sys_profiling_history_size(
       "profiling_history_size", "Limit of query profiling memory",
       SESSION_VAR(profiling_history_size), CMD_LINE(REQUIRED_ARG),
       VALID_RANGE(0, 100), DEFAULT(15), BLOCK_SIZE(1));
#endif

static Sys_var_harows Sys_select_limit(
       "sql_select_limit",
       "The maximum number of rows to return from SELECT statements",
       SESSION_VAR(select_limit), NO_CMD_LINE,
       VALID_RANGE(0, HA_POS_ERROR), DEFAULT(HA_POS_ERROR), BLOCK_SIZE(1));

static bool update_timestamp(THD *thd, set_var *var)
{
  if (var->value)
  {
    double fl= floor(var->save_result.double_value); // Truncate integer part
    struct timeval tmp;
    tmp.tv_sec= (ulonglong) fl;
    /* Round nanoseconds to nearest microsecond */
    tmp.tv_usec= (ulonglong) rint((var->save_result.double_value - fl) * 1000000);
    thd->set_time(&tmp);
  }
  else // SET timestamp=DEFAULT
  {
    thd->user_time.tv_sec= 0;
    thd->user_time.tv_usec= 0;
  }
  return false;
}
static double read_timestamp(THD *thd)
{
  return (double) thd->start_time.tv_sec +
         (double) thd->start_time.tv_usec / 1000000;
}


static bool check_timestamp(sys_var *self, THD *thd, set_var *var)
{
  double val;

  if (!var->value)
    return FALSE;

  val= var->save_result.double_value;
  if (val != 0 &&          // this is how you set the default value
      (val < TIMESTAMP_MIN_VALUE || val > TIMESTAMP_MAX_VALUE))
  {
    ErrConvString prm(val);
    my_error(ER_WRONG_VALUE_FOR_VAR, MYF(0), "timestamp", prm.ptr());
    return TRUE;
  }
  return FALSE;
}


static Sys_var_session_special_double Sys_timestamp(
       "timestamp", "Set the time for this client",
       sys_var::ONLY_SESSION, NO_CMD_LINE,
       VALID_RANGE(0, 0), BLOCK_SIZE(1),
       NO_MUTEX_GUARD, IN_BINLOG, ON_CHECK(check_timestamp), 
       ON_UPDATE(update_timestamp), ON_READ(read_timestamp));

static bool update_last_insert_id(THD *thd, set_var *var)
{
  if (!var->value)
  {
    my_error(ER_NO_DEFAULT, MYF(0), var->var->name.str);
    return true;
  }
  thd->first_successful_insert_id_in_prev_stmt=
    var->save_result.ulonglong_value;
  return false;
}
static ulonglong read_last_insert_id(THD *thd)
{
  return (ulonglong) thd->read_first_successful_insert_id_in_prev_stmt();
}
static Sys_var_session_special Sys_last_insert_id(
       "last_insert_id", "The value to be returned from LAST_INSERT_ID()",
       sys_var::ONLY_SESSION, NO_CMD_LINE,
       VALID_RANGE(0, ULONGLONG_MAX), BLOCK_SIZE(1),
       NO_MUTEX_GUARD, IN_BINLOG, ON_CHECK(0),
       ON_UPDATE(update_last_insert_id), ON_READ(read_last_insert_id));

// alias for last_insert_id(), Sybase-style
static Sys_var_session_special Sys_identity(
       "identity", "Synonym for the last_insert_id variable",
       sys_var::ONLY_SESSION, NO_CMD_LINE,
       VALID_RANGE(0, ULONGLONG_MAX), BLOCK_SIZE(1),
       NO_MUTEX_GUARD, IN_BINLOG, ON_CHECK(0),
       ON_UPDATE(update_last_insert_id), ON_READ(read_last_insert_id));

/*
  insert_id should *not* be marked as written to the binlog (i.e., it
  should *not* be IN_BINLOG), because we want any statement that
  refers to insert_id explicitly to be unsafe.  (By "explicitly", we
  mean using @@session.insert_id, whereas insert_id is used
  "implicitly" when NULL value is inserted into an auto_increment
  column).

  We want statements referring explicitly to @@session.insert_id to be
  unsafe, because insert_id is modified internally by the slave sql
  thread when NULL values are inserted in an AUTO_INCREMENT column.
  This modification interfers with the value of the
  @@session.insert_id variable if @@session.insert_id is referred
  explicitly by an insert statement (as is seen by executing "SET
  @@session.insert_id=0; CREATE TABLE t (a INT, b INT KEY
  AUTO_INCREMENT); INSERT INTO t(a) VALUES (@@session.insert_id);" in
  statement-based logging mode: t will be different on master and
  slave).
*/
static bool update_insert_id(THD *thd, set_var *var)
{
  if (!var->value)
  {
    my_error(ER_NO_DEFAULT, MYF(0), var->var->name.str);
    return true;
  }
  thd->force_one_auto_inc_interval(var->save_result.ulonglong_value);
  return false;
}

static ulonglong read_insert_id(THD *thd)
{
  return thd->auto_inc_intervals_forced.minimum();
}
static Sys_var_session_special Sys_insert_id(
       "insert_id", "The value to be used by the following INSERT "
       "or ALTER TABLE statement when inserting an AUTO_INCREMENT value",
       sys_var::ONLY_SESSION, NO_CMD_LINE,
       VALID_RANGE(0, ULONGLONG_MAX), BLOCK_SIZE(1),
       NO_MUTEX_GUARD, NOT_IN_BINLOG, ON_CHECK(0),
       ON_UPDATE(update_insert_id), ON_READ(read_insert_id));

static bool update_rand_seed1(THD *thd, set_var *var)
{
  if (!var->value)
  {
    my_error(ER_NO_DEFAULT, MYF(0), var->var->name.str);
    return true;
  }
  thd->rand.seed1= (ulong) var->save_result.ulonglong_value;
  return false;
}
static ulonglong read_rand_seed(THD *thd)
{
  return 0;
}
static Sys_var_session_special Sys_rand_seed1(
       "rand_seed1", "Sets the internal state of the RAND() "
       "generator for replication purposes",
       sys_var::ONLY_SESSION, NO_CMD_LINE,
       VALID_RANGE(0, ULONG_MAX), BLOCK_SIZE(1),
       NO_MUTEX_GUARD, IN_BINLOG, ON_CHECK(0),
       ON_UPDATE(update_rand_seed1), ON_READ(read_rand_seed));

static bool update_rand_seed2(THD *thd, set_var *var)
{
  if (!var->value)
  {
    my_error(ER_NO_DEFAULT, MYF(0), var->var->name.str);
    return true;
  }
  thd->rand.seed2= (ulong) var->save_result.ulonglong_value;
  return false;
}
static Sys_var_session_special Sys_rand_seed2(
       "rand_seed2", "Sets the internal state of the RAND() "
       "generator for replication purposes",
       sys_var::ONLY_SESSION, NO_CMD_LINE,
       VALID_RANGE(0, ULONG_MAX), BLOCK_SIZE(1),
       NO_MUTEX_GUARD, IN_BINLOG, ON_CHECK(0),
       ON_UPDATE(update_rand_seed2), ON_READ(read_rand_seed));

static ulonglong read_error_count(THD *thd)
{
  return thd->get_stmt_da()->error_count();
}
// this really belongs to the SHOW STATUS
static Sys_var_session_special Sys_error_count(
       "error_count", "The number of errors that resulted from the "
       "last statement that generated messages",
       READ_ONLY sys_var::ONLY_SESSION, NO_CMD_LINE,
       VALID_RANGE(0, ULONGLONG_MAX), BLOCK_SIZE(1), NO_MUTEX_GUARD,
       NOT_IN_BINLOG, ON_CHECK(0), ON_UPDATE(0), ON_READ(read_error_count));

static ulonglong read_warning_count(THD *thd)
{
  return thd->get_stmt_da()->warn_count();
}
// this really belongs to the SHOW STATUS
static Sys_var_session_special Sys_warning_count(
       "warning_count", "The number of errors, warnings, and notes "
       "that resulted from the last statement that generated messages",
       READ_ONLY sys_var::ONLY_SESSION, NO_CMD_LINE,
       VALID_RANGE(0, ULONGLONG_MAX), BLOCK_SIZE(1), NO_MUTEX_GUARD,
       NOT_IN_BINLOG, ON_CHECK(0), ON_UPDATE(0), ON_READ(read_warning_count));

static Sys_var_ulong Sys_default_week_format(
       "default_week_format",
       "The default week format used by WEEK() functions",
       SESSION_VAR(default_week_format), CMD_LINE(REQUIRED_ARG),
       VALID_RANGE(0, 7), DEFAULT(0), BLOCK_SIZE(1));

static Sys_var_ulong Sys_group_concat_max_len(
       "group_concat_max_len",
       "The maximum length of the result of function  GROUP_CONCAT()",
       SESSION_VAR(group_concat_max_len), CMD_LINE(REQUIRED_ARG),
       VALID_RANGE(4, ULONG_MAX), DEFAULT(1024), BLOCK_SIZE(1));

static char *glob_hostname_ptr;
static Sys_var_charptr Sys_hostname(
       "hostname", "Server host name",
       READ_ONLY GLOBAL_VAR(glob_hostname_ptr), NO_CMD_LINE,
       IN_FS_CHARSET, DEFAULT(glob_hostname));

#ifndef EMBEDDED_LIBRARY
static Sys_var_charptr Sys_repl_report_host(
       "report_host",
       "Hostname or IP of the slave to be reported to the master during "
       "slave registration. Will appear in the output of SHOW SLAVE HOSTS. "
       "Leave unset if you do not want the slave to register itself with the "
       "master. Note that it is not sufficient for the master to simply read "
       "the IP of the slave off the socket once the slave connects. Due to "
       "NAT and other routing issues, that IP may not be valid for connecting "
       "to the slave from the master or other hosts",
       READ_ONLY GLOBAL_VAR(report_host), CMD_LINE(REQUIRED_ARG),
       IN_FS_CHARSET, DEFAULT(0));

static Sys_var_charptr Sys_repl_report_user(
       "report_user",
       "The account user name of the slave to be reported to the master "
       "during slave registration",
       READ_ONLY GLOBAL_VAR(report_user), CMD_LINE(REQUIRED_ARG),
       IN_FS_CHARSET, DEFAULT(0));

static Sys_var_charptr Sys_repl_report_password(
       "report_password",
       "The account password of the slave to be reported to the master "
       "during slave registration",
       READ_ONLY GLOBAL_VAR(report_password), CMD_LINE(REQUIRED_ARG),
       IN_FS_CHARSET, DEFAULT(0));

static Sys_var_uint Sys_repl_report_port(
       "report_port",
       "Port for connecting to slave reported to the master during slave "
       "registration. Set it only if the slave is listening on a non-default "
       "port or if you have a special tunnel from the master or other clients "
       "to the slave. If not sure, leave this option unset",
       READ_ONLY GLOBAL_VAR(report_port), CMD_LINE(REQUIRED_ARG),
       VALID_RANGE(0, UINT_MAX), DEFAULT(0), BLOCK_SIZE(1));
#endif

static Sys_var_mybool Sys_keep_files_on_create(
       "keep_files_on_create",
       "Don't overwrite stale .MYD and .MYI even if no directory is specified",
       SESSION_VAR(keep_files_on_create), CMD_LINE(OPT_ARG),
       DEFAULT(FALSE));

static char *license;
static Sys_var_charptr Sys_license(
       "license", "The type of license the server has",
       READ_ONLY GLOBAL_VAR(license), NO_CMD_LINE, IN_SYSTEM_CHARSET,
       DEFAULT(STRINGIFY_ARG(LICENSE)));

static bool check_log_path(sys_var *self, THD *thd, set_var *var)
{
  if (!var->value)
    return false; // DEFAULT is ok

  if (!var->save_result.string_value.str)
    return true;

  if (var->save_result.string_value.length > FN_REFLEN)
  { // path is too long
    my_error(ER_PATH_LENGTH, MYF(0), self->name.str);
    return true;
  }

  char path[FN_REFLEN];
  size_t path_length= unpack_filename(path, var->save_result.string_value.str);

  if (!path_length)
    return true;

  MY_STAT f_stat;

  if (my_stat(path, &f_stat, MYF(0)))
  {
    if (!MY_S_ISREG(f_stat.st_mode) || !(f_stat.st_mode & MY_S_IWRITE))
      return true; // not a regular writable file
    return false;
  }

  (void) dirname_part(path, var->save_result.string_value.str, &path_length);

  if (var->save_result.string_value.length - path_length >= FN_LEN)
  { // filename is too long
      my_error(ER_PATH_LENGTH, MYF(0), self->name.str);
      return true;
  }

  if (!path_length) // no path is good path (remember, relative to datadir)
    return false;

  if (my_access(path, (F_OK|W_OK)))
    return true; // directory is not writable

  return false;
}
static bool fix_log(char** logname, const char* default_logname,
                    const char*ext, bool enabled, void (*reopen)(char*))
{
  if (!*logname) // SET ... = DEFAULT
  {
    char buff[FN_REFLEN];
    *logname= my_strdup(make_log_name(buff, default_logname, ext),
                        MYF(MY_FAE+MY_WME));
    if (!*logname)
      return true;
  }
  logger.lock_exclusive();
  mysql_mutex_unlock(&LOCK_global_system_variables);
  if (enabled)
    reopen(*logname);
  logger.unlock();
  mysql_mutex_lock(&LOCK_global_system_variables);
  return false;
}
static void reopen_general_log(char* name)
{
  logger.get_log_file_handler()->close(0);
  logger.get_log_file_handler()->open_query_log(name);
}
static bool fix_general_log_file(sys_var *self, THD *thd, enum_var_type type)
{
  return fix_log(&opt_logname, default_logfile_name, ".log", opt_log,
                 reopen_general_log);
}
static Sys_var_charptr Sys_general_log_path(
       "general_log_file", "Log connections and queries to given file",
       GLOBAL_VAR(opt_logname), CMD_LINE(REQUIRED_ARG),
       IN_FS_CHARSET, DEFAULT(0), NO_MUTEX_GUARD, NOT_IN_BINLOG,
       ON_CHECK(check_log_path), ON_UPDATE(fix_general_log_file));

static void reopen_slow_log(char* name)
{
  logger.get_slow_log_file_handler()->close(0);
  logger.get_slow_log_file_handler()->open_slow_log(name);
}
static bool fix_slow_log_file(sys_var *self, THD *thd, enum_var_type type)
{
  return fix_log(&opt_slow_logname, default_logfile_name, "-slow.log",
                 opt_slow_log, reopen_slow_log);
}
static Sys_var_charptr Sys_slow_log_path(
       "slow_query_log_file", "Log slow queries to given log file. "
       "Defaults logging to hostname-slow.log. Must be enabled to activate "
       "other slow log options",
       GLOBAL_VAR(opt_slow_logname), CMD_LINE(REQUIRED_ARG),
       IN_FS_CHARSET, DEFAULT(0), NO_MUTEX_GUARD, NOT_IN_BINLOG,
       ON_CHECK(check_log_path), ON_UPDATE(fix_slow_log_file));

static Sys_var_have Sys_have_compress(
       "have_compress", "have_compress",
       READ_ONLY GLOBAL_VAR(have_compress), NO_CMD_LINE);

static Sys_var_have Sys_have_crypt(
       "have_crypt", "have_crypt",
       READ_ONLY GLOBAL_VAR(have_crypt), NO_CMD_LINE);

static Sys_var_have Sys_have_dlopen(
       "have_dynamic_loading", "have_dynamic_loading",
       READ_ONLY GLOBAL_VAR(have_dlopen), NO_CMD_LINE);

static Sys_var_have Sys_have_geometry(
       "have_geometry", "have_geometry",
       READ_ONLY GLOBAL_VAR(have_geometry), NO_CMD_LINE);

static Sys_var_have Sys_have_openssl(
       "have_openssl", "have_openssl",
       READ_ONLY GLOBAL_VAR(have_ssl), NO_CMD_LINE);

static Sys_var_have Sys_have_profiling(
       "have_profiling", "have_profiling",
       READ_ONLY GLOBAL_VAR(have_profiling), NO_CMD_LINE);

static Sys_var_have Sys_have_query_cache(
       "have_query_cache", "have_query_cache",
       READ_ONLY GLOBAL_VAR(have_query_cache), NO_CMD_LINE);

static Sys_var_have Sys_have_rtree_keys(
       "have_rtree_keys", "have_rtree_keys",
       READ_ONLY GLOBAL_VAR(have_rtree_keys), NO_CMD_LINE);

static Sys_var_have Sys_have_ssl(
       "have_ssl", "have_ssl",
       READ_ONLY GLOBAL_VAR(have_ssl), NO_CMD_LINE);

static Sys_var_have Sys_have_symlink(
       "have_symlink", "have_symlink",
       READ_ONLY GLOBAL_VAR(have_symlink), NO_CMD_LINE);

static bool fix_log_state(sys_var *self, THD *thd, enum_var_type type);
static Sys_var_mybool Sys_general_log(
       "general_log", "Log connections and queries to a table or log file. "
       "Defaults logging to a file hostname.log or a table mysql.general_log"
       "if --log-output=TABLE is used",
       GLOBAL_VAR(opt_log), CMD_LINE(OPT_ARG),
       DEFAULT(FALSE), NO_MUTEX_GUARD, NOT_IN_BINLOG, ON_CHECK(0),
       ON_UPDATE(fix_log_state));

static Sys_var_mybool Sys_slow_query_log(
       "slow_query_log",
       "Log slow queries to a table or log file. Defaults logging to a file "
       "hostname-slow.log or a table mysql.slow_log if --log-output=TABLE is "
       "used. Must be enabled to activate other slow log options",
       GLOBAL_VAR(opt_slow_log), CMD_LINE(OPT_ARG),
       DEFAULT(FALSE), NO_MUTEX_GUARD, NOT_IN_BINLOG, ON_CHECK(0),
       ON_UPDATE(fix_log_state));


static bool fix_log_state(sys_var *self, THD *thd, enum_var_type type)
{
  bool res;
  my_bool *UNINIT_VAR(newvalptr), newval, UNINIT_VAR(oldval);
  uint UNINIT_VAR(log_type);

  if (self == &Sys_general_log)
  {
    newvalptr= &opt_log;
    oldval=    logger.get_log_file_handler()->is_open();
    log_type=  QUERY_LOG_GENERAL;
  }
  else if (self == &Sys_slow_query_log)
  {
    newvalptr= &opt_slow_log;
    oldval=    logger.get_slow_log_file_handler()->is_open();
    log_type=  QUERY_LOG_SLOW;
  }
  else
    DBUG_ASSERT(FALSE);

  newval= *newvalptr;
  if (oldval == newval)
    return false;

  *newvalptr= oldval; // [de]activate_log_handler works that way (sigh)

  mysql_mutex_unlock(&LOCK_global_system_variables);
  if (!newval)
  {
    logger.deactivate_log_handler(thd, log_type);
    res= false;
  }
  else
    res= logger.activate_log_handler(thd, log_type);
  mysql_mutex_lock(&LOCK_global_system_variables);
  return res;
}

static bool check_not_empty_set(sys_var *self, THD *thd, set_var *var)
{
  return var->save_result.ulonglong_value == 0;
}
static bool fix_log_output(sys_var *self, THD *thd, enum_var_type type)
{
  logger.lock_exclusive();
  logger.init_slow_log(log_output_options);
  logger.init_general_log(log_output_options);
  logger.unlock();
  return false;
}

static const char *log_output_names[] = { "NONE", "FILE", "TABLE", NULL};

static Sys_var_set Sys_log_output(
       "log_output", "Syntax: log-output=value[,value...], "
       "where \"value\" could be TABLE, FILE or NONE",
       GLOBAL_VAR(log_output_options), CMD_LINE(REQUIRED_ARG),
       log_output_names, DEFAULT(LOG_FILE), NO_MUTEX_GUARD, NOT_IN_BINLOG,
       ON_CHECK(check_not_empty_set), ON_UPDATE(fix_log_output));

#ifdef HAVE_REPLICATION
static Sys_var_mybool Sys_log_slave_updates(
       "log_slave_updates", "Tells the slave to log the updates from "
       "the slave thread to the binary log. You will need to turn it on if "
       "you plan to daisy-chain the slaves",
       READ_ONLY GLOBAL_VAR(opt_log_slave_updates), CMD_LINE(OPT_ARG),
       DEFAULT(0));

static Sys_var_charptr Sys_relay_log(
       "relay_log", "The location and name to use for relay logs",
       READ_ONLY GLOBAL_VAR(opt_relay_logname), CMD_LINE(REQUIRED_ARG),
       IN_FS_CHARSET, DEFAULT(0));

/*
  Uses NO_CMD_LINE since the --relay-log-index option set
  opt_relaylog_index_name variable and computes a value for the
  relay_log_index variable.
*/
static Sys_var_charptr Sys_relay_log_index(
       "relay_log_index", "The location and name to use for the file "
       "that keeps a list of the last relay logs",
       READ_ONLY GLOBAL_VAR(relay_log_index), NO_CMD_LINE,
       IN_FS_CHARSET, DEFAULT(0));

/*
  Uses NO_CMD_LINE since the --log-bin-index option set
  opt_binlog_index_name variable and computes a value for the
  log_bin_index variable.
*/
static Sys_var_charptr Sys_binlog_index(
       "log_bin_index", "File that holds the names for last binary log files.",
       READ_ONLY GLOBAL_VAR(log_bin_index), NO_CMD_LINE,
       IN_FS_CHARSET, DEFAULT(0));

static Sys_var_charptr Sys_relay_log_basename(
       "relay_log_basename",
       "The full path of the relay log file names, excluding the extension.",
       READ_ONLY GLOBAL_VAR(relay_log_basename), NO_CMD_LINE,
       IN_FS_CHARSET, DEFAULT(0));

static Sys_var_charptr Sys_log_bin_basename(
       "log_bin_basename",
       "The full path of the binary log file names, excluding the extension.",
       READ_ONLY GLOBAL_VAR(log_bin_basename), NO_CMD_LINE,
       IN_FS_CHARSET, DEFAULT(0));

static Sys_var_charptr Sys_relay_log_info_file(
       "relay_log_info_file", "The location and name of the file that "
       "remembers where the SQL replication thread is in the relay logs",
       READ_ONLY GLOBAL_VAR(relay_log_info_file), CMD_LINE(REQUIRED_ARG),
       IN_FS_CHARSET, DEFAULT(0));

static Sys_var_mybool Sys_relay_log_purge(
       "relay_log_purge", "if disabled - do not purge relay logs. "
       "if enabled - purge them as soon as they are no more needed",
       GLOBAL_VAR(relay_log_purge), CMD_LINE(OPT_ARG), DEFAULT(TRUE));

static Sys_var_mybool Sys_relay_log_recovery(
       "relay_log_recovery", "Enables automatic relay log recovery "
       "right after the database startup, which means that the IO Thread "
       "starts re-fetching from the master right after the last transaction "
       "processed",
        READ_ONLY GLOBAL_VAR(relay_log_recovery), CMD_LINE(OPT_ARG), DEFAULT(FALSE));

static Sys_var_mybool Sys_slave_allow_batching(
       "slave_allow_batching", "Allow slave to batch requests",
       GLOBAL_VAR(opt_slave_allow_batching),
       CMD_LINE(OPT_ARG), DEFAULT(FALSE));

static Sys_var_charptr Sys_slave_load_tmpdir(
       "slave_load_tmpdir", "The location where the slave should put "
       "its temporary files when replicating a LOAD DATA INFILE command",
       READ_ONLY GLOBAL_VAR(slave_load_tmpdir), CMD_LINE(REQUIRED_ARG),
       IN_FS_CHARSET, DEFAULT(0));

static bool fix_slave_net_timeout(sys_var *self, THD *thd, enum_var_type type)
{
  mysql_mutex_lock(&LOCK_active_mi);
  DBUG_PRINT("info", ("slave_net_timeout=%u mi->heartbeat_period=%.3f",
                     slave_net_timeout,
                     (active_mi ? active_mi->heartbeat_period : 0.0)));
  if (active_mi != NULL && slave_net_timeout < active_mi->heartbeat_period)
    push_warning_printf(thd, Sql_condition::WARN_LEVEL_WARN,
                        ER_SLAVE_HEARTBEAT_VALUE_OUT_OF_RANGE_MAX,
                        ER(ER_SLAVE_HEARTBEAT_VALUE_OUT_OF_RANGE_MAX));
  mysql_mutex_unlock(&LOCK_active_mi);
  return false;
}
static Sys_var_uint Sys_slave_net_timeout(
       "slave_net_timeout", "Number of seconds to wait for more data "
       "from a master/slave connection before aborting the read",
       GLOBAL_VAR(slave_net_timeout), CMD_LINE(REQUIRED_ARG),
       VALID_RANGE(1, LONG_TIMEOUT), DEFAULT(SLAVE_NET_TIMEOUT), BLOCK_SIZE(1),
       NO_MUTEX_GUARD, NOT_IN_BINLOG, ON_CHECK(0),
       ON_UPDATE(fix_slave_net_timeout));

static bool check_slave_skip_counter(sys_var *self, THD *thd, set_var *var)
{
  bool result= false;
  mysql_mutex_lock(&LOCK_active_mi);
  if (active_mi != NULL)
  {
    mysql_mutex_lock(&active_mi->rli->run_lock);
    if (active_mi->rli->slave_running)
    {
      my_message(ER_SLAVE_MUST_STOP, ER(ER_SLAVE_MUST_STOP), MYF(0));
      result= true;
    }
    mysql_mutex_unlock(&active_mi->rli->run_lock);
  }
  mysql_mutex_unlock(&LOCK_active_mi);
  return result;
}
static bool fix_slave_skip_counter(sys_var *self, THD *thd, enum_var_type type)
{
  mysql_mutex_lock(&LOCK_active_mi);
  if (active_mi != NULL)
  {
    mysql_mutex_lock(&active_mi->rli->run_lock);
    /*
      The following test should normally never be true as we test this
      in the check function;  To be safe against multiple
      SQL_SLAVE_SKIP_COUNTER request, we do the check anyway
    */
    if (!active_mi->rli->slave_running)
    {
      mysql_mutex_lock(&active_mi->rli->data_lock);
      active_mi->rli->slave_skip_counter= sql_slave_skip_counter;
      mysql_mutex_unlock(&active_mi->rli->data_lock);
    }
    mysql_mutex_unlock(&active_mi->rli->run_lock);
  }
  mysql_mutex_unlock(&LOCK_active_mi);
  return 0;
}
static Sys_var_uint Sys_slave_skip_counter(
       "sql_slave_skip_counter", "sql_slave_skip_counter",
       GLOBAL_VAR(sql_slave_skip_counter), NO_CMD_LINE,
       VALID_RANGE(0, UINT_MAX), DEFAULT(0), BLOCK_SIZE(1),
       NO_MUTEX_GUARD, NOT_IN_BINLOG, ON_CHECK(check_slave_skip_counter),
       ON_UPDATE(fix_slave_skip_counter));

static Sys_var_charptr Sys_slave_skip_errors(
       "slave_skip_errors", "Tells the slave thread to continue "
       "replication when a query event returns an error from the "
       "provided list",
       READ_ONLY GLOBAL_VAR(opt_slave_skip_errors), CMD_LINE(REQUIRED_ARG),
       IN_SYSTEM_CHARSET, DEFAULT(0));

static Sys_var_ulonglong Sys_relay_log_space_limit(
       "relay_log_space_limit", "Maximum space to use for all relay logs",
       READ_ONLY GLOBAL_VAR(relay_log_space_limit), CMD_LINE(REQUIRED_ARG),
       VALID_RANGE(0, ULONG_MAX), DEFAULT(0), BLOCK_SIZE(1));

static Sys_var_uint Sys_sync_relaylog_period(
       "sync_relay_log", "Synchronously flush relay log to disk after "
       "every #th event. Use 0 to disable synchronous flushing",
       GLOBAL_VAR(sync_relaylog_period), CMD_LINE(REQUIRED_ARG),
       VALID_RANGE(0, UINT_MAX), DEFAULT(10000), BLOCK_SIZE(1));

static Sys_var_uint Sys_sync_relayloginfo_period(
       "sync_relay_log_info", "Synchronously flush relay log info "
       "to disk after every #th transaction. Use 0 to disable "
       "synchronous flushing",
       GLOBAL_VAR(sync_relayloginfo_period), CMD_LINE(REQUIRED_ARG),
       VALID_RANGE(0, UINT_MAX), DEFAULT(10000), BLOCK_SIZE(1));

static Sys_var_uint Sys_checkpoint_mts_period(
       "slave_checkpoint_period", "Gather workers' activities to "
       "Update progress status of Multi-threaded slave and flush "
       "the relay log info to disk after every #th milli-seconds.",
       GLOBAL_VAR(opt_mts_checkpoint_period), CMD_LINE(REQUIRED_ARG),
#ifndef DBUG_OFF
       VALID_RANGE(0, UINT_MAX), DEFAULT(300), BLOCK_SIZE(1));
#else
       VALID_RANGE(1, UINT_MAX), DEFAULT(300), BLOCK_SIZE(1));
#endif /* DBUG_OFF */

static Sys_var_uint Sys_checkpoint_mts_group(
       "slave_checkpoint_group",
       "Maximum number of processed transactions by Multi-threaded slave "
       "before a checkpoint operation is called to update progress status.",
       GLOBAL_VAR(opt_mts_checkpoint_group), CMD_LINE(REQUIRED_ARG),
#ifndef DBUG_OFF
       VALID_RANGE(1, MTS_MAX_BITS_IN_GROUP), DEFAULT(512), BLOCK_SIZE(1));
#else
       VALID_RANGE(32, MTS_MAX_BITS_IN_GROUP), DEFAULT(512), BLOCK_SIZE(8));
#endif /* DBUG_OFF */
#endif /* HAVE_REPLICATION */

static Sys_var_uint Sys_sync_binlog_period(
       "sync_binlog", "Synchronously flush binary log to disk after"
       " every #th write to the file. Use 0 (default) to disable synchronous"
       " flushing",
       GLOBAL_VAR(sync_binlog_period), CMD_LINE(REQUIRED_ARG),
       VALID_RANGE(0, UINT_MAX), DEFAULT(0), BLOCK_SIZE(1));

static Sys_var_uint Sys_sync_masterinfo_period(
       "sync_master_info", "Synchronously flush master info to disk "
       "after every #th event. Use 0 to disable synchronous flushing",
       GLOBAL_VAR(sync_masterinfo_period), CMD_LINE(REQUIRED_ARG),
       VALID_RANGE(0, UINT_MAX), DEFAULT(10000), BLOCK_SIZE(1));

#ifdef HAVE_REPLICATION
static Sys_var_ulong Sys_slave_trans_retries(
       "slave_transaction_retries", "Number of times the slave SQL "
       "thread will retry a transaction in case it failed with a deadlock "
       "or elapsed lock wait timeout, before giving up and stopping",
       GLOBAL_VAR(slave_trans_retries), CMD_LINE(REQUIRED_ARG),
       VALID_RANGE(0, ULONG_MAX), DEFAULT(10), BLOCK_SIZE(1));

static Sys_var_ulong Sys_slave_parallel_workers(
       "slave_parallel_workers",
       "Number of worker threads for executing events in parallel ",
       GLOBAL_VAR(opt_mts_slave_parallel_workers), CMD_LINE(REQUIRED_ARG),
       VALID_RANGE(0, MTS_MAX_WORKERS), DEFAULT(0), BLOCK_SIZE(1));

static Sys_var_ulonglong Sys_mts_pending_jobs_size_max(
       "slave_pending_jobs_size_max",
       "Max size of Slave Worker queues holding yet not applied events."
       "The least possible value must be not less than the master side "
       "max_allowed_packet.",
       GLOBAL_VAR(opt_mts_pending_jobs_size_max), CMD_LINE(REQUIRED_ARG),
       VALID_RANGE(1024, (ulonglong)~(intptr)0), DEFAULT(16 * 1024*1024),
       BLOCK_SIZE(1024), ON_CHECK(0));
#endif

static bool check_locale(sys_var *self, THD *thd, set_var *var)
{
  if (!var->value)
    return false;

  MY_LOCALE *locale;
  char buff[STRING_BUFFER_USUAL_SIZE];
  if (var->value->result_type() == INT_RESULT)
  {
    int lcno= (int)var->value->val_int();
    if (!(locale= my_locale_by_number(lcno)))
    {
      my_error(ER_UNKNOWN_LOCALE, MYF(0), llstr(lcno, buff));
      return true;
    }
    if (check_not_null(self, thd, var))
      return true;
  }
  else // STRING_RESULT
  {
    String str(buff, sizeof(buff), system_charset_info), *res;
    if (!(res=var->value->val_str(&str)))
      return true;
    else if (!(locale= my_locale_by_name(res->c_ptr_safe())))
    {
      ErrConvString err(res);
      my_error(ER_UNKNOWN_LOCALE, MYF(0), err.ptr());
      return true;
    }
  }

  var->save_result.ptr= locale;

  if (!locale->errmsgs->errmsgs)
  {
    mysql_mutex_lock(&LOCK_error_messages);
    if (!locale->errmsgs->errmsgs &&
        read_texts(ERRMSG_FILE, locale->errmsgs->language,
                   &locale->errmsgs->errmsgs,
                   ER_ERROR_LAST - ER_ERROR_FIRST + 1))
    {
      push_warning_printf(thd, Sql_condition::WARN_LEVEL_WARN, ER_UNKNOWN_ERROR,
                          "Can't process error message file for locale '%s'",
                          locale->name);
      mysql_mutex_unlock(&LOCK_error_messages);
      return true;
    }
    mysql_mutex_unlock(&LOCK_error_messages);
  }
  return false;
}
static Sys_var_struct Sys_lc_messages(
       "lc_messages", "Set the language used for the error messages",
       SESSION_VAR(lc_messages), NO_CMD_LINE,
       my_offsetof(MY_LOCALE, name), DEFAULT(&my_default_lc_messages),
       NO_MUTEX_GUARD, NOT_IN_BINLOG, ON_CHECK(check_locale));

static Sys_var_struct Sys_lc_time_names(
       "lc_time_names", "Set the language used for the month "
       "names and the days of the week",
       SESSION_VAR(lc_time_names), NO_CMD_LINE,
       my_offsetof(MY_LOCALE, name), DEFAULT(&my_default_lc_time_names),
       NO_MUTEX_GUARD, IN_BINLOG, ON_CHECK(check_locale));

static Sys_var_tz Sys_time_zone(
       "time_zone", "time_zone",
       SESSION_VAR(time_zone), NO_CMD_LINE,
       DEFAULT(&default_tz), NO_MUTEX_GUARD, IN_BINLOG);

static bool fix_host_cache_size(sys_var *, THD *, enum_var_type)
{
  hostname_cache_resize((uint) host_cache_size);
  return false;
}

static Sys_var_ulong Sys_host_cache_size(
       "host_cache_size",
       "How many host names should be cached to avoid resolving.",
       GLOBAL_VAR(host_cache_size),
       CMD_LINE(REQUIRED_ARG), VALID_RANGE(0, 65536),
       DEFAULT(HOST_CACHE_SIZE),
       BLOCK_SIZE(1),
       NO_MUTEX_GUARD, NOT_IN_BINLOG, ON_CHECK(NULL),
       ON_UPDATE(fix_host_cache_size));

static Sys_var_charptr Sys_ignore_db_dirs(
       "ignore_db_dirs",
       "The list of directories to ignore when collecting database lists",
       READ_ONLY GLOBAL_VAR(opt_ignore_db_dirs), 
       NO_CMD_LINE,
       IN_FS_CHARSET, DEFAULT(0));

/*
  This code is not being used but we will keep it as it may be
  useful if we decide to keeep disable_gtid_unsafe_statements.
*/
#ifdef NON_DISABLED_GTID
static bool check_disable_gtid_unsafe_statements(
  sys_var *self, THD *thd, set_var *var)
{
  DBUG_ENTER("check_disable_gtid_unsafe_statements");

  my_error(ER_NOT_SUPPORTED_YET, MYF(0),
           "DISABLE_GTID_UNSAFE_STATEMENTS");
  DBUG_RETURN(true);

  if (check_top_level_stmt_and_super(self, thd, var) ||
      check_outside_transaction(self, thd, var))
    DBUG_RETURN(true);
  if (gtid_mode >= 2 && var->value->val_int() == 0)
  {
    my_error(ER_GTID_MODE_2_OR_3_REQUIRES_DISABLE_GTID_UNSAFE_STATEMENTS_ON, MYF(0));
    DBUG_RETURN(true);
  }
  DBUG_RETURN(false);
}
#endif

static Sys_var_mybool Sys_disable_gtid_unsafe_statements(
       "disable_gtid_unsafe_statements",
       "Prevents execution of statements that would be impossible to log "
       "in a transactionally safe manner. Currently, the disallowed "
       "statements include CREATE TEMPORARY TABLE inside transactions, "
       "all updates to non-transactional tables, and CREATE TABLE ... SELECT.",
       READ_ONLY GLOBAL_VAR(disable_gtid_unsafe_statements),
       CMD_LINE(OPT_ARG), DEFAULT(FALSE),
       NO_MUTEX_GUARD, NOT_IN_BINLOG
#ifdef NON_DISABLED_GTID
       , ON_CHECK(check_disable_gtid_unsafe_statements));
#else
       );
#endif

static Sys_var_ulong Sys_sp_cache_size(
       "stored_program_cache",
       "The soft upper limit for number of cached stored routines for "
       "one connection.",
       GLOBAL_VAR(stored_program_cache_size), CMD_LINE(REQUIRED_ARG),
       VALID_RANGE(256, 512 * 1024), DEFAULT(256), BLOCK_SIZE(1));

#ifdef HAVE_REPLICATION
static bool check_gtid_next(sys_var *self, THD *thd, set_var *var)
{
  DBUG_ENTER("check_gtid_next");

  // Note: we also check in sql_yacc.yy:set_system_variable that the
  // SET GTID_NEXT statement does not invoke a stored function.

  DBUG_PRINT("info", ("thd->in_sub_stmt=%d", thd->in_sub_stmt));

  // GTID_NEXT must be set by SUPER in a top-level statement
  if (check_top_level_stmt_and_super(self, thd, var))
    DBUG_RETURN(true);

  // check compatibility with GTID_NEXT
  const Gtid_set *gtid_next_list= thd->get_gtid_next_list_const();

  // Inside a transaction, GTID_NEXT is read-only if GTID_NEXT_LIST is
  // NULL.
  if (thd->in_active_multi_stmt_transaction() && gtid_next_list == NULL)
  {
    my_error(ER_CANT_CHANGE_GTID_NEXT_IN_TRANSACTION_WHEN_GTID_NEXT_LIST_IS_NULL, MYF(0));
    DBUG_RETURN(true);
  }

  // Read specification
  Gtid_specification spec;
  global_sid_lock->rdlock();
  if (spec.parse(global_sid_map, var->save_result.string_value.str) !=
      RETURN_STATUS_OK)
  {
    // fail on out of memory
    global_sid_lock->unlock();
    DBUG_RETURN(true);
  }
  global_sid_lock->unlock();

  // check compatibility with GTID_MODE
  if (gtid_mode == 0 && spec.type == GTID_GROUP)
    my_error(ER_CANT_SET_GTID_NEXT_TO_GTID_WHEN_GTID_MODE_IS_OFF, MYF(0));
  if (gtid_mode == 3 && spec.type == ANONYMOUS_GROUP)
    my_error(ER_CANT_SET_GTID_NEXT_TO_ANONYMOUS_WHEN_GTID_MODE_IS_ON, MYF(0));

  if (gtid_next_list != NULL)
  {
#ifdef HAVE_NDB_BINLOG
    // If GTID_NEXT==SID:GNO, then SID:GNO must be listed in GTID_NEXT_LIST
    if (spec.type == GTID_GROUP && !gtid_next_list->contains_gtid(spec.gtid))
    {
      char buf[Gtid_specification::MAX_TEXT_LENGTH + 1];
      global_sid_lock->rdlock();
      spec.gtid.to_string(global_sid_map, buf);
      global_sid_lock->unlock();
      my_error(ER_GTID_NEXT_IS_NOT_IN_GTID_NEXT_LIST, MYF(0), buf);
      DBUG_RETURN(true);
    }

    // GTID_NEXT cannot be "AUTOMATIC" when GTID_NEXT_LIST != NULL.
    if (spec.type == AUTOMATIC_GROUP)
    {
      my_error(ER_GTID_NEXT_CANT_BE_AUTOMATIC_IF_GTID_NEXT_LIST_IS_NON_NULL,
               MYF(0));
      DBUG_RETURN(true);
    }
#else
    DBUG_ASSERT(0);
#endif
  }
  // check that we don't own a GTID
  else if(thd->owned_gtid.sidno != 0)
  {
    char buf[Gtid::MAX_TEXT_LENGTH + 1];
#ifndef DBUG_OFF
    DBUG_ASSERT(thd->owned_gtid.sidno > 0);
    global_sid_lock->wrlock();
    DBUG_ASSERT(gtid_state->get_owned_gtids()->
                thread_owns_anything(thd->thread_id));
#else
    global_sid_lock->rdlock();
#endif
    thd->owned_gtid.to_string(global_sid_map, buf);
    global_sid_lock->unlock();
    my_error(ER_CANT_SET_GTID_NEXT_WHEN_OWNING_GTID, MYF(0), buf);
    DBUG_RETURN(true);
  }
<<<<<<< HEAD

  DBUG_RETURN(false);
}

static bool update_gtid_next(sys_var *self, THD *thd, enum_var_type type)
{
  DBUG_ASSERT(type == OPT_SESSION);
  if (thd->variables.gtid_next.type == GTID_GROUP)
    return gtid_acquire_ownership_single(thd) != 0 ? true : false;
  return false;
}

#ifdef HAVE_NDB_BINLOG
static bool check_gtid_next_list(sys_var *self, THD *thd, set_var *var)
{
  DBUG_ENTER("check_gtid_next_list");
  my_error(ER_NOT_SUPPORTED_YET, MYF(0), "GTID_NEXT_LIST");
  if (check_top_level_stmt_and_super(self, thd, var) ||
      check_outside_transaction(self, thd, var))
    DBUG_RETURN(true);
  if (gtid_mode == 0 && var->save_result.string_value.str != NULL)
    my_error(ER_CANT_SET_GTID_NEXT_LIST_TO_NON_NULL_WHEN_GTID_MODE_IS_OFF,
             MYF(0));
  DBUG_RETURN(false);
}

static bool update_gtid_next_list(sys_var *self, THD *thd, enum_var_type type)
{
  DBUG_ASSERT(type == OPT_SESSION);
  if (thd->get_gtid_next_list() != NULL)
    return gtid_acquire_ownership_multiple(thd) != 0 ? true : false;
  return false;
}

static Sys_var_gtid_set Sys_gtid_next_list(
       "gtid_next_list",
       "Before re-executing a transaction that contains multiple "
       "Global Transaction Identifiers, this variable must be set "
       "to the set of all re-executed transactions.",
       SESSION_ONLY(gtid_next_list), NO_CMD_LINE,
       DEFAULT(NULL), NO_MUTEX_GUARD,
       NOT_IN_BINLOG, ON_CHECK(check_gtid_next_list),
       ON_UPDATE(update_gtid_next_list)
);
export sys_var *Sys_gtid_next_list_ptr= &Sys_gtid_next_list;
#endif

static Sys_var_gtid_specification Sys_gtid_next(
       "gtid_next",
       "Specified the Global Transaction Identifier for the following "
       "re-executed statement.",
       SESSION_ONLY(gtid_next), NO_CMD_LINE,
       DEFAULT("AUTOMATIC"), NO_MUTEX_GUARD,
       NOT_IN_BINLOG, ON_CHECK(check_gtid_next), ON_UPDATE(update_gtid_next));
export sys_var *Sys_gtid_next_ptr= &Sys_gtid_next;

static Sys_var_gtid_done Sys_gtid_done(
       "gtid_done",
       "The global variable contains the set of GTIDs in the "
       "binary log. The session variable contains the set of GTIDs "
       "in the current, ongoing transaction.");

static Sys_var_gtid_lost Sys_gtid_lost(
       "gtid_lost",
       "The set of GTIDs that existed in previous, purged binary logs.");

static Sys_var_gtid_owned Sys_gtid_owned(
       "gtid_owned",
       "The global variable lists all GTIDs owned by all threads. "
       "The session variable lists all GTIDs owned by the current thread.");

/*
  This code is not being used but we will keep it as it may be
  useful when we improve the code around Sys_gtid_mode.
*/
#ifdef NON_DISABLED_GTID
static bool check_gtid_mode(sys_var *self, THD *thd, set_var *var)
{
  DBUG_ENTER("check_gtid_mode");

  my_error(ER_NOT_SUPPORTED_YET, MYF(0), "GTID_MODE");
  DBUG_RETURN(true);

  if (check_top_level_stmt_and_super(self, thd, var) ||
      check_outside_transaction(self, thd, var))
    DBUG_RETURN(true);
  uint new_gtid_mode= var->value->val_int();
  if (abs((long)(new_gtid_mode - gtid_mode)) > 1)
  {
    my_error(ER_GTID_MODE_CAN_ONLY_CHANGE_ONE_STEP_AT_A_TIME, MYF(0));
    DBUG_RETURN(true);
  }
  if (new_gtid_mode >= 1)
  {
    if (!opt_bin_log || !opt_log_slave_updates)
    {
      my_error(ER_GTID_MODE_REQUIRES_BINLOG, MYF(0));
      DBUG_RETURN(false);
    }
  }
  if (new_gtid_mode >= 2)
  {
    /*
    if (new_gtid_mode == 3 &&
        (there are un-processed anonymous transactions in relay log ||
         there is a client executing an anonymous transaction))
    {
      my_error(ER_CANT_SET_GTID_MODE_3_WITH_UNPROCESSED_ANONYMOUS_GROUPS,
               MYF(0));
      DBUG_RETURN(true);
    }
    */
    if (!disable_gtid_unsafe_statements)
    {
      //my_error(ER_GTID_MODE_2_OR_3_REQUIRES_DISABLE_GTID_UNSAFE_STATEMENTS), MYF(0));
      DBUG_RETURN(true);
    }
  }
  else
  {
    /*
    if (new_gtid_mode == 0 &&
        (there are un-processed GTIDs in relay log ||
         there is a client executing a GTID transaction))
    {
      my_error(ER_CANT_SET_GTID_MODE_0_WITH_UNPROCESSED_GTID_GROUPS, MYF(0));
      DBUG_RETURN(true);
    }
    */
  }
  DBUG_RETURN(false);
}
#endif

static Sys_var_enum Sys_gtid_mode(
       "gtid_mode",
       /*
       "Whether Global Transaction Identifiers (GTIDs) are enabled: OFF, "
       "UPGRADE_STEP_1, UPGRADE_STEP_2, or ON. OFF means GTIDs are not "
       "supported at all, ON means GTIDs are supported by all servers in "
       "the replication topology. To safely switch from OFF to ON, first "
       "set all servers to UPGRADE_STEP_1, then set all servers to "
       "UPGRADE_STEP_2, then wait for all anonymous transactions to "
       "be re-executed on all servers, and finally set all servers to ON.",
       */
       "Whether Global Transaction Identifiers (GTIDs) are enabled. Can be "
       "ON or OFF.",
       READ_ONLY GLOBAL_VAR(gtid_mode), CMD_LINE(REQUIRED_ARG),
       gtid_mode_names, DEFAULT(GTID_MODE_OFF),
       NO_MUTEX_GUARD, NOT_IN_BINLOG
#ifdef NON_DISABLED_GTID
       , ON_CHECK(check_gtid_mode));
#else
       );
#endif

=======

  DBUG_RETURN(false);
}

static bool update_gtid_next(sys_var *self, THD *thd, enum_var_type type)
{
  DBUG_ASSERT(type == OPT_SESSION);
  if (thd->variables.gtid_next.type == GTID_GROUP)
    return gtid_acquire_ownership_single(thd) != 0 ? true : false;
  return false;
}

#ifdef HAVE_NDB_BINLOG
static bool check_gtid_next_list(sys_var *self, THD *thd, set_var *var)
{
  DBUG_ENTER("check_gtid_next_list");
  my_error(ER_NOT_SUPPORTED_YET, MYF(0), "GTID_NEXT_LIST");
  if (check_top_level_stmt_and_super(self, thd, var) ||
      check_outside_transaction(self, thd, var))
    DBUG_RETURN(true);
  if (gtid_mode == 0 && var->save_result.string_value.str != NULL)
    my_error(ER_CANT_SET_GTID_NEXT_LIST_TO_NON_NULL_WHEN_GTID_MODE_IS_OFF,
             MYF(0));
  DBUG_RETURN(false);
}

static bool update_gtid_next_list(sys_var *self, THD *thd, enum_var_type type)
{
  DBUG_ASSERT(type == OPT_SESSION);
  if (thd->get_gtid_next_list() != NULL)
    return gtid_acquire_ownership_multiple(thd) != 0 ? true : false;
  return false;
}

static Sys_var_gtid_set Sys_gtid_next_list(
       "gtid_next_list",
       "Before re-executing a transaction that contains multiple "
       "Global Transaction Identifiers, this variable must be set "
       "to the set of all re-executed transactions.",
       SESSION_ONLY(gtid_next_list), NO_CMD_LINE,
       DEFAULT(NULL), NO_MUTEX_GUARD,
       NOT_IN_BINLOG, ON_CHECK(check_gtid_next_list),
       ON_UPDATE(update_gtid_next_list)
);
export sys_var *Sys_gtid_next_list_ptr= &Sys_gtid_next_list;
#endif

static Sys_var_gtid_specification Sys_gtid_next(
       "gtid_next",
       "Specified the Global Transaction Identifier for the following "
       "re-executed statement.",
       SESSION_ONLY(gtid_next), NO_CMD_LINE,
       DEFAULT("AUTOMATIC"), NO_MUTEX_GUARD,
       NOT_IN_BINLOG, ON_CHECK(check_gtid_next), ON_UPDATE(update_gtid_next));
export sys_var *Sys_gtid_next_ptr= &Sys_gtid_next;

static Sys_var_gtid_done Sys_gtid_done(
       "gtid_done",
       "The global variable contains the set of GTIDs in the "
       "binary log. The session variable contains the set of GTIDs "
       "in the current, ongoing transaction.");

static Sys_var_gtid_lost Sys_gtid_lost(
       "gtid_lost",
       "The set of GTIDs that existed in previous, purged binary logs.");

static Sys_var_gtid_owned Sys_gtid_owned(
       "gtid_owned",
       "The global variable lists all GTIDs owned by all threads. "
       "The session variable lists all GTIDs owned by the current thread.");

/*
  This code is not being used but we will keep it as it may be
  useful when we improve the code around Sys_gtid_mode.
*/
#ifdef NON_DISABLED_GTID
static bool check_gtid_mode(sys_var *self, THD *thd, set_var *var)
{
  DBUG_ENTER("check_gtid_mode");

  my_error(ER_NOT_SUPPORTED_YET, MYF(0), "GTID_MODE");
  DBUG_RETURN(true);

  if (check_top_level_stmt_and_super(self, thd, var) ||
      check_outside_transaction(self, thd, var))
    DBUG_RETURN(true);
  uint new_gtid_mode= var->value->val_int();
  if (abs((long)(new_gtid_mode - gtid_mode)) > 1)
  {
    my_error(ER_GTID_MODE_CAN_ONLY_CHANGE_ONE_STEP_AT_A_TIME, MYF(0));
    DBUG_RETURN(true);
  }
  if (new_gtid_mode >= 1)
  {
    if (!opt_bin_log || !opt_log_slave_updates)
    {
      my_error(ER_GTID_MODE_REQUIRES_BINLOG, MYF(0));
      DBUG_RETURN(false);
    }
  }
  if (new_gtid_mode >= 2)
  {
    /*
    if (new_gtid_mode == 3 &&
        (there are un-processed anonymous transactions in relay log ||
         there is a client executing an anonymous transaction))
    {
      my_error(ER_CANT_SET_GTID_MODE_3_WITH_UNPROCESSED_ANONYMOUS_GROUPS,
               MYF(0));
      DBUG_RETURN(true);
    }
    */
    if (!disable_gtid_unsafe_statements)
    {
      //my_error(ER_GTID_MODE_2_OR_3_REQUIRES_DISABLE_GTID_UNSAFE_STATEMENTS), MYF(0));
      DBUG_RETURN(true);
    }
  }
  else
  {
    /*
    if (new_gtid_mode == 0 &&
        (there are un-processed GTIDs in relay log ||
         there is a client executing a GTID transaction))
    {
      my_error(ER_CANT_SET_GTID_MODE_0_WITH_UNPROCESSED_GTID_GROUPS, MYF(0));
      DBUG_RETURN(true);
    }
    */
  }
  DBUG_RETURN(false);
}
#endif

static Sys_var_enum Sys_gtid_mode(
       "gtid_mode",
       /*
       "Whether Global Transaction Identifiers (GTIDs) are enabled: OFF, "
       "UPGRADE_STEP_1, UPGRADE_STEP_2, or ON. OFF means GTIDs are not "
       "supported at all, ON means GTIDs are supported by all servers in "
       "the replication topology. To safely switch from OFF to ON, first "
       "set all servers to UPGRADE_STEP_1, then set all servers to "
       "UPGRADE_STEP_2, then wait for all anonymous transactions to "
       "be re-executed on all servers, and finally set all servers to ON.",
       */
       "Whether Global Transaction Identifiers (GTIDs) are enabled. Can be "
       "ON or OFF.",
       READ_ONLY GLOBAL_VAR(gtid_mode), CMD_LINE(REQUIRED_ARG),
       gtid_mode_names, DEFAULT(GTID_MODE_OFF),
       NO_MUTEX_GUARD, NOT_IN_BINLOG
#ifdef NON_DISABLED_GTID
       , ON_CHECK(check_gtid_mode));
#else
       );
#endif

>>>>>>> 23ac7487
#endif // HAVE_REPLICATION<|MERGE_RESOLUTION|>--- conflicted
+++ resolved
@@ -177,7 +177,6 @@
        "performance_schema_consumer_events_stages_current",
        "Default startup value for the events_stages_current consumer.",
        READ_ONLY NOT_VISIBLE GLOBAL_VAR(pfs_param.m_consumer_events_stages_current_enabled),
-<<<<<<< HEAD
        CMD_LINE(OPT_ARG), DEFAULT(FALSE),
        PFS_TRAILING_PROPERTIES);
 
@@ -237,67 +236,6 @@
        CMD_LINE(OPT_ARG), DEFAULT(FALSE),
        PFS_TRAILING_PROPERTIES);
 
-=======
-       CMD_LINE(OPT_ARG), DEFAULT(FALSE),
-       PFS_TRAILING_PROPERTIES);
-
-static Sys_var_mybool Sys_pfs_consumer_events_stages_history(
-       "performance_schema_consumer_events_stages_history",
-       "Default startup value for the events_stages_history consumer.",
-       READ_ONLY NOT_VISIBLE GLOBAL_VAR(pfs_param.m_consumer_events_stages_history_enabled),
-       CMD_LINE(OPT_ARG), DEFAULT(FALSE),
-       PFS_TRAILING_PROPERTIES);
-
-static Sys_var_mybool Sys_pfs_consumer_events_stages_history_long(
-       "performance_schema_consumer_events_stages_history_long",
-       "Default startup value for the events_stages_history_long consumer.",
-       READ_ONLY NOT_VISIBLE GLOBAL_VAR(pfs_param.m_consumer_events_stages_history_long_enabled),
-       CMD_LINE(OPT_ARG), DEFAULT(FALSE),
-       PFS_TRAILING_PROPERTIES);
-
-static Sys_var_mybool Sys_pfs_consumer_events_statements_current(
-       "performance_schema_consumer_events_statements_current",
-       "Default startup value for the events_statements_current consumer.",
-       READ_ONLY NOT_VISIBLE GLOBAL_VAR(pfs_param.m_consumer_events_statements_current_enabled),
-       CMD_LINE(OPT_ARG), DEFAULT(TRUE),
-       PFS_TRAILING_PROPERTIES);
-
-static Sys_var_mybool Sys_pfs_consumer_events_statements_history(
-       "performance_schema_consumer_events_statements_history",
-       "Default startup value for the events_statements_history consumer.",
-       READ_ONLY NOT_VISIBLE GLOBAL_VAR(pfs_param.m_consumer_events_statements_history_enabled),
-       CMD_LINE(OPT_ARG), DEFAULT(FALSE),
-       PFS_TRAILING_PROPERTIES);
-
-static Sys_var_mybool Sys_pfs_consumer_events_statements_history_long(
-       "performance_schema_consumer_events_statements_history_long",
-       "Default startup value for the events_statements_history_long consumer.",
-       READ_ONLY NOT_VISIBLE GLOBAL_VAR(pfs_param.m_consumer_events_statements_history_long_enabled),
-       CMD_LINE(OPT_ARG), DEFAULT(FALSE),
-       PFS_TRAILING_PROPERTIES);
-
-static Sys_var_mybool Sys_pfs_consumer_events_waits_current(
-       "performance_schema_consumer_events_waits_current",
-       "Default startup value for the events_waits_current consumer.",
-       READ_ONLY NOT_VISIBLE GLOBAL_VAR(pfs_param.m_consumer_events_waits_current_enabled),
-       CMD_LINE(OPT_ARG), DEFAULT(FALSE),
-       PFS_TRAILING_PROPERTIES);
-
-static Sys_var_mybool Sys_pfs_consumer_events_waits_history(
-       "performance_schema_consumer_events_waits_history",
-       "Default startup value for the events_waits_history consumer.",
-       READ_ONLY NOT_VISIBLE GLOBAL_VAR(pfs_param.m_consumer_events_waits_history_enabled),
-       CMD_LINE(OPT_ARG), DEFAULT(FALSE),
-       PFS_TRAILING_PROPERTIES);
-
-static Sys_var_mybool Sys_pfs_consumer_events_waits_history_long(
-       "performance_schema_consumer_events_waits_history_long",
-       "Default startup value for the events_waits_history_long consumer.",
-       READ_ONLY NOT_VISIBLE GLOBAL_VAR(pfs_param.m_consumer_events_waits_history_long_enabled),
-       CMD_LINE(OPT_ARG), DEFAULT(FALSE),
-       PFS_TRAILING_PROPERTIES);
-
->>>>>>> 23ac7487
 static Sys_var_mybool Sys_pfs_consumer_global_instrumentation(
        "performance_schema_consumer_global_instrumentation",
        "Default startup value for the global_instrumentation consumer.",
@@ -488,7 +426,6 @@
        READ_ONLY GLOBAL_VAR(pfs_param.m_account_sizing),
        CMD_LINE(REQUIRED_ARG), VALID_RANGE(-1, 1024*1024),
        DEFAULT(-1),
-<<<<<<< HEAD
        BLOCK_SIZE(1), PFS_TRAILING_PROPERTIES);
 
 static Sys_var_long Sys_pfs_hosts_size(
@@ -500,19 +437,6 @@
        DEFAULT(-1),
        BLOCK_SIZE(1), PFS_TRAILING_PROPERTIES);
 
-=======
-       BLOCK_SIZE(1), PFS_TRAILING_PROPERTIES);
-
-static Sys_var_long Sys_pfs_hosts_size(
-       "performance_schema_hosts_size",
-       "Maximum number of instrumented hosts."
-         " Use 0 to disable, -1 for automated sizing.",
-       READ_ONLY GLOBAL_VAR(pfs_param.m_host_sizing),
-       CMD_LINE(REQUIRED_ARG), VALID_RANGE(-1, 1024*1024),
-       DEFAULT(-1),
-       BLOCK_SIZE(1), PFS_TRAILING_PROPERTIES);
-
->>>>>>> 23ac7487
 static Sys_var_long Sys_pfs_users_size(
        "performance_schema_users_size",
        "Maximum number of instrumented users."
@@ -864,17 +788,10 @@
        NO_MUTEX_GUARD, NOT_IN_BINLOG, ON_CHECK(binlog_direct_check));
 
 /**
-<<<<<<< HEAD
-  This variable is not visible to and is read only to users. It can be
-  enabled or disabled only at mysqld startup. This variable is used by
-  User thread and as well as by replication slave applier thread to apply
-  relay_log. Slave applier thread enables/disables this option based on
-=======
   This variable is read only to users. It can be enabled or disabled
   only at mysqld startup. This variable is used by User thread and
   as well as by replication slave applier thread to apply relay_log.
   Slave applier thread enables/disables this option based on
->>>>>>> 23ac7487
   relay_log's from replication master versions. There is possibility of
   slave applier thread and User thread to have different setting for
   explicit_defaults_for_timestamp, hence this options is defined as
@@ -886,11 +803,7 @@
        "as NULL with DEFAULT NULL attribute, Without this option, "
        "TIMESTAMP columns are NOT NULL and have implicit DEFAULT clauses. "
        "The old behavior is deprecated.",
-<<<<<<< HEAD
-       READ_ONLY NOT_VISIBLE SESSION_VAR(explicit_defaults_for_timestamp),
-=======
        READ_ONLY SESSION_VAR(explicit_defaults_for_timestamp),
->>>>>>> 23ac7487
        CMD_LINE(OPT_ARG), DEFAULT(FALSE));
 
 static bool repository_check(sys_var *self, THD *thd, set_var *var, SLAVE_THD_TYPE thread_mask)
@@ -925,20 +838,6 @@
         }
         break;
         case SLAVE_THD_SQL:
-<<<<<<< HEAD
-          /*
-            The worker repositories will be migrated when the SQL Thread is start up.
-            We may decide to change this behavior in the future if people think that
-            this is odd. /Alfranio
-          */
-          if (Rpl_info_factory::change_rli_repository(active_mi->rli,
-                                                      var->save_result.ulonglong_value,
-                                                      &msg))
-          {
-            ret= TRUE;
-            my_error(ER_CHANGE_RPL_INFO_REPOSITORY_FAILURE, MYF(0), msg);
-          }
-=======
           mts_recovery_groups(active_mi->rli);
           if (!active_mi->rli->is_mts_recovery())
           {
@@ -956,7 +855,6 @@
                               "relay log's repository because there are workers' "
                               "repositories with gaps. Please, fix the gaps first "
                               "before doing such change.");
->>>>>>> 23ac7487
         break;
         default:
           assert(0);
@@ -2117,10 +2015,7 @@
   "block_nested_loop", "batched_key_access",
 #ifdef OPTIMIZER_SWITCH_ALL
   "materialization", "semijoin", "loosescan", "firstmatch",
-<<<<<<< HEAD
-=======
   "subquery_materialization_cost_based",
->>>>>>> 23ac7487
 #endif
   "default", NullS
 };
@@ -2141,13 +2036,8 @@
        "index_merge_intersection, engine_condition_pushdown, "
        "index_condition_pushdown, mrr, mrr_cost_based"
 #ifdef OPTIMIZER_SWITCH_ALL
-<<<<<<< HEAD
-       ", materialization, "
-       "semijoin, loosescan, firstmatch"
-=======
        ", materialization, semijoin, loosescan, firstmatch,"
        " subquery_materialization_cost_based"
->>>>>>> 23ac7487
 #endif
        ", block_nested_loop, batched_key_access"
        "} and val is one of {on, off, default}",
@@ -4344,7 +4234,6 @@
     my_error(ER_CANT_SET_GTID_NEXT_WHEN_OWNING_GTID, MYF(0), buf);
     DBUG_RETURN(true);
   }
-<<<<<<< HEAD
 
   DBUG_RETURN(false);
 }
@@ -4501,162 +4390,4 @@
        );
 #endif
 
-=======
-
-  DBUG_RETURN(false);
-}
-
-static bool update_gtid_next(sys_var *self, THD *thd, enum_var_type type)
-{
-  DBUG_ASSERT(type == OPT_SESSION);
-  if (thd->variables.gtid_next.type == GTID_GROUP)
-    return gtid_acquire_ownership_single(thd) != 0 ? true : false;
-  return false;
-}
-
-#ifdef HAVE_NDB_BINLOG
-static bool check_gtid_next_list(sys_var *self, THD *thd, set_var *var)
-{
-  DBUG_ENTER("check_gtid_next_list");
-  my_error(ER_NOT_SUPPORTED_YET, MYF(0), "GTID_NEXT_LIST");
-  if (check_top_level_stmt_and_super(self, thd, var) ||
-      check_outside_transaction(self, thd, var))
-    DBUG_RETURN(true);
-  if (gtid_mode == 0 && var->save_result.string_value.str != NULL)
-    my_error(ER_CANT_SET_GTID_NEXT_LIST_TO_NON_NULL_WHEN_GTID_MODE_IS_OFF,
-             MYF(0));
-  DBUG_RETURN(false);
-}
-
-static bool update_gtid_next_list(sys_var *self, THD *thd, enum_var_type type)
-{
-  DBUG_ASSERT(type == OPT_SESSION);
-  if (thd->get_gtid_next_list() != NULL)
-    return gtid_acquire_ownership_multiple(thd) != 0 ? true : false;
-  return false;
-}
-
-static Sys_var_gtid_set Sys_gtid_next_list(
-       "gtid_next_list",
-       "Before re-executing a transaction that contains multiple "
-       "Global Transaction Identifiers, this variable must be set "
-       "to the set of all re-executed transactions.",
-       SESSION_ONLY(gtid_next_list), NO_CMD_LINE,
-       DEFAULT(NULL), NO_MUTEX_GUARD,
-       NOT_IN_BINLOG, ON_CHECK(check_gtid_next_list),
-       ON_UPDATE(update_gtid_next_list)
-);
-export sys_var *Sys_gtid_next_list_ptr= &Sys_gtid_next_list;
-#endif
-
-static Sys_var_gtid_specification Sys_gtid_next(
-       "gtid_next",
-       "Specified the Global Transaction Identifier for the following "
-       "re-executed statement.",
-       SESSION_ONLY(gtid_next), NO_CMD_LINE,
-       DEFAULT("AUTOMATIC"), NO_MUTEX_GUARD,
-       NOT_IN_BINLOG, ON_CHECK(check_gtid_next), ON_UPDATE(update_gtid_next));
-export sys_var *Sys_gtid_next_ptr= &Sys_gtid_next;
-
-static Sys_var_gtid_done Sys_gtid_done(
-       "gtid_done",
-       "The global variable contains the set of GTIDs in the "
-       "binary log. The session variable contains the set of GTIDs "
-       "in the current, ongoing transaction.");
-
-static Sys_var_gtid_lost Sys_gtid_lost(
-       "gtid_lost",
-       "The set of GTIDs that existed in previous, purged binary logs.");
-
-static Sys_var_gtid_owned Sys_gtid_owned(
-       "gtid_owned",
-       "The global variable lists all GTIDs owned by all threads. "
-       "The session variable lists all GTIDs owned by the current thread.");
-
-/*
-  This code is not being used but we will keep it as it may be
-  useful when we improve the code around Sys_gtid_mode.
-*/
-#ifdef NON_DISABLED_GTID
-static bool check_gtid_mode(sys_var *self, THD *thd, set_var *var)
-{
-  DBUG_ENTER("check_gtid_mode");
-
-  my_error(ER_NOT_SUPPORTED_YET, MYF(0), "GTID_MODE");
-  DBUG_RETURN(true);
-
-  if (check_top_level_stmt_and_super(self, thd, var) ||
-      check_outside_transaction(self, thd, var))
-    DBUG_RETURN(true);
-  uint new_gtid_mode= var->value->val_int();
-  if (abs((long)(new_gtid_mode - gtid_mode)) > 1)
-  {
-    my_error(ER_GTID_MODE_CAN_ONLY_CHANGE_ONE_STEP_AT_A_TIME, MYF(0));
-    DBUG_RETURN(true);
-  }
-  if (new_gtid_mode >= 1)
-  {
-    if (!opt_bin_log || !opt_log_slave_updates)
-    {
-      my_error(ER_GTID_MODE_REQUIRES_BINLOG, MYF(0));
-      DBUG_RETURN(false);
-    }
-  }
-  if (new_gtid_mode >= 2)
-  {
-    /*
-    if (new_gtid_mode == 3 &&
-        (there are un-processed anonymous transactions in relay log ||
-         there is a client executing an anonymous transaction))
-    {
-      my_error(ER_CANT_SET_GTID_MODE_3_WITH_UNPROCESSED_ANONYMOUS_GROUPS,
-               MYF(0));
-      DBUG_RETURN(true);
-    }
-    */
-    if (!disable_gtid_unsafe_statements)
-    {
-      //my_error(ER_GTID_MODE_2_OR_3_REQUIRES_DISABLE_GTID_UNSAFE_STATEMENTS), MYF(0));
-      DBUG_RETURN(true);
-    }
-  }
-  else
-  {
-    /*
-    if (new_gtid_mode == 0 &&
-        (there are un-processed GTIDs in relay log ||
-         there is a client executing a GTID transaction))
-    {
-      my_error(ER_CANT_SET_GTID_MODE_0_WITH_UNPROCESSED_GTID_GROUPS, MYF(0));
-      DBUG_RETURN(true);
-    }
-    */
-  }
-  DBUG_RETURN(false);
-}
-#endif
-
-static Sys_var_enum Sys_gtid_mode(
-       "gtid_mode",
-       /*
-       "Whether Global Transaction Identifiers (GTIDs) are enabled: OFF, "
-       "UPGRADE_STEP_1, UPGRADE_STEP_2, or ON. OFF means GTIDs are not "
-       "supported at all, ON means GTIDs are supported by all servers in "
-       "the replication topology. To safely switch from OFF to ON, first "
-       "set all servers to UPGRADE_STEP_1, then set all servers to "
-       "UPGRADE_STEP_2, then wait for all anonymous transactions to "
-       "be re-executed on all servers, and finally set all servers to ON.",
-       */
-       "Whether Global Transaction Identifiers (GTIDs) are enabled. Can be "
-       "ON or OFF.",
-       READ_ONLY GLOBAL_VAR(gtid_mode), CMD_LINE(REQUIRED_ARG),
-       gtid_mode_names, DEFAULT(GTID_MODE_OFF),
-       NO_MUTEX_GUARD, NOT_IN_BINLOG
-#ifdef NON_DISABLED_GTID
-       , ON_CHECK(check_gtid_mode));
-#else
-       );
-#endif
-
->>>>>>> 23ac7487
 #endif // HAVE_REPLICATION