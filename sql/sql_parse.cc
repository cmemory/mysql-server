/* Copyright (c) 2000, 2013, Oracle and/or its affiliates. All rights reserved.

   This program is free software; you can redistribute it and/or modify
   it under the terms of the GNU General Public License as published by
   the Free Software Foundation; version 2 of the License.

   This program is distributed in the hope that it will be useful,
   but WITHOUT ANY WARRANTY; without even the implied warranty of
   MERCHANTABILITY or FITNESS FOR A PARTICULAR PURPOSE.  See the
   GNU General Public License for more details.

   You should have received a copy of the GNU General Public License
   along with this program; if not, write to the Free Software
   Foundation, Inc., 51 Franklin St, Fifth Floor, Boston, MA  02110-1301  USA */

#define MYSQL_LEX 1
#include "my_global.h"
#include "sql_priv.h"
#include "unireg.h"                    // REQUIRED: for other includes
#include "sql_parse.h"        // sql_kill, *_precheck, *_prepare
#include "lock.h"             // try_transactional_lock,
                              // check_transactional_lock,
                              // set_handler_table_locks,
                              // lock_global_read_lock,
                              // make_global_read_lock_block_commit
#include "sql_base.h"         // find_temporary_tablesx
#include "sql_cache.h"        // QUERY_CACHE_FLAGS_SIZE, query_cache_*
#include "sql_show.h"         // mysqld_list_*, mysqld_show_*,
                              // calc_sum_of_all_status
#include "mysqld.h"
#include "sql_locale.h"                         // my_locale_en_US
#include "log.h"                                // flush_error_log
#include "sql_view.h"         // mysql_create_view, mysql_drop_view
#include "sql_delete.h"       // mysql_delete
#include "sql_insert.h"       // mysql_insert
#include "sql_update.h"       // mysql_update, mysql_multi_update
#include "sql_partition.h"    // struct partition_info
#include "sql_db.h"           // mysql_change_db, mysql_create_db,
                              // mysql_rm_db, mysql_upgrade_db,
                              // mysql_alter_db,
                              // check_db_dir_existence,
                              // my_dbopt_cleanup
#include "sql_table.h"        // mysql_create_like_table,
                              // mysql_create_table,
                              // mysql_alter_table,
                              // mysql_recreate_table,
                              // mysql_backup_table,
                              // mysql_restore_table
#include "sql_reload.h"       // reload_acl_and_cache
#include "sql_admin.h"        // mysql_assign_to_keycache
#include "sql_connect.h"      // check_user,
                              // decrease_user_connections,
                              // thd_init_client_charset, check_mqh,
                              // reset_mqh
#include "sql_rename.h"       // mysql_rename_table
#include "sql_tablespace.h"   // mysql_alter_tablespace
#include "hostname.h"         // hostname_cache_refresh
#include "sql_acl.h"          // *_ACL, check_grant, is_acl_user,
                              // has_any_table_level_privileges,
                              // mysql_drop_user, mysql_rename_user,
                              // check_grant_routine,
                              // mysql_routine_grant,
                              // mysql_show_grants,
                              // sp_grant_privileges, ...
#include "sql_test.h"         // mysql_print_status
#include "sql_select.h"       // handle_select, mysql_select,
                              // mysql_explain_union
#include "sql_load.h"         // mysql_load
#include "sql_servers.h"      // create_servers, alter_servers,
                              // drop_servers, servers_reload
#include "sql_handler.h"      // mysql_ha_open, mysql_ha_close,
                              // mysql_ha_read
#include "sql_binlog.h"       // mysql_client_binlog_statement
#include "sql_do.h"           // mysql_do
#include "sql_help.h"         // mysqld_help
#include "rpl_constants.h"    // Incident, INCIDENT_LOST_EVENTS
#include "log_event.h"
#include "sql_repl.h"
#include "rpl_filter.h"
#include "repl_failsafe.h"
#include <m_ctype.h>
#include <myisam.h>
#include <my_dir.h>
#include "rpl_handler.h"

#include "sp_head.h"
#include "sp.h"
#include "sp_cache.h"
#include "events.h"
#include "sql_trigger.h"
#include "transaction.h"
#include "sql_audit.h"
#include "sql_prepare.h"
#include "debug_sync.h"
#include "probes_mysql.h"
#include "set_var.h"

#define FLAGSTR(V,F) ((V)&(F)?#F" ":"")

/**
  @defgroup Runtime_Environment Runtime Environment
  @{
*/

/* Used in error handling only */
#define SP_TYPE_STRING(LP) \
  ((LP)->sphead->m_type == TYPE_ENUM_FUNCTION ? "FUNCTION" : "PROCEDURE")
#define SP_COM_STRING(LP) \
  ((LP)->sql_command == SQLCOM_CREATE_SPFUNCTION || \
   (LP)->sql_command == SQLCOM_ALTER_FUNCTION || \
   (LP)->sql_command == SQLCOM_SHOW_CREATE_FUNC || \
   (LP)->sql_command == SQLCOM_DROP_FUNCTION ? \
   "FUNCTION" : "PROCEDURE")

static bool execute_sqlcom_select(THD *thd, TABLE_LIST *all_tables);
static void sql_kill(THD *thd, ulong id, bool only_kill_query);

const char *any_db="*any*";	// Special symbol for check_access

const LEX_STRING command_name[]={
  { C_STRING_WITH_LEN("Sleep") },
  { C_STRING_WITH_LEN("Quit") },
  { C_STRING_WITH_LEN("Init DB") },
  { C_STRING_WITH_LEN("Query") },
  { C_STRING_WITH_LEN("Field List") },
  { C_STRING_WITH_LEN("Create DB") },
  { C_STRING_WITH_LEN("Drop DB") },
  { C_STRING_WITH_LEN("Refresh") },
  { C_STRING_WITH_LEN("Shutdown") },
  { C_STRING_WITH_LEN("Statistics") },
  { C_STRING_WITH_LEN("Processlist") },
  { C_STRING_WITH_LEN("Connect") },
  { C_STRING_WITH_LEN("Kill") },
  { C_STRING_WITH_LEN("Debug") },
  { C_STRING_WITH_LEN("Ping") },
  { C_STRING_WITH_LEN("Time") },
  { C_STRING_WITH_LEN("Delayed insert") },
  { C_STRING_WITH_LEN("Change user") },
  { C_STRING_WITH_LEN("Binlog Dump") },
  { C_STRING_WITH_LEN("Table Dump") },
  { C_STRING_WITH_LEN("Connect Out") },
  { C_STRING_WITH_LEN("Register Slave") },
  { C_STRING_WITH_LEN("Prepare") },
  { C_STRING_WITH_LEN("Execute") },
  { C_STRING_WITH_LEN("Long Data") },
  { C_STRING_WITH_LEN("Close stmt") },
  { C_STRING_WITH_LEN("Reset stmt") },
  { C_STRING_WITH_LEN("Set option") },
  { C_STRING_WITH_LEN("Fetch") },
  { C_STRING_WITH_LEN("Daemon") },
  { C_STRING_WITH_LEN("Error") }  // Last command number
};

const char *xa_state_names[]={
  "NON-EXISTING", "ACTIVE", "IDLE", "PREPARED", "ROLLBACK ONLY"
};


#ifdef HAVE_REPLICATION
/**
  Returns true if all tables should be ignored.
*/
inline bool all_tables_not_ok(THD *thd, TABLE_LIST *tables)
{
  return rpl_filter->is_on() && tables && !thd->spcont &&
         !rpl_filter->tables_ok(thd->db, tables);
}
#endif


static bool some_non_temp_table_to_be_updated(THD *thd, TABLE_LIST *tables)
{
  for (TABLE_LIST *table= tables; table; table= table->next_global)
  {
    DBUG_ASSERT(table->db && table->table_name);
    if (table->updating && !find_temporary_table(thd, table))
      return 1;
  }
  return 0;
}


/*
  Implicitly commit a active transaction if statement requires so.

  @param thd    Thread handle.
  @param mask   Bitmask used for the SQL command match.

*/
static bool stmt_causes_implicit_commit(THD *thd, uint mask)
{
  LEX *lex= thd->lex;
  bool skip= FALSE;
  DBUG_ENTER("stmt_causes_implicit_commit");

  if (!(sql_command_flags[lex->sql_command] & mask))
    DBUG_RETURN(FALSE);

  switch (lex->sql_command) {
  case SQLCOM_DROP_TABLE:
    skip= lex->drop_temporary;
    break;
  case SQLCOM_ALTER_TABLE:
  case SQLCOM_CREATE_TABLE:
    /* If CREATE TABLE of non-temporary table, do implicit commit */
    skip= (lex->create_info.options & HA_LEX_CREATE_TMP_TABLE);
    break;
  case SQLCOM_SET_OPTION:
    skip= lex->autocommit ? FALSE : TRUE;
    break;
  default:
    break;
  }

  DBUG_RETURN(!skip);
}


/**
  Mark all commands that somehow changes a table.

  This is used to check number of updates / hour.

  sql_command is actually set to SQLCOM_END sometimes
  so we need the +1 to include it in the array.

  See COMMAND_FLAG_xxx for different type of commands
     2  - query that returns meaningful ROW_COUNT() -
          a number of modified rows
*/

uint sql_command_flags[SQLCOM_END+1];
uint server_command_flags[COM_END+1];

void init_update_queries(void)
{
  /* Initialize the server command flags array. */
  memset(server_command_flags, 0, sizeof(server_command_flags));

  server_command_flags[COM_STATISTICS]= CF_SKIP_QUERY_ID | CF_SKIP_QUESTIONS;
  server_command_flags[COM_PING]=       CF_SKIP_QUERY_ID | CF_SKIP_QUESTIONS;
  server_command_flags[COM_STMT_PREPARE]= CF_SKIP_QUESTIONS;
  server_command_flags[COM_STMT_CLOSE]=   CF_SKIP_QUESTIONS;
  server_command_flags[COM_STMT_RESET]=   CF_SKIP_QUESTIONS;

  /* Initialize the sql command flags array. */
  memset(sql_command_flags, 0, sizeof(sql_command_flags));

  /*
    In general, DDL statements do not generate row events and do not go
    through a cache before being written to the binary log. However, the
    CREATE TABLE...SELECT is an exception because it may generate row
    events. For that reason,  the SQLCOM_CREATE_TABLE  which represents
    a CREATE TABLE, including the CREATE TABLE...SELECT, has the
    CF_CAN_GENERATE_ROW_EVENTS flag. The distinction between a regular
    CREATE TABLE and the CREATE TABLE...SELECT is made in other parts of
    the code, in particular in the Query_log_event's constructor.
  */
  sql_command_flags[SQLCOM_CREATE_TABLE]=   CF_CHANGES_DATA | CF_REEXECUTION_FRAGILE |
                                            CF_AUTO_COMMIT_TRANS |
                                            CF_CAN_GENERATE_ROW_EVENTS;
  sql_command_flags[SQLCOM_CREATE_INDEX]=   CF_CHANGES_DATA | CF_AUTO_COMMIT_TRANS;
  sql_command_flags[SQLCOM_ALTER_TABLE]=    CF_CHANGES_DATA | CF_WRITE_LOGS_COMMAND |
                                            CF_AUTO_COMMIT_TRANS;
  sql_command_flags[SQLCOM_TRUNCATE]=       CF_CHANGES_DATA | CF_WRITE_LOGS_COMMAND |
                                            CF_AUTO_COMMIT_TRANS;
  sql_command_flags[SQLCOM_DROP_TABLE]=     CF_CHANGES_DATA | CF_AUTO_COMMIT_TRANS;
  sql_command_flags[SQLCOM_LOAD]=           CF_CHANGES_DATA | CF_REEXECUTION_FRAGILE |
                                            CF_CAN_GENERATE_ROW_EVENTS;
  sql_command_flags[SQLCOM_CREATE_DB]=      CF_CHANGES_DATA | CF_AUTO_COMMIT_TRANS;
  sql_command_flags[SQLCOM_DROP_DB]=        CF_CHANGES_DATA | CF_AUTO_COMMIT_TRANS;
  sql_command_flags[SQLCOM_ALTER_DB_UPGRADE]= CF_AUTO_COMMIT_TRANS;
  sql_command_flags[SQLCOM_ALTER_DB]=       CF_CHANGES_DATA | CF_AUTO_COMMIT_TRANS;
  sql_command_flags[SQLCOM_RENAME_TABLE]=   CF_CHANGES_DATA | CF_AUTO_COMMIT_TRANS;
  sql_command_flags[SQLCOM_DROP_INDEX]=     CF_CHANGES_DATA | CF_AUTO_COMMIT_TRANS;
  sql_command_flags[SQLCOM_CREATE_VIEW]=    CF_CHANGES_DATA | CF_REEXECUTION_FRAGILE |
                                            CF_AUTO_COMMIT_TRANS;
  sql_command_flags[SQLCOM_DROP_VIEW]=      CF_CHANGES_DATA | CF_AUTO_COMMIT_TRANS;
  sql_command_flags[SQLCOM_CREATE_TRIGGER]= CF_CHANGES_DATA | CF_AUTO_COMMIT_TRANS;
  sql_command_flags[SQLCOM_DROP_TRIGGER]=   CF_CHANGES_DATA | CF_AUTO_COMMIT_TRANS;
  sql_command_flags[SQLCOM_CREATE_EVENT]=   CF_CHANGES_DATA | CF_AUTO_COMMIT_TRANS;
  sql_command_flags[SQLCOM_ALTER_EVENT]=    CF_CHANGES_DATA | CF_AUTO_COMMIT_TRANS;
  sql_command_flags[SQLCOM_DROP_EVENT]=     CF_CHANGES_DATA | CF_AUTO_COMMIT_TRANS;

  sql_command_flags[SQLCOM_UPDATE]=	    CF_CHANGES_DATA | CF_REEXECUTION_FRAGILE |
                                            CF_CAN_GENERATE_ROW_EVENTS;
  sql_command_flags[SQLCOM_UPDATE_MULTI]=   CF_CHANGES_DATA | CF_REEXECUTION_FRAGILE |
                                            CF_CAN_GENERATE_ROW_EVENTS;
  sql_command_flags[SQLCOM_INSERT]=	    CF_CHANGES_DATA | CF_REEXECUTION_FRAGILE |
                                            CF_CAN_GENERATE_ROW_EVENTS;
  sql_command_flags[SQLCOM_INSERT_SELECT]=  CF_CHANGES_DATA | CF_REEXECUTION_FRAGILE |
                                            CF_CAN_GENERATE_ROW_EVENTS;
  sql_command_flags[SQLCOM_DELETE]=         CF_CHANGES_DATA | CF_REEXECUTION_FRAGILE |
                                            CF_CAN_GENERATE_ROW_EVENTS;
  sql_command_flags[SQLCOM_DELETE_MULTI]=   CF_CHANGES_DATA | CF_REEXECUTION_FRAGILE |
                                            CF_CAN_GENERATE_ROW_EVENTS;
  sql_command_flags[SQLCOM_REPLACE]=        CF_CHANGES_DATA | CF_REEXECUTION_FRAGILE |
                                            CF_CAN_GENERATE_ROW_EVENTS;
  sql_command_flags[SQLCOM_REPLACE_SELECT]= CF_CHANGES_DATA | CF_REEXECUTION_FRAGILE |
                                            CF_CAN_GENERATE_ROW_EVENTS;
  sql_command_flags[SQLCOM_SELECT]=         CF_REEXECUTION_FRAGILE |
                                            CF_CAN_GENERATE_ROW_EVENTS;
  sql_command_flags[SQLCOM_SET_OPTION]=     CF_REEXECUTION_FRAGILE | CF_AUTO_COMMIT_TRANS;
  sql_command_flags[SQLCOM_DO]=             CF_REEXECUTION_FRAGILE |
                                            CF_CAN_GENERATE_ROW_EVENTS;

  sql_command_flags[SQLCOM_SHOW_STATUS_PROC]= CF_STATUS_COMMAND | CF_REEXECUTION_FRAGILE;
  sql_command_flags[SQLCOM_SHOW_STATUS]=      CF_STATUS_COMMAND | CF_REEXECUTION_FRAGILE;
  sql_command_flags[SQLCOM_SHOW_DATABASES]=   CF_STATUS_COMMAND | CF_REEXECUTION_FRAGILE;
  sql_command_flags[SQLCOM_SHOW_TRIGGERS]=    CF_STATUS_COMMAND | CF_REEXECUTION_FRAGILE;
  sql_command_flags[SQLCOM_SHOW_EVENTS]=      CF_STATUS_COMMAND | CF_REEXECUTION_FRAGILE;
  sql_command_flags[SQLCOM_SHOW_OPEN_TABLES]= CF_STATUS_COMMAND | CF_REEXECUTION_FRAGILE;
  sql_command_flags[SQLCOM_SHOW_PLUGINS]=     CF_STATUS_COMMAND;
  sql_command_flags[SQLCOM_SHOW_FIELDS]=      CF_STATUS_COMMAND | CF_REEXECUTION_FRAGILE;
  sql_command_flags[SQLCOM_SHOW_KEYS]=        CF_STATUS_COMMAND | CF_REEXECUTION_FRAGILE;
  sql_command_flags[SQLCOM_SHOW_VARIABLES]=   CF_STATUS_COMMAND | CF_REEXECUTION_FRAGILE;
  sql_command_flags[SQLCOM_SHOW_CHARSETS]=    CF_STATUS_COMMAND | CF_REEXECUTION_FRAGILE;
  sql_command_flags[SQLCOM_SHOW_COLLATIONS]=  CF_STATUS_COMMAND | CF_REEXECUTION_FRAGILE;
  sql_command_flags[SQLCOM_SHOW_BINLOGS]=     CF_STATUS_COMMAND;
  sql_command_flags[SQLCOM_SHOW_SLAVE_HOSTS]= CF_STATUS_COMMAND;
  sql_command_flags[SQLCOM_SHOW_BINLOG_EVENTS]= CF_STATUS_COMMAND;
  sql_command_flags[SQLCOM_SHOW_STORAGE_ENGINES]= CF_STATUS_COMMAND;
  sql_command_flags[SQLCOM_SHOW_AUTHORS]=     CF_STATUS_COMMAND;
  sql_command_flags[SQLCOM_SHOW_CONTRIBUTORS]= CF_STATUS_COMMAND;
  sql_command_flags[SQLCOM_SHOW_PRIVILEGES]=  CF_STATUS_COMMAND;
  sql_command_flags[SQLCOM_SHOW_WARNS]=       CF_STATUS_COMMAND | CF_DIAGNOSTIC_STMT;
  sql_command_flags[SQLCOM_SHOW_ERRORS]=      CF_STATUS_COMMAND | CF_DIAGNOSTIC_STMT;
  sql_command_flags[SQLCOM_SHOW_ENGINE_STATUS]= CF_STATUS_COMMAND;
  sql_command_flags[SQLCOM_SHOW_ENGINE_MUTEX]= CF_STATUS_COMMAND;
  sql_command_flags[SQLCOM_SHOW_ENGINE_LOGS]= CF_STATUS_COMMAND;
  sql_command_flags[SQLCOM_SHOW_PROCESSLIST]= CF_STATUS_COMMAND;
  sql_command_flags[SQLCOM_SHOW_GRANTS]=      CF_STATUS_COMMAND;
  sql_command_flags[SQLCOM_SHOW_CREATE_DB]=   CF_STATUS_COMMAND;
  sql_command_flags[SQLCOM_SHOW_CREATE]=  CF_STATUS_COMMAND;
  sql_command_flags[SQLCOM_SHOW_MASTER_STAT]= CF_STATUS_COMMAND;
  sql_command_flags[SQLCOM_SHOW_SLAVE_STAT]=  CF_STATUS_COMMAND;
  sql_command_flags[SQLCOM_SHOW_CREATE_PROC]= CF_STATUS_COMMAND;
  sql_command_flags[SQLCOM_SHOW_CREATE_FUNC]= CF_STATUS_COMMAND;
  sql_command_flags[SQLCOM_SHOW_CREATE_TRIGGER]=  CF_STATUS_COMMAND;
  sql_command_flags[SQLCOM_SHOW_STATUS_FUNC]= CF_STATUS_COMMAND | CF_REEXECUTION_FRAGILE;
  sql_command_flags[SQLCOM_SHOW_PROC_CODE]=   CF_STATUS_COMMAND;
  sql_command_flags[SQLCOM_SHOW_FUNC_CODE]=   CF_STATUS_COMMAND;
  sql_command_flags[SQLCOM_SHOW_CREATE_EVENT]= CF_STATUS_COMMAND;
  sql_command_flags[SQLCOM_SHOW_PROFILES]=    CF_STATUS_COMMAND;
  sql_command_flags[SQLCOM_SHOW_PROFILE]=     CF_STATUS_COMMAND;
  sql_command_flags[SQLCOM_BINLOG_BASE64_EVENT]= CF_STATUS_COMMAND;

   sql_command_flags[SQLCOM_SHOW_TABLES]=       (CF_STATUS_COMMAND |
                                                 CF_SHOW_TABLE_COMMAND |
                                                 CF_REEXECUTION_FRAGILE);
  sql_command_flags[SQLCOM_SHOW_TABLE_STATUS]= (CF_STATUS_COMMAND |
                                                CF_SHOW_TABLE_COMMAND |
                                                CF_REEXECUTION_FRAGILE);


  sql_command_flags[SQLCOM_CREATE_USER]=       CF_CHANGES_DATA;
  sql_command_flags[SQLCOM_RENAME_USER]=       CF_CHANGES_DATA;
  sql_command_flags[SQLCOM_DROP_USER]=         CF_CHANGES_DATA;
  sql_command_flags[SQLCOM_GRANT]=             CF_CHANGES_DATA;
  sql_command_flags[SQLCOM_REVOKE]=            CF_CHANGES_DATA;
  sql_command_flags[SQLCOM_OPTIMIZE]=          CF_CHANGES_DATA;
  sql_command_flags[SQLCOM_CREATE_FUNCTION]=   CF_CHANGES_DATA;
  sql_command_flags[SQLCOM_CREATE_PROCEDURE]=  CF_CHANGES_DATA | CF_AUTO_COMMIT_TRANS;
  sql_command_flags[SQLCOM_CREATE_SPFUNCTION]= CF_CHANGES_DATA | CF_AUTO_COMMIT_TRANS;
  sql_command_flags[SQLCOM_DROP_PROCEDURE]=    CF_CHANGES_DATA | CF_AUTO_COMMIT_TRANS;
  sql_command_flags[SQLCOM_DROP_FUNCTION]=     CF_CHANGES_DATA | CF_AUTO_COMMIT_TRANS;
  sql_command_flags[SQLCOM_ALTER_PROCEDURE]=   CF_CHANGES_DATA | CF_AUTO_COMMIT_TRANS;
  sql_command_flags[SQLCOM_ALTER_FUNCTION]=    CF_CHANGES_DATA | CF_AUTO_COMMIT_TRANS;
  sql_command_flags[SQLCOM_INSTALL_PLUGIN]=    CF_CHANGES_DATA;
  sql_command_flags[SQLCOM_UNINSTALL_PLUGIN]=  CF_CHANGES_DATA;

  /*
    The following is used to preserver CF_ROW_COUNT during the
    a CALL or EXECUTE statement, so the value generated by the
    last called (or executed) statement is preserved.
    See mysql_execute_command() for how CF_ROW_COUNT is used.
  */
  sql_command_flags[SQLCOM_CALL]=      CF_REEXECUTION_FRAGILE |
                                       CF_CAN_GENERATE_ROW_EVENTS;
  sql_command_flags[SQLCOM_EXECUTE]=   CF_CAN_GENERATE_ROW_EVENTS;

  /*
    The following admin table operations are allowed
    on log tables.
  */
  sql_command_flags[SQLCOM_REPAIR]=    CF_WRITE_LOGS_COMMAND | CF_AUTO_COMMIT_TRANS;
  sql_command_flags[SQLCOM_OPTIMIZE]|= CF_WRITE_LOGS_COMMAND | CF_AUTO_COMMIT_TRANS;
  sql_command_flags[SQLCOM_ANALYZE]=   CF_WRITE_LOGS_COMMAND | CF_AUTO_COMMIT_TRANS;
  sql_command_flags[SQLCOM_CHECK]=     CF_WRITE_LOGS_COMMAND | CF_AUTO_COMMIT_TRANS;

  sql_command_flags[SQLCOM_CREATE_USER]|=       CF_AUTO_COMMIT_TRANS;
  sql_command_flags[SQLCOM_DROP_USER]|=         CF_AUTO_COMMIT_TRANS;
  sql_command_flags[SQLCOM_RENAME_USER]|=       CF_AUTO_COMMIT_TRANS;
  sql_command_flags[SQLCOM_REVOKE_ALL]=         CF_AUTO_COMMIT_TRANS;
  sql_command_flags[SQLCOM_REVOKE]|=            CF_AUTO_COMMIT_TRANS;
  sql_command_flags[SQLCOM_GRANT]|=             CF_AUTO_COMMIT_TRANS;

  sql_command_flags[SQLCOM_ASSIGN_TO_KEYCACHE]= CF_AUTO_COMMIT_TRANS;
  sql_command_flags[SQLCOM_PRELOAD_KEYS]=       CF_AUTO_COMMIT_TRANS;

  sql_command_flags[SQLCOM_FLUSH]=              CF_AUTO_COMMIT_TRANS;
  sql_command_flags[SQLCOM_RESET]=              CF_AUTO_COMMIT_TRANS;
  sql_command_flags[SQLCOM_CREATE_SERVER]=      CF_AUTO_COMMIT_TRANS;
  sql_command_flags[SQLCOM_ALTER_SERVER]=       CF_AUTO_COMMIT_TRANS;
  sql_command_flags[SQLCOM_DROP_SERVER]=        CF_AUTO_COMMIT_TRANS;
}

bool sqlcom_can_generate_row_events(const THD *thd)
{
  return (sql_command_flags[thd->lex->sql_command] &
          CF_CAN_GENERATE_ROW_EVENTS);
}
 
bool is_update_query(enum enum_sql_command command)
{
  DBUG_ASSERT(command >= 0 && command <= SQLCOM_END);
  return (sql_command_flags[command] & CF_CHANGES_DATA) != 0;
}

/**
  Check if a sql command is allowed to write to log tables.
  @param command The SQL command
  @return true if writing is allowed
*/
bool is_log_table_write_query(enum enum_sql_command command)
{
  DBUG_ASSERT(command >= 0 && command <= SQLCOM_END);
  return (sql_command_flags[command] & CF_WRITE_LOGS_COMMAND) != 0;
}

void execute_init_command(THD *thd, LEX_STRING *init_command,
                          mysql_rwlock_t *var_lock)
{
  Vio* save_vio;
  ulong save_client_capabilities;

  mysql_rwlock_rdlock(var_lock);
  if (!init_command->length)
  {
    mysql_rwlock_unlock(var_lock);
    return;
  }

  /*
    copy the value under a lock, and release the lock.
    init_command has to be executed without a lock held,
    as it may try to change itself
  */
  size_t len= init_command->length;
  char *buf= thd->strmake(init_command->str, len);
  mysql_rwlock_unlock(var_lock);

#if defined(ENABLED_PROFILING)
  thd->profiling.start_new_query();
  thd->profiling.set_query_source(buf, len);
#endif

  thd_proc_info(thd, "Execution of init_command");
  save_client_capabilities= thd->client_capabilities;
  thd->client_capabilities|= CLIENT_MULTI_QUERIES;
  /*
    We don't need return result of execution to client side.
    To forbid this we should set thd->net.vio to 0.
  */
  save_vio= thd->net.vio;
  thd->net.vio= 0;
  dispatch_command(COM_QUERY, thd, buf, len);
  thd->client_capabilities= save_client_capabilities;
  thd->net.vio= save_vio;

#if defined(ENABLED_PROFILING)
  thd->profiling.finish_current_query();
#endif
}


static void handle_bootstrap_impl(THD *thd)
{
  MYSQL_FILE *file= bootstrap_file;
  char *buff;

  DBUG_ENTER("handle_bootstrap");

#ifndef EMBEDDED_LIBRARY
  pthread_detach_this_thread();
  thd->thread_stack= (char*) &thd;
#endif /* EMBEDDED_LIBRARY */

  thd_proc_info(thd, 0);
  thd->security_ctx->user= (char*) my_strdup("boot", MYF(MY_WME));
  thd->security_ctx->priv_user[0]= thd->security_ctx->priv_host[0]=0;
  /*
    Make the "client" handle multiple results. This is necessary
    to enable stored procedures with SELECTs and Dynamic SQL
    in init-file.
  */
  thd->client_capabilities|= CLIENT_MULTI_RESULTS;

  buff= (char*) thd->net.buff;
  thd->init_for_queries();
  while (mysql_file_fgets(buff, thd->net.max_packet, file))
  {
    char *query;
    /* strlen() can't be deleted because mysql_file_fgets() doesn't return length */
    ulong length= (ulong) strlen(buff);
    while (buff[length-1] != '\n' && !mysql_file_feof(file))
    {
      /*
        We got only a part of the current string. Will try to increase
        net buffer then read the rest of the current string.
      */
      /* purecov: begin tested */
      if (net_realloc(&(thd->net), 2 * thd->net.max_packet))
      {
        thd->protocol->end_statement();
        bootstrap_error= 1;
        break;
      }
      buff= (char*) thd->net.buff;
      mysql_file_fgets(buff + length, thd->net.max_packet - length, file);
      length+= (ulong) strlen(buff + length);
      /* purecov: end */
    }
    if (bootstrap_error)
      break;                                    /* purecov: inspected */

    while (length && (my_isspace(thd->charset(), buff[length-1]) ||
                      buff[length-1] == ';'))
      length--;
    buff[length]=0;

    /* Skip lines starting with delimiter */
    if (strncmp(buff, STRING_WITH_LEN("delimiter")) == 0)
      continue;

    query= (char *) thd->memdup_w_gap(buff, length + 1,
                                      thd->db_length + 1 +
                                      QUERY_CACHE_FLAGS_SIZE);
    size_t db_len= 0;
    memcpy(query + length + 1, (char *) &db_len, sizeof(size_t));
    thd->set_query_and_id(query, length, thd->charset(), next_query_id());
    DBUG_PRINT("query",("%-.4096s",thd->query()));
#if defined(ENABLED_PROFILING)
    thd->profiling.start_new_query();
    thd->profiling.set_query_source(thd->query(), length);
#endif

    /*
      We don't need to obtain LOCK_thread_count here because in bootstrap
      mode we have only one thread.
    */
    thd->set_time();
    Parser_state parser_state;
    if (parser_state.init(thd, thd->query(), length))
    {
      thd->protocol->end_statement();
      bootstrap_error= 1;
      break;
    }

    mysql_parse(thd, thd->query(), length, &parser_state);

    bootstrap_error= thd->is_error();
    thd->protocol->end_statement();

#if defined(ENABLED_PROFILING)
    thd->profiling.finish_current_query();
#endif

    if (bootstrap_error)
      break;

    free_root(thd->mem_root,MYF(MY_KEEP_PREALLOC));
    free_root(&thd->transaction.mem_root,MYF(MY_KEEP_PREALLOC));
  }

  DBUG_VOID_RETURN;
}


/**
  Execute commands from bootstrap_file.

  Used when creating the initial grant tables.
*/

pthread_handler_t handle_bootstrap(void *arg)
{
  THD *thd=(THD*) arg;

  mysql_thread_set_psi_id(thd->thread_id);

  do_handle_bootstrap(thd);
  return 0;
}

void do_handle_bootstrap(THD *thd)
{
  /* The following must be called before DBUG_ENTER */
  thd->thread_stack= (char*) &thd;
  if (my_thread_init() || thd->store_globals())
  {
#ifndef EMBEDDED_LIBRARY
    close_connection(thd, ER_OUT_OF_RESOURCES);
#endif
    thd->fatal_error();
    goto end;
  }

  handle_bootstrap_impl(thd);

end:
  net_end(&thd->net);
  thd->cleanup();
  delete thd;

#ifndef EMBEDDED_LIBRARY
  mysql_mutex_lock(&LOCK_thread_count);
  thread_count--;
  in_bootstrap= FALSE;
  mysql_cond_broadcast(&COND_thread_count);
  mysql_mutex_unlock(&LOCK_thread_count);
  my_thread_end();
  pthread_exit(0);
#endif

  return;
}


/* This works because items are allocated with sql_alloc() */

void free_items(Item *item)
{
  Item *next;
  DBUG_ENTER("free_items");
  for (; item ; item=next)
  {
    next=item->next;
    item->delete_self();
  }
  DBUG_VOID_RETURN;
}

/**
   This works because items are allocated with sql_alloc().
   @note The function also handles null pointers (empty list).
*/
void cleanup_items(Item *item)
{
  DBUG_ENTER("cleanup_items");  
  for (; item ; item=item->next)
    item->cleanup();
  DBUG_VOID_RETURN;
}

#ifndef EMBEDDED_LIBRARY

/**
  Read one command from connection and execute it (query or simple command).
  This function is called in loop from thread function.

  For profiling to work, it must never be called recursively.

  @retval
    0  success
  @retval
    1  request of thread shutdown (see dispatch_command() description)
*/

bool do_command(THD *thd)
{
  bool return_value;
  char *packet= 0;
  ulong packet_length;
  NET *net= &thd->net;
  enum enum_server_command command;
  DBUG_ENTER("do_command");

  /*
    indicator of uninitialized lex => normal flow of errors handling
    (see my_message_sql)
  */
  thd->lex->current_select= 0;

  /*
    This thread will do a blocking read from the client which
    will be interrupted when the next command is received from
    the client, the connection is closed or "net_wait_timeout"
    number of seconds has passed.
  */
  my_net_set_read_timeout(net, thd->variables.net_wait_timeout);

  /*
    XXX: this code is here only to clear possible errors of init_connect. 
    Consider moving to init_connect() instead.
  */
  thd->clear_error();				// Clear error message
  thd->stmt_da->reset_diagnostics_area();

  net_new_transaction(net);

  /*
    Synchronization point for testing of KILL_CONNECTION.
    This sync point can wait here, to simulate slow code execution
    between the last test of thd->killed and blocking in read().

    The goal of this test is to verify that a connection does not
    hang, if it is killed at this point of execution.
    (Bug#37780 - main.kill fails randomly)

    Note that the sync point wait itself will be terminated by a
    kill. In this case it consumes a condition broadcast, but does
    not change anything else. The consumed broadcast should not
    matter here, because the read/recv() below doesn't use it.
  */
  DEBUG_SYNC(thd, "before_do_command_net_read");

  if ((packet_length= my_net_read(net)) == packet_error)
  {
    DBUG_PRINT("info",("Got error %d reading command from socket %s",
		       net->error,
		       vio_description(net->vio)));

    /* Check if we can continue without closing the connection */

    /* The error must be set. */
    DBUG_ASSERT(thd->is_error());
    thd->protocol->end_statement();

    if (net->error != 3)
    {
      return_value= TRUE;                       // We have to close it.
      goto out;
    }

    net->error= 0;
    return_value= FALSE;
    goto out;
  }

  packet= (char*) net->read_pos;
  /*
    'packet_length' contains length of data, as it was stored in packet
    header. In case of malformed header, my_net_read returns zero.
    If packet_length is not zero, my_net_read ensures that the returned
    number of bytes was actually read from network.
    There is also an extra safety measure in my_net_read:
    it sets packet[packet_length]= 0, but only for non-zero packets.
  */
  if (packet_length == 0)                       /* safety */
  {
    /* Initialize with COM_SLEEP packet */
    packet[0]= (uchar) COM_SLEEP;
    packet_length= 1;
  }
  /* Do not rely on my_net_read, extra safety against programming errors. */
  packet[packet_length]= '\0';                  /* safety */

  command= (enum enum_server_command) (uchar) packet[0];

  if (command >= COM_END)
    command= COM_END;				// Wrong command

  DBUG_PRINT("info",("Command on %s = %d (%s)",
                     vio_description(net->vio), command,
                     command_name[command].str));

  /* Restore read timeout value */
  my_net_set_read_timeout(net, thd->variables.net_read_timeout);

  DBUG_ASSERT(packet_length);
  return_value= dispatch_command(command, thd, packet+1, (uint) (packet_length-1));

out:
  DBUG_RETURN(return_value);
}
#endif  /* EMBEDDED_LIBRARY */

/**
  @brief Determine if an attempt to update a non-temporary table while the
    read-only option was enabled has been made.

  This is a helper function to mysql_execute_command.

  @note SQLCOM_MULTI_UPDATE is an exception and delt with elsewhere.

  @see mysql_execute_command
  @returns Status code
    @retval TRUE The statement should be denied.
    @retval FALSE The statement isn't updating any relevant tables.
*/

static my_bool deny_updates_if_read_only_option(THD *thd,
                                                TABLE_LIST *all_tables)
{
  DBUG_ENTER("deny_updates_if_read_only_option");

  if (!opt_readonly)
    DBUG_RETURN(FALSE);

  LEX *lex= thd->lex;

  const my_bool user_is_super=
    ((ulong)(thd->security_ctx->master_access & SUPER_ACL) ==
     (ulong)SUPER_ACL);

  if (user_is_super)
    DBUG_RETURN(FALSE);

  if (!(sql_command_flags[lex->sql_command] & CF_CHANGES_DATA))
    DBUG_RETURN(FALSE);

  /* Multi update is an exception and is dealt with later. */
  if (lex->sql_command == SQLCOM_UPDATE_MULTI)
    DBUG_RETURN(FALSE);

  const my_bool create_temp_tables= 
    (lex->sql_command == SQLCOM_CREATE_TABLE) &&
    (lex->create_info.options & HA_LEX_CREATE_TMP_TABLE);

  const my_bool drop_temp_tables= 
    (lex->sql_command == SQLCOM_DROP_TABLE) &&
    lex->drop_temporary;

  const my_bool update_real_tables=
    some_non_temp_table_to_be_updated(thd, all_tables) &&
    !(create_temp_tables || drop_temp_tables);


  const my_bool create_or_drop_databases=
    (lex->sql_command == SQLCOM_CREATE_DB) ||
    (lex->sql_command == SQLCOM_DROP_DB);

  if (update_real_tables || create_or_drop_databases)
  {
      /*
        An attempt was made to modify one or more non-temporary tables.
      */
      DBUG_RETURN(TRUE);
  }


  /* Assuming that only temporary tables are modified. */
  DBUG_RETURN(FALSE);
}

/**
  Perform one connection-level (COM_XXXX) command.

  @param command         type of command to perform
  @param thd             connection handle
  @param packet          data for the command, packet is always null-terminated
  @param packet_length   length of packet + 1 (to show that data is
                         null-terminated) except for COM_SLEEP, where it
                         can be zero.

  @todo
    set thd->lex->sql_command to SQLCOM_END here.
  @todo
    The following has to be changed to an 8 byte integer

  @retval
    0   ok
  @retval
    1   request of thread shutdown, i. e. if command is
        COM_QUIT/COM_SHUTDOWN
*/
bool dispatch_command(enum enum_server_command command, THD *thd,
		      char* packet, uint packet_length)
{
  NET *net= &thd->net;
  bool error= 0;
  DBUG_ENTER("dispatch_command");
  DBUG_PRINT("info",("packet: '%*.s'; command: %d", packet_length, packet, command));

#if defined(ENABLED_PROFILING)
  thd->profiling.start_new_query();
#endif
  MYSQL_COMMAND_START(thd->thread_id, command,
                      &thd->security_ctx->priv_user[0],
                      (char *) thd->security_ctx->host_or_ip);
  
  thd->command=command;
  /*
    Commands which always take a long time are logged into
    the slow log only if opt_log_slow_admin_statements is set.
  */
  thd->enable_slow_log= TRUE;
  thd->lex->sql_command= SQLCOM_END; /* to avoid confusing VIEW detectors */
  thd->set_time();
  if (!thd->is_valid_time())
  {
    /*
     If the time has got past 2038 we need to shut this server down
     We do this by making sure every command is a shutdown and we 
     have enough privileges to shut the server down

     TODO: remove this when we have full 64 bit my_time_t support
    */
    thd->security_ctx->master_access|= SHUTDOWN_ACL;
    command= COM_SHUTDOWN;
  }
  thd->set_query_id(get_query_id());
  if (!(server_command_flags[command] & CF_SKIP_QUERY_ID))
    next_query_id();
  inc_thread_running();

  if (!(server_command_flags[command] & CF_SKIP_QUESTIONS))
    statistic_increment(thd->status_var.questions, &LOCK_status);

  /**
    Clear the set of flags that are expected to be cleared at the
    beginning of each command.
  */
  thd->server_status&= ~SERVER_STATUS_CLEAR_SET;
  switch (command) {
  case COM_INIT_DB:
  {
    LEX_STRING tmp;
    status_var_increment(thd->status_var.com_stat[SQLCOM_CHANGE_DB]);
    thd->convert_string(&tmp, system_charset_info,
			packet, packet_length, thd->charset());
    if (!mysql_change_db(thd, &tmp, FALSE))
    {
      general_log_write(thd, command, thd->db, thd->db_length);
      my_ok(thd);
    }
    break;
  }
#ifdef HAVE_REPLICATION
  case COM_REGISTER_SLAVE:
  {
    if (!register_slave(thd, (uchar*)packet, packet_length))
      my_ok(thd);
    break;
  }
#endif
  case COM_CHANGE_USER:
  {
    bool rc;
    status_var_increment(thd->status_var.com_other);

    thd->change_user();
    thd->clear_error();                         // if errors from rollback

    /* acl_authenticate() takes the data from net->read_pos */
    net->read_pos= (uchar*)packet;

    uint save_db_length= thd->db_length;
    char *save_db= thd->db;
    USER_CONN *save_user_connect=
      const_cast<USER_CONN*>(thd->get_user_connect());
    Security_context save_security_ctx= *thd->security_ctx;
    CHARSET_INFO *save_character_set_client=
      thd->variables.character_set_client;
    CHARSET_INFO *save_collation_connection=
      thd->variables.collation_connection;
    CHARSET_INFO *save_character_set_results=
      thd->variables.character_set_results;

    rc= acl_authenticate(thd, 0, packet_length);
    MYSQL_AUDIT_NOTIFY_CONNECTION_CHANGE_USER(thd);
    if (rc)
    {
      my_free(thd->security_ctx->user);
      *thd->security_ctx= save_security_ctx;
      thd->set_user_connect(save_user_connect);
      thd->reset_db (save_db, save_db_length);
      thd->variables.character_set_client= save_character_set_client;
      thd->variables.collation_connection= save_collation_connection;
      thd->variables.character_set_results= save_character_set_results;
      thd->update_charset();
<<<<<<< HEAD
=======
      sleep(1);
>>>>>>> f6dfd7d7
    }
    else
    {
#ifndef NO_EMBEDDED_ACCESS_CHECKS
      /* we've authenticated new user */
      if (save_user_connect)
	decrease_user_connections(save_user_connect);
#endif /* NO_EMBEDDED_ACCESS_CHECKS */
      mysql_mutex_lock(&thd->LOCK_thd_data);
      my_free(save_db);
      mysql_mutex_unlock(&thd->LOCK_thd_data);
      my_free(save_security_ctx.user);
    }
    break;
  }
  case COM_STMT_EXECUTE:
  {
    mysqld_stmt_execute(thd, packet, packet_length);
    break;
  }
  case COM_STMT_FETCH:
  {
    mysqld_stmt_fetch(thd, packet, packet_length);
    break;
  }
  case COM_STMT_SEND_LONG_DATA:
  {
    mysql_stmt_get_longdata(thd, packet, packet_length);
    break;
  }
  case COM_STMT_PREPARE:
  {
    mysqld_stmt_prepare(thd, packet, packet_length);
    break;
  }
  case COM_STMT_CLOSE:
  {
    mysqld_stmt_close(thd, packet);
    break;
  }
  case COM_STMT_RESET:
  {
    mysqld_stmt_reset(thd, packet);
    break;
  }
  case COM_QUERY:
  {
    if (alloc_query(thd, packet, packet_length))
      break;					// fatal error is set
    MYSQL_QUERY_START(thd->query(), thd->thread_id,
                      (char *) (thd->db ? thd->db : ""),
                      &thd->security_ctx->priv_user[0],
                      (char *) thd->security_ctx->host_or_ip);
    char *packet_end= thd->query() + thd->query_length();
    /* 'b' stands for 'buffer' parameter', special for 'my_snprintf' */

    general_log_write(thd, command, thd->query(), thd->query_length());
    DBUG_PRINT("query",("%-.4096s",thd->query()));
#if defined(ENABLED_PROFILING)
    thd->profiling.set_query_source(thd->query(), thd->query_length());
#endif
    Parser_state parser_state;
    if (parser_state.init(thd, thd->query(), thd->query_length()))
      break;

    mysql_parse(thd, thd->query(), thd->query_length(), &parser_state);

    while (!thd->killed && (parser_state.m_lip.found_semicolon != NULL) &&
           ! thd->is_error())
    {
      /*
        Multiple queries exits, execute them individually
      */
      char *beginning_of_next_stmt= (char*) parser_state.m_lip.found_semicolon;

      /* Finalize server status flags after executing a statement. */
      thd->update_server_status();
      thd->protocol->end_statement();
      query_cache_end_of_result(thd);

      mysql_audit_general(thd, MYSQL_AUDIT_GENERAL_STATUS,
                          thd->stmt_da->is_error() ? thd->stmt_da->sql_errno()
                          : 0, command_name[command].str);

      ulong length= (ulong)(packet_end - beginning_of_next_stmt);

      log_slow_statement(thd);

      /* Remove garbage at start of query */
      while (length > 0 && my_isspace(thd->charset(), *beginning_of_next_stmt))
      {
        beginning_of_next_stmt++;
        length--;
      }

      if (MYSQL_QUERY_DONE_ENABLED())
      {
        MYSQL_QUERY_DONE(thd->is_error());
      }

#if defined(ENABLED_PROFILING)
      thd->profiling.finish_current_query();
      thd->profiling.start_new_query("continuing");
      thd->profiling.set_query_source(beginning_of_next_stmt, length);
#endif

      MYSQL_QUERY_START(beginning_of_next_stmt, thd->thread_id,
                        (char *) (thd->db ? thd->db : ""),
                        &thd->security_ctx->priv_user[0],
                        (char *) thd->security_ctx->host_or_ip);

      thd->set_query_and_id(beginning_of_next_stmt, length,
                            thd->charset(), next_query_id());
      /*
        Count each statement from the client.
      */
      statistic_increment(thd->status_var.questions, &LOCK_status);
      thd->set_time(); /* Reset the query start time. */
      parser_state.reset(beginning_of_next_stmt, length);
      /* TODO: set thd->lex->sql_command to SQLCOM_END here */
      mysql_parse(thd, beginning_of_next_stmt, length, &parser_state);
    }

    DBUG_PRINT("info",("query ready"));
    break;
  }
  case COM_FIELD_LIST:				// This isn't actually needed
#ifdef DONT_ALLOW_SHOW_COMMANDS
    my_message(ER_NOT_ALLOWED_COMMAND, ER(ER_NOT_ALLOWED_COMMAND),
               MYF(0));	/* purecov: inspected */
    break;
#else
  {
    char *fields, *packet_end= packet + packet_length, *arg_end;
    /* Locked closure of all tables */
    TABLE_LIST table_list;
    LEX_STRING table_name;
    LEX_STRING db;
    /*
      SHOW statements should not add the used tables to the list of tables
      used in a transaction.
    */
    MDL_savepoint mdl_savepoint= thd->mdl_context.mdl_savepoint();

    status_var_increment(thd->status_var.com_stat[SQLCOM_SHOW_FIELDS]);
    if (thd->copy_db_to(&db.str, &db.length))
      break;
    /*
      We have name + wildcard in packet, separated by endzero
    */
    arg_end= strend(packet);
    uint arg_length= arg_end - packet;

    /* Check given table name length. */
    if (arg_length >= packet_length || arg_length > NAME_LEN)
    {
      my_message(ER_UNKNOWN_COM_ERROR, ER(ER_UNKNOWN_COM_ERROR), MYF(0));
      break;
    }
    thd->convert_string(&table_name, system_charset_info,
			packet, arg_length, thd->charset());
    if (check_table_name(table_name.str, table_name.length, FALSE))
    {
      /* this is OK due to convert_string() null-terminating the string */
      my_error(ER_WRONG_TABLE_NAME, MYF(0), table_name.str);
      break;
    }
    packet= arg_end + 1;
    mysql_reset_thd_for_next_command(thd);
    lex_start(thd);
    /* Must be before we init the table list. */
    if (lower_case_table_names)
      table_name.length= my_casedn_str(files_charset_info, table_name.str);
    table_list.init_one_table(db.str, db.length, table_name.str,
                              table_name.length, table_name.str, TL_READ);
    /*
      Init TABLE_LIST members necessary when the undelrying
      table is view.
    */
    table_list.select_lex= &(thd->lex->select_lex);
    thd->lex->
      select_lex.table_list.link_in_list(&table_list,
                                         &table_list.next_local);
    thd->lex->add_to_query_tables(&table_list);

    if (is_infoschema_db(table_list.db, table_list.db_length))
    {
      ST_SCHEMA_TABLE *schema_table= find_schema_table(thd, table_list.alias);
      if (schema_table)
        table_list.schema_table= schema_table;
    }

    uint query_length= (uint) (packet_end - packet); // Don't count end \0
    if (!(fields= (char *) thd->memdup(packet, query_length + 1)))
      break;
    thd->set_query(fields, query_length);
    general_log_print(thd, command, "%s %s", table_list.table_name, fields);

    if (check_table_access(thd, SELECT_ACL, &table_list,
                           TRUE, UINT_MAX, FALSE))
      break;
    /*
      Turn on an optimization relevant if the underlying table
      is a view: do not fill derived tables.
    */
    thd->lex->sql_command= SQLCOM_SHOW_FIELDS;

    mysqld_list_fields(thd,&table_list,fields);
    thd->lex->unit.cleanup();
    /* No need to rollback statement transaction, it's not started. */
    DBUG_ASSERT(thd->transaction.stmt.is_empty());
    close_thread_tables(thd);
    thd->mdl_context.rollback_to_savepoint(mdl_savepoint);

    if (thd->transaction_rollback_request)
    {
      /*
        Transaction rollback was requested since MDL deadlock was
        discovered while trying to open tables. Rollback transaction
        in all storage engines including binary log and release all
        locks.
      */
      trans_rollback_implicit(thd);
      thd->mdl_context.release_transactional_locks();
    }

    thd->cleanup_after_query();
    break;
  }
#endif
  case COM_QUIT:
    /* We don't calculate statistics for this command */
    general_log_print(thd, command, NullS);
    net->error=0;				// Don't give 'abort' message
    thd->stmt_da->disable_status();              // Don't send anything back
    error=TRUE;					// End server
    break;
#ifndef EMBEDDED_LIBRARY
  case COM_BINLOG_DUMP:
    {
      ulong pos;
      ushort flags;
      uint32 slave_server_id;

      status_var_increment(thd->status_var.com_other);
      thd->enable_slow_log= opt_log_slow_admin_statements;
      if (check_global_access(thd, REPL_SLAVE_ACL))
	break;

      /* TODO: The following has to be changed to an 8 byte integer */
      pos = uint4korr(packet);
      flags = uint2korr(packet + 4);
      thd->server_id=0; /* avoid suicide */
      if ((slave_server_id= uint4korr(packet+6))) // mysqlbinlog.server_id==0
	kill_zombie_dump_threads(slave_server_id);
      thd->server_id = slave_server_id;

      general_log_print(thd, command, "Log: '%s'  Pos: %ld", packet+10,
                      (long) pos);
      mysql_binlog_send(thd, thd->strdup(packet + 10), (my_off_t) pos, flags);
      unregister_slave(thd,1,1);
      /*  fake COM_QUIT -- if we get here, the thread needs to terminate */
      error = TRUE;
      break;
    }
#endif
  case COM_REFRESH:
  {
    int not_used;

    /*
      Initialize thd->lex since it's used in many base functions, such as
      open_tables(). Otherwise, it remains unitialized and may cause crash
      during execution of COM_REFRESH.
    */
    lex_start(thd);
    
    status_var_increment(thd->status_var.com_stat[SQLCOM_FLUSH]);
    ulong options= (ulong) (uchar) packet[0];
    if (trans_commit_implicit(thd))
      break;
    thd->mdl_context.release_transactional_locks();
    if (check_global_access(thd,RELOAD_ACL))
      break;
    general_log_print(thd, command, NullS);
#ifndef DBUG_OFF
    bool debug_simulate= FALSE;
    DBUG_EXECUTE_IF("simulate_detached_thread_refresh", debug_simulate= TRUE;);
    if (debug_simulate)
    {
      /*
        Simulate a reload without a attached thread session.
        Provides a environment similar to that of when the
        server receives a SIGHUP signal and reloads caches
        and flushes tables.
      */
      bool res;
      my_pthread_setspecific_ptr(THR_THD, NULL);
      res= reload_acl_and_cache(NULL, options | REFRESH_FAST,
                                NULL, &not_used);
      my_pthread_setspecific_ptr(THR_THD, thd);
      if (res)
        break;
    }
    else
#endif
    if (reload_acl_and_cache(thd, options, (TABLE_LIST*) 0, &not_used))
      break;
    if (trans_commit_implicit(thd))
      break;
    close_thread_tables(thd);
    thd->mdl_context.release_transactional_locks();
    my_ok(thd);
    break;
  }
#ifndef EMBEDDED_LIBRARY
  case COM_SHUTDOWN:
  {
    status_var_increment(thd->status_var.com_other);
    if (check_global_access(thd,SHUTDOWN_ACL))
      break; /* purecov: inspected */
    /*
      If the client is < 4.1.3, it is going to send us no argument; then
      packet_length is 0, packet[0] is the end 0 of the packet. Note that
      SHUTDOWN_DEFAULT is 0. If client is >= 4.1.3, the shutdown level is in
      packet[0].
    */
    enum mysql_enum_shutdown_level level;
    if (!thd->is_valid_time())
      level= SHUTDOWN_DEFAULT;
    else
      level= (enum mysql_enum_shutdown_level) (uchar) packet[0];
    if (level == SHUTDOWN_DEFAULT)
      level= SHUTDOWN_WAIT_ALL_BUFFERS; // soon default will be configurable
    else if (level != SHUTDOWN_WAIT_ALL_BUFFERS)
    {
      my_error(ER_NOT_SUPPORTED_YET, MYF(0), "this shutdown level");
      break;
    }
    DBUG_PRINT("quit",("Got shutdown command for level %u", level));
    general_log_print(thd, command, NullS);
    my_eof(thd);
    kill_mysql();
    error=TRUE;
    break;
  }
#endif
  case COM_STATISTICS:
  {
    STATUS_VAR current_global_status_var;
    ulong uptime;
    uint length __attribute__((unused));
    ulonglong queries_per_second1000;
    char buff[250];
    uint buff_len= sizeof(buff);

    general_log_print(thd, command, NullS);
    status_var_increment(thd->status_var.com_stat[SQLCOM_SHOW_STATUS]);
    calc_sum_of_all_status(&current_global_status_var);
    if (!(uptime= (ulong) (thd->start_time - server_start_time)))
      queries_per_second1000= 0;
    else
      queries_per_second1000= thd->query_id * LL(1000) / uptime;

    length= my_snprintf(buff, buff_len - 1,
                        "Uptime: %lu  Threads: %d  Questions: %lu  "
                        "Slow queries: %lu  Opens: %lu  Flush tables: %lu  "
                        "Open tables: %u  Queries per second avg: %u.%03u",
                        uptime,
                        (int) thread_count, (ulong) thd->query_id,
                        current_global_status_var.long_query_count,
                        current_global_status_var.opened_tables,
                        refresh_version,
                        cached_open_tables(),
                        (uint) (queries_per_second1000 / 1000),
                        (uint) (queries_per_second1000 % 1000));
#ifdef EMBEDDED_LIBRARY
    /* Store the buffer in permanent memory */
    my_ok(thd, 0, 0, buff);
#else
    (void) my_net_write(net, (uchar*) buff, length);
    (void) net_flush(net);
    thd->stmt_da->disable_status();
#endif
    break;
  }
  case COM_PING:
    status_var_increment(thd->status_var.com_other);
    my_ok(thd);				// Tell client we are alive
    break;
  case COM_PROCESS_INFO:
    status_var_increment(thd->status_var.com_stat[SQLCOM_SHOW_PROCESSLIST]);
    if (!thd->security_ctx->priv_user[0] &&
        check_global_access(thd, PROCESS_ACL))
      break;
    general_log_print(thd, command, NullS);
    mysqld_list_processes(thd,
			  thd->security_ctx->master_access & PROCESS_ACL ? 
			  NullS : thd->security_ctx->priv_user, 0);
    break;
  case COM_PROCESS_KILL:
  {
    status_var_increment(thd->status_var.com_stat[SQLCOM_KILL]);
    ulong id=(ulong) uint4korr(packet);
    sql_kill(thd,id,false);
    break;
  }
  case COM_SET_OPTION:
  {
    status_var_increment(thd->status_var.com_stat[SQLCOM_SET_OPTION]);
    uint opt_command= uint2korr(packet);

    switch (opt_command) {
    case (int) MYSQL_OPTION_MULTI_STATEMENTS_ON:
      thd->client_capabilities|= CLIENT_MULTI_STATEMENTS;
      my_eof(thd);
      break;
    case (int) MYSQL_OPTION_MULTI_STATEMENTS_OFF:
      thd->client_capabilities&= ~CLIENT_MULTI_STATEMENTS;
      my_eof(thd);
      break;
    default:
      my_message(ER_UNKNOWN_COM_ERROR, ER(ER_UNKNOWN_COM_ERROR), MYF(0));
      break;
    }
    break;
  }
  case COM_DEBUG:
    status_var_increment(thd->status_var.com_other);
    if (check_global_access(thd, SUPER_ACL))
      break;					/* purecov: inspected */
    mysql_print_status();
    general_log_print(thd, command, NullS);
    my_eof(thd);
    break;
  case COM_SLEEP:
  case COM_CONNECT:				// Impossible here
  case COM_TIME:				// Impossible from client
  case COM_DELAYED_INSERT:
  case COM_END:
  default:
    my_message(ER_UNKNOWN_COM_ERROR, ER(ER_UNKNOWN_COM_ERROR), MYF(0));
    break;
  }
  DBUG_ASSERT(thd->derived_tables == NULL &&
              (thd->open_tables == NULL ||
               (thd->locked_tables_mode == LTM_LOCK_TABLES)));

  /* Finalize server status flags after executing a command. */
  thd->update_server_status();
  thd->protocol->end_statement();
  query_cache_end_of_result(thd);

  if (!thd->is_error() && !thd->killed_errno())
    mysql_audit_general(thd, MYSQL_AUDIT_GENERAL_RESULT, 0, 0);

  mysql_audit_general(thd, MYSQL_AUDIT_GENERAL_STATUS,
                      thd->stmt_da->is_error() ? thd->stmt_da->sql_errno() : 0,
                      command_name[command].str);

  log_slow_statement(thd);

  thd_proc_info(thd, "cleaning up");
  thd->reset_query();
  thd->command=COM_SLEEP;
  dec_thread_running();
  thd_proc_info(thd, 0);
  thd->packet.shrink(thd->variables.net_buffer_length);	// Reclaim some memory
  free_root(thd->mem_root,MYF(MY_KEEP_PREALLOC));

#if defined(ENABLED_PROFILING)
  thd->profiling.finish_current_query();
#endif
  if (MYSQL_QUERY_DONE_ENABLED() || MYSQL_COMMAND_DONE_ENABLED())
  {
    int res __attribute__((unused));
    res= (int) thd->is_error();
    if (command == COM_QUERY)
    {
      MYSQL_QUERY_DONE(res);
    }
    MYSQL_COMMAND_DONE(res);
  }
  DBUG_RETURN(error);
}


void log_slow_statement(THD *thd)
{
  DBUG_ENTER("log_slow_statement");

  /*
    The following should never be true with our current code base,
    but better to keep this here so we don't accidently try to log a
    statement in a trigger or stored function
  */
  if (unlikely(thd->in_sub_stmt))
    DBUG_VOID_RETURN;                           // Don't set time for sub stmt

  /*
    Do not log administrative statements unless the appropriate option is
    set.
  */
  if (thd->enable_slow_log)
  {
    ulonglong end_utime_of_query= thd->current_utime();
    thd_proc_info(thd, "logging slow query");

    if (((thd->server_status & SERVER_QUERY_WAS_SLOW) ||
         ((thd->server_status &
           (SERVER_QUERY_NO_INDEX_USED | SERVER_QUERY_NO_GOOD_INDEX_USED)) &&
          opt_log_queries_not_using_indexes &&
           !(sql_command_flags[thd->lex->sql_command] & CF_STATUS_COMMAND))) &&
        thd->examined_row_count >= thd->variables.min_examined_row_limit)
    {
      thd_proc_info(thd, "logging slow query");
      thd->status_var.long_query_count++;
      slow_log_print(thd, thd->query(), thd->query_length(), 
                     end_utime_of_query);
    }
  }
  DBUG_VOID_RETURN;
}


/**
  Create a TABLE_LIST object for an INFORMATION_SCHEMA table.

    This function is used in the parser to convert a SHOW or DESCRIBE
    table_name command to a SELECT from INFORMATION_SCHEMA.
    It prepares a SELECT_LEX and a TABLE_LIST object to represent the
    given command as a SELECT parse tree.

  @param thd              thread handle
  @param lex              current lex
  @param table_ident      table alias if it's used
  @param schema_table_idx the type of the INFORMATION_SCHEMA table to be
                          created

  @note
    Due to the way this function works with memory and LEX it cannot
    be used outside the parser (parse tree transformations outside
    the parser break PS and SP).

  @retval
    0                 success
  @retval
    1                 out of memory or SHOW commands are not allowed
                      in this version of the server.
*/

int prepare_schema_table(THD *thd, LEX *lex, Table_ident *table_ident,
                         enum enum_schema_tables schema_table_idx)
{
  SELECT_LEX *schema_select_lex= NULL;
  DBUG_ENTER("prepare_schema_table");

  switch (schema_table_idx) {
  case SCH_SCHEMATA:
#if defined(DONT_ALLOW_SHOW_COMMANDS)
    my_message(ER_NOT_ALLOWED_COMMAND,
               ER(ER_NOT_ALLOWED_COMMAND), MYF(0));   /* purecov: inspected */
    DBUG_RETURN(1);
#else
    break;
#endif

  case SCH_TABLE_NAMES:
  case SCH_TABLES:
  case SCH_VIEWS:
  case SCH_TRIGGERS:
  case SCH_EVENTS:
#ifdef DONT_ALLOW_SHOW_COMMANDS
    my_message(ER_NOT_ALLOWED_COMMAND,
               ER(ER_NOT_ALLOWED_COMMAND), MYF(0)); /* purecov: inspected */
    DBUG_RETURN(1);
#else
    {
      LEX_STRING db;
      size_t dummy;
      if (lex->select_lex.db == NULL &&
          lex->copy_db_to(&lex->select_lex.db, &dummy))
      {
        DBUG_RETURN(1);
      }
      schema_select_lex= new SELECT_LEX();
      db.str= schema_select_lex->db= lex->select_lex.db;
      schema_select_lex->table_list.first= NULL;
      db.length= strlen(db.str);

      if (check_db_name(&db))
      {
        my_error(ER_WRONG_DB_NAME, MYF(0), db.str);
        DBUG_RETURN(1);
      }
      break;
    }
#endif
  case SCH_COLUMNS:
  case SCH_STATISTICS:
  {
#ifdef DONT_ALLOW_SHOW_COMMANDS
    my_message(ER_NOT_ALLOWED_COMMAND,
               ER(ER_NOT_ALLOWED_COMMAND), MYF(0)); /* purecov: inspected */
    DBUG_RETURN(1);
#else
    DBUG_ASSERT(table_ident);
    TABLE_LIST **query_tables_last= lex->query_tables_last;
    schema_select_lex= new SELECT_LEX();
    /* 'parent_lex' is used in init_query() so it must be before it. */
    schema_select_lex->parent_lex= lex;
    schema_select_lex->init_query();
    if (!schema_select_lex->add_table_to_list(thd, table_ident, 0, 0, TL_READ,
                                              MDL_SHARED_READ))
      DBUG_RETURN(1);
    lex->query_tables_last= query_tables_last;
    break;
  }
#endif
  case SCH_PROFILES:
    /* 
      Mark this current profiling record to be discarded.  We don't
      wish to have SHOW commands show up in profiling.
    */
#if defined(ENABLED_PROFILING)
    thd->profiling.discard_current_query();
#endif
    break;
  case SCH_OPEN_TABLES:
  case SCH_VARIABLES:
  case SCH_STATUS:
  case SCH_PROCEDURES:
  case SCH_CHARSETS:
  case SCH_ENGINES:
  case SCH_COLLATIONS:
  case SCH_COLLATION_CHARACTER_SET_APPLICABILITY:
  case SCH_USER_PRIVILEGES:
  case SCH_SCHEMA_PRIVILEGES:
  case SCH_TABLE_PRIVILEGES:
  case SCH_COLUMN_PRIVILEGES:
  case SCH_TABLE_CONSTRAINTS:
  case SCH_KEY_COLUMN_USAGE:
  default:
    break;
  }
  
  SELECT_LEX *select_lex= lex->current_select;
  if (make_schema_select(thd, select_lex, schema_table_idx))
  {
    DBUG_RETURN(1);
  }
  TABLE_LIST *table_list= select_lex->table_list.first;
  table_list->schema_select_lex= schema_select_lex;
  table_list->schema_table_reformed= 1;
  DBUG_RETURN(0);
}


/**
  Read query from packet and store in thd->query.
  Used in COM_QUERY and COM_STMT_PREPARE.

    Sets the following THD variables:
  - query
  - query_length

  @retval
    FALSE ok
  @retval
    TRUE  error;  In this case thd->fatal_error is set
*/

bool alloc_query(THD *thd, const char *packet, uint packet_length)
{
  char *query;
  /* Remove garbage at start and end of query */
  while (packet_length > 0 && my_isspace(thd->charset(), packet[0]))
  {
    packet++;
    packet_length--;
  }
  const char *pos= packet + packet_length;     // Point at end null
  while (packet_length > 0 &&
	 (pos[-1] == ';' || my_isspace(thd->charset() ,pos[-1])))
  {
    pos--;
    packet_length--;
  }
  /* We must allocate some extra memory for query cache 

    The query buffer layout is:
       buffer :==
            <statement>   The input statement(s)
            '\0'          Terminating null char  (1 byte)
            <length>      Length of following current database name (size_t)
            <db_name>     Name of current database
            <flags>       Flags struct
  */
  if (! (query= (char*) thd->memdup_w_gap(packet,
                                          packet_length,
                                          1 + sizeof(size_t) + thd->db_length +
                                          QUERY_CACHE_FLAGS_SIZE)))
      return TRUE;
  query[packet_length]= '\0';
  /*
    Space to hold the name of the current database is allocated.  We
    also store this length, in case current database is changed during
    execution.  We might need to reallocate the 'query' buffer
  */
  char *len_pos = (query + packet_length + 1);
  memcpy(len_pos, (char *) &thd->db_length, sizeof(size_t));
    
  thd->set_query(query, packet_length);

  /* Reclaim some memory */
  thd->packet.shrink(thd->variables.net_buffer_length);
  thd->convert_buffer.shrink(thd->variables.net_buffer_length);

  return FALSE;
}

static void reset_one_shot_variables(THD *thd) 
{
  thd->variables.character_set_client=
    global_system_variables.character_set_client;
  thd->variables.collation_connection=
    global_system_variables.collation_connection;
  thd->variables.collation_database=
    global_system_variables.collation_database;
  thd->variables.collation_server=
    global_system_variables.collation_server;
  thd->update_charset();
  thd->variables.time_zone=
    global_system_variables.time_zone;
  thd->variables.lc_time_names= &my_locale_en_US;
  thd->one_shot_set= 0;
}


static
bool sp_process_definer(THD *thd)
{
  DBUG_ENTER("sp_process_definer");

  LEX *lex= thd->lex;

  /*
    If the definer is not specified, this means that CREATE-statement missed
    DEFINER-clause. DEFINER-clause can be missed in two cases:

      - The user submitted a statement w/o the clause. This is a normal
        case, we should assign CURRENT_USER as definer.

      - Our slave received an updated from the master, that does not
        replicate definer for stored rountines. We should also assign
        CURRENT_USER as definer here, but also we should mark this routine
        as NON-SUID. This is essential for the sake of backward
        compatibility.

        The problem is the slave thread is running under "special" user (@),
        that actually does not exist. In the older versions we do not fail
        execution of a stored routine if its definer does not exist and
        continue the execution under the authorization of the invoker
        (BUG#13198). And now if we try to switch to slave-current-user (@),
        we will fail.

        Actually, this leads to the inconsistent state of master and
        slave (different definers, different SUID behaviour), but it seems,
        this is the best we can do.
  */

  if (!lex->definer)
  {
    Query_arena original_arena;
    Query_arena *ps_arena= thd->activate_stmt_arena_if_needed(&original_arena);

    lex->definer= create_default_definer(thd);

    if (ps_arena)
      thd->restore_active_arena(ps_arena, &original_arena);

    /* Error has been already reported. */
    if (lex->definer == NULL)
      DBUG_RETURN(TRUE);

    if (thd->slave_thread && lex->sphead)
      lex->sphead->m_chistics->suid= SP_IS_NOT_SUID;
  }
  else
  {
    /*
      If the specified definer differs from the current user, we
      should check that the current user has SUPER privilege (in order
      to create a stored routine under another user one must have
      SUPER privilege).
    */
    if ((strcmp(lex->definer->user.str, thd->security_ctx->priv_user) ||
         my_strcasecmp(system_charset_info, lex->definer->host.str,
                       thd->security_ctx->priv_host)) &&
        check_global_access(thd, SUPER_ACL))
    {
      my_error(ER_SPECIFIC_ACCESS_DENIED_ERROR, MYF(0), "SUPER");
      DBUG_RETURN(TRUE);
    }
  }

  /* Check that the specified definer exists. Emit a warning if not. */

#ifndef NO_EMBEDDED_ACCESS_CHECKS
  if (!is_acl_user(lex->definer->host.str, lex->definer->user.str))
  {
    push_warning_printf(thd,
                        MYSQL_ERROR::WARN_LEVEL_NOTE,
                        ER_NO_SUCH_USER,
                        ER(ER_NO_SUCH_USER),
                        lex->definer->user.str,
                        lex->definer->host.str);
  }
#endif /* NO_EMBEDDED_ACCESS_CHECKS */

  DBUG_RETURN(FALSE);
}


/**
  Auxiliary call that opens and locks tables for LOCK TABLES statement
  and initializes the list of locked tables.

  @param thd     Thread context.
  @param tables  List of tables to be locked.

  @return FALSE in case of success, TRUE in case of error.
*/

static bool lock_tables_open_and_lock_tables(THD *thd, TABLE_LIST *tables)
{
  Lock_tables_prelocking_strategy lock_tables_prelocking_strategy;
  uint counter;
  TABLE_LIST *table;

  thd->in_lock_tables= 1;

  if (open_tables(thd, &tables, &counter, 0, &lock_tables_prelocking_strategy))
    goto err;

  /*
    We allow to change temporary tables even if they were locked for read
    by LOCK TABLES. To avoid a discrepancy between lock acquired at LOCK
    TABLES time and by the statement which is later executed under LOCK TABLES
    we ensure that for temporary tables we always request a write lock (such
    discrepancy can cause problems for the storage engine).
    We don't set TABLE_LIST::lock_type in this case as this might result in
    extra warnings from THD::decide_logging_format() even though binary logging
    is totally irrelevant for LOCK TABLES.
  */
  for (table= tables; table; table= table->next_global)
    if (!table->placeholder() && table->table->s->tmp_table)
      table->table->reginfo.lock_type= TL_WRITE;

  if (lock_tables(thd, tables, counter, 0) ||
      thd->locked_tables_list.init_locked_tables(thd))
    goto err;

  thd->in_lock_tables= 0;

  return FALSE;

err:
  thd->in_lock_tables= 0;

  trans_rollback_stmt(thd);
  /*
    Need to end the current transaction, so the storage engine (InnoDB)
    can free its locks if LOCK TABLES locked some tables before finding
    that it can't lock a table in its list
  */
  trans_rollback(thd);
  /* Close tables and release metadata locks. */
  close_thread_tables(thd);
  DBUG_ASSERT(!thd->locked_tables_mode);
  thd->mdl_context.release_transactional_locks();
  return TRUE;
}


/**
  Execute command saved in thd and lex->sql_command.

  @param thd                       Thread handle

  @todo
    - Invalidate the table in the query cache if something changed
    after unlocking when changes become visible.
    TODO: this is workaround. right way will be move invalidating in
    the unlock procedure.
    - TODO: use check_change_password()

  @retval
    FALSE       OK
  @retval
    TRUE        Error
*/

int
mysql_execute_command(THD *thd)
{
  int res= FALSE;
  int  up_result= 0;
  LEX  *lex= thd->lex;
  /* first SELECT_LEX (have special meaning for many of non-SELECTcommands) */
  SELECT_LEX *select_lex= &lex->select_lex;
  /* first table of first SELECT_LEX */
  TABLE_LIST *first_table= select_lex->table_list.first;
  /* list of all tables in query */
  TABLE_LIST *all_tables;
  /* most outer SELECT_LEX_UNIT of query */
  SELECT_LEX_UNIT *unit= &lex->unit;
#ifdef HAVE_REPLICATION
  /* have table map for update for multi-update statement (BUG#37051) */
  bool have_table_map_for_update= FALSE;
#endif
  DBUG_ENTER("mysql_execute_command");
#ifdef WITH_PARTITION_STORAGE_ENGINE
  thd->work_part_info= 0;
#endif

  DBUG_ASSERT(thd->transaction.stmt.is_empty() || thd->in_sub_stmt);
  /*
    Each statement or replication event which might produce deadlock
    should handle transaction rollback on its own. So by the start of
    the next statement transaction rollback request should be fulfilled
    already.
  */
  DBUG_ASSERT(! thd->transaction_rollback_request || thd->in_sub_stmt);
  /*
    In many cases first table of main SELECT_LEX have special meaning =>
    check that it is first table in global list and relink it first in 
    queries_tables list if it is necessary (we need such relinking only
    for queries with subqueries in select list, in this case tables of
    subqueries will go to global list first)

    all_tables will differ from first_table only if most upper SELECT_LEX
    do not contain tables.

    Because of above in place where should be at least one table in most
    outer SELECT_LEX we have following check:
    DBUG_ASSERT(first_table == all_tables);
    DBUG_ASSERT(first_table == all_tables && first_table != 0);
  */
  lex->first_lists_tables_same();
  /* should be assigned after making first tables same */
  all_tables= lex->query_tables;
  /* set context for commands which do not use setup_tables */
  select_lex->
    context.resolve_in_table_list_only(select_lex->
                                       table_list.first);

  /*
    Reset warning count for each query that uses tables
    A better approach would be to reset this for any commands
    that is not a SHOW command or a select that only access local
    variables, but for now this is probably good enough.
  */
  if ((sql_command_flags[lex->sql_command] & CF_DIAGNOSTIC_STMT) != 0)
    thd->warning_info->set_read_only(TRUE);
  else
  {
    thd->warning_info->set_read_only(FALSE);
    if (all_tables)
      thd->warning_info->opt_clear_warning_info(thd->query_id);
  }

#ifdef HAVE_REPLICATION
  if (unlikely(thd->slave_thread))
  {
    if (lex->sql_command == SQLCOM_DROP_TRIGGER)
    {
      /*
        When dropping a trigger, we need to load its table name
        before checking slave filter rules.
      */
      add_table_for_trigger(thd, thd->lex->spname, 1, &all_tables);
      
      if (!all_tables)
      {
        /*
          If table name cannot be loaded,
          it means the trigger does not exists possibly because
          CREATE TRIGGER was previously skipped for this trigger
          according to slave filtering rules.
          Returning success without producing any errors in this case.
        */
        DBUG_RETURN(0);
      }
      
      // force searching in slave.cc:tables_ok() 
      all_tables->updating= 1;
    }

    /*
      For fix of BUG#37051, the master stores the table map for update
      in the Query_log_event, and the value is assigned to
      thd->variables.table_map_for_update before executing the update
      query.

      If thd->variables.table_map_for_update is set, then we are
      replicating from a new master, we can use this value to apply
      filter rules without opening all the tables. However If
      thd->variables.table_map_for_update is not set, then we are
      replicating from an old master, so we just skip this and
      continue with the old method. And of course, the bug would still
      exist for old masters.
    */
    if (lex->sql_command == SQLCOM_UPDATE_MULTI &&
        thd->table_map_for_update)
    {
      have_table_map_for_update= TRUE;
      table_map table_map_for_update= thd->table_map_for_update;
      uint nr= 0;
      TABLE_LIST *table;
      for (table=all_tables; table; table=table->next_global, nr++)
      {
        if (table_map_for_update & ((table_map)1 << nr))
          table->updating= TRUE;
        else
          table->updating= FALSE;
      }

      if (all_tables_not_ok(thd, all_tables))
      {
        /* we warn the slave SQL thread */
        my_message(ER_SLAVE_IGNORED_TABLE, ER(ER_SLAVE_IGNORED_TABLE), MYF(0));
        if (thd->one_shot_set)
          reset_one_shot_variables(thd);
        DBUG_RETURN(0);
      }
      
      for (table=all_tables; table; table=table->next_global)
        table->updating= TRUE;
    }
    
    /*
      Check if statment should be skipped because of slave filtering
      rules

      Exceptions are:
      - UPDATE MULTI: For this statement, we want to check the filtering
        rules later in the code
      - SET: we always execute it (Not that many SET commands exists in
        the binary log anyway -- only 4.1 masters write SET statements,
	in 5.0 there are no SET statements in the binary log)
      - DROP TEMPORARY TABLE IF EXISTS: we always execute it (otherwise we
        have stale files on slave caused by exclusion of one tmp table).
    */
    if (!(lex->sql_command == SQLCOM_UPDATE_MULTI) &&
	!(lex->sql_command == SQLCOM_SET_OPTION) &&
	!(lex->sql_command == SQLCOM_DROP_TABLE &&
          lex->drop_temporary && lex->drop_if_exists) &&
        all_tables_not_ok(thd, all_tables))
    {
      /* we warn the slave SQL thread */
      my_message(ER_SLAVE_IGNORED_TABLE, ER(ER_SLAVE_IGNORED_TABLE), MYF(0));
      if (thd->one_shot_set)
      {
        /*
          It's ok to check thd->one_shot_set here:

          The charsets in a MySQL 5.0 slave can change by both a binlogged
          SET ONE_SHOT statement and the event-internal charset setting, 
          and these two ways to change charsets do not seems to work
          together.

          At least there seems to be problems in the rli cache for
          charsets if we are using ONE_SHOT.  Note that this is normally no
          problem because either the >= 5.0 slave reads a 4.1 binlog (with
          ONE_SHOT) *or* or 5.0 binlog (without ONE_SHOT) but never both."
        */
        reset_one_shot_variables(thd);
      }
      DBUG_RETURN(0);
    }
    /* 
       Execute deferred events first
    */
    if (slave_execute_deferred_events(thd))
      DBUG_RETURN(-1);
  }
  else
  {
#endif /* HAVE_REPLICATION */
    /*
      When option readonly is set deny operations which change non-temporary
      tables. Except for the replication thread and the 'super' users.
    */
    if (deny_updates_if_read_only_option(thd, all_tables))
    {
      my_error(ER_OPTION_PREVENTS_STATEMENT, MYF(0), "--read-only");
      DBUG_RETURN(-1);
    }
#ifdef HAVE_REPLICATION
  } /* endif unlikely slave */
#endif

  status_var_increment(thd->status_var.com_stat[lex->sql_command]);

  DBUG_ASSERT(thd->transaction.stmt.modified_non_trans_table == FALSE);

  /*
    End a active transaction so that this command will have it's
    own transaction and will also sync the binary log. If a DDL is
    not run in it's own transaction it may simply never appear on
    the slave in case the outside transaction rolls back.
  */
  if (stmt_causes_implicit_commit(thd, CF_IMPLICT_COMMIT_BEGIN))
  {
    /*
      Note that this should never happen inside of stored functions
      or triggers as all such statements prohibited there.
    */
    DBUG_ASSERT(! thd->in_sub_stmt);
    /* Statement transaction still should not be started. */
    DBUG_ASSERT(thd->transaction.stmt.is_empty());
    /* Commit the normal transaction if one is active. */
    if (trans_commit_implicit(thd))
      goto error;
    /* Release metadata locks acquired in this transaction. */
    thd->mdl_context.release_transactional_locks();
  }

#ifndef DBUG_OFF
  if (lex->sql_command != SQLCOM_SET_OPTION)
    DEBUG_SYNC(thd,"before_execute_sql_command");
#endif

  switch (lex->sql_command) {

  case SQLCOM_SHOW_EVENTS:
#ifndef HAVE_EVENT_SCHEDULER
    my_error(ER_NOT_SUPPORTED_YET, MYF(0), "embedded server");
    break;
#endif
  case SQLCOM_SHOW_STATUS_PROC:
  case SQLCOM_SHOW_STATUS_FUNC:
    if ((res= check_table_access(thd, SELECT_ACL, all_tables, FALSE,
                                  UINT_MAX, FALSE)))
      goto error;
    res= execute_sqlcom_select(thd, all_tables);
    break;
  case SQLCOM_SHOW_STATUS:
  {
    system_status_var old_status_var= thd->status_var;
    thd->initial_status_var= &old_status_var;
    if (!(res= check_table_access(thd, SELECT_ACL, all_tables, FALSE,
                                  UINT_MAX, FALSE)))
      res= execute_sqlcom_select(thd, all_tables);
    /* Don't log SHOW STATUS commands to slow query log */
    thd->server_status&= ~(SERVER_QUERY_NO_INDEX_USED |
                           SERVER_QUERY_NO_GOOD_INDEX_USED);
    /*
      restore status variables, as we don't want 'show status' to cause
      changes
    */
    mysql_mutex_lock(&LOCK_status);
    add_diff_to_status(&global_status_var, &thd->status_var,
                       &old_status_var);
    thd->status_var= old_status_var;
    mysql_mutex_unlock(&LOCK_status);
    break;
  }
  case SQLCOM_SHOW_DATABASES:
  case SQLCOM_SHOW_TABLES:
  case SQLCOM_SHOW_TRIGGERS:
  case SQLCOM_SHOW_TABLE_STATUS:
  case SQLCOM_SHOW_OPEN_TABLES:
  case SQLCOM_SHOW_PLUGINS:
  case SQLCOM_SHOW_FIELDS:
  case SQLCOM_SHOW_KEYS:
  case SQLCOM_SHOW_VARIABLES:
  case SQLCOM_SHOW_CHARSETS:
  case SQLCOM_SHOW_COLLATIONS:
  case SQLCOM_SHOW_STORAGE_ENGINES:
  case SQLCOM_SHOW_PROFILE:
  case SQLCOM_SELECT:
  {
    thd->status_var.last_query_cost= 0.0;

    /*
      lex->exchange != NULL implies SELECT .. INTO OUTFILE and this
      requires FILE_ACL access.
    */
    ulong privileges_requested= lex->exchange ? SELECT_ACL | FILE_ACL :
      SELECT_ACL;

    if (all_tables)
      res= check_table_access(thd,
                              privileges_requested,
                              all_tables, FALSE, UINT_MAX, FALSE);
    else
      res= check_access(thd, privileges_requested, any_db, NULL, NULL, 0, 0);

    if (res)
      break;

    res= execute_sqlcom_select(thd, all_tables);
    break;
  }
case SQLCOM_PREPARE:
  {
    mysql_sql_stmt_prepare(thd);
    break;
  }
  case SQLCOM_EXECUTE:
  {
    mysql_sql_stmt_execute(thd);
    break;
  }
  case SQLCOM_DEALLOCATE_PREPARE:
  {
    mysql_sql_stmt_close(thd);
    break;
  }
  case SQLCOM_DO:
    if (check_table_access(thd, SELECT_ACL, all_tables, FALSE, UINT_MAX, FALSE)
        || open_and_lock_tables(thd, all_tables, TRUE, 0))
      goto error;

    res= mysql_do(thd, *lex->insert_list);
    break;

  case SQLCOM_EMPTY_QUERY:
    my_ok(thd);
    break;

  case SQLCOM_HELP:
    res= mysqld_help(thd,lex->help_arg);
    break;

#ifndef EMBEDDED_LIBRARY
  case SQLCOM_PURGE:
  {
    if (check_global_access(thd, SUPER_ACL))
      goto error;
    /* PURGE MASTER LOGS TO 'file' */
    res = purge_master_logs(thd, lex->to_log);
    break;
  }
  case SQLCOM_PURGE_BEFORE:
  {
    Item *it;

    if (check_global_access(thd, SUPER_ACL))
      goto error;
    /* PURGE MASTER LOGS BEFORE 'data' */
    it= (Item *)lex->value_list.head();
    if ((!it->fixed && it->fix_fields(lex->thd, &it)) ||
        it->check_cols(1))
    {
      my_error(ER_WRONG_ARGUMENTS, MYF(0), "PURGE LOGS BEFORE");
      goto error;
    }
    it= new Item_func_unix_timestamp(it);
    /*
      it is OK only emulate fix_fieds, because we need only
      value of constant
    */
    it->quick_fix_field();
    res = purge_master_logs_before_date(thd, (ulong)it->val_int());
    break;
  }
#endif
  case SQLCOM_SHOW_WARNS:
  {
    res= mysqld_show_warnings(thd, (ulong)
			      ((1L << (uint) MYSQL_ERROR::WARN_LEVEL_NOTE) |
			       (1L << (uint) MYSQL_ERROR::WARN_LEVEL_WARN) |
			       (1L << (uint) MYSQL_ERROR::WARN_LEVEL_ERROR)
			       ));
    break;
  }
  case SQLCOM_SHOW_ERRORS:
  {
    res= mysqld_show_warnings(thd, (ulong)
			      (1L << (uint) MYSQL_ERROR::WARN_LEVEL_ERROR));
    break;
  }
  case SQLCOM_SHOW_PROFILES:
  {
#if defined(ENABLED_PROFILING)
    thd->profiling.discard_current_query();
    res= thd->profiling.show_profiles();
    if (res)
      goto error;
#else
    my_error(ER_FEATURE_DISABLED, MYF(0), "SHOW PROFILES", "enable-profiling");
    goto error;
#endif
    break;
  }

#ifdef HAVE_REPLICATION
  case SQLCOM_SHOW_SLAVE_HOSTS:
  {
    if (check_global_access(thd, REPL_SLAVE_ACL))
      goto error;
    res = show_slave_hosts(thd);
    break;
  }
  case SQLCOM_SHOW_RELAYLOG_EVENTS: /* fall through */
  case SQLCOM_SHOW_BINLOG_EVENTS:
  {
    if (check_global_access(thd, REPL_SLAVE_ACL))
      goto error;
    res = mysql_show_binlog_events(thd);
    break;
  }
#endif

  case SQLCOM_ASSIGN_TO_KEYCACHE:
  {
    DBUG_ASSERT(first_table == all_tables && first_table != 0);
    if (check_access(thd, INDEX_ACL, first_table->db,
                     &first_table->grant.privilege,
                     &first_table->grant.m_internal,
                     0, 0))
      goto error;
    res= mysql_assign_to_keycache(thd, first_table, &lex->ident);
    break;
  }
  case SQLCOM_PRELOAD_KEYS:
  {
    DBUG_ASSERT(first_table == all_tables && first_table != 0);
    if (check_access(thd, INDEX_ACL, first_table->db,
                     &first_table->grant.privilege,
                     &first_table->grant.m_internal,
                     0, 0))
      goto error;
    res = mysql_preload_keys(thd, first_table);
    break;
  }
#ifdef HAVE_REPLICATION
  case SQLCOM_CHANGE_MASTER:
  {
    if (check_global_access(thd, SUPER_ACL))
      goto error;
    mysql_mutex_lock(&LOCK_active_mi);
    res = change_master(thd,active_mi);
    mysql_mutex_unlock(&LOCK_active_mi);
    break;
  }
  case SQLCOM_SHOW_SLAVE_STAT:
  {
    /* Accept one of two privileges */
    if (check_global_access(thd, SUPER_ACL | REPL_CLIENT_ACL))
      goto error;
    mysql_mutex_lock(&LOCK_active_mi);
    if (active_mi != NULL)
    {
      res = show_master_info(thd, active_mi);
    }
    else
    {
      push_warning(thd, MYSQL_ERROR::WARN_LEVEL_WARN,
                   WARN_NO_MASTER_INFO, ER(WARN_NO_MASTER_INFO));
      my_ok(thd);
    }
    mysql_mutex_unlock(&LOCK_active_mi);
    break;
  }
  case SQLCOM_SHOW_MASTER_STAT:
  {
    /* Accept one of two privileges */
    if (check_global_access(thd, SUPER_ACL | REPL_CLIENT_ACL))
      goto error;
    res = show_binlog_info(thd);
    break;
  }

#endif /* HAVE_REPLICATION */
  case SQLCOM_SHOW_ENGINE_STATUS:
    {
      if (check_global_access(thd, PROCESS_ACL))
        goto error;
      res = ha_show_status(thd, lex->create_info.db_type, HA_ENGINE_STATUS);
      break;
    }
  case SQLCOM_SHOW_ENGINE_MUTEX:
    {
      if (check_global_access(thd, PROCESS_ACL))
        goto error;
      res = ha_show_status(thd, lex->create_info.db_type, HA_ENGINE_MUTEX);
      break;
    }
  case SQLCOM_CREATE_TABLE:
  {
    DBUG_ASSERT(first_table == all_tables && first_table != 0);
    bool link_to_local;
    TABLE_LIST *create_table= first_table;
    TABLE_LIST *select_tables= lex->create_last_non_select_table->next_global;

    /*
      Code below (especially in mysql_create_table() and select_create
      methods) may modify HA_CREATE_INFO structure in LEX, so we have to
      use a copy of this structure to make execution prepared statement-
      safe. A shallow copy is enough as this code won't modify any memory
      referenced from this structure.
    */
    HA_CREATE_INFO create_info(lex->create_info);
    /*
      We need to copy alter_info for the same reasons of re-execution
      safety, only in case of Alter_info we have to do (almost) a deep
      copy.
    */
    Alter_info alter_info(lex->alter_info, thd->mem_root);

    if (thd->is_fatal_error)
    {
      /* If out of memory when creating a copy of alter_info. */
      res= 1;
      goto end_with_restore_list;
    }

    if ((res= create_table_precheck(thd, select_tables, create_table)))
      goto end_with_restore_list;

    /* Might have been updated in create_table_precheck */
    create_info.alias= create_table->alias;

#ifdef HAVE_READLINK
    /* Fix names if symlinked tables */
    if (append_file_to_dir(thd, &create_info.data_file_name,
			   create_table->table_name) ||
	append_file_to_dir(thd, &create_info.index_file_name,
			   create_table->table_name))
      goto end_with_restore_list;
#endif
    /*
      If no engine type was given, work out the default now
      rather than at parse-time.
    */
    if (!(create_info.used_fields & HA_CREATE_USED_ENGINE))
      create_info.db_type= ha_default_handlerton(thd);
    /*
      If we are using SET CHARSET without DEFAULT, add an implicit
      DEFAULT to not confuse old users. (This may change).
    */
    if ((create_info.used_fields &
	 (HA_CREATE_USED_DEFAULT_CHARSET | HA_CREATE_USED_CHARSET)) ==
	HA_CREATE_USED_CHARSET)
    {
      create_info.used_fields&= ~HA_CREATE_USED_CHARSET;
      create_info.used_fields|= HA_CREATE_USED_DEFAULT_CHARSET;
      create_info.default_table_charset= create_info.table_charset;
      create_info.table_charset= 0;
    }

#ifdef WITH_PARTITION_STORAGE_ENGINE
    {
      partition_info *part_info= thd->lex->part_info;
      if (part_info && !(part_info= thd->lex->part_info->get_clone()))
      {
        res= -1;
        goto end_with_restore_list;
      }
      thd->work_part_info= part_info;
    }
#endif

    /* Close any open handlers for the table. */
    mysql_ha_rm_tables(thd, create_table);

    if (select_lex->item_list.elements)		// With select
    {
      select_result *result;

      /*
        CREATE TABLE...IGNORE/REPLACE SELECT... can be unsafe, unless
        ORDER BY PRIMARY KEY clause is used in SELECT statement. We therefore
        use row based logging if mixed or row based logging is available.
        TODO: Check if the order of the output of the select statement is
        deterministic. Waiting for BUG#42415
      */
      if(lex->ignore)
        lex->set_stmt_unsafe(LEX::BINLOG_STMT_UNSAFE_CREATE_IGNORE_SELECT);
      
      if(lex->duplicates == DUP_REPLACE)
        lex->set_stmt_unsafe(LEX::BINLOG_STMT_UNSAFE_CREATE_REPLACE_SELECT);

      /*
        If:
        a) we inside an SP and there was NAME_CONST substitution,
        b) binlogging is on (STMT mode),
        c) we log the SP as separate statements
        raise a warning, as it may cause problems
        (see 'NAME_CONST issues' in 'Binary Logging of Stored Programs')
       */
      if (thd->query_name_consts && 
          mysql_bin_log.is_open() &&
          thd->variables.binlog_format == BINLOG_FORMAT_STMT &&
          !mysql_bin_log.is_query_in_union(thd, thd->query_id))
      {
        List_iterator_fast<Item> it(select_lex->item_list);
        Item *item;
        uint splocal_refs= 0;
        /* Count SP local vars in the top-level SELECT list */
        while ((item= it++))
        {
          if (item->is_splocal())
            splocal_refs++;
        }
        /*
          If it differs from number of NAME_CONST substitution applied,
          we may have a SOME_FUNC(NAME_CONST()) in the SELECT list,
          that may cause a problem with binary log (see BUG#35383),
          raise a warning. 
        */
        if (splocal_refs != thd->query_name_consts)
          push_warning(thd, 
                       MYSQL_ERROR::WARN_LEVEL_WARN,
                       ER_UNKNOWN_ERROR,
"Invoked routine ran a statement that may cause problems with "
"binary log, see 'NAME_CONST issues' in 'Binary Logging of Stored Programs' "
"section of the manual.");
      }
      
      select_lex->options|= SELECT_NO_UNLOCK;
      unit->set_limit(select_lex);

      /*
        Disable non-empty MERGE tables with CREATE...SELECT. Too
        complicated. See Bug #26379. Empty MERGE tables are read-only
        and don't allow CREATE...SELECT anyway.
      */
      if (create_info.used_fields & HA_CREATE_USED_UNION)
      {
        my_error(ER_WRONG_OBJECT, MYF(0), create_table->db,
                 create_table->table_name, "BASE TABLE");
        res= 1;
        goto end_with_restore_list;
      }

<<<<<<< HEAD
#ifndef MCP_GLOBAL_SCHEMA_LOCK
      Ha_global_schema_lock_guard global_schema_lock(thd);

      if (!(create_info.options & HA_LEX_CREATE_TMP_TABLE))
        (void)global_schema_lock.lock();
#endif

=======
>>>>>>> f6dfd7d7
      if (!(res= open_and_lock_tables(thd, lex->query_tables, TRUE, 0)))
      {
        /* The table already exists */
        if (create_table->table)
        {
          if (create_info.options & HA_LEX_CREATE_IF_NOT_EXISTS)
          {
            push_warning_printf(thd, MYSQL_ERROR::WARN_LEVEL_NOTE,
                                ER_TABLE_EXISTS_ERROR,
                                ER(ER_TABLE_EXISTS_ERROR),
                                create_info.alias);
            my_ok(thd);
          }
          else
          {
            my_error(ER_TABLE_EXISTS_ERROR, MYF(0), create_info.alias);
            res= 1;
          }
          goto end_with_restore_list;
        }

        /*
          Remove target table from main select and name resolution
          context. This can't be done earlier as it will break view merging in
          statements like "CREATE TABLE IF NOT EXISTS existing_view SELECT".
        */
        lex->unlink_first_table(&link_to_local);

        /* So that CREATE TEMPORARY TABLE gets to binlog at commit/rollback */
        if (create_info.options & HA_LEX_CREATE_TMP_TABLE)
          thd->variables.option_bits|= OPTION_KEEP_LOG;

        /*
          select_create is currently not re-execution friendly and
          needs to be created for every execution of a PS/SP.
        */
        if ((result= new select_create(create_table,
                                       &create_info,
                                       &alter_info,
                                       select_lex->item_list,
                                       lex->duplicates,
                                       lex->ignore,
                                       select_tables)))
        {
          /*
            CREATE from SELECT give its SELECT_LEX for SELECT,
            and item_list belong to SELECT
          */
          res= handle_select(thd, lex, result, 0);
          delete result;
        }

        lex->link_first_table_back(create_table, link_to_local);
      }
    }
    else
    {
      /* So that CREATE TEMPORARY TABLE gets to binlog at commit/rollback */
      if (create_info.options & HA_LEX_CREATE_TMP_TABLE)
        thd->variables.option_bits|= OPTION_KEEP_LOG;
      /* regular create */
      if (create_info.options & HA_LEX_CREATE_TABLE_LIKE)
      {
        /* CREATE TABLE ... LIKE ... */
        res= mysql_create_like_table(thd, create_table, select_tables,
                                     &create_info);
      }
      else
      {
        /* Regular CREATE TABLE */
        res= mysql_create_table(thd, create_table,
                                &create_info, &alter_info);
      }
      if (!res)
        my_ok(thd);
    }

end_with_restore_list:
    break;
  }
  case SQLCOM_CREATE_INDEX:
    /* Fall through */
  case SQLCOM_DROP_INDEX:
  /*
    CREATE INDEX and DROP INDEX are implemented by calling ALTER
    TABLE with proper arguments.

    In the future ALTER TABLE will notice that the request is to
    only add indexes and create these one by one for the existing
    table without having to do a full rebuild.
  */
  {
    /* Prepare stack copies to be re-execution safe */
    HA_CREATE_INFO create_info;
    Alter_info alter_info(lex->alter_info, thd->mem_root);

    if (thd->is_fatal_error) /* out of memory creating a copy of alter_info */
      goto error;

    DBUG_ASSERT(first_table == all_tables && first_table != 0);
    if (check_one_table_access(thd, INDEX_ACL, all_tables))
      goto error; /* purecov: inspected */
    /*
      Currently CREATE INDEX or DROP INDEX cause a full table rebuild
      and thus classify as slow administrative statements just like
      ALTER TABLE.
    */
    thd->enable_slow_log= opt_log_slow_admin_statements;

    bzero((char*) &create_info, sizeof(create_info));
    create_info.db_type= 0;
    create_info.row_type= ROW_TYPE_NOT_USED;
    create_info.default_table_charset= thd->variables.collation_database;

    res= mysql_alter_table(thd, first_table->db, first_table->table_name,
                           &create_info, first_table, &alter_info,
                           0, (ORDER*) 0, 0);
    break;
  }
#ifdef HAVE_REPLICATION
  case SQLCOM_SLAVE_START:
  {
    mysql_mutex_lock(&LOCK_active_mi);
    start_slave(thd,active_mi,1 /* net report*/);
    mysql_mutex_unlock(&LOCK_active_mi);
    break;
  }
  case SQLCOM_SLAVE_STOP:
  /*
    If the client thread has locked tables, a deadlock is possible.
    Assume that
    - the client thread does LOCK TABLE t READ.
    - then the master updates t.
    - then the SQL slave thread wants to update t,
      so it waits for the client thread because t is locked by it.
    - then the client thread does SLAVE STOP.
      SLAVE STOP waits for the SQL slave thread to terminate its
      update t, which waits for the client thread because t is locked by it.
    To prevent that, refuse SLAVE STOP if the
    client thread has locked tables
  */
  if (thd->locked_tables_mode ||
      thd->in_active_multi_stmt_transaction() || thd->global_read_lock.is_acquired())
  {
    my_message(ER_LOCK_OR_ACTIVE_TRANSACTION,
               ER(ER_LOCK_OR_ACTIVE_TRANSACTION), MYF(0));
    goto error;
  }
  {
    mysql_mutex_lock(&LOCK_active_mi);
    stop_slave(thd,active_mi,1/* net report*/);
    mysql_mutex_unlock(&LOCK_active_mi);
    break;
  }
#endif /* HAVE_REPLICATION */

  case SQLCOM_RENAME_TABLE:
  {
    DBUG_ASSERT(first_table == all_tables && first_table != 0);
    TABLE_LIST *table;
    for (table= first_table; table; table= table->next_local->next_local)
    {
      if (check_access(thd, ALTER_ACL | DROP_ACL, table->db,
                       &table->grant.privilege,
                       &table->grant.m_internal,
                       0, 0) ||
          check_access(thd, INSERT_ACL | CREATE_ACL, table->next_local->db,
                       &table->next_local->grant.privilege,
                       &table->next_local->grant.m_internal,
                       0, 0))
	goto error;
      TABLE_LIST old_list, new_list;
      /*
        we do not need initialize old_list and new_list because we will
        come table[0] and table->next[0] there
      */
      old_list= table[0];
      new_list= table->next_local[0];
      if (check_grant(thd, ALTER_ACL | DROP_ACL, &old_list, FALSE, 1, FALSE) ||
         (!test_all_bits(table->next_local->grant.privilege,
                         INSERT_ACL | CREATE_ACL) &&
          check_grant(thd, INSERT_ACL | CREATE_ACL, &new_list, FALSE, 1,
                      FALSE)))
        goto error;
    }

    if (mysql_rename_tables(thd, first_table, 0))
      goto error;
    break;
  }
#ifndef EMBEDDED_LIBRARY
  case SQLCOM_SHOW_BINLOGS:
#ifdef DONT_ALLOW_SHOW_COMMANDS
    my_message(ER_NOT_ALLOWED_COMMAND, ER(ER_NOT_ALLOWED_COMMAND),
               MYF(0)); /* purecov: inspected */
    goto error;
#else
    {
      if (check_global_access(thd, SUPER_ACL | REPL_CLIENT_ACL))
	goto error;
      res = show_binlogs(thd);
      break;
    }
#endif
#endif /* EMBEDDED_LIBRARY */
  case SQLCOM_SHOW_CREATE:
    DBUG_ASSERT(first_table == all_tables && first_table != 0);
#ifdef DONT_ALLOW_SHOW_COMMANDS
    my_message(ER_NOT_ALLOWED_COMMAND, ER(ER_NOT_ALLOWED_COMMAND),
               MYF(0)); /* purecov: inspected */
    goto error;
#else
    {
     /*
        Access check:
        SHOW CREATE TABLE require any privileges on the table level (ie
        effecting all columns in the table).
        SHOW CREATE VIEW require the SHOW_VIEW and SELECT ACLs on the table
        level.
        NOTE: SHOW_VIEW ACL is checked when the view is created.
      */

      DBUG_PRINT("debug", ("lex->only_view: %d, table: %s.%s",
                           lex->only_view,
                           first_table->db, first_table->table_name));
      if (lex->only_view)
      {
        if (check_table_access(thd, SELECT_ACL, first_table, FALSE, 1, FALSE))
        {
          DBUG_PRINT("debug", ("check_table_access failed"));
          my_error(ER_TABLEACCESS_DENIED_ERROR, MYF(0),
                  "SHOW", thd->security_ctx->priv_user,
                  thd->security_ctx->host_or_ip, first_table->alias);
          goto error;
        }
        DBUG_PRINT("debug", ("check_table_access succeeded"));

        /* Ignore temporary tables if this is "SHOW CREATE VIEW" */
        first_table->open_type= OT_BASE_ONLY;

      }
      else
      {
        /*
          The fact that check_some_access() returned FALSE does not mean that
          access is granted. We need to check if first_table->grant.privilege
          contains any table-specific privilege.
        */
        DBUG_PRINT("debug", ("first_table->grant.privilege: %lx",
                             first_table->grant.privilege));
        if (check_some_access(thd, SHOW_CREATE_TABLE_ACLS, first_table) ||
            (first_table->grant.privilege & SHOW_CREATE_TABLE_ACLS) == 0)
        {
          my_error(ER_TABLEACCESS_DENIED_ERROR, MYF(0),
                  "SHOW", thd->security_ctx->priv_user,
                  thd->security_ctx->host_or_ip, first_table->alias);
          goto error;
        }
      }

      /* Access is granted. Execute the command.  */
      res= mysqld_show_create(thd, first_table);
      break;
    }
#endif
  case SQLCOM_CHECKSUM:
  {
    DBUG_ASSERT(first_table == all_tables && first_table != 0);
    if (check_table_access(thd, SELECT_ACL, all_tables,
                           FALSE, UINT_MAX, FALSE))
      goto error; /* purecov: inspected */

    res = mysql_checksum_table(thd, first_table, &lex->check_opt);
    break;
  }
  case SQLCOM_UPDATE:
  {
    ha_rows found= 0, updated= 0;
    DBUG_ASSERT(first_table == all_tables && first_table != 0);
    if (update_precheck(thd, all_tables))
      break;

    /*
      UPDATE IGNORE can be unsafe. We therefore use row based
      logging if mixed or row based logging is available.
      TODO: Check if the order of the output of the select statement is
      deterministic. Waiting for BUG#42415
    */
    if (lex->ignore)
      lex->set_stmt_unsafe(LEX::BINLOG_STMT_UNSAFE_UPDATE_IGNORE);

    DBUG_ASSERT(select_lex->offset_limit == 0);
    unit->set_limit(select_lex);
    MYSQL_UPDATE_START(thd->query());
    res= (up_result= mysql_update(thd, all_tables,
                                  select_lex->item_list,
                                  lex->value_list,
                                  select_lex->where,
                                  select_lex->order_list.elements,
                                  select_lex->order_list.first,
                                  unit->select_limit_cnt,
                                  lex->duplicates, lex->ignore,
                                  &found, &updated));
    MYSQL_UPDATE_DONE(res, found, updated);
    /* mysql_update return 2 if we need to switch to multi-update */
    if (up_result != 2)
      break;
    /* Fall through */
  }
  case SQLCOM_UPDATE_MULTI:
  {
    DBUG_ASSERT(first_table == all_tables && first_table != 0);
    /* if we switched from normal update, rights are checked */
    if (up_result != 2)
    {
      if ((res= multi_update_precheck(thd, all_tables)))
        break;
    }
    else
      res= 0;

    res= mysql_multi_update_prepare(thd);

#ifdef HAVE_REPLICATION
    /* Check slave filtering rules */
    if (unlikely(thd->slave_thread && !have_table_map_for_update))
    {
      if (all_tables_not_ok(thd, all_tables))
      {
        if (res!= 0)
        {
          res= 0;             /* don't care of prev failure  */
          thd->clear_error(); /* filters are of highest prior */
        }
        /* we warn the slave SQL thread */
        my_error(ER_SLAVE_IGNORED_TABLE, MYF(0));
        break;
      }
      if (res)
        break;
    }
    else
    {
#endif /* HAVE_REPLICATION */
      if (res)
        break;
      if (opt_readonly &&
	  !(thd->security_ctx->master_access & SUPER_ACL) &&
	  some_non_temp_table_to_be_updated(thd, all_tables))
      {
	my_error(ER_OPTION_PREVENTS_STATEMENT, MYF(0), "--read-only");
	break;
      }
#ifdef HAVE_REPLICATION
    }  /* unlikely */
#endif
    {
      multi_update *result_obj;
      MYSQL_MULTI_UPDATE_START(thd->query());
      res= mysql_multi_update(thd, all_tables,
                              &select_lex->item_list,
                              &lex->value_list,
                              select_lex->where,
                              select_lex->options,
                              lex->duplicates,
                              lex->ignore,
                              unit,
                              select_lex,
                              &result_obj);
      if (result_obj)
      {
        MYSQL_MULTI_UPDATE_DONE(res, result_obj->num_found(),
                                result_obj->num_updated());
        res= FALSE; /* Ignore errors here */
        delete result_obj;
      }
      else
      {
        MYSQL_MULTI_UPDATE_DONE(1, 0, 0);
      }
    }
    break;
  }
  case SQLCOM_REPLACE:
#ifndef DBUG_OFF
    if (mysql_bin_log.is_open())
    {
      /*
        Generate an incident log event before writing the real event
        to the binary log.  We put this event is before the statement
        since that makes it simpler to check that the statement was
        not executed on the slave (since incidents usually stop the
        slave).

        Observe that any row events that are generated will be
        generated before.

        This is only for testing purposes and will not be present in a
        release build.
      */

      Incident incident= INCIDENT_NONE;
      DBUG_PRINT("debug", ("Just before generate_incident()"));
      DBUG_EXECUTE_IF("incident_database_resync_on_replace",
                      incident= INCIDENT_LOST_EVENTS;);
      if (incident)
      {
        Incident_log_event ev(thd, incident);
        (void) mysql_bin_log.write(&ev);        /* error is ignored */
        if (mysql_bin_log.rotate_and_purge(true))
        {
          res= 1;
          break;
        }
      }
      DBUG_PRINT("debug", ("Just after generate_incident()"));
    }
#endif
  case SQLCOM_INSERT:
  {
    DBUG_ASSERT(first_table == all_tables && first_table != 0);
    if ((res= insert_precheck(thd, all_tables)))
      break;

    MYSQL_INSERT_START(thd->query());
    res= mysql_insert(thd, all_tables, lex->field_list, lex->many_values,
		      lex->update_list, lex->value_list,
                      lex->duplicates, lex->ignore);
    MYSQL_INSERT_DONE(res, (ulong) thd->get_row_count_func());
    /*
      If we have inserted into a VIEW, and the base table has
      AUTO_INCREMENT column, but this column is not accessible through
      a view, then we should restore LAST_INSERT_ID to the value it
      had before the statement.
    */
    if (first_table->view && !first_table->contain_auto_increment)
      thd->first_successful_insert_id_in_cur_stmt=
        thd->first_successful_insert_id_in_prev_stmt;

    DBUG_EXECUTE_IF("after_mysql_insert",
                    {
                      const char act[]=
                        "now "
                        "wait_for signal.continue";
                      DBUG_ASSERT(opt_debug_sync_timeout > 0);
                      DBUG_ASSERT(!debug_sync_set_action(current_thd,
                                                         STRING_WITH_LEN(act)));
                    };);
    break;
  }
  case SQLCOM_REPLACE_SELECT:
  case SQLCOM_INSERT_SELECT:
  {
    select_result *sel_result;
    DBUG_ASSERT(first_table == all_tables && first_table != 0);
    if ((res= insert_precheck(thd, all_tables)))
      break;
    /*
      INSERT...SELECT...ON DUPLICATE KEY UPDATE/REPLACE SELECT/
      INSERT...IGNORE...SELECT can be unsafe, unless ORDER BY PRIMARY KEY
      clause is used in SELECT statement. We therefore use row based
      logging if mixed or row based logging is available.
      TODO: Check if the order of the output of the select statement is
      deterministic. Waiting for BUG#42415
    */
    if (lex->sql_command == SQLCOM_INSERT_SELECT &&
        lex->duplicates == DUP_UPDATE)
      lex->set_stmt_unsafe(LEX::BINLOG_STMT_UNSAFE_INSERT_SELECT_UPDATE);

    if (lex->sql_command == SQLCOM_INSERT_SELECT && lex->ignore)
      lex->set_stmt_unsafe(LEX::BINLOG_STMT_UNSAFE_INSERT_IGNORE_SELECT);

    if (lex->sql_command == SQLCOM_REPLACE_SELECT)
      lex->set_stmt_unsafe(LEX::BINLOG_STMT_UNSAFE_REPLACE_SELECT);

    /* Fix lock for first table */
    if (first_table->lock_type == TL_WRITE_DELAYED)
      first_table->lock_type= TL_WRITE;

    /* Don't unlock tables until command is written to binary log */
    select_lex->options|= SELECT_NO_UNLOCK;

    unit->set_limit(select_lex);

    if (!(res= open_and_lock_tables(thd, all_tables, TRUE, 0)))
    {
      MYSQL_INSERT_SELECT_START(thd->query());
      /* Skip first table, which is the table we are inserting in */
      TABLE_LIST *second_table= first_table->next_local;
      select_lex->table_list.first= second_table;
      select_lex->context.table_list= 
        select_lex->context.first_name_resolution_table= second_table;
      res= mysql_insert_select_prepare(thd);
      if (!res && (sel_result= new select_insert(first_table,
                                                 first_table->table,
                                                 &lex->field_list,
                                                 &lex->update_list,
                                                 &lex->value_list,
                                                 lex->duplicates,
                                                 lex->ignore)))
      {
	res= handle_select(thd, lex, sel_result, OPTION_SETUP_TABLES_DONE);
        /*
          Invalidate the table in the query cache if something changed
          after unlocking when changes become visible.
          TODO: this is workaround. right way will be move invalidating in
          the unlock procedure.
        */
        if (!res && first_table->lock_type ==  TL_WRITE_CONCURRENT_INSERT &&
            thd->lock)
        {
          /* INSERT ... SELECT should invalidate only the very first table */
          TABLE_LIST *save_table= first_table->next_local;
          first_table->next_local= 0;
          query_cache_invalidate3(thd, first_table, 1);
          first_table->next_local= save_table;
        }
        delete sel_result;
      }
      /* revert changes for SP */
      MYSQL_INSERT_SELECT_DONE(res, (ulong) thd->get_row_count_func());
      select_lex->table_list.first= first_table;
    }
    /*
      If we have inserted into a VIEW, and the base table has
      AUTO_INCREMENT column, but this column is not accessible through
      a view, then we should restore LAST_INSERT_ID to the value it
      had before the statement.
    */
    if (first_table->view && !first_table->contain_auto_increment)
      thd->first_successful_insert_id_in_cur_stmt=
        thd->first_successful_insert_id_in_prev_stmt;

    break;
  }
  case SQLCOM_DELETE:
  {
    DBUG_ASSERT(first_table == all_tables && first_table != 0);
    if ((res= delete_precheck(thd, all_tables)))
      break;
    DBUG_ASSERT(select_lex->offset_limit == 0);
    unit->set_limit(select_lex);

    MYSQL_DELETE_START(thd->query());
    res = mysql_delete(thd, all_tables, select_lex->where,
                       &select_lex->order_list,
                       unit->select_limit_cnt, select_lex->options);
    MYSQL_DELETE_DONE(res, (ulong) thd->get_row_count_func());
    break;
  }
  case SQLCOM_DELETE_MULTI:
  {
    DBUG_ASSERT(first_table == all_tables && first_table != 0);
    TABLE_LIST *aux_tables= thd->lex->auxiliary_table_list.first;
    multi_delete *del_result;

    if ((res= multi_delete_precheck(thd, all_tables)))
      break;

    /* condition will be TRUE on SP re-excuting */
    if (select_lex->item_list.elements != 0)
      select_lex->item_list.empty();
    if (add_item_to_list(thd, new Item_null()))
      goto error;

    thd_proc_info(thd, "init");
    if ((res= open_and_lock_tables(thd, all_tables, TRUE, 0)))
      break;

    MYSQL_MULTI_DELETE_START(thd->query());
    if ((res= mysql_multi_delete_prepare(thd)))
    {
      MYSQL_MULTI_DELETE_DONE(1, 0);
      goto error;
    }

    if (!thd->is_fatal_error &&
        (del_result= new multi_delete(aux_tables, lex->table_count)))
    {
      res= mysql_select(thd, &select_lex->ref_pointer_array,
			select_lex->get_table_list(),
			select_lex->with_wild,
			select_lex->item_list,
			select_lex->where,
			0, (ORDER *)NULL, (ORDER *)NULL, (Item *)NULL,
			(ORDER *)NULL,
			(select_lex->options | thd->variables.option_bits |
			SELECT_NO_JOIN_CACHE | SELECT_NO_UNLOCK |
                        OPTION_SETUP_TABLES_DONE) & ~OPTION_BUFFER_RESULT,
			del_result, unit, select_lex);
      res|= thd->is_error();
      MYSQL_MULTI_DELETE_DONE(res, del_result->num_deleted());
      if (res)
        del_result->abort_result_set();
      delete del_result;
    }
    else
    {
      res= TRUE;                                // Error
      MYSQL_MULTI_DELETE_DONE(1, 0);
    }
    break;
  }
  case SQLCOM_DROP_TABLE:
  {
    DBUG_ASSERT(first_table == all_tables && first_table != 0);
    if (!lex->drop_temporary)
    {
      if (check_table_access(thd, DROP_ACL, all_tables, FALSE, UINT_MAX, FALSE))
	goto error;				/* purecov: inspected */
    }
    else
    {
      /* So that DROP TEMPORARY TABLE gets to binlog at commit/rollback */
      thd->variables.option_bits|= OPTION_KEEP_LOG;
    }
    /* DDL and binlog write order are protected by metadata locks. */
    res= mysql_rm_table(thd, first_table, lex->drop_if_exists,
			lex->drop_temporary);
  }
  break;
  case SQLCOM_SHOW_PROCESSLIST:
    if (!thd->security_ctx->priv_user[0] &&
        check_global_access(thd,PROCESS_ACL))
      break;
    mysqld_list_processes(thd,
			  (thd->security_ctx->master_access & PROCESS_ACL ?
                           NullS :
                           thd->security_ctx->priv_user),
                          lex->verbose);
    break;
  case SQLCOM_SHOW_AUTHORS:
    res= mysqld_show_authors(thd);
    break;
  case SQLCOM_SHOW_CONTRIBUTORS:
    res= mysqld_show_contributors(thd);
    break;
  case SQLCOM_SHOW_PRIVILEGES:
    res= mysqld_show_privileges(thd);
    break;
  case SQLCOM_SHOW_ENGINE_LOGS:
#ifdef DONT_ALLOW_SHOW_COMMANDS
    my_message(ER_NOT_ALLOWED_COMMAND, ER(ER_NOT_ALLOWED_COMMAND),
               MYF(0));	/* purecov: inspected */
    goto error;
#else
    {
      if (check_access(thd, FILE_ACL, any_db, NULL, NULL, 0, 0))
	goto error;
      res= ha_show_status(thd, lex->create_info.db_type, HA_ENGINE_LOGS);
      break;
    }
#endif
  case SQLCOM_CHANGE_DB:
  {
    LEX_STRING db_str= { (char *) select_lex->db, strlen(select_lex->db) };

    if (!mysql_change_db(thd, &db_str, FALSE))
      my_ok(thd);

    break;
  }

  case SQLCOM_LOAD:
  {
    DBUG_ASSERT(first_table == all_tables && first_table != 0);
    uint privilege= (lex->duplicates == DUP_REPLACE ?
		     INSERT_ACL | DELETE_ACL : INSERT_ACL) |
                    (lex->local_file ? 0 : FILE_ACL);

    if (lex->local_file)
    {
      if (!(thd->client_capabilities & CLIENT_LOCAL_FILES) ||
          !opt_local_infile)
      {
	my_message(ER_NOT_ALLOWED_COMMAND, ER(ER_NOT_ALLOWED_COMMAND), MYF(0));
	goto error;
      }
    }

    if (check_one_table_access(thd, privilege, all_tables))
      goto error;

    res= mysql_load(thd, lex->exchange, first_table, lex->field_list,
                    lex->update_list, lex->value_list, lex->duplicates,
                    lex->ignore, (bool) lex->local_file);
    break;
  }

  case SQLCOM_SET_OPTION:
  {
    List<set_var_base> *lex_var_list= &lex->var_list;

    if ((check_table_access(thd, SELECT_ACL, all_tables, FALSE, UINT_MAX, FALSE)
         || open_and_lock_tables(thd, all_tables, TRUE, 0)))
      goto error;
    if (!(res= sql_set_variables(thd, lex_var_list)))
    {
      /*
        If the previous command was a SET ONE_SHOT, we don't want to forget
        about the ONE_SHOT property of that SET. So we use a |= instead of = .
      */
      thd->one_shot_set|= lex->one_shot_set;
      my_ok(thd);
    }
    else
    {
      /*
        We encountered some sort of error, but no message was sent.
        Send something semi-generic here since we don't know which
        assignment in the list caused the error.
      */
      if (!thd->is_error())
        my_error(ER_WRONG_ARGUMENTS,MYF(0),"SET");
      goto error;
    }

    break;
  }

  case SQLCOM_UNLOCK_TABLES:
    /*
      It is critical for mysqldump --single-transaction --master-data that
      UNLOCK TABLES does not implicitely commit a connection which has only
      done FLUSH TABLES WITH READ LOCK + BEGIN. If this assumption becomes
      false, mysqldump will not work.
    */
    if (thd->variables.option_bits & OPTION_TABLE_LOCK)
    {
      res= trans_commit_implicit(thd);
      thd->locked_tables_list.unlock_locked_tables(thd);
      thd->mdl_context.release_transactional_locks();
      thd->variables.option_bits&= ~(OPTION_TABLE_LOCK);
    }
    if (thd->global_read_lock.is_acquired())
      thd->global_read_lock.unlock_global_read_lock(thd);
    if (res)
      goto error;
    my_ok(thd);
    break;
  case SQLCOM_LOCK_TABLES:
    /* We must end the transaction first, regardless of anything */
    res= trans_commit_implicit(thd);
    thd->locked_tables_list.unlock_locked_tables(thd);
    /* Release transactional metadata locks. */
    thd->mdl_context.release_transactional_locks();
    if (res)
      goto error;
    if (check_table_access(thd, LOCK_TABLES_ACL | SELECT_ACL, all_tables,
                           FALSE, UINT_MAX, FALSE))
      goto error;

    thd->variables.option_bits|= OPTION_TABLE_LOCK;

    res= lock_tables_open_and_lock_tables(thd, all_tables);

    if (res)
    {
      thd->variables.option_bits&= ~(OPTION_TABLE_LOCK);
    }
    else
    {
#ifdef HAVE_QUERY_CACHE
      if (thd->variables.query_cache_wlock_invalidate)
        query_cache.invalidate_locked_for_write(first_table);
#endif /*HAVE_QUERY_CACHE*/
      my_ok(thd);
    }
    break;
  case SQLCOM_CREATE_DB:
  {
    /*
      As mysql_create_db() may modify HA_CREATE_INFO structure passed to
      it, we need to use a copy of LEX::create_info to make execution
      prepared statement- safe.
    */
    HA_CREATE_INFO create_info(lex->create_info);
    char *alias;
    if (!(alias=thd->strmake(lex->name.str, lex->name.length)) ||
        check_db_name(&lex->name))
    {
      my_error(ER_WRONG_DB_NAME, MYF(0), lex->name.str);
      break;
    }
    /*
      If in a slave thread :
      CREATE DATABASE DB was certainly not preceded by USE DB.
      For that reason, db_ok() in sql/slave.cc did not check the
      do_db/ignore_db. And as this query involves no tables, tables_ok()
      above was not called. So we have to check rules again here.
    */
#ifdef HAVE_REPLICATION
    if (thd->slave_thread && 
	(!rpl_filter->db_ok(lex->name.str) ||
	 !rpl_filter->db_ok_with_wild_table(lex->name.str)))
    {
      my_message(ER_SLAVE_IGNORED_TABLE, ER(ER_SLAVE_IGNORED_TABLE), MYF(0));
      break;
    }
#endif
    if (check_access(thd, CREATE_ACL, lex->name.str, NULL, NULL, 1, 0))
      break;
    res= mysql_create_db(thd,(lower_case_table_names == 2 ? alias :
                              lex->name.str), &create_info, 0);
    break;
  }
  case SQLCOM_DROP_DB:
  {
    if (check_db_name(&lex->name))
    {
      my_error(ER_WRONG_DB_NAME, MYF(0), lex->name.str);
      break;
    }
    /*
      If in a slave thread :
      DROP DATABASE DB may not be preceded by USE DB.
      For that reason, maybe db_ok() in sql/slave.cc did not check the 
      do_db/ignore_db. And as this query involves no tables, tables_ok()
      above was not called. So we have to check rules again here.
    */
#ifdef HAVE_REPLICATION
    if (thd->slave_thread && 
	(!rpl_filter->db_ok(lex->name.str) ||
	 !rpl_filter->db_ok_with_wild_table(lex->name.str)))
    {
      my_message(ER_SLAVE_IGNORED_TABLE, ER(ER_SLAVE_IGNORED_TABLE), MYF(0));
      break;
    }
#endif
    if (check_access(thd, DROP_ACL, lex->name.str, NULL, NULL, 1, 0))
      break;
    res= mysql_rm_db(thd, lex->name.str, lex->drop_if_exists, 0);
    break;
  }
  case SQLCOM_ALTER_DB_UPGRADE:
  {
    LEX_STRING *db= & lex->name;
#ifdef HAVE_REPLICATION
    if (thd->slave_thread && 
       (!rpl_filter->db_ok(db->str) ||
        !rpl_filter->db_ok_with_wild_table(db->str)))
    {
      res= 1;
      my_message(ER_SLAVE_IGNORED_TABLE, ER(ER_SLAVE_IGNORED_TABLE), MYF(0));
      break;
    }
#endif
    if (check_db_name(db))
    {
      my_error(ER_WRONG_DB_NAME, MYF(0), db->str);
      break;
    }
    if (check_access(thd, ALTER_ACL, db->str, NULL, NULL, 1, 0) ||
        check_access(thd, DROP_ACL, db->str, NULL, NULL, 1, 0) ||
        check_access(thd, CREATE_ACL, db->str, NULL, NULL, 1, 0))
    {
      res= 1;
      break;
    }
    res= mysql_upgrade_db(thd, db);
    if (!res)
      my_ok(thd);
    break;
  }
  case SQLCOM_ALTER_DB:
  {
    LEX_STRING *db= &lex->name;
    HA_CREATE_INFO create_info(lex->create_info);
    if (check_db_name(db))
    {
      my_error(ER_WRONG_DB_NAME, MYF(0), db->str);
      break;
    }
    /*
      If in a slave thread :
      ALTER DATABASE DB may not be preceded by USE DB.
      For that reason, maybe db_ok() in sql/slave.cc did not check the
      do_db/ignore_db. And as this query involves no tables, tables_ok()
      above was not called. So we have to check rules again here.
    */
#ifdef HAVE_REPLICATION
    if (thd->slave_thread &&
	(!rpl_filter->db_ok(db->str) ||
	 !rpl_filter->db_ok_with_wild_table(db->str)))
    {
      my_message(ER_SLAVE_IGNORED_TABLE, ER(ER_SLAVE_IGNORED_TABLE), MYF(0));
      break;
    }
#endif
    if (check_access(thd, ALTER_ACL, db->str, NULL, NULL, 1, 0))
      break;
    res= mysql_alter_db(thd, db->str, &create_info);
    break;
  }
  case SQLCOM_SHOW_CREATE_DB:
  {
    DBUG_EXECUTE_IF("4x_server_emul",
                    my_error(ER_UNKNOWN_ERROR, MYF(0)); goto error;);
    if (check_db_name(&lex->name))
    {
      my_error(ER_WRONG_DB_NAME, MYF(0), lex->name.str);
      break;
    }
    res= mysqld_show_create_db(thd, lex->name.str, &lex->create_info);
    break;
  }
  case SQLCOM_CREATE_EVENT:
  case SQLCOM_ALTER_EVENT:
  #ifdef HAVE_EVENT_SCHEDULER
  do
  {
    DBUG_ASSERT(lex->event_parse_data);
    if (lex->table_or_sp_used())
    {
      my_error(ER_NOT_SUPPORTED_YET, MYF(0), "Usage of subqueries or stored "
               "function calls as part of this statement");
      break;
    }

    res= sp_process_definer(thd);
    if (res)
      break;

    switch (lex->sql_command) {
    case SQLCOM_CREATE_EVENT:
    {
      bool if_not_exists= (lex->create_info.options &
                           HA_LEX_CREATE_IF_NOT_EXISTS);
      res= Events::create_event(thd, lex->event_parse_data, if_not_exists);
      break;
    }
    case SQLCOM_ALTER_EVENT:
      res= Events::update_event(thd, lex->event_parse_data,
                                lex->spname ? &lex->spname->m_db : NULL,
                                lex->spname ? &lex->spname->m_name : NULL);
      break;
    default:
      DBUG_ASSERT(0);
    }
    DBUG_PRINT("info",("DDL error code=%d", res));
    if (!res)
      my_ok(thd);

  } while (0);
  /* Don't do it, if we are inside a SP */
  if (!thd->spcont)
  {
    delete lex->sphead;
    lex->sphead= NULL;
  }
  /* lex->unit.cleanup() is called outside, no need to call it here */
  break;
  case SQLCOM_SHOW_CREATE_EVENT:
    res= Events::show_create_event(thd, lex->spname->m_db,
                                   lex->spname->m_name);
    break;
  case SQLCOM_DROP_EVENT:
    if (!(res= Events::drop_event(thd,
                                  lex->spname->m_db, lex->spname->m_name,
                                  lex->drop_if_exists)))
      my_ok(thd);
    break;
#else
    my_error(ER_NOT_SUPPORTED_YET,MYF(0),"embedded server");
    break;
#endif
  case SQLCOM_CREATE_FUNCTION:                  // UDF function
  {
    if (check_access(thd, INSERT_ACL, "mysql", NULL, NULL, 1, 0))
      break;
#ifdef HAVE_DLOPEN
    if (!(res = mysql_create_function(thd, &lex->udf)))
      my_ok(thd);
#else
    my_error(ER_CANT_OPEN_LIBRARY, MYF(0), lex->udf.dl, 0, "feature disabled");
    res= TRUE;
#endif
    break;
  }
#ifndef NO_EMBEDDED_ACCESS_CHECKS
  case SQLCOM_CREATE_USER:
  {
    if (check_access(thd, INSERT_ACL, "mysql", NULL, NULL, 1, 1) &&
        check_global_access(thd,CREATE_USER_ACL))
      break;
    /* Conditionally writes to binlog */
    if (!(res= mysql_create_user(thd, lex->users_list)))
      my_ok(thd);
    break;
  }
  case SQLCOM_DROP_USER:
  {
    if (check_access(thd, DELETE_ACL, "mysql", NULL, NULL, 1, 1) &&
        check_global_access(thd,CREATE_USER_ACL))
      break;
    /* Conditionally writes to binlog */
    if (!(res= mysql_drop_user(thd, lex->users_list)))
      my_ok(thd);
    break;
  }
  case SQLCOM_RENAME_USER:
  {
    if (check_access(thd, UPDATE_ACL, "mysql", NULL, NULL, 1, 1) &&
        check_global_access(thd,CREATE_USER_ACL))
      break;
    /* Conditionally writes to binlog */
    if (!(res= mysql_rename_user(thd, lex->users_list)))
      my_ok(thd);
    break;
  }
  case SQLCOM_REVOKE_ALL:
  {
    if (check_access(thd, UPDATE_ACL, "mysql", NULL, NULL, 1, 1) &&
        check_global_access(thd,CREATE_USER_ACL))
      break;

    /* Replicate current user as grantor */
    thd->binlog_invoker();

    /* Conditionally writes to binlog */
    if (!(res = mysql_revoke_all(thd, lex->users_list)))
      my_ok(thd);
    break;
  }
  case SQLCOM_REVOKE:
  case SQLCOM_GRANT:
  {
    if (lex->type != TYPE_ENUM_PROXY &&
        check_access(thd, lex->grant | lex->grant_tot_col | GRANT_ACL,
                     first_table ?  first_table->db : select_lex->db,
                     first_table ? &first_table->grant.privilege : NULL,
                     first_table ? &first_table->grant.m_internal : NULL,
                     first_table ? 0 : 1, 0))
      goto error;

    /* Replicate current user as grantor */
    thd->binlog_invoker();

    if (thd->security_ctx->user)              // If not replication
    {
      LEX_USER *user, *tmp_user;
      bool first_user= TRUE;

      List_iterator <LEX_USER> user_list(lex->users_list);
      while ((tmp_user= user_list++))
      {
        if (!(user= get_current_user(thd, tmp_user)))
          goto error;
        if (specialflag & SPECIAL_NO_RESOLVE &&
            hostname_requires_resolving(user->host.str))
          push_warning_printf(thd, MYSQL_ERROR::WARN_LEVEL_WARN,
                              ER_WARN_HOSTNAME_WONT_WORK,
                              ER(ER_WARN_HOSTNAME_WONT_WORK));
        // Are we trying to change a password of another user
        DBUG_ASSERT(user->host.str != 0);

        /*
          GRANT/REVOKE PROXY has the target user as a first entry in the list. 
         */
        if (lex->type == TYPE_ENUM_PROXY && first_user)
        {
          first_user= FALSE;
          if (acl_check_proxy_grant_access (thd, user->host.str, user->user.str,
                                        lex->grant & GRANT_ACL))
            goto error;
        } 
        else if (is_acl_user(user->host.str, user->user.str) &&
                 user->password.str &&
                 check_change_password (thd, user->host.str, user->user.str, 
                                        user->password.str, 
                                        user->password.length))
          goto error;
      }
    }
    if (first_table)
    {
      if (lex->type == TYPE_ENUM_PROCEDURE ||
          lex->type == TYPE_ENUM_FUNCTION)
      {
        uint grants= lex->all_privileges 
		   ? (PROC_ACLS & ~GRANT_ACL) | (lex->grant & GRANT_ACL)
		   : lex->grant;
        if (check_grant_routine(thd, grants | GRANT_ACL, all_tables,
                                lex->type == TYPE_ENUM_PROCEDURE, 0))
	  goto error;
        /* Conditionally writes to binlog */
        res= mysql_routine_grant(thd, all_tables,
                                 lex->type == TYPE_ENUM_PROCEDURE, 
                                 lex->users_list, grants,
                                 lex->sql_command == SQLCOM_REVOKE, TRUE);
        if (!res)
          my_ok(thd);
      }
      else
      {
	if (check_grant(thd,(lex->grant | lex->grant_tot_col | GRANT_ACL),
                        all_tables, FALSE, UINT_MAX, FALSE))
	  goto error;
        /* Conditionally writes to binlog */
        res= mysql_table_grant(thd, all_tables, lex->users_list,
			       lex->columns, lex->grant,
			       lex->sql_command == SQLCOM_REVOKE);
      }
    }
    else
    {
      if (lex->columns.elements || (lex->type && lex->type != TYPE_ENUM_PROXY))
      {
	my_message(ER_ILLEGAL_GRANT_FOR_TABLE, ER(ER_ILLEGAL_GRANT_FOR_TABLE),
                   MYF(0));
        goto error;
      }
      else
      {
        /* Conditionally writes to binlog */
        res = mysql_grant(thd, select_lex->db, lex->users_list, lex->grant,
                          lex->sql_command == SQLCOM_REVOKE,
                          lex->type == TYPE_ENUM_PROXY);
      }
      if (!res)
      {
	if (lex->sql_command == SQLCOM_GRANT)
	{
	  List_iterator <LEX_USER> str_list(lex->users_list);
	  LEX_USER *user, *tmp_user;
	  while ((tmp_user=str_list++))
          {
            if (!(user= get_current_user(thd, tmp_user)))
              goto error;
	    reset_mqh(user, 0);
          }
	}
      }
    }
    break;
  }
#endif /*!NO_EMBEDDED_ACCESS_CHECKS*/
  case SQLCOM_RESET:
    /*
      RESET commands are never written to the binary log, so we have to
      initialize this variable because RESET shares the same code as FLUSH
    */
    lex->no_write_to_binlog= 1;
  case SQLCOM_FLUSH:
  {
    int write_to_binlog;
    if (check_global_access(thd,RELOAD_ACL))
      goto error;

    if (first_table && lex->type & REFRESH_READ_LOCK)
    {
      /* Check table-level privileges. */
      if (check_table_access(thd, LOCK_TABLES_ACL | SELECT_ACL, all_tables,
                             FALSE, UINT_MAX, FALSE))
        goto error;
      if (flush_tables_with_read_lock(thd, all_tables))
        goto error;
      my_ok(thd);
      break;
    }

    /*
      reload_acl_and_cache() will tell us if we are allowed to write to the
      binlog or not.
    */
    if (!reload_acl_and_cache(thd, lex->type, first_table, &write_to_binlog))
    {
      /*
        We WANT to write and we CAN write.
        ! we write after unlocking the table.
      */
      /*
        Presumably, RESET and binlog writing doesn't require synchronization
      */

      if (write_to_binlog > 0)  // we should write
      { 
        if (!lex->no_write_to_binlog)
          res= write_bin_log(thd, FALSE, thd->query(), thd->query_length());
      } else if (write_to_binlog < 0) 
      {
        /* 
           We should not write, but rather report error because 
           reload_acl_and_cache binlog interactions failed 
         */
        res= 1;
      } 

      if (!res)
        my_ok(thd);
    } 
    
    break;
  }
  case SQLCOM_KILL:
  {
    Item *it= (Item *)lex->value_list.head();

    if (lex->table_or_sp_used())
    {
      my_error(ER_NOT_SUPPORTED_YET, MYF(0), "Usage of subqueries or stored "
               "function calls as part of this statement");
      break;
    }

    if ((!it->fixed && it->fix_fields(lex->thd, &it)) || it->check_cols(1))
    {
      my_message(ER_SET_CONSTANTS_ONLY, ER(ER_SET_CONSTANTS_ONLY),
		 MYF(0));
      goto error;
    }
    sql_kill(thd, (ulong)it->val_int(), lex->type & ONLY_KILL_QUERY);
    break;
  }
#ifndef NO_EMBEDDED_ACCESS_CHECKS
  case SQLCOM_SHOW_GRANTS:
  {
    LEX_USER *grant_user= get_current_user(thd, lex->grant_user);
    if (!grant_user)
      goto error;
    if ((thd->security_ctx->priv_user &&
	 !strcmp(thd->security_ctx->priv_user, grant_user->user.str)) ||
        !check_access(thd, SELECT_ACL, "mysql", NULL, NULL, 1, 0))
    {
      res = mysql_show_grants(thd, grant_user);
    }
    break;
  }
#endif
  case SQLCOM_HA_OPEN:
    DBUG_ASSERT(first_table == all_tables && first_table != 0);
    if (check_table_access(thd, SELECT_ACL, all_tables, FALSE, UINT_MAX, FALSE))
      goto error;
    res= mysql_ha_open(thd, first_table, 0);
    break;
  case SQLCOM_HA_CLOSE:
    DBUG_ASSERT(first_table == all_tables && first_table != 0);
    res= mysql_ha_close(thd, first_table);
    break;
  case SQLCOM_HA_READ:
    DBUG_ASSERT(first_table == all_tables && first_table != 0);
    /*
      There is no need to check for table permissions here, because
      if a user has no permissions to read a table, he won't be
      able to open it (with SQLCOM_HA_OPEN) in the first place.
    */
    unit->set_limit(select_lex);
    res= mysql_ha_read(thd, first_table, lex->ha_read_mode, lex->ident.str,
                       lex->insert_list, lex->ha_rkey_mode, select_lex->where,
                       unit->select_limit_cnt, unit->offset_limit_cnt);
    break;

  case SQLCOM_BEGIN:
    if (trans_begin(thd, lex->start_transaction_opt))
      goto error;
    my_ok(thd);
    break;
  case SQLCOM_COMMIT:
  {
    DBUG_ASSERT(thd->lock == NULL ||
                thd->locked_tables_mode == LTM_LOCK_TABLES);
    bool tx_chain= (lex->tx_chain == TVL_YES ||
                    (thd->variables.completion_type == 1 &&
                     lex->tx_chain != TVL_NO));
    bool tx_release= (lex->tx_release == TVL_YES ||
                      (thd->variables.completion_type == 2 &&
                       lex->tx_release != TVL_NO));
    if (trans_commit(thd))
      goto error;
    thd->mdl_context.release_transactional_locks();
    /* Begin transaction with the same isolation level. */
    if (tx_chain)
    {
      if (trans_begin(thd))
      goto error;
    }
    else
    {
      /* Reset the isolation level if no chaining transaction. */
      thd->tx_isolation= (enum_tx_isolation) thd->variables.tx_isolation;
    }
    /* Disconnect the current client connection. */
    if (tx_release)
      thd->killed= THD::KILL_CONNECTION;
    my_ok(thd);
    break;
  }
  case SQLCOM_ROLLBACK:
  {
    DBUG_ASSERT(thd->lock == NULL ||
                thd->locked_tables_mode == LTM_LOCK_TABLES);
    bool tx_chain= (lex->tx_chain == TVL_YES ||
                    (thd->variables.completion_type == 1 &&
                     lex->tx_chain != TVL_NO));
    bool tx_release= (lex->tx_release == TVL_YES ||
                      (thd->variables.completion_type == 2 &&
                       lex->tx_release != TVL_NO));
    if (trans_rollback(thd))
      goto error;
    thd->mdl_context.release_transactional_locks();
    /* Begin transaction with the same isolation level. */
    if (tx_chain)
    {
      if (trans_begin(thd))
        goto error;
    }
    else
    {
      /* Reset the isolation level if no chaining transaction. */
      thd->tx_isolation= (enum_tx_isolation) thd->variables.tx_isolation;
    }
    /* Disconnect the current client connection. */
    if (tx_release)
      thd->killed= THD::KILL_CONNECTION;
    my_ok(thd);
    break;
  }
  case SQLCOM_RELEASE_SAVEPOINT:
    if (trans_release_savepoint(thd, lex->ident))
      goto error;
    my_ok(thd);
    break;
  case SQLCOM_ROLLBACK_TO_SAVEPOINT:
    if (trans_rollback_to_savepoint(thd, lex->ident))
      goto error;
    my_ok(thd);
    break;
  case SQLCOM_SAVEPOINT:
    if (trans_savepoint(thd, lex->ident))
      goto error;
    my_ok(thd);
    break;
  case SQLCOM_CREATE_PROCEDURE:
  case SQLCOM_CREATE_SPFUNCTION:
  {
    uint namelen;
    char *name;
    int sp_result= SP_INTERNAL_ERROR;

    DBUG_ASSERT(lex->sphead != 0);
    DBUG_ASSERT(lex->sphead->m_db.str); /* Must be initialized in the parser */
    /*
      Verify that the database name is allowed, optionally
      lowercase it.
    */
    if (check_db_name(&lex->sphead->m_db))
    {
      my_error(ER_WRONG_DB_NAME, MYF(0), lex->sphead->m_db.str);
      goto create_sp_error;
    }

    /*
      Check that a database directory with this name
      exists. Design note: This won't work on virtual databases
      like information_schema.
    */
    if (check_db_dir_existence(lex->sphead->m_db.str))
    {
      my_error(ER_BAD_DB_ERROR, MYF(0), lex->sphead->m_db.str);
      goto create_sp_error;
    }

    if (check_access(thd, CREATE_PROC_ACL, lex->sphead->m_db.str,
                     NULL, NULL, 0, 0))
      goto create_sp_error;

    name= lex->sphead->name(&namelen);
#ifdef HAVE_DLOPEN
    if (lex->sphead->m_type == TYPE_ENUM_FUNCTION)
    {
      udf_func *udf = find_udf(name, namelen);

      if (udf)
      {
        my_error(ER_UDF_EXISTS, MYF(0), name);
        goto create_sp_error;
      }
    }
#endif

    if (sp_process_definer(thd))
      goto create_sp_error;

    res= (sp_result= sp_create_routine(thd, lex->sphead->m_type, lex->sphead));
    switch (sp_result) {
    case SP_OK: {
#ifndef NO_EMBEDDED_ACCESS_CHECKS
      /* only add privileges if really neccessary */

      Security_context security_context;
      bool restore_backup_context= false;
      Security_context *backup= NULL;
      LEX_USER *definer= thd->lex->definer;
      /*
        We're going to issue an implicit GRANT statement so we close all
        open tables. We have to keep metadata locks as this ensures that
        this statement is atomic against concurent FLUSH TABLES WITH READ
        LOCK. Deadlocks which can arise due to fact that this implicit
        statement takes metadata locks should be detected by a deadlock
        detector in MDL subsystem and reported as errors.

        No need to commit/rollback statement transaction, it's not started.

        TODO: Long-term we should either ensure that implicit GRANT statement
              is written into binary log as a separate statement or make both
              creation of routine and implicit GRANT parts of one fully atomic
              statement.
      */
      DBUG_ASSERT(thd->transaction.stmt.is_empty());
      close_thread_tables(thd);
      /*
        Check if the definer exists on slave, 
        then use definer privilege to insert routine privileges to mysql.procs_priv.

        For current user of SQL thread has GLOBAL_ACL privilege, 
        which doesn't any check routine privileges, 
        so no routine privilege record  will insert into mysql.procs_priv.
      */
      if (thd->slave_thread && is_acl_user(definer->host.str, definer->user.str))
      {
        security_context.change_security_context(thd, 
                                                 &thd->lex->definer->user,
                                                 &thd->lex->definer->host,
                                                 &thd->lex->sphead->m_db,
                                                 &backup);
        restore_backup_context= true;
      }

      if (sp_automatic_privileges && !opt_noacl &&
          check_routine_access(thd, DEFAULT_CREATE_PROC_ACLS,
                               lex->sphead->m_db.str, name,
                               lex->sql_command == SQLCOM_CREATE_PROCEDURE, 1))
      {
        if (sp_grant_privileges(thd, lex->sphead->m_db.str, name,
                                lex->sql_command == SQLCOM_CREATE_PROCEDURE))
          push_warning(thd, MYSQL_ERROR::WARN_LEVEL_WARN,
                       ER_PROC_AUTO_GRANT_FAIL, ER(ER_PROC_AUTO_GRANT_FAIL));
        thd->clear_error();
      }

      /*
        Restore current user with GLOBAL_ACL privilege of SQL thread
      */ 
      if (restore_backup_context)
      {
        DBUG_ASSERT(thd->slave_thread == 1);
        thd->security_ctx->restore_security_context(thd, backup);
      }

#endif
    break;
    }
    case SP_WRITE_ROW_FAILED:
      my_error(ER_SP_ALREADY_EXISTS, MYF(0), SP_TYPE_STRING(lex), name);
    break;
    case SP_BAD_IDENTIFIER:
      my_error(ER_TOO_LONG_IDENT, MYF(0), name);
    break;
    case SP_BODY_TOO_LONG:
      my_error(ER_TOO_LONG_BODY, MYF(0), name);
    break;
    case SP_FLD_STORE_FAILED:
      my_error(ER_CANT_CREATE_SROUTINE, MYF(0), name);
      break;
    default:
      my_error(ER_SP_STORE_FAILED, MYF(0), SP_TYPE_STRING(lex), name);
    break;
    } /* end switch */

    /*
      Capture all errors within this CASE and
      clean up the environment.
    */
create_sp_error:
    if (sp_result != SP_OK )
      goto error;
    my_ok(thd);
    break; /* break super switch */
  } /* end case group bracket */
  case SQLCOM_CALL:
    {
      sp_head *sp;
      /*
        This will cache all SP and SF and open and lock all tables
        required for execution.
      */
      if (check_table_access(thd, SELECT_ACL, all_tables, FALSE,
                             UINT_MAX, FALSE) ||
          open_and_lock_tables(thd, all_tables, TRUE, 0))
       goto error;

      /*
        By this moment all needed SPs should be in cache so no need to look 
        into DB. 
      */
      if (!(sp= sp_find_routine(thd, TYPE_ENUM_PROCEDURE, lex->spname,
                                &thd->sp_proc_cache, TRUE)))
      {
	my_error(ER_SP_DOES_NOT_EXIST, MYF(0), "PROCEDURE",
                 lex->spname->m_qname.str);
	goto error;
      }
      else
      {
	ha_rows select_limit;
        /* bits that should be cleared in thd->server_status */
	uint bits_to_be_cleared= 0;
        /*
          Check that the stored procedure doesn't contain Dynamic SQL
          and doesn't return result sets: such stored procedures can't
          be called from a function or trigger.
        */
        if (thd->in_sub_stmt)
        {
          const char *where= (thd->in_sub_stmt & SUB_STMT_TRIGGER ?
                              "trigger" : "function");
          if (sp->is_not_allowed_in_function(where))
            goto error;
        }

	if (sp->m_flags & sp_head::MULTI_RESULTS)
	{
	  if (! (thd->client_capabilities & CLIENT_MULTI_RESULTS))
	  {
            /*
              The client does not support multiple result sets being sent
              back
            */
	    my_error(ER_SP_BADSELECT, MYF(0), sp->m_qname.str);
	    goto error;
	  }
          /*
            If SERVER_MORE_RESULTS_EXISTS is not set,
            then remember that it should be cleared
          */
	  bits_to_be_cleared= (~thd->server_status &
                               SERVER_MORE_RESULTS_EXISTS);
	  thd->server_status|= SERVER_MORE_RESULTS_EXISTS;
	}

	if (check_routine_access(thd, EXECUTE_ACL,
				 sp->m_db.str, sp->m_name.str, TRUE, FALSE))
	{
	  goto error;
	}
	select_limit= thd->variables.select_limit;
	thd->variables.select_limit= HA_POS_ERROR;

        /* 
          We never write CALL statements into binlog:
           - If the mode is non-prelocked, each statement will be logged
             separately.
           - If the mode is prelocked, the invoking statement will care
             about writing into binlog.
          So just execute the statement.
        */
	res= sp->execute_procedure(thd, &lex->value_list);

	thd->variables.select_limit= select_limit;

        thd->server_status&= ~bits_to_be_cleared;

	if (!res)
        {
          my_ok(thd, (thd->get_row_count_func() < 0) ? 0 : thd->get_row_count_func());
        }
	else
        {
          DBUG_ASSERT(thd->is_error() || thd->killed);
	  goto error;		// Substatement should already have sent error
        }
      }
      break;
    }
  case SQLCOM_ALTER_PROCEDURE:
  case SQLCOM_ALTER_FUNCTION:
    {
      int sp_result;
      int type= (lex->sql_command == SQLCOM_ALTER_PROCEDURE ?
                 TYPE_ENUM_PROCEDURE : TYPE_ENUM_FUNCTION);

      if (check_routine_access(thd, ALTER_PROC_ACL, lex->spname->m_db.str,
                               lex->spname->m_name.str,
                               lex->sql_command == SQLCOM_ALTER_PROCEDURE, 0))
        goto error;

      /*
        Note that if you implement the capability of ALTER FUNCTION to
        alter the body of the function, this command should be made to
        follow the restrictions that log-bin-trust-function-creators=0
        already puts on CREATE FUNCTION.
      */
      /* Conditionally writes to binlog */
      sp_result= sp_update_routine(thd, type, lex->spname, &lex->sp_chistics);
      switch (sp_result)
      {
      case SP_OK:
	my_ok(thd);
	break;
      case SP_KEY_NOT_FOUND:
	my_error(ER_SP_DOES_NOT_EXIST, MYF(0),
                 SP_COM_STRING(lex), lex->spname->m_qname.str);
	goto error;
      default:
	my_error(ER_SP_CANT_ALTER, MYF(0),
                 SP_COM_STRING(lex), lex->spname->m_qname.str);
	goto error;
      }
      break;
    }
  case SQLCOM_DROP_PROCEDURE:
  case SQLCOM_DROP_FUNCTION:
    {
#ifdef HAVE_DLOPEN
      if (lex->sql_command == SQLCOM_DROP_FUNCTION &&
          ! lex->spname->m_explicit_name)
      {
        /* DROP FUNCTION <non qualified name> */
        udf_func *udf = find_udf(lex->spname->m_name.str,
                                 lex->spname->m_name.length);
        if (udf)
        {
          if (check_access(thd, DELETE_ACL, "mysql", NULL, NULL, 1, 0))
            goto error;

          if (!(res = mysql_drop_function(thd, &lex->spname->m_name)))
          {
            my_ok(thd);
            break;
          }
          my_error(ER_SP_DROP_FAILED, MYF(0),
                   "FUNCTION (UDF)", lex->spname->m_name.str);
          goto error;
        }

        if (lex->spname->m_db.str == NULL)
        {
          if (lex->drop_if_exists)
          {
            push_warning_printf(thd, MYSQL_ERROR::WARN_LEVEL_NOTE,
                                ER_SP_DOES_NOT_EXIST, ER(ER_SP_DOES_NOT_EXIST),
                                "FUNCTION (UDF)", lex->spname->m_name.str);
            res= FALSE;
            my_ok(thd);
            break;
          }
          my_error(ER_SP_DOES_NOT_EXIST, MYF(0),
                   "FUNCTION (UDF)", lex->spname->m_name.str);
          goto error;
        }
        /* Fall thought to test for a stored function */
      }
#endif

      int sp_result;
      int type= (lex->sql_command == SQLCOM_DROP_PROCEDURE ?
                 TYPE_ENUM_PROCEDURE : TYPE_ENUM_FUNCTION);
      char *db= lex->spname->m_db.str;
      char *name= lex->spname->m_name.str;

      if (check_routine_access(thd, ALTER_PROC_ACL, db, name,
                               lex->sql_command == SQLCOM_DROP_PROCEDURE, 0))
        goto error;

      /* Conditionally writes to binlog */
      sp_result= sp_drop_routine(thd, type, lex->spname);

#ifndef NO_EMBEDDED_ACCESS_CHECKS
      /*
        We're going to issue an implicit REVOKE statement so we close all
        open tables. We have to keep metadata locks as this ensures that
        this statement is atomic against concurent FLUSH TABLES WITH READ
        LOCK. Deadlocks which can arise due to fact that this implicit
        statement takes metadata locks should be detected by a deadlock
        detector in MDL subsystem and reported as errors.

        No need to commit/rollback statement transaction, it's not started.

        TODO: Long-term we should either ensure that implicit REVOKE statement
              is written into binary log as a separate statement or make both
              dropping of routine and implicit REVOKE parts of one fully atomic
              statement.
      */
      DBUG_ASSERT(thd->transaction.stmt.is_empty());
      close_thread_tables(thd);

      if (sp_result != SP_KEY_NOT_FOUND &&
          sp_automatic_privileges && !opt_noacl &&
          sp_revoke_privileges(thd, db, name,
                               lex->sql_command == SQLCOM_DROP_PROCEDURE))
      {
        push_warning(thd, MYSQL_ERROR::WARN_LEVEL_WARN,
                     ER_PROC_AUTO_REVOKE_FAIL,
                     ER(ER_PROC_AUTO_REVOKE_FAIL));
        /* If this happens, an error should have been reported. */
        goto error;
      }
#endif

      res= sp_result;
      switch (sp_result) {
      case SP_OK:
	my_ok(thd);
	break;
      case SP_KEY_NOT_FOUND:
	if (lex->drop_if_exists)
	{
          res= write_bin_log(thd, TRUE, thd->query(), thd->query_length());
	  push_warning_printf(thd, MYSQL_ERROR::WARN_LEVEL_NOTE,
			      ER_SP_DOES_NOT_EXIST, ER(ER_SP_DOES_NOT_EXIST),
                              SP_COM_STRING(lex), lex->spname->m_qname.str);
          if (!res)
            my_ok(thd);
	  break;
	}
	my_error(ER_SP_DOES_NOT_EXIST, MYF(0),
                 SP_COM_STRING(lex), lex->spname->m_qname.str);
	goto error;
      default:
	my_error(ER_SP_DROP_FAILED, MYF(0),
                 SP_COM_STRING(lex), lex->spname->m_qname.str);
	goto error;
      }
      break;
    }
  case SQLCOM_SHOW_CREATE_PROC:
    {
      if (sp_show_create_routine(thd, TYPE_ENUM_PROCEDURE, lex->spname))
        goto error;
      break;
    }
  case SQLCOM_SHOW_CREATE_FUNC:
    {
      if (sp_show_create_routine(thd, TYPE_ENUM_FUNCTION, lex->spname))
	goto error;
      break;
    }
  case SQLCOM_SHOW_PROC_CODE:
  case SQLCOM_SHOW_FUNC_CODE:
    {
#ifndef DBUG_OFF
      sp_head *sp;
      int type= (lex->sql_command == SQLCOM_SHOW_PROC_CODE ?
                 TYPE_ENUM_PROCEDURE : TYPE_ENUM_FUNCTION);

      if (sp_cache_routine(thd, type, lex->spname, FALSE, &sp))
        goto error;
      if (!sp || sp->show_routine_code(thd))
      {
        /* We don't distinguish between errors for now */
        my_error(ER_SP_DOES_NOT_EXIST, MYF(0),
                 SP_COM_STRING(lex), lex->spname->m_name.str);
        goto error;
      }
      break;
#else
      my_error(ER_FEATURE_DISABLED, MYF(0),
               "SHOW PROCEDURE|FUNCTION CODE", "--with-debug");
      goto error;
#endif // ifndef DBUG_OFF
    }
  case SQLCOM_SHOW_CREATE_TRIGGER:
    {
      if (lex->spname->m_name.length > NAME_LEN)
      {
        my_error(ER_TOO_LONG_IDENT, MYF(0), lex->spname->m_name.str);
        goto error;
      }

      if (show_create_trigger(thd, lex->spname))
        goto error; /* Error has been already logged. */

      break;
    }
  case SQLCOM_CREATE_VIEW:
    {
      /*
        Note: SQLCOM_CREATE_VIEW also handles 'ALTER VIEW' commands
        as specified through the thd->lex->create_view_mode flag.
      */
      res= mysql_create_view(thd, first_table, thd->lex->create_view_mode);
      break;
    }
  case SQLCOM_DROP_VIEW:
    {
      if (check_table_access(thd, DROP_ACL, all_tables, FALSE, UINT_MAX, FALSE))
        goto error;
      /* Conditionally writes to binlog. */
      res= mysql_drop_view(thd, first_table, thd->lex->drop_mode);
      break;
    }
  case SQLCOM_CREATE_TRIGGER:
  {
    /* Conditionally writes to binlog. */
    res= mysql_create_or_drop_trigger(thd, all_tables, 1);

    break;
  }
  case SQLCOM_DROP_TRIGGER:
  {
    /* Conditionally writes to binlog. */
    res= mysql_create_or_drop_trigger(thd, all_tables, 0);
    break;
  }
  case SQLCOM_XA_START:
    if (trans_xa_start(thd))
      goto error;
    my_ok(thd);
    break;
  case SQLCOM_XA_END:
    if (trans_xa_end(thd))
      goto error;
    my_ok(thd);
    break;
  case SQLCOM_XA_PREPARE:
    if (trans_xa_prepare(thd))
      goto error;
    my_ok(thd);
    break;
  case SQLCOM_XA_COMMIT:
    if (trans_xa_commit(thd))
      goto error;
    thd->mdl_context.release_transactional_locks();
    /*
      We've just done a commit, reset transaction
      isolation level to the session default.
    */
    thd->tx_isolation= (enum_tx_isolation) thd->variables.tx_isolation;
    my_ok(thd);
    break;
  case SQLCOM_XA_ROLLBACK:
    if (trans_xa_rollback(thd))
      goto error;
    thd->mdl_context.release_transactional_locks();
    /*
      We've just done a rollback, reset transaction
      isolation level to the session default.
    */
    thd->tx_isolation= (enum_tx_isolation) thd->variables.tx_isolation;
    my_ok(thd);
    break;
  case SQLCOM_XA_RECOVER:
    res= mysql_xa_recover(thd);
    break;
  case SQLCOM_ALTER_TABLESPACE:
    if (check_global_access(thd, CREATE_TABLESPACE_ACL))
      break;
    if (!(res= mysql_alter_tablespace(thd, lex->alter_tablespace_info)))
      my_ok(thd);
    break;
  case SQLCOM_INSTALL_PLUGIN:
    if (! (res= mysql_install_plugin(thd, &thd->lex->comment,
                                     &thd->lex->ident)))
      my_ok(thd);
    break;
  case SQLCOM_UNINSTALL_PLUGIN:
    if (! (res= mysql_uninstall_plugin(thd, &thd->lex->comment)))
      my_ok(thd);
    break;
  case SQLCOM_BINLOG_BASE64_EVENT:
  {
#ifndef EMBEDDED_LIBRARY
    mysql_client_binlog_statement(thd);
#else /* EMBEDDED_LIBRARY */
    my_error(ER_OPTION_PREVENTS_STATEMENT, MYF(0), "embedded");
#endif /* EMBEDDED_LIBRARY */
    break;
  }
  case SQLCOM_CREATE_SERVER:
  {
    int error;
    LEX *lex= thd->lex;
    DBUG_PRINT("info", ("case SQLCOM_CREATE_SERVER"));

    if (check_global_access(thd, SUPER_ACL))
      break;

    if ((error= create_server(thd, &lex->server_options)))
    {
      DBUG_PRINT("info", ("problem creating server <%s>",
                          lex->server_options.server_name));
      my_error(error, MYF(0), lex->server_options.server_name);
      break;
    }
    my_ok(thd, 1);
    break;
  }
  case SQLCOM_ALTER_SERVER:
  {
    int error;
    LEX *lex= thd->lex;
    DBUG_PRINT("info", ("case SQLCOM_ALTER_SERVER"));

    if (check_global_access(thd, SUPER_ACL))
      break;

    if ((error= alter_server(thd, &lex->server_options)))
    {
      DBUG_PRINT("info", ("problem altering server <%s>",
                          lex->server_options.server_name));
      my_error(error, MYF(0), lex->server_options.server_name);
      break;
    }
    my_ok(thd, 1);
    break;
  }
  case SQLCOM_DROP_SERVER:
  {
    int err_code;
    LEX *lex= thd->lex;
    DBUG_PRINT("info", ("case SQLCOM_DROP_SERVER"));

    if (check_global_access(thd, SUPER_ACL))
      break;

    if ((err_code= drop_server(thd, &lex->server_options)))
    {
      if (! lex->drop_if_exists && err_code == ER_FOREIGN_SERVER_DOESNT_EXIST)
      {
        DBUG_PRINT("info", ("problem dropping server %s",
                            lex->server_options.server_name));
        my_error(err_code, MYF(0), lex->server_options.server_name);
      }
      else
      {
        my_ok(thd, 0);
      }
      break;
    }
    my_ok(thd, 1);
    break;
  }
  case SQLCOM_ANALYZE:
  case SQLCOM_CHECK:
  case SQLCOM_OPTIMIZE:
  case SQLCOM_REPAIR:
  case SQLCOM_TRUNCATE:
  case SQLCOM_ALTER_TABLE:
      DBUG_ASSERT(first_table == all_tables && first_table != 0);
    /* fall through */
  case SQLCOM_SIGNAL:
  case SQLCOM_RESIGNAL:
    DBUG_ASSERT(lex->m_stmt != NULL);
    res= lex->m_stmt->execute(thd);
    break;
  default:
#ifndef EMBEDDED_LIBRARY
    DBUG_ASSERT(0);                             /* Impossible */
#endif
    my_ok(thd);
    break;
  }
  thd_proc_info(thd, "query end");

  /*
    Binlog-related cleanup:
    Reset system variables temporarily modified by SET ONE SHOT.

    Exception: If this is a SET, do nothing. This is to allow
    mysqlbinlog to print many SET commands (in this case we want the
    charset temp setting to live until the real query). This is also
    needed so that SET CHARACTER_SET_CLIENT... does not cancel itself
    immediately.
  */
  if (thd->one_shot_set && lex->sql_command != SQLCOM_SET_OPTION)
    reset_one_shot_variables(thd);

  goto finish;

error:
  res= TRUE;

finish:

  DBUG_ASSERT(!thd->in_active_multi_stmt_transaction() ||
               thd->in_multi_stmt_transaction_mode());


  if (! thd->in_sub_stmt)
  {
    /* report error issued during command execution */
    if (thd->killed_errno())
    {
      if (! thd->stmt_da->is_set())
        thd->send_kill_message();
    }
    if (thd->killed == THD::KILL_QUERY || thd->killed == THD::KILL_BAD_DATA)
    {
      thd->killed= THD::NOT_KILLED;
      thd->mysys_var->abort= 0;
    }
    if (thd->is_error() || (thd->variables.option_bits & OPTION_MASTER_SQL_ERROR))
      trans_rollback_stmt(thd);
    else
    {
      /* If commit fails, we should be able to reset the OK status. */
      thd->stmt_da->can_overwrite_status= TRUE;
      trans_commit_stmt(thd);
      thd->stmt_da->can_overwrite_status= FALSE;
    }
  }

  lex->unit.cleanup();
  /* Free tables */
  thd_proc_info(thd, "closing tables");
  close_thread_tables(thd);
  thd_proc_info(thd, 0);

#ifndef DBUG_OFF
  if (lex->sql_command != SQLCOM_SET_OPTION && ! thd->in_sub_stmt)
    DEBUG_SYNC(thd, "execute_command_after_close_tables");
#endif

  if (! thd->in_sub_stmt && thd->transaction_rollback_request)
  {
    /*
      We are not in sub-statement and transaction rollback was requested by
      one of storage engines (e.g. due to deadlock). Rollback transaction in
      all storage engines including binary log.
    */
    trans_rollback_implicit(thd);
    thd->mdl_context.release_transactional_locks();
  }
  else if (stmt_causes_implicit_commit(thd, CF_IMPLICIT_COMMIT_END))
  {
    /* No transaction control allowed in sub-statements. */
    DBUG_ASSERT(! thd->in_sub_stmt);
    /* If commit fails, we should be able to reset the OK status. */
    thd->stmt_da->can_overwrite_status= TRUE;
    /* Commit the normal transaction if one is active. */
    trans_commit_implicit(thd);
    thd->stmt_da->can_overwrite_status= FALSE;
    thd->mdl_context.release_transactional_locks();
  }
  else if (! thd->in_sub_stmt && ! thd->in_multi_stmt_transaction_mode())
  {
    /*
      - If inside a multi-statement transaction,
      defer the release of metadata locks until the current
      transaction is either committed or rolled back. This prevents
      other statements from modifying the table for the entire
      duration of this transaction.  This provides commit ordering
      and guarantees serializability across multiple transactions.
      - If in autocommit mode, or outside a transactional context,
      automatically release metadata locks of the current statement.
    */
    thd->mdl_context.release_transactional_locks();
<<<<<<< HEAD
  }
  else if (! thd->in_sub_stmt)
  {
    thd->mdl_context.release_statement_locks();
  }
=======
  }
  else if (! thd->in_sub_stmt)
  {
    thd->mdl_context.release_statement_locks();
  }
>>>>>>> f6dfd7d7

  DBUG_RETURN(res || thd->is_error());
}


static bool execute_sqlcom_select(THD *thd, TABLE_LIST *all_tables)
{
  LEX	*lex= thd->lex;
  select_result *result=lex->result;
  bool res;
  /* assign global limit variable if limit is not given */
  {
    SELECT_LEX *param= lex->unit.global_parameters;
    if (!param->explicit_limit)
      param->select_limit=
        new Item_int((ulonglong) thd->variables.select_limit);
  }
  if (!(res= open_and_lock_tables(thd, all_tables, TRUE, 0)))
  {
    if (lex->describe)
    {
      /*
        We always use select_send for EXPLAIN, even if it's an EXPLAIN
        for SELECT ... INTO OUTFILE: a user application should be able
        to prepend EXPLAIN to any query and receive output for it,
        even if the query itself redirects the output.
      */
      if (!(result= new select_send()))
        return 1;                               /* purecov: inspected */
      thd->send_explain_fields(result);
      res= mysql_explain_union(thd, &thd->lex->unit, result);
      /*
        The code which prints the extended description is not robust
        against malformed queries, so skip it if we have an error.
      */
      if (!res && (lex->describe & DESCRIBE_EXTENDED))
      {
        char buff[1024];
        String str(buff,(uint32) sizeof(buff), system_charset_info);
        str.length(0);
        /*
          The warnings system requires input in utf8, @see
          mysqld_show_warnings().
        */
        thd->lex->unit.print(&str, QT_TO_SYSTEM_CHARSET);
        str.append('\0');
        push_warning(thd, MYSQL_ERROR::WARN_LEVEL_NOTE,
                     ER_YES, str.ptr());
      }
      if (res)
        result->abort_result_set();
      else
        result->send_eof();
      delete result;
    }
    else
    {
      if (!result && !(result= new select_send()))
        return 1;                               /* purecov: inspected */
      query_cache_store_query(thd, all_tables);
      res= handle_select(thd, lex, result, 0);
      if (result != lex->result)
        delete result;
    }
  }
  return res;
}


#ifndef NO_EMBEDDED_ACCESS_CHECKS
/**
  Check grants for commands which work only with one table.

  @param thd                    Thread handler
  @param privilege              requested privilege
  @param all_tables             global table list of query
  @param no_errors              FALSE/TRUE - report/don't report error to
                            the client (using my_error() call).

  @retval
    0   OK
  @retval
    1   access denied, error is sent to client
*/

bool check_single_table_access(THD *thd, ulong privilege, 
                               TABLE_LIST *all_tables, bool no_errors)
{
  Security_context * backup_ctx= thd->security_ctx;

  /* we need to switch to the saved context (if any) */
  if (all_tables->security_ctx)
    thd->security_ctx= all_tables->security_ctx;

  const char *db_name;
  if ((all_tables->view || all_tables->field_translation) &&
      !all_tables->schema_table)
    db_name= all_tables->view_db.str;
  else
    db_name= all_tables->db;

  if (check_access(thd, privilege, db_name,
                   &all_tables->grant.privilege,
                   &all_tables->grant.m_internal,
                   0, no_errors))
    goto deny;

  /* Show only 1 table for check_grant */
  if (!(all_tables->belong_to_view &&
        (thd->lex->sql_command == SQLCOM_SHOW_FIELDS)) &&
      check_grant(thd, privilege, all_tables, FALSE, 1, no_errors))
    goto deny;

  thd->security_ctx= backup_ctx;
  return 0;

deny:
  thd->security_ctx= backup_ctx;
  return 1;
}

/**
  Check grants for commands which work only with one table and all other
  tables belonging to subselects or implicitly opened tables.

  @param thd			Thread handler
  @param privilege		requested privilege
  @param all_tables		global table list of query

  @retval
    0   OK
  @retval
    1   access denied, error is sent to client
*/

bool check_one_table_access(THD *thd, ulong privilege, TABLE_LIST *all_tables)
{
  if (check_single_table_access (thd,privilege,all_tables, FALSE))
    return 1;

  /* Check rights on tables of subselects and implictly opened tables */
  TABLE_LIST *subselects_tables, *view= all_tables->view ? all_tables : 0;
  if ((subselects_tables= all_tables->next_global))
  {
    /*
      Access rights asked for the first table of a view should be the same
      as for the view
    */
    if (view && subselects_tables->belong_to_view == view)
    {
      if (check_single_table_access (thd, privilege, subselects_tables, FALSE))
        return 1;
      subselects_tables= subselects_tables->next_global;
    }
    if (subselects_tables &&
        (check_table_access(thd, SELECT_ACL, subselects_tables, FALSE,
                            UINT_MAX, FALSE)))
      return 1;
  }
  return 0;
}


/**
  @brief Compare requested privileges with the privileges acquired from the
    User- and Db-tables.
  @param thd          Thread handler
  @param want_access  The requested access privileges.
  @param db           A pointer to the Db name.
  @param[out] save_priv A pointer to the granted privileges will be stored.
  @param grant_internal_info A pointer to the internal grant cache.
  @param dont_check_global_grants True if no global grants are checked.
  @param no_error     True if no errors should be sent to the client.

  'save_priv' is used to save the User-table (global) and Db-table grants for
  the supplied db name. Note that we don't store db level grants if the global
  grants is enough to satisfy the request AND the global grants contains a
  SELECT grant.

  For internal databases (INFORMATION_SCHEMA, PERFORMANCE_SCHEMA),
  additional rules apply, see ACL_internal_schema_access.

  @see check_grant

  @return Status of denial of access by exclusive ACLs.
    @retval FALSE Access can't exclusively be denied by Db- and User-table
      access unless Column- and Table-grants are checked too.
    @retval TRUE Access denied.
*/

bool
check_access(THD *thd, ulong want_access, const char *db, ulong *save_priv,
             GRANT_INTERNAL_INFO *grant_internal_info,
             bool dont_check_global_grants, bool no_errors)
{
  Security_context *sctx= thd->security_ctx;
  ulong db_access;

  /*
    GRANT command:
    In case of database level grant the database name may be a pattern,
    in case of table|column level grant the database name can not be a pattern.
    We use 'dont_check_global_grants' as a flag to determine
    if it's database level grant command
    (see SQLCOM_GRANT case, mysql_execute_command() function) and
    set db_is_pattern according to 'dont_check_global_grants' value.
  */
  bool  db_is_pattern= ((want_access & GRANT_ACL) && dont_check_global_grants);
  ulong dummy;
  DBUG_ENTER("check_access");
  DBUG_PRINT("enter",("db: %s  want_access: %lu  master_access: %lu",
                      db ? db : "", want_access, sctx->master_access));

  if (save_priv)
    *save_priv=0;
  else
  {
    save_priv= &dummy;
    dummy= 0;
  }

  thd_proc_info(thd, "checking permissions");
  if ((!db || !db[0]) && !thd->db && !dont_check_global_grants)
  {
    DBUG_PRINT("error",("No database"));
    if (!no_errors)
      my_message(ER_NO_DB_ERROR, ER(ER_NO_DB_ERROR),
                 MYF(0));                       /* purecov: tested */
    DBUG_RETURN(TRUE);				/* purecov: tested */
  }

  if ((db != NULL) && (db != any_db))
  {
    const ACL_internal_schema_access *access;
    access= get_cached_schema_access(grant_internal_info, db);
    if (access)
    {
      switch (access->check(want_access, save_priv))
      {
      case ACL_INTERNAL_ACCESS_GRANTED:
        /*
          All the privileges requested have been granted internally.
          [out] *save_privileges= Internal privileges.
        */
        DBUG_RETURN(FALSE);
      case ACL_INTERNAL_ACCESS_DENIED:
        if (! no_errors)
        {
          my_error(ER_DBACCESS_DENIED_ERROR, MYF(0),
                   sctx->priv_user, sctx->priv_host, db);
        }
        DBUG_RETURN(TRUE);
      case ACL_INTERNAL_ACCESS_CHECK_GRANT:
        /*
          Only some of the privilege requested have been granted internally,
          proceed with the remaining bits of the request (want_access).
        */
        want_access&= ~(*save_priv);
        break;
      }
    }
  }

  if ((sctx->master_access & want_access) == want_access)
  {
    /*
      1. If we don't have a global SELECT privilege, we have to get the
      database specific access rights to be able to handle queries of type
      UPDATE t1 SET a=1 WHERE b > 0
      2. Change db access if it isn't current db which is being addressed
    */
    if (!(sctx->master_access & SELECT_ACL))
    {
      if (db && (!thd->db || db_is_pattern || strcmp(db, thd->db)))
        db_access= acl_get(sctx->get_host()->ptr(), sctx->get_ip()->ptr(),
                           sctx->priv_user, db, db_is_pattern);
      else
      {
        /* get access for current db */
        db_access= sctx->db_access;
      }
      /*
        The effective privileges are the union of the global privileges
        and the intersection of db- and host-privileges,
        plus the internal privileges.
      */
      *save_priv|= sctx->master_access | db_access;
    }
    else
      *save_priv|= sctx->master_access;
    DBUG_RETURN(FALSE);
  }
  if (((want_access & ~sctx->master_access) & ~DB_ACLS) ||
      (! db && dont_check_global_grants))
  {						// We can never grant this
    DBUG_PRINT("error",("No possible access"));
    if (!no_errors)
    {
      if (thd->password == 2)
        my_error(ER_ACCESS_DENIED_NO_PASSWORD_ERROR, MYF(0),
                 sctx->priv_user,
                 sctx->priv_host);
      else
        my_error(ER_ACCESS_DENIED_ERROR, MYF(0),
                 sctx->priv_user,
                 sctx->priv_host,
                 (thd->password ?
                  ER(ER_YES) :
                  ER(ER_NO)));                    /* purecov: tested */
    }
    DBUG_RETURN(TRUE);				/* purecov: tested */
  }

  if (db == any_db)
  {
    /*
      Access granted; Allow select on *any* db.
      [out] *save_privileges= 0
    */
    DBUG_RETURN(FALSE);
  }

  if (db && (!thd->db || db_is_pattern || strcmp(db,thd->db)))
    db_access= acl_get(sctx->get_host()->ptr(), sctx->get_ip()->ptr(),
                       sctx->priv_user, db, db_is_pattern);
  else
    db_access= sctx->db_access;
  DBUG_PRINT("info",("db_access: %lu  want_access: %lu",
                     db_access, want_access));

  /*
    Save the union of User-table and the intersection between Db-table and
    Host-table privileges, with the already saved internal privileges.
  */
  db_access= (db_access | sctx->master_access);
  *save_priv|= db_access;

  /*
    We need to investigate column- and table access if all requested privileges
    belongs to the bit set of .
  */
  bool need_table_or_column_check=
    (want_access & (TABLE_ACLS | PROC_ACLS | db_access)) == want_access;

  /*
    Grant access if the requested access is in the intersection of
    host- and db-privileges (as retrieved from the acl cache),
    also grant access if all the requested privileges are in the union of
    TABLES_ACLS and PROC_ACLS; see check_grant.
  */
  if ( (db_access & want_access) == want_access ||
      (!dont_check_global_grants &&
       need_table_or_column_check))
  {
    /*
       Ok; but need to check table- and column privileges.
       [out] *save_privileges is (User-priv | (Db-priv & Host-priv) | Internal-priv)
    */
    DBUG_RETURN(FALSE);
  }

  /*
    Access is denied;
    [out] *save_privileges is (User-priv | (Db-priv & Host-priv) | Internal-priv)
  */
  DBUG_PRINT("error",("Access denied"));
  if (!no_errors)
    my_error(ER_DBACCESS_DENIED_ERROR, MYF(0),
             sctx->priv_user, sctx->priv_host,
             (db ? db : (thd->db ?
                         thd->db :
                         "unknown")));
  DBUG_RETURN(TRUE);

}


static bool check_show_access(THD *thd, TABLE_LIST *table)
{
  /*
    This is a SHOW command using an INFORMATION_SCHEMA table.
    check_access() has not been called for 'table',
    and SELECT is currently always granted on the I_S, so we automatically
    grant SELECT on table here, to bypass a call to check_access().
    Note that not calling check_access(table) is an optimization,
    which needs to be revisited if the INFORMATION_SCHEMA does
    not always automatically grant SELECT but use the grant tables.
    See Bug#38837 need a way to disable information_schema for security
  */
  table->grant.privilege= SELECT_ACL;

  switch (get_schema_table_idx(table->schema_table)) {
  case SCH_SCHEMATA:
    return (specialflag & SPECIAL_SKIP_SHOW_DB) &&
      check_global_access(thd, SHOW_DB_ACL);

  case SCH_TABLE_NAMES:
  case SCH_TABLES:
  case SCH_VIEWS:
  case SCH_TRIGGERS:
  case SCH_EVENTS:
  {
    const char *dst_db_name= table->schema_select_lex->db;

    DBUG_ASSERT(dst_db_name);

    if (check_access(thd, SELECT_ACL, dst_db_name,
                     &thd->col_access, NULL, FALSE, FALSE))
      return TRUE;

    if (!thd->col_access && check_grant_db(thd, dst_db_name))
    {
      my_error(ER_DBACCESS_DENIED_ERROR, MYF(0),
               thd->security_ctx->priv_user,
               thd->security_ctx->priv_host,
               dst_db_name);
      return TRUE;
    }

    return FALSE;
  }

  case SCH_COLUMNS:
  case SCH_STATISTICS:
  {
    TABLE_LIST *dst_table;
    dst_table= table->schema_select_lex->table_list.first;

    DBUG_ASSERT(dst_table);

    if (check_access(thd, SELECT_ACL, dst_table->db,
                     &dst_table->grant.privilege,
                     &dst_table->grant.m_internal,
                     FALSE, FALSE))
          return TRUE; /* Access denied */

    /*
      Check_grant will grant access if there is any column privileges on
      all of the tables thanks to the fourth parameter (bool show_table).
    */
    if (check_grant(thd, SELECT_ACL, dst_table, TRUE, UINT_MAX, FALSE))
      return TRUE; /* Access denied */

    /* Access granted */
    return FALSE;
  }
  default:
    break;
  }

  return FALSE;
}



/**
  @brief Check if the requested privileges exists in either User-, Host- or
    Db-tables.
  @param thd          Thread context
  @param want_access  Privileges requested
  @param tables       List of tables to be compared against
  @param no_errors    Don't report error to the client (using my_error() call).
  @param any_combination_of_privileges_will_do TRUE if any privileges on any
    column combination is enough.
  @param number       Only the first 'number' tables in the linked list are
                      relevant.

  The suppled table list contains cached privileges. This functions calls the
  help functions check_access and check_grant to verify the first three steps
  in the privileges check queue:
  1. Global privileges
  2. OR (db privileges AND host privileges)
  3. OR table privileges
  4. OR column privileges (not checked by this function!)
  5. OR routine privileges (not checked by this function!)

  @see check_access
  @see check_grant

  @note This functions assumes that table list used and
  thd->lex->query_tables_own_last value correspond to each other
  (the latter should be either 0 or point to next_global member
  of one of elements of this table list).

  @return
    @retval FALSE OK
    @retval TRUE  Access denied; But column or routine privileges might need to
      be checked also.
*/

bool
check_table_access(THD *thd, ulong requirements,TABLE_LIST *tables,
		   bool any_combination_of_privileges_will_do,
                   uint number, bool no_errors)
{
  TABLE_LIST *org_tables= tables;
  TABLE_LIST *first_not_own_table= thd->lex->first_not_own_table();
  uint i= 0;
  Security_context *sctx= thd->security_ctx, *backup_ctx= thd->security_ctx;
  /*
    The check that first_not_own_table is not reached is for the case when
    the given table list refers to the list for prelocking (contains tables
    of other queries). For simple queries first_not_own_table is 0.
  */
  for (; i < number && tables != first_not_own_table && tables;
       tables= tables->next_global, i++)
  {
    ulong want_access= requirements;
    if (tables->security_ctx)
      sctx= tables->security_ctx;
    else
      sctx= backup_ctx;

    /*
       Register access for view underlying table.
       Remove SHOW_VIEW_ACL, because it will be checked during making view
     */
    tables->grant.orig_want_privilege= (want_access & ~SHOW_VIEW_ACL);

    if (tables->schema_table_reformed)
    {
      if (check_show_access(thd, tables))
        goto deny;
      continue;
    }

    DBUG_PRINT("info", ("derived: %d  view: %d", tables->derived != 0,
                        tables->view != 0));
    if (tables->is_anonymous_derived_table() ||
        (tables->table && tables->table->s &&
         (int)tables->table->s->tmp_table))
      continue;
    thd->security_ctx= sctx;

    if (check_access(thd, want_access, tables->get_db_name(),
                     &tables->grant.privilege,
                     &tables->grant.m_internal,
                     0, no_errors))
      goto deny;
  }
  thd->security_ctx= backup_ctx;
  return check_grant(thd,requirements,org_tables,
                     any_combination_of_privileges_will_do,
                     number, no_errors);
deny:
  thd->security_ctx= backup_ctx;
  return TRUE;
}


bool
check_routine_access(THD *thd, ulong want_access,char *db, char *name,
		     bool is_proc, bool no_errors)
{
  TABLE_LIST tables[1];
  
  bzero((char *)tables, sizeof(TABLE_LIST));
  tables->db= db;
  tables->table_name= tables->alias= name;
  
  /*
    The following test is just a shortcut for check_access() (to avoid
    calculating db_access) under the assumption that it's common to
    give persons global right to execute all stored SP (but not
    necessary to create them).
    Note that this effectively bypasses the ACL_internal_schema_access checks
    that are implemented for the INFORMATION_SCHEMA and PERFORMANCE_SCHEMA,
    which are located in check_access().
    Since the I_S and P_S do not contain routines, this bypass is ok,
    as long as this code path is not abused to create routines.
    The assert enforce that.
  */
  DBUG_ASSERT((want_access & CREATE_PROC_ACL) == 0);
  if ((thd->security_ctx->master_access & want_access) == want_access)
    tables->grant.privilege= want_access;
  else if (check_access(thd, want_access, db,
                        &tables->grant.privilege,
                        &tables->grant.m_internal,
                        0, no_errors))
    return TRUE;
  
  return check_grant_routine(thd, want_access, tables, is_proc, no_errors);
}


/**
  Check if the routine has any of the routine privileges.

  @param thd	       Thread handler
  @param db           Database name
  @param name         Routine name

  @retval
    0            ok
  @retval
    1            error
*/

bool check_some_routine_access(THD *thd, const char *db, const char *name,
                               bool is_proc)
{
  ulong save_priv;
  /*
    The following test is just a shortcut for check_access() (to avoid
    calculating db_access)
    Note that this effectively bypasses the ACL_internal_schema_access checks
    that are implemented for the INFORMATION_SCHEMA and PERFORMANCE_SCHEMA,
    which are located in check_access().
    Since the I_S and P_S do not contain routines, this bypass is ok,
    as it only opens SHOW_PROC_ACLS.
  */
  if (thd->security_ctx->master_access & SHOW_PROC_ACLS)
    return FALSE;
  if (!check_access(thd, SHOW_PROC_ACLS, db, &save_priv, NULL, 0, 1) ||
      (save_priv & SHOW_PROC_ACLS))
    return FALSE;
  return check_routine_level_acl(thd, db, name, is_proc);
}


/*
  Check if the given table has any of the asked privileges

  @param thd		 Thread handler
  @param want_access	 Bitmap of possible privileges to check for

  @retval
    0  ok
  @retval
    1  error
*/

bool check_some_access(THD *thd, ulong want_access, TABLE_LIST *table)
{
  ulong access;
  DBUG_ENTER("check_some_access");

  /* This loop will work as long as we have less than 32 privileges */
  for (access= 1; access < want_access ; access<<= 1)
  {
    if (access & want_access)
    {
      if (!check_access(thd, access, table->db,
                        &table->grant.privilege,
                        &table->grant.m_internal,
                        0, 1) &&
           !check_grant(thd, access, table, FALSE, 1, TRUE))
        DBUG_RETURN(0);
    }
  }
  DBUG_PRINT("exit",("no matching access rights"));
  DBUG_RETURN(1);
}

#endif /*NO_EMBEDDED_ACCESS_CHECKS*/


/**
  check for global access and give descriptive error message if it fails.

  @param thd			Thread handler
  @param want_access		Use should have any of these global rights

  @warning
    One gets access right if one has ANY of the rights in want_access.
    This is useful as one in most cases only need one global right,
    but in some case we want to check if the user has SUPER or
    REPL_CLIENT_ACL rights.

  @retval
    0	ok
  @retval
    1	Access denied.  In this case an error is sent to the client
*/

bool check_global_access(THD *thd, ulong want_access)
{
#ifndef NO_EMBEDDED_ACCESS_CHECKS
  char command[128];
  if ((thd->security_ctx->master_access & want_access))
    return 0;
  get_privilege_desc(command, sizeof(command), want_access);
  my_error(ER_SPECIFIC_ACCESS_DENIED_ERROR, MYF(0), command);
  return 1;
#else
  return 0;
#endif
}

/****************************************************************************
	Check stack size; Send error if there isn't enough stack to continue
****************************************************************************/


#if STACK_DIRECTION < 0
#define used_stack(A,B) (long) (A - B)
#else
#define used_stack(A,B) (long) (B - A)
#endif

#ifndef DBUG_OFF
long max_stack_used;
#endif

/**
  @note
  Note: The 'buf' parameter is necessary, even if it is unused here.
  - fix_fields functions has a "dummy" buffer large enough for the
    corresponding exec. (Thus we only have to check in fix_fields.)
  - Passing to check_stack_overrun() prevents the compiler from removing it.
*/
bool check_stack_overrun(THD *thd, long margin,
			 uchar *buf __attribute__((unused)))
{
  long stack_used;
  DBUG_ASSERT(thd == current_thd);
  if ((stack_used=used_stack(thd->thread_stack,(char*) &stack_used)) >=
      (long) (my_thread_stack_size - margin))
  {
    /*
      Do not use stack for the message buffer to ensure correct
      behaviour in cases we have close to no stack left.
    */
    char* ebuff= new char[MYSQL_ERRMSG_SIZE];
    if (ebuff) {
      my_snprintf(ebuff, MYSQL_ERRMSG_SIZE, ER(ER_STACK_OVERRUN_NEED_MORE),
                  stack_used, my_thread_stack_size, margin);
      my_message(ER_STACK_OVERRUN_NEED_MORE, ebuff, MYF(ME_FATALERROR));
      delete [] ebuff;
    }
    return 1;
  }
#ifndef DBUG_OFF
  max_stack_used= max(max_stack_used, stack_used);
#endif
  return 0;
}


#define MY_YACC_INIT 1000			// Start with big alloc
#define MY_YACC_MAX  32000			// Because of 'short'

bool my_yyoverflow(short **yyss, YYSTYPE **yyvs, ulong *yystacksize)
{
  Yacc_state *state= & current_thd->m_parser_state->m_yacc;
  ulong old_info=0;
  DBUG_ASSERT(state);
  if ((uint) *yystacksize >= MY_YACC_MAX)
    return 1;
  if (!state->yacc_yyvs)
    old_info= *yystacksize;
  *yystacksize= set_zone((*yystacksize)*2,MY_YACC_INIT,MY_YACC_MAX);
  if (!(state->yacc_yyvs= (uchar*)
        my_realloc(state->yacc_yyvs,
                   *yystacksize*sizeof(**yyvs),
                   MYF(MY_ALLOW_ZERO_PTR | MY_FREE_ON_ERROR))) ||
      !(state->yacc_yyss= (uchar*)
        my_realloc(state->yacc_yyss,
                   *yystacksize*sizeof(**yyss),
                   MYF(MY_ALLOW_ZERO_PTR | MY_FREE_ON_ERROR))))
    return 1;
  if (old_info)
  {
    /*
      Only copy the old stack on the first call to my_yyoverflow(),
      when replacing a static stack (YYINITDEPTH) by a dynamic stack.
      For subsequent calls, my_realloc already did preserve the old stack.
    */
    memcpy(state->yacc_yyss, *yyss, old_info*sizeof(**yyss));
    memcpy(state->yacc_yyvs, *yyvs, old_info*sizeof(**yyvs));
  }
  *yyss= (short*) state->yacc_yyss;
  *yyvs= (YYSTYPE*) state->yacc_yyvs;
  return 0;
}


/**
  Reset the part of THD responsible for the state of command
  processing.

  This needs to be called before execution of every statement
  (prepared or conventional).  It is not called by substatements of
  routines.

  @todo Remove mysql_reset_thd_for_next_command and only use the
  member function.

  @todo Call it after we use THD for queries, not before.
*/
void mysql_reset_thd_for_next_command(THD *thd)
{
  thd->reset_for_next_command();
}

void THD::reset_for_next_command()
{
  THD *thd= this;
  DBUG_ENTER("mysql_reset_thd_for_next_command");
  DBUG_ASSERT(!thd->spcont); /* not for substatements of routines */
  DBUG_ASSERT(! thd->in_sub_stmt);
  thd->free_list= 0;
  thd->select_number= 1;
  /*
    Those two lines below are theoretically unneeded as
    THD::cleanup_after_query() should take care of this already.
  */
  thd->auto_inc_intervals_in_cur_stmt_for_binlog.empty();
  thd->stmt_depends_on_first_successful_insert_id_in_prev_stmt= 0;

  thd->query_start_used= 0;
  thd->is_fatal_error= thd->time_zone_used= 0;
  /*
    Clear the status flag that are expected to be cleared at the
    beginning of each SQL statement.
  */
  thd->server_status&= ~SERVER_STATUS_CLEAR_SET;
  /*
    If in autocommit mode and not in a transaction, reset
    OPTION_STATUS_NO_TRANS_UPDATE | OPTION_KEEP_LOG to not get warnings
    in ha_rollback_trans() about some tables couldn't be rolled back.
  */
  if (!thd->in_multi_stmt_transaction_mode())
  {
    thd->variables.option_bits&= ~OPTION_KEEP_LOG;
    thd->transaction.all.modified_non_trans_table= FALSE;
  }
  DBUG_ASSERT(thd->security_ctx== &thd->main_security_ctx);
  thd->thread_specific_used= FALSE;

  if (opt_bin_log)
  {
    reset_dynamic(&thd->user_var_events);
    thd->user_var_events_alloc= thd->mem_root;
  }
  thd->clear_error();
  thd->stmt_da->reset_diagnostics_area();
  thd->warning_info->reset_for_next_command();
  thd->rand_used= 0;
  thd->sent_row_count= thd->examined_row_count= 0;

  thd->reset_current_stmt_binlog_format_row();
  thd->binlog_unsafe_warning_flags= 0;

  DBUG_PRINT("debug",
             ("is_current_stmt_binlog_format_row(): %d",
              thd->is_current_stmt_binlog_format_row()));

  DBUG_VOID_RETURN;
}


/**
  Resets the lex->current_select object.
  @note It is assumed that lex->current_select != NULL

  This function is a wrapper around select_lex->init_select() with an added
  check for the special situation when using INTO OUTFILE and LOAD DATA.
*/

void
mysql_init_select(LEX *lex)
{
  SELECT_LEX *select_lex= lex->current_select;
  select_lex->init_select();
  lex->wild= 0;
  if (select_lex == &lex->select_lex)
  {
    DBUG_ASSERT(lex->result == 0);
    lex->exchange= 0;
  }
}


/**
  Used to allocate a new SELECT_LEX object on the current thd mem_root and
  link it into the relevant lists.

  This function is always followed by mysql_init_select.

  @see mysql_init_select

  @retval TRUE An error occurred
  @retval FALSE The new SELECT_LEX was successfully allocated.
*/

bool
mysql_new_select(LEX *lex, bool move_down)
{
  SELECT_LEX *select_lex;
  THD *thd= lex->thd;
  DBUG_ENTER("mysql_new_select");

  if (!(select_lex= new (thd->mem_root) SELECT_LEX()))
    DBUG_RETURN(1);
  select_lex->select_number= ++thd->select_number;
  select_lex->parent_lex= lex; /* Used in init_query. */
  select_lex->init_query();
  select_lex->init_select();
  lex->nest_level++;
  if (lex->nest_level > (int) MAX_SELECT_NESTING)
  {
    my_error(ER_TOO_HIGH_LEVEL_OF_NESTING_FOR_SELECT, MYF(0));
    DBUG_RETURN(1);
  }
  select_lex->nest_level= lex->nest_level;
  if (move_down)
  {
    SELECT_LEX_UNIT *unit;
    lex->subqueries= TRUE;
    /* first select_lex of subselect or derived table */
    if (!(unit= new (thd->mem_root) SELECT_LEX_UNIT()))
      DBUG_RETURN(1);

    unit->init_query();
    unit->init_select();
    unit->thd= thd;
    unit->include_down(lex->current_select);
    unit->link_next= 0;
    unit->link_prev= 0;
    unit->return_to= lex->current_select;
    select_lex->include_down(unit);
    /*
      By default we assume that it is usual subselect and we have outer name
      resolution context, if no we will assign it to 0 later
    */
    select_lex->context.outer_context= &select_lex->outer_select()->context;
  }
  else
  {
    if (lex->current_select->order_list.first && !lex->current_select->braces)
    {
      my_error(ER_WRONG_USAGE, MYF(0), "UNION", "ORDER BY");
      DBUG_RETURN(1);
    }
    select_lex->include_neighbour(lex->current_select);
    SELECT_LEX_UNIT *unit= select_lex->master_unit();                              
    if (!unit->fake_select_lex && unit->add_fake_select_lex(lex->thd))
      DBUG_RETURN(1);
    select_lex->context.outer_context= 
                unit->first_select()->context.outer_context;
  }

  select_lex->master_unit()->global_parameters= select_lex;
  select_lex->include_global((st_select_lex_node**)&lex->all_selects_list);
  lex->current_select= select_lex;
  /*
    in subquery is SELECT query and we allow resolution of names in SELECT
    list
  */
  select_lex->context.resolve_in_select_list= TRUE;
  DBUG_RETURN(0);
}

/**
  Create a select to return the same output as 'SELECT @@var_name'.

  Used for SHOW COUNT(*) [ WARNINGS | ERROR].

  This will crash with a core dump if the variable doesn't exists.

  @param var_name		Variable name
*/

void create_select_for_variable(const char *var_name)
{
  THD *thd;
  LEX *lex;
  LEX_STRING tmp, null_lex_string;
  Item *var;
  char buff[MAX_SYS_VAR_LENGTH*2+4+8], *end;
  DBUG_ENTER("create_select_for_variable");

  thd= current_thd;
  lex= thd->lex;
  mysql_init_select(lex);
  lex->sql_command= SQLCOM_SELECT;
  tmp.str= (char*) var_name;
  tmp.length=strlen(var_name);
  bzero((char*) &null_lex_string.str, sizeof(null_lex_string));
  /*
    We set the name of Item to @@session.var_name because that then is used
    as the column name in the output.
  */
  if ((var= get_system_var(thd, OPT_SESSION, tmp, null_lex_string)))
  {
    end= strxmov(buff, "@@session.", var_name, NullS);
    var->set_name(buff, end-buff, system_charset_info);
    add_item_to_list(thd, var);
  }
  DBUG_VOID_RETURN;
}


void mysql_init_multi_delete(LEX *lex)
{
  lex->sql_command=  SQLCOM_DELETE_MULTI;
  mysql_init_select(lex);
  lex->select_lex.select_limit= 0;
  lex->unit.select_limit_cnt= HA_POS_ERROR;
  lex->select_lex.table_list.save_and_clear(&lex->auxiliary_table_list);
  lex->query_tables= 0;
  lex->query_tables_last= &lex->query_tables;
}


/*
  When you modify mysql_parse(), you may need to mofify
  mysql_test_parse_for_slave() in this same file.
*/

/**
  Parse a query.

  @param       thd     Current thread
  @param       rawbuf  Begining of the query text
  @param       length  Length of the query text
  @param[out]  found_semicolon For multi queries, position of the character of
                               the next query in the query text.
*/

void mysql_parse(THD *thd, char *rawbuf, uint length,
                 Parser_state *parser_state)
{
  int error __attribute__((unused));
  DBUG_ENTER("mysql_parse");

  DBUG_EXECUTE_IF("parser_debug", turn_parser_debug_on(););

  /*
    Warning.
    The purpose of query_cache_send_result_to_client() is to lookup the
    query in the query cache first, to avoid parsing and executing it.
    So, the natural implementation would be to:
    - first, call query_cache_send_result_to_client,
    - second, if caching failed, initialise the lexical and syntactic parser.
    The problem is that the query cache depends on a clean initialization
    of (among others) lex->safe_to_cache_query and thd->server_status,
    which are reset respectively in
    - lex_start()
    - mysql_reset_thd_for_next_command()
    So, initializing the lexical analyser *before* using the query cache
    is required for the cache to work properly.
    FIXME: cleanup the dependencies in the code to simplify this.
  */
  lex_start(thd);
  mysql_reset_thd_for_next_command(thd);

  if (query_cache_send_result_to_client(thd, rawbuf, length) <= 0)
  {
    LEX *lex= thd->lex;

    bool err= parse_sql(thd, parser_state, NULL);

    if (!err)
    {
#ifndef NO_EMBEDDED_ACCESS_CHECKS
      if (mqh_used && thd->get_user_connect() &&
	  check_mqh(thd, lex->sql_command))
      {
	thd->net.error = 0;
      }
      else
#endif
      {
	if (! thd->is_error())
	{
          const char *found_semicolon= parser_state->m_lip.found_semicolon;
          /*
            Binlog logs a string starting from thd->query and having length
            thd->query_length; so we set thd->query_length correctly (to not
            log several statements in one event, when we executed only first).
            We set it to not see the ';' (otherwise it would get into binlog
            and Query_log_event::print() would give ';;' output).
            This also helps display only the current query in SHOW
            PROCESSLIST.
            Note that we don't need LOCK_thread_count to modify query_length.
          */
          if (found_semicolon && (ulong) (found_semicolon - thd->query()))
            thd->set_query_inner(thd->query(),
                                 (uint32) (found_semicolon -
                                           thd->query() - 1),
                                 thd->charset());
          /* Actually execute the query */
          if (found_semicolon)
          {
            lex->safe_to_cache_query= 0;
            thd->server_status|= SERVER_MORE_RESULTS_EXISTS;
          }
          lex->set_trg_event_type_for_tables();
          MYSQL_QUERY_EXEC_START(thd->query(),
                                 thd->thread_id,
                                 (char *) (thd->db ? thd->db : ""),
                                 &thd->security_ctx->priv_user[0],
                                 (char *) thd->security_ctx->host_or_ip,
                                 0);

          error= mysql_execute_command(thd);
          MYSQL_QUERY_EXEC_DONE(error);
	}
      }
    }
    else
    {
      DBUG_ASSERT(thd->is_error());
      DBUG_PRINT("info",("Command aborted. Fatal_error: %d",
			 thd->is_fatal_error));

      query_cache_abort(&thd->query_cache_tls);
    }
    thd_proc_info(thd, "freeing items");
    sp_cache_enforce_limit(thd->sp_proc_cache, stored_program_cache_size);
    sp_cache_enforce_limit(thd->sp_func_cache, stored_program_cache_size);
    thd->end_statement();
    thd->cleanup_after_query();
    DBUG_ASSERT(thd->change_list.is_empty());
  }

  DBUG_VOID_RETURN;
}


#ifdef HAVE_REPLICATION
/*
  Usable by the replication SQL thread only: just parse a query to know if it
  can be ignored because of replicate-*-table rules.

  @retval
    0	cannot be ignored
  @retval
    1	can be ignored
*/

bool mysql_test_parse_for_slave(THD *thd, char *rawbuf, uint length)
{
  LEX *lex= thd->lex;
  bool error= 0;
  DBUG_ENTER("mysql_test_parse_for_slave");

  Parser_state parser_state;
  if (!(error= parser_state.init(thd, rawbuf, length)))
  {
    lex_start(thd);
    mysql_reset_thd_for_next_command(thd);

    if (!parse_sql(thd, & parser_state, NULL) &&
        all_tables_not_ok(thd, lex->select_lex.table_list.first))
      error= 1;                  /* Ignore question */
    thd->end_statement();
  }
  thd->cleanup_after_query();
  DBUG_RETURN(error);
}
#endif



/**
  Store field definition for create.

  @return
    Return 0 if ok
*/

bool add_field_to_list(THD *thd, LEX_STRING *field_name, enum_field_types type,
		       char *length, char *decimals,
		       uint type_modifier,
		       Item *default_value, Item *on_update_value,
                       LEX_STRING *comment,
		       char *change,
                       List<String> *interval_list, CHARSET_INFO *cs,
		       uint uint_geom_type)
{
  register Create_field *new_field;
  LEX  *lex= thd->lex;
  DBUG_ENTER("add_field_to_list");

  if (check_string_char_length(field_name, "", NAME_CHAR_LEN,
                               system_charset_info, 1))
  {
    my_error(ER_TOO_LONG_IDENT, MYF(0), field_name->str); /* purecov: inspected */
    DBUG_RETURN(1);				/* purecov: inspected */
  }
  if (type_modifier & PRI_KEY_FLAG)
  {
    Key *key;
    lex->col_list.push_back(new Key_part_spec(*field_name, 0));
    key= new Key(Key::PRIMARY, null_lex_str,
                      &default_key_create_info,
                      0, lex->col_list);
    lex->alter_info.key_list.push_back(key);
    lex->col_list.empty();
  }
  if (type_modifier & (UNIQUE_FLAG | UNIQUE_KEY_FLAG))
  {
    Key *key;
    lex->col_list.push_back(new Key_part_spec(*field_name, 0));
    key= new Key(Key::UNIQUE, null_lex_str,
                 &default_key_create_info, 0,
                 lex->col_list);
    lex->alter_info.key_list.push_back(key);
    lex->col_list.empty();
  }

  if (default_value)
  {
    /* 
      Default value should be literal => basic constants =>
      no need fix_fields()
      
      We allow only one function as part of default value - 
      NOW() as default for TIMESTAMP type.
    */
    if (default_value->type() == Item::FUNC_ITEM && 
        !(((Item_func*)default_value)->functype() == Item_func::NOW_FUNC &&
         type == MYSQL_TYPE_TIMESTAMP))
    {
      my_error(ER_INVALID_DEFAULT, MYF(0), field_name->str);
      DBUG_RETURN(1);
    }
    else if (default_value->type() == Item::NULL_ITEM)
    {
      default_value= 0;
      if ((type_modifier & (NOT_NULL_FLAG | AUTO_INCREMENT_FLAG)) ==
	  NOT_NULL_FLAG)
      {
	my_error(ER_INVALID_DEFAULT, MYF(0), field_name->str);
	DBUG_RETURN(1);
      }
    }
    else if (type_modifier & AUTO_INCREMENT_FLAG)
    {
      my_error(ER_INVALID_DEFAULT, MYF(0), field_name->str);
      DBUG_RETURN(1);
    }
  }

  if (on_update_value && type != MYSQL_TYPE_TIMESTAMP)
  {
    my_error(ER_INVALID_ON_UPDATE, MYF(0), field_name->str);
    DBUG_RETURN(1);
  }

  if (!(new_field= new Create_field()) ||
      new_field->init(thd, field_name->str, type, length, decimals, type_modifier,
                      default_value, on_update_value, comment, change,
                      interval_list, cs, uint_geom_type))
    DBUG_RETURN(1);

  lex->alter_info.create_list.push_back(new_field);
  lex->last_field=new_field;
  DBUG_RETURN(0);
}


/** Store position for column in ALTER TABLE .. ADD column. */

void store_position_for_column(const char *name)
{
  current_thd->lex->last_field->after=(char*) (name);
}

bool
add_proc_to_list(THD* thd, Item *item)
{
  ORDER *order;
  Item	**item_ptr;

  if (!(order = (ORDER *) thd->alloc(sizeof(ORDER)+sizeof(Item*))))
    return 1;
  item_ptr = (Item**) (order+1);
  *item_ptr= item;
  order->item=item_ptr;
  order->free_me=0;
  thd->lex->proc_list.link_in_list(order, &order->next);
  return 0;
}


/**
  save order by and tables in own lists.
*/

bool add_to_list(THD *thd, SQL_I_List<ORDER> &list, Item *item,bool asc)
{
  ORDER *order;
  DBUG_ENTER("add_to_list");
  if (!(order = (ORDER *) thd->alloc(sizeof(ORDER))))
    DBUG_RETURN(1);
  order->item_ptr= item;
  order->item= &order->item_ptr;
  order->asc = asc;
  order->free_me=0;
  order->used=0;
  order->counter_used= 0;
  list.link_in_list(order, &order->next);
  DBUG_RETURN(0);
}


/**
  Add a table to list of used tables.

  @param table		Table to add
  @param alias		alias for table (or null if no alias)
  @param table_options	A set of the following bits:
                         - TL_OPTION_UPDATING : Table will be updated
                         - TL_OPTION_FORCE_INDEX : Force usage of index
                         - TL_OPTION_ALIAS : an alias in multi table DELETE
  @param lock_type	How table should be locked
  @param mdl_type       Type of metadata lock to acquire on the table.
  @param use_index	List of indexed used in USE INDEX
  @param ignore_index	List of indexed used in IGNORE INDEX

  @retval
      0		Error
  @retval
    \#	Pointer to TABLE_LIST element added to the total table list
*/

TABLE_LIST *st_select_lex::add_table_to_list(THD *thd,
					     Table_ident *table,
					     LEX_STRING *alias,
					     ulong table_options,
					     thr_lock_type lock_type,
					     enum_mdl_type mdl_type,
					     List<Index_hint> *index_hints_arg,
                                             LEX_STRING *option)
{
  register TABLE_LIST *ptr;
  TABLE_LIST *previous_table_ref; /* The table preceding the current one. */
  char *alias_str;
  LEX *lex= thd->lex;
  DBUG_ENTER("add_table_to_list");
  LINT_INIT(previous_table_ref);

  if (!table)
    DBUG_RETURN(0);				// End of memory
  alias_str= alias ? alias->str : table->table.str;
  if (!test(table_options & TL_OPTION_ALIAS) && 
      check_table_name(table->table.str, table->table.length, FALSE))
  {
    my_error(ER_WRONG_TABLE_NAME, MYF(0), table->table.str);
    DBUG_RETURN(0);
  }

  if (table->is_derived_table() == FALSE && table->db.str &&
      check_db_name(&table->db))
  {
    my_error(ER_WRONG_DB_NAME, MYF(0), table->db.str);
    DBUG_RETURN(0);
  }

  if (!alias)					/* Alias is case sensitive */
  {
    if (table->sel)
    {
      my_message(ER_DERIVED_MUST_HAVE_ALIAS,
                 ER(ER_DERIVED_MUST_HAVE_ALIAS), MYF(0));
      DBUG_RETURN(0);
    }
    if (!(alias_str= (char*) thd->memdup(alias_str,table->table.length+1)))
      DBUG_RETURN(0);
  }
  if (!(ptr = (TABLE_LIST *) thd->calloc(sizeof(TABLE_LIST))))
    DBUG_RETURN(0);				/* purecov: inspected */
  if (table->db.str)
  {
    ptr->is_fqtn= TRUE;
    ptr->db= table->db.str;
    ptr->db_length= table->db.length;
  }
  else if (lex->copy_db_to(&ptr->db, &ptr->db_length))
    DBUG_RETURN(0);
  else
    ptr->is_fqtn= FALSE;

  ptr->alias= alias_str;
  ptr->is_alias= alias ? TRUE : FALSE;
  if (lower_case_table_names && table->table.length)
    table->table.length= my_casedn_str(files_charset_info, table->table.str);
  ptr->table_name=table->table.str;
  ptr->table_name_length=table->table.length;
  ptr->lock_type=   lock_type;
  ptr->updating=    test(table_options & TL_OPTION_UPDATING);
  /* TODO: remove TL_OPTION_FORCE_INDEX as it looks like it's not used */
  ptr->force_index= test(table_options & TL_OPTION_FORCE_INDEX);
  ptr->ignore_leaves= test(table_options & TL_OPTION_IGNORE_LEAVES);
  ptr->derived=	    table->sel;
  if (!ptr->derived && is_infoschema_db(ptr->db, ptr->db_length))
  {
    ST_SCHEMA_TABLE *schema_table;
    if (ptr->updating &&
        /* Special cases which are processed by commands itself */
        lex->sql_command != SQLCOM_CHECK &&
        lex->sql_command != SQLCOM_CHECKSUM)
    {
      my_error(ER_DBACCESS_DENIED_ERROR, MYF(0),
               thd->security_ctx->priv_user,
               thd->security_ctx->priv_host,
               INFORMATION_SCHEMA_NAME.str);
      DBUG_RETURN(0);
    }
    schema_table= find_schema_table(thd, ptr->table_name);
    if (!schema_table ||
        (schema_table->hidden && 
         ((sql_command_flags[lex->sql_command] & CF_STATUS_COMMAND) == 0 || 
          /*
            this check is used for show columns|keys from I_S hidden table
          */
          lex->sql_command == SQLCOM_SHOW_FIELDS ||
          lex->sql_command == SQLCOM_SHOW_KEYS)))
    {
      my_error(ER_UNKNOWN_TABLE, MYF(0),
               ptr->table_name, INFORMATION_SCHEMA_NAME.str);
      DBUG_RETURN(0);
    }
    ptr->schema_table_name= ptr->table_name;
    ptr->schema_table= schema_table;
  }
  ptr->select_lex=  lex->current_select;
  ptr->cacheable_table= 1;
  ptr->index_hints= index_hints_arg;
  ptr->option= option ? option->str : 0;
  /* check that used name is unique */
  if (lock_type != TL_IGNORE)
  {
    TABLE_LIST *first_table= table_list.first;
    if (lex->sql_command == SQLCOM_CREATE_VIEW)
      first_table= first_table ? first_table->next_local : NULL;
    for (TABLE_LIST *tables= first_table ;
	 tables ;
	 tables=tables->next_local)
    {
      if (!my_strcasecmp(table_alias_charset, alias_str, tables->alias) &&
	  !strcmp(ptr->db, tables->db))
      {
	my_error(ER_NONUNIQ_TABLE, MYF(0), alias_str); /* purecov: tested */
	DBUG_RETURN(0);				/* purecov: tested */
      }
    }
  }
  /* Store the table reference preceding the current one. */
  if (table_list.elements > 0)
  {
    /*
      table_list.next points to the last inserted TABLE_LIST->next_local'
      element
      We don't use the offsetof() macro here to avoid warnings from gcc
    */
    previous_table_ref= (TABLE_LIST*) ((char*) table_list.next -
                                       ((char*) &(ptr->next_local) -
                                        (char*) ptr));
    /*
      Set next_name_resolution_table of the previous table reference to point
      to the current table reference. In effect the list
      TABLE_LIST::next_name_resolution_table coincides with
      TABLE_LIST::next_local. Later this may be changed in
      store_top_level_join_columns() for NATURAL/USING joins.
    */
    previous_table_ref->next_name_resolution_table= ptr;
  }

  /*
    Link the current table reference in a local list (list for current select).
    Notice that as a side effect here we set the next_local field of the
    previous table reference to 'ptr'. Here we also add one element to the
    list 'table_list'.
  */
  table_list.link_in_list(ptr, &ptr->next_local);
  ptr->next_name_resolution_table= NULL;
  /* Link table in global list (all used tables) */
  lex->add_to_query_tables(ptr);

  // Pure table aliases do not need to be locked:
  if (!test(table_options & TL_OPTION_ALIAS))
  {
    ptr->mdl_request.init(MDL_key::TABLE, ptr->db, ptr->table_name, mdl_type,
                          MDL_TRANSACTION);
  }
  DBUG_RETURN(ptr);
}


/**
  Initialize a new table list for a nested join.

    The function initializes a structure of the TABLE_LIST type
    for a nested join. It sets up its nested join list as empty.
    The created structure is added to the front of the current
    join list in the st_select_lex object. Then the function
    changes the current nest level for joins to refer to the newly
    created empty list after having saved the info on the old level
    in the initialized structure.

  @param thd         current thread

  @retval
    0   if success
  @retval
    1   otherwise
*/

bool st_select_lex::init_nested_join(THD *thd)
{
  TABLE_LIST *ptr;
  NESTED_JOIN *nested_join;
  DBUG_ENTER("init_nested_join");

  if (!(ptr= (TABLE_LIST*) thd->calloc(ALIGN_SIZE(sizeof(TABLE_LIST))+
                                       sizeof(NESTED_JOIN))))
    DBUG_RETURN(1);
  nested_join= ptr->nested_join=
    ((NESTED_JOIN*) ((uchar*) ptr + ALIGN_SIZE(sizeof(TABLE_LIST))));

  join_list->push_front(ptr);
  ptr->embedding= embedding;
  ptr->join_list= join_list;
  ptr->alias= (char*) "(nested_join)";
  embedding= ptr;
  join_list= &nested_join->join_list;
  join_list->empty();
  DBUG_RETURN(0);
}


/**
  End a nested join table list.

    The function returns to the previous join nest level.
    If the current level contains only one member, the function
    moves it one level up, eliminating the nest.

  @param thd         current thread

  @return
    - Pointer to TABLE_LIST element added to the total table list, if success
    - 0, otherwise
*/

TABLE_LIST *st_select_lex::end_nested_join(THD *thd)
{
  TABLE_LIST *ptr;
  NESTED_JOIN *nested_join;
  DBUG_ENTER("end_nested_join");

  DBUG_ASSERT(embedding);
  ptr= embedding;
  join_list= ptr->join_list;
  embedding= ptr->embedding;
  nested_join= ptr->nested_join;
  if (nested_join->join_list.elements == 1)
  {
    TABLE_LIST *embedded= nested_join->join_list.head();
    join_list->pop();
    embedded->join_list= join_list;
    embedded->embedding= embedding;
    join_list->push_front(embedded);
    ptr= embedded;
  }
  else if (nested_join->join_list.elements == 0)
  {
    join_list->pop();
    ptr= 0;                                     // return value
  }
  DBUG_RETURN(ptr);
}


/**
  Nest last join operation.

    The function nest last join operation as if it was enclosed in braces.

  @param thd         current thread

  @retval
    0  Error
  @retval
    \#  Pointer to TABLE_LIST element created for the new nested join
*/

TABLE_LIST *st_select_lex::nest_last_join(THD *thd)
{
  TABLE_LIST *ptr;
  NESTED_JOIN *nested_join;
  List<TABLE_LIST> *embedded_list;
  DBUG_ENTER("nest_last_join");

  if (!(ptr= (TABLE_LIST*) thd->calloc(ALIGN_SIZE(sizeof(TABLE_LIST))+
                                       sizeof(NESTED_JOIN))))
    DBUG_RETURN(0);
  nested_join= ptr->nested_join=
    ((NESTED_JOIN*) ((uchar*) ptr + ALIGN_SIZE(sizeof(TABLE_LIST))));

  ptr->embedding= embedding;
  ptr->join_list= join_list;
  ptr->alias= (char*) "(nest_last_join)";
  embedded_list= &nested_join->join_list;
  embedded_list->empty();

  for (uint i=0; i < 2; i++)
  {
    TABLE_LIST *table= join_list->pop();
    table->join_list= embedded_list;
    table->embedding= ptr;
    embedded_list->push_back(table);
    if (table->natural_join)
    {
      ptr->is_natural_join= TRUE;
      /*
        If this is a JOIN ... USING, move the list of joined fields to the
        table reference that describes the join.
      */
      if (prev_join_using)
        ptr->join_using_fields= prev_join_using;
    }
  }
  join_list->push_front(ptr);
  nested_join->used_tables= nested_join->not_null_tables= (table_map) 0;
  DBUG_RETURN(ptr);
}


/**
  Add a table to the current join list.

    The function puts a table in front of the current join list
    of st_select_lex object.
    Thus, joined tables are put into this list in the reverse order
    (the most outer join operation follows first).

  @param table       the table to add

  @return
    None
*/

void st_select_lex::add_joined_table(TABLE_LIST *table)
{
  DBUG_ENTER("add_joined_table");
  join_list->push_front(table);
  table->join_list= join_list;
  table->embedding= embedding;
  DBUG_VOID_RETURN;
}


/**
  Convert a right join into equivalent left join.

    The function takes the current join list t[0],t[1] ... and
    effectively converts it into the list t[1],t[0] ...
    Although the outer_join flag for the new nested table contains
    JOIN_TYPE_RIGHT, it will be handled as the inner table of a left join
    operation.

  EXAMPLES
  @verbatim
    SELECT * FROM t1 RIGHT JOIN t2 ON on_expr =>
      SELECT * FROM t2 LEFT JOIN t1 ON on_expr

    SELECT * FROM t1,t2 RIGHT JOIN t3 ON on_expr =>
      SELECT * FROM t1,t3 LEFT JOIN t2 ON on_expr

    SELECT * FROM t1,t2 RIGHT JOIN (t3,t4) ON on_expr =>
      SELECT * FROM t1,(t3,t4) LEFT JOIN t2 ON on_expr

    SELECT * FROM t1 LEFT JOIN t2 ON on_expr1 RIGHT JOIN t3  ON on_expr2 =>
      SELECT * FROM t3 LEFT JOIN (t1 LEFT JOIN t2 ON on_expr2) ON on_expr1
   @endverbatim

  @param thd         current thread

  @return
    - Pointer to the table representing the inner table, if success
    - 0, otherwise
*/

TABLE_LIST *st_select_lex::convert_right_join()
{
  TABLE_LIST *tab2= join_list->pop();
  TABLE_LIST *tab1= join_list->pop();
  DBUG_ENTER("convert_right_join");

  join_list->push_front(tab2);
  join_list->push_front(tab1);
  tab1->outer_join|= JOIN_TYPE_RIGHT;

  DBUG_RETURN(tab1);
}

/**
  Set lock for all tables in current select level.

  @param lock_type			Lock to set for tables

  @note
    If lock is a write lock, then tables->updating is set 1
    This is to get tables_ok to know that the table is updated by the
    query
*/

void st_select_lex::set_lock_for_tables(thr_lock_type lock_type)
{
  bool for_update= lock_type >= TL_READ_NO_INSERT;
  DBUG_ENTER("set_lock_for_tables");
  DBUG_PRINT("enter", ("lock_type: %d  for_update: %d", lock_type,
		       for_update));
  for (TABLE_LIST *tables= table_list.first;
       tables;
       tables= tables->next_local)
  {
    tables->lock_type= lock_type;
    tables->updating=  for_update;
    tables->mdl_request.set_type((lock_type >= TL_WRITE_ALLOW_WRITE) ?
                                 MDL_SHARED_WRITE : MDL_SHARED_READ);
  }
  DBUG_VOID_RETURN;
}


/**
  Create a fake SELECT_LEX for a unit.

    The method create a fake SELECT_LEX object for a unit.
    This object is created for any union construct containing a union
    operation and also for any single select union construct of the form
    @verbatim
    (SELECT ... ORDER BY order_list [LIMIT n]) ORDER BY ... 
    @endvarbatim
    or of the form
    @varbatim
    (SELECT ... ORDER BY LIMIT n) ORDER BY ...
    @endvarbatim
  
  @param thd_arg		   thread handle

  @note
    The object is used to retrieve rows from the temporary table
    where the result on the union is obtained.

  @retval
    1     on failure to create the object
  @retval
    0     on success
*/

bool st_select_lex_unit::add_fake_select_lex(THD *thd_arg)
{
  SELECT_LEX *first_sl= first_select();
  DBUG_ENTER("add_fake_select_lex");
  DBUG_ASSERT(!fake_select_lex);

  if (!(fake_select_lex= new (thd_arg->mem_root) SELECT_LEX()))
      DBUG_RETURN(1);
  fake_select_lex->include_standalone(this, 
                                      (SELECT_LEX_NODE**)&fake_select_lex);
  fake_select_lex->select_number= INT_MAX;
  fake_select_lex->parent_lex= thd_arg->lex; /* Used in init_query. */
  fake_select_lex->make_empty_select();
  fake_select_lex->linkage= GLOBAL_OPTIONS_TYPE;
  fake_select_lex->select_limit= 0;

  fake_select_lex->context.outer_context=first_sl->context.outer_context;
  /* allow item list resolving in fake select for ORDER BY */
  fake_select_lex->context.resolve_in_select_list= TRUE;
  fake_select_lex->context.select_lex= fake_select_lex;

  if (!is_union())
  {
    /* 
      This works only for 
      (SELECT ... ORDER BY list [LIMIT n]) ORDER BY order_list [LIMIT m],
      (SELECT ... LIMIT n) ORDER BY order_list [LIMIT m]
      just before the parser starts processing order_list
    */ 
    global_parameters= fake_select_lex;
    fake_select_lex->no_table_names_allowed= 1;
    thd_arg->lex->current_select= fake_select_lex;
  }
  thd_arg->lex->pop_context();
  DBUG_RETURN(0);
}


/**
  Push a new name resolution context for a JOIN ... ON clause to the
  context stack of a query block.

    Create a new name resolution context for a JOIN ... ON clause,
    set the first and last leaves of the list of table references
    to be used for name resolution, and push the newly created
    context to the stack of contexts of the query.

  @param thd       pointer to current thread
  @param left_op   left  operand of the JOIN
  @param right_op  rigth operand of the JOIN

  @retval
    FALSE  if all is OK
  @retval
    TRUE   if a memory allocation error occured
*/

bool
push_new_name_resolution_context(THD *thd,
                                 TABLE_LIST *left_op, TABLE_LIST *right_op)
{
  Name_resolution_context *on_context;
  if (!(on_context= new (thd->mem_root) Name_resolution_context))
    return TRUE;
  on_context->init();
  on_context->first_name_resolution_table=
    left_op->first_leaf_for_name_resolution();
  on_context->last_name_resolution_table=
    right_op->last_leaf_for_name_resolution();
  return thd->lex->push_context(on_context);
}


/**
  Add an ON condition to the second operand of a JOIN ... ON.

    Add an ON condition to the right operand of a JOIN ... ON clause.

  @param b     the second operand of a JOIN ... ON
  @param expr  the condition to be added to the ON clause

  @retval
    FALSE  if there was some error
  @retval
    TRUE   if all is OK
*/

void add_join_on(TABLE_LIST *b, Item *expr)
{
  if (expr)
  {
    if (!b->on_expr)
      b->on_expr= expr;
    else
    {
      /*
        If called from the parser, this happens if you have both a
        right and left join. If called later, it happens if we add more
        than one condition to the ON clause.
      */
      b->on_expr= new Item_cond_and(b->on_expr,expr);
    }
    b->on_expr->top_level_item();
  }
}


/**
  Mark that there is a NATURAL JOIN or JOIN ... USING between two
  tables.

    This function marks that table b should be joined with a either via
    a NATURAL JOIN or via JOIN ... USING. Both join types are special
    cases of each other, so we treat them together. The function
    setup_conds() creates a list of equal condition between all fields
    of the same name for NATURAL JOIN or the fields in 'using_fields'
    for JOIN ... USING. The list of equality conditions is stored
    either in b->on_expr, or in JOIN::conds, depending on whether there
    was an outer join.

  EXAMPLE
  @verbatim
    SELECT * FROM t1 NATURAL LEFT JOIN t2
     <=>
    SELECT * FROM t1 LEFT JOIN t2 ON (t1.i=t2.i and t1.j=t2.j ... )

    SELECT * FROM t1 NATURAL JOIN t2 WHERE <some_cond>
     <=>
    SELECT * FROM t1, t2 WHERE (t1.i=t2.i and t1.j=t2.j and <some_cond>)

    SELECT * FROM t1 JOIN t2 USING(j) WHERE <some_cond>
     <=>
    SELECT * FROM t1, t2 WHERE (t1.j=t2.j and <some_cond>)
   @endverbatim

  @param a		  Left join argument
  @param b		  Right join argument
  @param using_fields    Field names from USING clause
*/

void add_join_natural(TABLE_LIST *a, TABLE_LIST *b, List<String> *using_fields,
                      SELECT_LEX *lex)
{
  b->natural_join= a;
  lex->prev_join_using= using_fields;
}


/**
  kill on thread.

  @param thd			Thread class
  @param id			Thread id
  @param only_kill_query        Should it kill the query or the connection

  @note
    This is written such that we have a short lock on LOCK_thread_count
*/

uint kill_one_thread(THD *thd, ulong id, bool only_kill_query)
{
  THD *tmp;
  uint error=ER_NO_SUCH_THREAD;
  DBUG_ENTER("kill_one_thread");
  DBUG_PRINT("enter", ("id=%lu only_kill=%d", id, only_kill_query));
  mysql_mutex_lock(&LOCK_thread_count); // For unlink from list
  I_List_iterator<THD> it(threads);
  while ((tmp=it++))
  {
    if (tmp->command == COM_DAEMON)
      continue;
    if (tmp->thread_id == id)
    {
      mysql_mutex_lock(&tmp->LOCK_thd_data);    // Lock from delete
      break;
    }
  }
  mysql_mutex_unlock(&LOCK_thread_count);
  if (tmp)
  {

    /*
      If we're SUPER, we can KILL anything, including system-threads.
      No further checks.

      KILLer: thd->security_ctx->user could in theory be NULL while
      we're still in "unauthenticated" state. This is a theoretical
      case (the code suggests this could happen, so we play it safe).

      KILLee: tmp->security_ctx->user will be NULL for system threads.
      We need to check so Jane Random User doesn't crash the server
      when trying to kill a) system threads or b) unauthenticated users'
      threads (Bug#43748).

      If user of both killer and killee are non-NULL, proceed with
      slayage if both are string-equal.
    */

    if ((thd->security_ctx->master_access & SUPER_ACL) ||
        thd->security_ctx->user_matches(tmp->security_ctx))
    {
      /* process the kill only if thread is not already undergoing any kill
         connection.
      */
      if (tmp->killed != THD::KILL_CONNECTION)
      {
        tmp->awake(only_kill_query ? THD::KILL_QUERY : THD::KILL_CONNECTION);
      }
      error= 0;
    }
    else
      error=ER_KILL_DENIED_ERROR;
    mysql_mutex_unlock(&tmp->LOCK_thd_data);
  }
  DBUG_PRINT("exit", ("%d", error));
  DBUG_RETURN(error);
}


/*
  kills a thread and sends response

  SYNOPSIS
    sql_kill()
    thd			Thread class
    id			Thread id
    only_kill_query     Should it kill the query or the connection
*/

static
void sql_kill(THD *thd, ulong id, bool only_kill_query)
{
  uint error;
  if (!(error= kill_one_thread(thd, id, only_kill_query)))
  {
    if (! thd->killed)
      my_ok(thd);
  }
  else
    my_error(error, MYF(0), id);
}


/** If pointer is not a null pointer, append filename to it. */

bool append_file_to_dir(THD *thd, const char **filename_ptr,
                        const char *table_name)
{
  char buff[FN_REFLEN],*ptr, *end;
  if (!*filename_ptr)
    return 0;					// nothing to do

  /* Check that the filename is not too long and it's a hard path */
  if (strlen(*filename_ptr)+strlen(table_name) >= FN_REFLEN-1 ||
      !test_if_hard_path(*filename_ptr))
  {
    my_error(ER_WRONG_TABLE_NAME, MYF(0), *filename_ptr);
    return 1;
  }
  /* Fix is using unix filename format on dos */
  strmov(buff,*filename_ptr);
  end=convert_dirname(buff, *filename_ptr, NullS);
  if (!(ptr= (char*) thd->alloc((size_t) (end-buff) + strlen(table_name)+1)))
    return 1;					// End of memory
  *filename_ptr=ptr;
  strxmov(ptr,buff,table_name,NullS);
  return 0;
}


/**
  Check if the select is a simple select (not an union).

  @retval
    0	ok
  @retval
    1	error	; In this case the error messege is sent to the client
*/

bool check_simple_select()
{
  THD *thd= current_thd;
  LEX *lex= thd->lex;
  if (lex->current_select != &lex->select_lex)
  {
    char command[80];
    Lex_input_stream *lip= & thd->m_parser_state->m_lip;
    strmake(command, lip->yylval->symbol.str,
	    min(lip->yylval->symbol.length, sizeof(command)-1));
    my_error(ER_CANT_USE_OPTION_HERE, MYF(0), command);
    return 1;
  }
  return 0;
}


Comp_creator *comp_eq_creator(bool invert)
{
  return invert?(Comp_creator *)&ne_creator:(Comp_creator *)&eq_creator;
}


Comp_creator *comp_ge_creator(bool invert)
{
  return invert?(Comp_creator *)&lt_creator:(Comp_creator *)&ge_creator;
}


Comp_creator *comp_gt_creator(bool invert)
{
  return invert?(Comp_creator *)&le_creator:(Comp_creator *)&gt_creator;
}


Comp_creator *comp_le_creator(bool invert)
{
  return invert?(Comp_creator *)&gt_creator:(Comp_creator *)&le_creator;
}


Comp_creator *comp_lt_creator(bool invert)
{
  return invert?(Comp_creator *)&ge_creator:(Comp_creator *)&lt_creator;
}


Comp_creator *comp_ne_creator(bool invert)
{
  return invert?(Comp_creator *)&eq_creator:(Comp_creator *)&ne_creator;
}


/**
  Construct ALL/ANY/SOME subquery Item.

  @param left_expr   pointer to left expression
  @param cmp         compare function creator
  @param all         true if we create ALL subquery
  @param select_lex  pointer on parsed subquery structure

  @return
    constructed Item (or 0 if out of memory)
*/
Item * all_any_subquery_creator(Item *left_expr,
				chooser_compare_func_creator cmp,
				bool all,
				SELECT_LEX *select_lex)
{
  if ((cmp == &comp_eq_creator) && !all)       //  = ANY <=> IN
    return new Item_in_subselect(left_expr, select_lex);

  if ((cmp == &comp_ne_creator) && all)        // <> ALL <=> NOT IN
    return new Item_func_not(new Item_in_subselect(left_expr, select_lex));

  Item_allany_subselect *it=
    new Item_allany_subselect(left_expr, cmp, select_lex, all);
  if (all)
    return it->upper_item= new Item_func_not_all(it);	/* ALL */

  return it->upper_item= new Item_func_nop_all(it);      /* ANY/SOME */
}


/**
  Multi update query pre-check.

  @param thd		Thread handler
  @param tables	Global/local table list (have to be the same)

  @retval
    FALSE OK
  @retval
    TRUE  Error
*/

bool multi_update_precheck(THD *thd, TABLE_LIST *tables)
{
  const char *msg= 0;
  TABLE_LIST *table;
  LEX *lex= thd->lex;
  SELECT_LEX *select_lex= &lex->select_lex;
  DBUG_ENTER("multi_update_precheck");

  if (select_lex->item_list.elements != lex->value_list.elements)
  {
    my_message(ER_WRONG_VALUE_COUNT, ER(ER_WRONG_VALUE_COUNT), MYF(0));
    DBUG_RETURN(TRUE);
  }
  /*
    Ensure that we have UPDATE or SELECT privilege for each table
    The exact privilege is checked in mysql_multi_update()
  */
  for (table= tables; table; table= table->next_local)
  {
    if (table->derived)
      table->grant.privilege= SELECT_ACL;
    else if ((check_access(thd, UPDATE_ACL, table->db,
                           &table->grant.privilege,
                           &table->grant.m_internal,
                           0, 1) ||
              check_grant(thd, UPDATE_ACL, table, FALSE, 1, TRUE)) &&
             (check_access(thd, SELECT_ACL, table->db,
                           &table->grant.privilege,
                           &table->grant.m_internal,
                           0, 0) ||
              check_grant(thd, SELECT_ACL, table, FALSE, 1, FALSE)))
      DBUG_RETURN(TRUE);

    table->table_in_first_from_clause= 1;
  }
  /*
    Is there tables of subqueries?
  */
  if (&lex->select_lex != lex->all_selects_list)
  {
    DBUG_PRINT("info",("Checking sub query list"));
    for (table= tables; table; table= table->next_global)
    {
      if (!table->table_in_first_from_clause)
      {
	if (check_access(thd, SELECT_ACL, table->db,
                         &table->grant.privilege,
                         &table->grant.m_internal,
                         0, 0) ||
	    check_grant(thd, SELECT_ACL, table, FALSE, 1, FALSE))
	  DBUG_RETURN(TRUE);
      }
    }
  }

  if (select_lex->order_list.elements)
    msg= "ORDER BY";
  else if (select_lex->select_limit)
    msg= "LIMIT";
  if (msg)
  {
    my_error(ER_WRONG_USAGE, MYF(0), "UPDATE", msg);
    DBUG_RETURN(TRUE);
  }
  DBUG_RETURN(FALSE);
}

/**
  Multi delete query pre-check.

  @param thd			Thread handler
  @param tables		Global/local table list

  @retval
    FALSE OK
  @retval
    TRUE  error
*/

bool multi_delete_precheck(THD *thd, TABLE_LIST *tables)
{
  SELECT_LEX *select_lex= &thd->lex->select_lex;
  TABLE_LIST *aux_tables= thd->lex->auxiliary_table_list.first;
  TABLE_LIST **save_query_tables_own_last= thd->lex->query_tables_own_last;
  DBUG_ENTER("multi_delete_precheck");

  /* sql_yacc guarantees that tables and aux_tables are not zero */
  DBUG_ASSERT(aux_tables != 0);
  if (check_table_access(thd, SELECT_ACL, tables, FALSE, UINT_MAX, FALSE))
    DBUG_RETURN(TRUE);

  /*
    Since aux_tables list is not part of LEX::query_tables list we
    have to juggle with LEX::query_tables_own_last value to be able
    call check_table_access() safely.
  */
  thd->lex->query_tables_own_last= 0;
  if (check_table_access(thd, DELETE_ACL, aux_tables, FALSE, UINT_MAX, FALSE))
  {
    thd->lex->query_tables_own_last= save_query_tables_own_last;
    DBUG_RETURN(TRUE);
  }
  thd->lex->query_tables_own_last= save_query_tables_own_last;

  if ((thd->variables.option_bits & OPTION_SAFE_UPDATES) && !select_lex->where)
  {
    my_message(ER_UPDATE_WITHOUT_KEY_IN_SAFE_MODE,
               ER(ER_UPDATE_WITHOUT_KEY_IN_SAFE_MODE), MYF(0));
    DBUG_RETURN(TRUE);
  }
  DBUG_RETURN(FALSE);
}


/*
  Given a table in the source list, find a correspondent table in the
  table references list.

  @param lex Pointer to LEX representing multi-delete.
  @param src Source table to match.
  @param ref Table references list.

  @remark The source table list (tables listed before the FROM clause
  or tables listed in the FROM clause before the USING clause) may
  contain table names or aliases that must match unambiguously one,
  and only one, table in the target table list (table references list,
  after FROM/USING clause).

  @return Matching table, NULL otherwise.
*/

static TABLE_LIST *multi_delete_table_match(LEX *lex, TABLE_LIST *tbl,
                                            TABLE_LIST *tables)
{
  TABLE_LIST *match= NULL;
  DBUG_ENTER("multi_delete_table_match");

  for (TABLE_LIST *elem= tables; elem; elem= elem->next_local)
  {
    int cmp;

    if (tbl->is_fqtn && elem->is_alias)
      continue; /* no match */
    if (tbl->is_fqtn && elem->is_fqtn)
      cmp= my_strcasecmp(table_alias_charset, tbl->table_name, elem->table_name) ||
           strcmp(tbl->db, elem->db);
    else if (elem->is_alias)
      cmp= my_strcasecmp(table_alias_charset, tbl->alias, elem->alias);
    else
      cmp= my_strcasecmp(table_alias_charset, tbl->table_name, elem->table_name) ||
           strcmp(tbl->db, elem->db);

    if (cmp)
      continue;

    if (match)
    {
      my_error(ER_NONUNIQ_TABLE, MYF(0), elem->alias);
      DBUG_RETURN(NULL);
    }

    match= elem;
  }

  if (!match)
    my_error(ER_UNKNOWN_TABLE, MYF(0), tbl->table_name, "MULTI DELETE");

  DBUG_RETURN(match);
}


/**
  Link tables in auxilary table list of multi-delete with corresponding
  elements in main table list, and set proper locks for them.

  @param lex   pointer to LEX representing multi-delete

  @retval
    FALSE   success
  @retval
    TRUE    error
*/

bool multi_delete_set_locks_and_link_aux_tables(LEX *lex)
{
  TABLE_LIST *tables= lex->select_lex.table_list.first;
  TABLE_LIST *target_tbl;
  DBUG_ENTER("multi_delete_set_locks_and_link_aux_tables");

  lex->table_count= 0;

  for (target_tbl= lex->auxiliary_table_list.first;
       target_tbl; target_tbl= target_tbl->next_local)
  {
    lex->table_count++;
    /* All tables in aux_tables must be found in FROM PART */
    TABLE_LIST *walk= multi_delete_table_match(lex, target_tbl, tables);
    if (!walk)
      DBUG_RETURN(TRUE);
    if (!walk->derived)
    {
      target_tbl->table_name= walk->table_name;
      target_tbl->table_name_length= walk->table_name_length;
    }
    walk->updating= target_tbl->updating;
    walk->lock_type= target_tbl->lock_type;
    /* We can assume that tables to be deleted from are locked for write. */
    DBUG_ASSERT(walk->lock_type >= TL_WRITE_ALLOW_WRITE);
    walk->mdl_request.set_type(MDL_SHARED_WRITE);
    target_tbl->correspondent_table= walk;	// Remember corresponding table
  }
  DBUG_RETURN(FALSE);
}


/**
  simple UPDATE query pre-check.

  @param thd		Thread handler
  @param tables	Global table list

  @retval
    FALSE OK
  @retval
    TRUE  Error
*/

bool update_precheck(THD *thd, TABLE_LIST *tables)
{
  DBUG_ENTER("update_precheck");
  if (thd->lex->select_lex.item_list.elements != thd->lex->value_list.elements)
  {
    my_message(ER_WRONG_VALUE_COUNT, ER(ER_WRONG_VALUE_COUNT), MYF(0));
    DBUG_RETURN(TRUE);
  }
  DBUG_RETURN(check_one_table_access(thd, UPDATE_ACL, tables));
}


/**
  simple DELETE query pre-check.

  @param thd		Thread handler
  @param tables	Global table list

  @retval
    FALSE  OK
  @retval
    TRUE   error
*/

bool delete_precheck(THD *thd, TABLE_LIST *tables)
{
  DBUG_ENTER("delete_precheck");
  if (check_one_table_access(thd, DELETE_ACL, tables))
    DBUG_RETURN(TRUE);
  /* Set privilege for the WHERE clause */
  tables->grant.want_privilege=(SELECT_ACL & ~tables->grant.privilege);
  DBUG_RETURN(FALSE);
}


/**
  simple INSERT query pre-check.

  @param thd		Thread handler
  @param tables	Global table list

  @retval
    FALSE  OK
  @retval
    TRUE   error
*/

bool insert_precheck(THD *thd, TABLE_LIST *tables)
{
  LEX *lex= thd->lex;
  DBUG_ENTER("insert_precheck");

  /*
    Check that we have modify privileges for the first table and
    select privileges for the rest
  */
  ulong privilege= (INSERT_ACL |
                    (lex->duplicates == DUP_REPLACE ? DELETE_ACL : 0) |
                    (lex->value_list.elements ? UPDATE_ACL : 0));

  if (check_one_table_access(thd, privilege, tables))
    DBUG_RETURN(TRUE);

  if (lex->update_list.elements != lex->value_list.elements)
  {
    my_message(ER_WRONG_VALUE_COUNT, ER(ER_WRONG_VALUE_COUNT), MYF(0));
    DBUG_RETURN(TRUE);
  }
  DBUG_RETURN(FALSE);
}


/**
   Set proper open mode and table type for element representing target table
   of CREATE TABLE statement, also adjust statement table list if necessary.
*/

void create_table_set_open_action_and_adjust_tables(LEX *lex)
{
  TABLE_LIST *create_table= lex->query_tables;

  if (lex->create_info.options & HA_LEX_CREATE_TMP_TABLE)
    create_table->open_type= OT_TEMPORARY_ONLY;
  else
    create_table->open_type= OT_BASE_ONLY;

  if (!lex->select_lex.item_list.elements)
  {
    /*
      Avoid opening and locking target table for ordinary CREATE TABLE
      or CREATE TABLE LIKE for write (unlike in CREATE ... SELECT we
      won't do any insertions in it anyway). Not doing this causes
      problems when running CREATE TABLE IF NOT EXISTS for already
      existing log table.
    */
    create_table->lock_type= TL_READ;
  }
}


/**
  CREATE TABLE query pre-check.

  @param thd			Thread handler
  @param tables		Global table list
  @param create_table	        Table which will be created

  @retval
    FALSE   OK
  @retval
    TRUE   Error
*/

bool create_table_precheck(THD *thd, TABLE_LIST *tables,
                           TABLE_LIST *create_table)
{
  LEX *lex= thd->lex;
  SELECT_LEX *select_lex= &lex->select_lex;
  ulong want_priv;
  bool error= TRUE;                                 // Error message is given
  DBUG_ENTER("create_table_precheck");

  /*
    Require CREATE [TEMPORARY] privilege on new table; for
    CREATE TABLE ... SELECT, also require INSERT.
  */

  want_priv= ((lex->create_info.options & HA_LEX_CREATE_TMP_TABLE) ?
              CREATE_TMP_ACL : CREATE_ACL) |
             (select_lex->item_list.elements ? INSERT_ACL : 0);

  if (check_access(thd, want_priv, create_table->db,
                   &create_table->grant.privilege,
                   &create_table->grant.m_internal,
                   0, 0))
    goto err;

  /* If it is a merge table, check privileges for merge children. */
  if (lex->create_info.merge_list.first &&
      check_table_access(thd, SELECT_ACL | UPDATE_ACL | DELETE_ACL,
                         lex->create_info.merge_list.first,
                         FALSE, UINT_MAX, FALSE))
    goto err;

  if (want_priv != CREATE_TMP_ACL &&
      check_grant(thd, want_priv, create_table, FALSE, 1, FALSE))
    goto err;

  if (select_lex->item_list.elements)
  {
    /* Check permissions for used tables in CREATE TABLE ... SELECT */
    if (tables && check_table_access(thd, SELECT_ACL, tables, FALSE,
                                     UINT_MAX, FALSE))
      goto err;
  }
  else if (lex->create_info.options & HA_LEX_CREATE_TABLE_LIKE)
  {
    if (check_table_access(thd, SELECT_ACL, tables, FALSE, UINT_MAX, FALSE))
      goto err;
  }
  error= FALSE;

err:
  DBUG_RETURN(error);
}


/**
  negate given expression.

  @param thd  thread handler
  @param expr expression for negation

  @return
    negated expression
*/

Item *negate_expression(THD *thd, Item *expr)
{
  Item *negated;
  if (expr->type() == Item::FUNC_ITEM &&
      ((Item_func *) expr)->functype() == Item_func::NOT_FUNC)
  {
    /* it is NOT(NOT( ... )) */
    Item *arg= ((Item_func *) expr)->arguments()[0];
    enum_parsing_place place= thd->lex->current_select->parsing_place;
    if (arg->is_bool_func() || place == IN_WHERE || place == IN_HAVING)
      return arg;
    /*
      if it is not boolean function then we have to emulate value of
      not(not(a)), it will be a != 0
    */
    return new Item_func_ne(arg, new Item_int((char*) "0", 0, 1));
  }

  if ((negated= expr->neg_transformer(thd)) != 0)
    return negated;
  return new Item_func_not(expr);
}

/**
  Set the specified definer to the default value, which is the
  current user in the thread.
 
  @param[in]  thd       thread handler
  @param[out] definer   definer
*/
 
void get_default_definer(THD *thd, LEX_USER *definer)
{
  const Security_context *sctx= thd->security_ctx;

  definer->user.str= (char *) sctx->priv_user;
  definer->user.length= strlen(definer->user.str);

  definer->host.str= (char *) sctx->priv_host;
  definer->host.length= strlen(definer->host.str);

  definer->password= null_lex_str;
  definer->plugin= empty_lex_str;
  definer->auth= empty_lex_str;
}


/**
  Create default definer for the specified THD.

  @param[in] thd         thread handler

  @return
    - On success, return a valid pointer to the created and initialized
    LEX_USER, which contains definer information.
    - On error, return 0.
*/

LEX_USER *create_default_definer(THD *thd)
{
  LEX_USER *definer;

  if (! (definer= (LEX_USER*) thd->alloc(sizeof(LEX_USER))))
    return 0;

  thd->get_definer(definer);

  return definer;
}


/**
  Create definer with the given user and host names.

  @param[in] thd          thread handler
  @param[in] user_name    user name
  @param[in] host_name    host name

  @return
    - On success, return a valid pointer to the created and initialized
    LEX_USER, which contains definer information.
    - On error, return 0.
*/

LEX_USER *create_definer(THD *thd, LEX_STRING *user_name, LEX_STRING *host_name)
{
  LEX_USER *definer;

  /* Create and initialize. */

  if (! (definer= (LEX_USER*) thd->alloc(sizeof(LEX_USER))))
    return 0;

  definer->user= *user_name;
  definer->host= *host_name;
  definer->password.str= NULL;
  definer->password.length= 0;

  return definer;
}


/**
  Retuns information about user or current user.

  @param[in] thd          thread handler
  @param[in] user         user

  @return
    - On success, return a valid pointer to initialized
    LEX_USER, which contains user information.
    - On error, return 0.
*/

LEX_USER *get_current_user(THD *thd, LEX_USER *user)
{
  if (!user->user.str)  // current_user
    return create_default_definer(thd);

  return user;
}


/**
  Check that byte length of a string does not exceed some limit.

  @param str         string to be checked
  @param err_msg     error message to be displayed if the string is too long
  @param max_length  max length

  @retval
    FALSE   the passed string is not longer than max_length
  @retval
    TRUE    the passed string is longer than max_length

  NOTE
    The function is not used in existing code but can be useful later?
*/

bool check_string_byte_length(LEX_STRING *str, const char *err_msg,
                              uint max_byte_length)
{
  if (str->length <= max_byte_length)
    return FALSE;

  my_error(ER_WRONG_STRING_LENGTH, MYF(0), str->str, err_msg, max_byte_length);

  return TRUE;
}


/*
  Check that char length of a string does not exceed some limit.

  SYNOPSIS
  check_string_char_length()
      str              string to be checked
      err_msg          error message to be displayed if the string is too long
      max_char_length  max length in symbols
      cs               string charset

  RETURN
    FALSE   the passed string is not longer than max_char_length
    TRUE    the passed string is longer than max_char_length
*/


bool check_string_char_length(LEX_STRING *str, const char *err_msg,
                              uint max_char_length, CHARSET_INFO *cs,
                              bool no_error)
{
  int well_formed_error;
  uint res= cs->cset->well_formed_len(cs, str->str, str->str + str->length,
                                      max_char_length, &well_formed_error);

  if (!well_formed_error &&  str->length == res)
    return FALSE;

  if (!no_error)
  {
    ErrConvString err(str->str, str->length, cs);
    my_error(ER_WRONG_STRING_LENGTH, MYF(0), err.ptr(), err_msg, max_char_length);
  }
  return TRUE;
}


/*
  Check if path does not contain mysql data home directory
  SYNOPSIS
    test_if_data_home_dir()
    dir                     directory
    conv_home_dir           converted data home directory
    home_dir_len            converted data home directory length

  RETURN VALUES
    0	ok
    1	error  
*/
C_MODE_START

int test_if_data_home_dir(const char *dir)
{
  char path[FN_REFLEN];
  int dir_len;
  DBUG_ENTER("test_if_data_home_dir");

  if (!dir)
    DBUG_RETURN(0);

  (void) fn_format(path, dir, "", "",
                   (MY_RETURN_REAL_PATH|MY_RESOLVE_SYMLINKS));
  dir_len= strlen(path);
  if (mysql_unpacked_real_data_home_len<= dir_len)
  {
    if (dir_len > mysql_unpacked_real_data_home_len &&
        path[mysql_unpacked_real_data_home_len] != FN_LIBCHAR)
      DBUG_RETURN(0);

    if (lower_case_file_system)
    {
      if (!my_strnncoll(default_charset_info, (const uchar*) path,
                        mysql_unpacked_real_data_home_len,
                        (const uchar*) mysql_unpacked_real_data_home,
                        mysql_unpacked_real_data_home_len))
        DBUG_RETURN(1);
    }
    else if (!memcmp(path, mysql_unpacked_real_data_home,
                     mysql_unpacked_real_data_home_len))
      DBUG_RETURN(1);
  }
  DBUG_RETURN(0);
}

C_MODE_END


/**
  Check that host name string is valid.

  @param[in] str string to be checked

  @return             Operation status
    @retval  FALSE    host name is ok
    @retval  TRUE     host name string is longer than max_length or
                      has invalid symbols
*/

bool check_host_name(LEX_STRING *str)
{
  const char *name= str->str;
  const char *end= str->str + str->length;
  if (check_string_byte_length(str, ER(ER_HOSTNAME), HOSTNAME_LENGTH))
    return TRUE;

  while (name != end)
  {
    if (*name == '@')
    {
      my_printf_error(ER_UNKNOWN_ERROR, 
                      "Malformed hostname (illegal symbol: '%c')", MYF(0),
                      *name);
      return TRUE;
    }
    name++;
  }
  return FALSE;
}


extern int MYSQLparse(void *thd); // from sql_yacc.cc


/**
  This is a wrapper of MYSQLparse(). All the code should call parse_sql()
  instead of MYSQLparse().

  @param thd Thread context.
  @param parser_state Parser state.
  @param creation_ctx Object creation context.

  @return Error status.
    @retval FALSE on success.
    @retval TRUE on parsing error.
*/

bool parse_sql(THD *thd,
               Parser_state *parser_state,
               Object_creation_ctx *creation_ctx)
{
  bool ret_value;
  DBUG_ASSERT(thd->m_parser_state == NULL);
  DBUG_ASSERT(thd->lex->m_stmt == NULL);

  MYSQL_QUERY_PARSE_START(thd->query());
  /* Backup creation context. */

  Object_creation_ctx *backup_ctx= NULL;

  if (creation_ctx)
    backup_ctx= creation_ctx->set_n_backup(thd);

  /* Set parser state. */

  thd->m_parser_state= parser_state;

  /* Parse the query. */

  bool mysql_parse_status= MYSQLparse(thd) != 0;

  /*
    Check that if MYSQLparse() failed either thd->is_error() is set, or an
    internal error handler is set.

    The assert will not catch a situation where parsing fails without an
    error reported if an error handler exists. The problem is that the
    error handler might have intercepted the error, so thd->is_error() is
    not set. However, there is no way to be 100% sure here (the error
    handler might be for other errors than parsing one).
  */

  DBUG_ASSERT(!mysql_parse_status ||
              (mysql_parse_status && thd->is_error()) ||
              (mysql_parse_status && thd->get_internal_handler()));

  /* Reset parser state. */

  thd->m_parser_state= NULL;

  /* Restore creation context. */

  if (creation_ctx)
    creation_ctx->restore_env(thd, backup_ctx);

  /* That's it. */

  ret_value= mysql_parse_status || thd->is_fatal_error;
  MYSQL_QUERY_PARSE_DONE(ret_value);
  return ret_value;
}

/**
  @} (end of group Runtime_Environment)
*/



/**
  Check and merge "CHARACTER SET cs [ COLLATE cl ]" clause

  @param cs character set pointer.
  @param cl collation pointer.

  Check if collation "cl" is applicable to character set "cs".

  If "cl" is NULL (e.g. when COLLATE clause is not specified),
  then simply "cs" is returned.
  
  @return Error status.
    @retval NULL, if "cl" is not applicable to "cs".
    @retval pointer to merged CHARSET_INFO on success.
*/


CHARSET_INFO*
merge_charset_and_collation(CHARSET_INFO *cs, CHARSET_INFO *cl)
{
  if (cl)
  {
    if (!my_charset_same(cs, cl))
    {
      my_error(ER_COLLATION_CHARSET_MISMATCH, MYF(0), cl->name, cs->csname);
      return NULL;
    }
    return cl;
  }
  return cs;
}<|MERGE_RESOLUTION|>--- conflicted
+++ resolved
@@ -971,10 +971,7 @@
       thd->variables.collation_connection= save_collation_connection;
       thd->variables.character_set_results= save_character_set_results;
       thd->update_charset();
-<<<<<<< HEAD
-=======
       sleep(1);
->>>>>>> f6dfd7d7
     }
     else
     {
@@ -2515,7 +2512,6 @@
         goto end_with_restore_list;
       }
 
-<<<<<<< HEAD
 #ifndef MCP_GLOBAL_SCHEMA_LOCK
       Ha_global_schema_lock_guard global_schema_lock(thd);
 
@@ -2523,8 +2519,6 @@
         (void)global_schema_lock.lock();
 #endif
 
-=======
->>>>>>> f6dfd7d7
       if (!(res= open_and_lock_tables(thd, lex->query_tables, TRUE, 0)))
       {
         /* The table already exists */
@@ -4572,19 +4566,11 @@
       automatically release metadata locks of the current statement.
     */
     thd->mdl_context.release_transactional_locks();
-<<<<<<< HEAD
   }
   else if (! thd->in_sub_stmt)
   {
     thd->mdl_context.release_statement_locks();
   }
-=======
-  }
-  else if (! thd->in_sub_stmt)
-  {
-    thd->mdl_context.release_statement_locks();
-  }
->>>>>>> f6dfd7d7
 
   DBUG_RETURN(res || thd->is_error());
 }
