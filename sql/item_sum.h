#ifndef ITEM_SUM_INCLUDED
#define ITEM_SUM_INCLUDED

<<<<<<< HEAD
/* Copyright (c) 2000, 2015, Oracle and/or its affiliates. All rights reserved.
=======
/* Copyright (c) 2000, 2015, Oracle and/or its affiliates. All rights reserved. reserved.
   reserved.
>>>>>>> 854f9267

   This program is free software; you can redistribute it and/or modify
   it under the terms of the GNU General Public License as published by
   the Free Software Foundation; version 2 of the License.

   This program is distributed in the hope that it will be useful,
   but WITHOUT ANY WARRANTY; without even the implied warranty of
   MERCHANTABILITY or FITNESS FOR A PARTICULAR PURPOSE.  See the
   GNU General Public License for more details.

   You should have received a copy of the GNU General Public License
   along with this program; if not, write to the Free Software
   Foundation, Inc., 51 Franklin St, Fifth Floor, Boston, MA 02110-1301  USA */


/* classes for sum functions */

#include "my_tree.h"        // TREE
#include "item.h"           // Item_result_field
#include "sql_alloc.h"      // Sql_alloc
#include "sql_udf.h"        // udf_handler
#include "mem_root_array.h"

class Item_sum;
class Aggregator_distinct;
class Aggregator_simple;
class PT_item_list;
class PT_order_list;

/**
  The abstract base class for the Aggregator_* classes.
  It implements the data collection functions (setup/add/clear)
  as either pass-through to the real functionality or
  as collectors into an Unique (for distinct) structure.

  Note that update_field/reset_field are not in that
  class, because they're simply not called when
  GROUP BY/DISTINCT can be handled with help of index on grouped 
  fields (quick_group = 0);
*/

class Aggregator : public Sql_alloc
{
  friend class Item_sum;
  friend class Item_sum_sum;
  friend class Item_sum_count;
  friend class Item_sum_avg;

  /* 
    All members are protected as this class is not usable outside of an 
    Item_sum descendant.
  */
protected:
  /* the aggregate function class to act on */
  Item_sum *item_sum;

public:
  Aggregator (Item_sum *arg): item_sum(arg) {}
  virtual ~Aggregator () {}                   /* Keep gcc happy */

  enum Aggregator_type { SIMPLE_AGGREGATOR, DISTINCT_AGGREGATOR }; 
  virtual Aggregator_type Aggrtype() = 0;

  /**
    Called before adding the first row. 
    Allocates and sets up the internal aggregation structures used, 
    e.g. the Unique instance used to calculate distinct.
  */
  virtual bool setup(THD *) = 0;

  /**
    Called when we need to wipe out all the data from the aggregator :
    all the values acumulated and all the state.
    Cleans up the internal structures and resets them to their initial state.
  */
  virtual void clear() = 0;

  /**
    Called when there's a new value to be aggregated.
    Updates the internal state of the aggregator to reflect the new value.
  */
  virtual bool add() = 0;

  /**
    Called when there are no more data and the final value is to be retrieved.
    Finalises the state of the aggregator, so the final result can be retrieved.
  */
  virtual void endup() = 0;

  /** Decimal value of being-aggregated argument */
  virtual my_decimal *arg_val_decimal(my_decimal * value) = 0;
  /** Floating point value of being-aggregated argument */
  virtual double arg_val_real() = 0;
  /**
    NULLness of being-aggregated argument.

    @param use_null_value Optimization: to determine if the argument is NULL
    we must, in the general case, call is_null() on it, which itself might
    call val_*() on it, which might be costly. If you just have called
    arg_val*(), you can pass use_null_value=true; this way, arg_is_null()
    might avoid is_null() and instead do a cheap read of the Item's null_value
    (updated by arg_val*()).
  */
  virtual bool arg_is_null(bool use_null_value) = 0;
};


class st_select_lex;

/**
  Class Item_sum is the base class used for special expressions that SQL calls
  'set functions'. These expressions are formed with the help of aggregate
  functions such as SUM, MAX, GROUP_CONCAT etc.

 GENERAL NOTES

  A set function cannot be used in certain positions where expressions are
  accepted. There are some quite explicable restrictions for the usage of 
  set functions.

  In the query:
    SELECT AVG(b) FROM t1 WHERE SUM(b) > 20 GROUP by a
  the usage of the set function AVG(b) is legal, while the usage of SUM(b)
  is illegal. A WHERE condition must contain expressions that can be 
  evaluated for each row of the table. Yet the expression SUM(b) can be
  evaluated only for each group of rows with the same value of column a.
  In the query:
    SELECT AVG(b) FROM t1 WHERE c > 30 GROUP BY a HAVING SUM(b) > 20
  both set function expressions AVG(b) and SUM(b) are legal.

  We can say that in a query without nested selects an occurrence of a
  set function in an expression of the SELECT list or/and in the HAVING
  clause is legal, while in the WHERE clause it's illegal.

  The general rule to detect whether a set function is legal in a query with
  nested subqueries is much more complicated.

  Consider the the following query:
    SELECT t1.a FROM t1 GROUP BY t1.a
      HAVING t1.a > ALL (SELECT t2.c FROM t2 WHERE SUM(t1.b) < t2.c).
  The set function SUM(b) is used here in the WHERE clause of the subquery.
  Nevertheless it is legal since it is under the HAVING clause of the query
  to which this function relates. The expression SUM(t1.b) is evaluated
  for each group defined in the main query, not for groups of the subquery.

  The problem of finding the query where to aggregate a particular
  set function is not so simple as it seems to be.

  In the query: 
    SELECT t1.a FROM t1 GROUP BY t1.a
     HAVING t1.a > ALL(SELECT t2.c FROM t2 GROUP BY t2.c
                         HAVING SUM(t1.a) < t2.c)
  the set function can be evaluated for both outer and inner selects.
  If we evaluate SUM(t1.a) for the outer query then we get the value of t1.a
  multiplied by the cardinality of a group in table t1. In this case 
  in each correlated subquery SUM(t1.a) is used as a constant. But we also
  can evaluate SUM(t1.a) for the inner query. In this case t1.a will be a
  constant for each correlated subquery and summation is performed
  for each group of table t2.
  (Here it makes sense to remind that the query
    SELECT c FROM t GROUP BY a HAVING SUM(1) < a 
  is quite legal in our SQL).

  So depending on what query we assign the set function to we
  can get different result sets.

  The general rule to detect the query where a set function is to be
  evaluated can be formulated as follows.
  Consider a set function S(E) where E is an expression with occurrences
  of column references C1, ..., CN. Resolve these column references against
  subqueries that contain the set function S(E). Let Q be the innermost
  subquery of those subqueries. (It should be noted here that S(E)
  in no way can be evaluated in the subquery embedding the subquery Q,
  otherwise S(E) would refer to at least one unbound column reference)
  If S(E) is used in a construct of Q where set functions are allowed then
  we evaluate S(E) in Q.
  Otherwise we look for a innermost subquery containing S(E) of those where
  usage of S(E) is allowed.

  Let's demonstrate how this rule is applied to the following queries.

  1. SELECT t1.a FROM t1 GROUP BY t1.a
       HAVING t1.a > ALL(SELECT t2.b FROM t2 GROUP BY t2.b
                           HAVING t2.b > ALL(SELECT t3.c FROM t3 GROUP BY t3.c
                                                HAVING SUM(t1.a+t2.b) < t3.c))
  For this query the set function SUM(t1.a+t2.b) depends on t1.a and t2.b
  with t1.a defined in the outermost query, and t2.b defined for its
  subquery. The set function is in the HAVING clause of the subquery and can
  be evaluated in this subquery.

  2. SELECT t1.a FROM t1 GROUP BY t1.a
       HAVING t1.a > ALL(SELECT t2.b FROM t2
                           WHERE t2.b > ALL (SELECT t3.c FROM t3 GROUP BY t3.c
                                               HAVING SUM(t1.a+t2.b) < t3.c))
  Here the set function SUM(t1.a+t2.b)is in the WHERE clause of the second
  subquery - the most upper subquery where t1.a and t2.b are defined.
  If we evaluate the function in this subquery we violate the context rules.
  So we evaluate the function in the third subquery (over table t3) where it
  is used under the HAVING clause.

  3. SELECT t1.a FROM t1 GROUP BY t1.a
       HAVING t1.a > ALL(SELECT t2.b FROM t2
                           WHERE t2.b > ALL (SELECT t3.c FROM t3 
                                               WHERE SUM(t1.a+t2.b) < t3.c))
  In this query evaluation of SUM(t1.a+t2.b) is not legal neither in the second
  nor in the third subqueries. So this query is invalid.

  Mostly set functions cannot be nested. In the query
    SELECT t1.a from t1 GROUP BY t1.a HAVING AVG(SUM(t1.b)) > 20
  the expression SUM(b) is not acceptable, though it is under a HAVING clause.
  Yet it is acceptable in the query:
    SELECT t.1 FROM t1 GROUP BY t1.a HAVING SUM(t1.b) > 20.

  An argument of a set function does not have to be a reference to a table
  column as we saw it in examples above. This can be a more complex expression
    SELECT t1.a FROM t1 GROUP BY t1.a HAVING SUM(t1.b+1) > 20.
  The expression SUM(t1.b+1) has a very clear semantics in this context:
  we sum up the values of t1.b+1 where t1.b varies for all values within a
  group of rows that contain the same t1.a value.

  A set function for an outer query yields a constant within a subquery. So
  the semantics of the query
    SELECT t1.a FROM t1 GROUP BY t1.a
      HAVING t1.a IN (SELECT t2.c FROM t2 GROUP BY t2.c
                        HAVING AVG(t2.c+SUM(t1.b)) > 20)
  is still clear. For a group of the rows with the same t1.a values we
  calculate the value of SUM(t1.b). This value 's' is substituted in the
  the subquery:
    SELECT t2.c FROM t2 GROUP BY t2.c HAVING AVG(t2.c+s)
  than returns some result set.

  By the same reason the following query with a subquery 
    SELECT t1.a FROM t1 GROUP BY t1.a
      HAVING t1.a IN (SELECT t2.c FROM t2 GROUP BY t2.c
                        HAVING AVG(SUM(t1.b)) > 20)
  is also acceptable.

 IMPLEMENTATION NOTES

  Three methods were added to the class to check the constraints specified
  in the previous section. These methods utilize several new members.

  The field 'nest_level' contains the number of the level for the subquery
  containing the set function. The main SELECT is of level 0, its subqueries
  are of levels 1, the subqueries of the latter are of level 2 and so on.

  The field 'aggr_level' is to contain the nest level of the subquery
  where the set function is aggregated.

  The field 'max_arg_level' is for the maximun of the nest levels of the
  unbound column references occurred in the set function. A column reference
  is unbound  within a set function if it is not bound by any subquery
  used as a subexpression in this function. A column reference is bound by
  a subquery if it is a reference to the column by which the aggregation
  of some set function that is used in the subquery is calculated.
  For the set function used in the query
    SELECT t1.a FROM t1 GROUP BY t1.a
      HAVING t1.a > ALL(SELECT t2.b FROM t2 GROUP BY t2.b
                          HAVING t2.b > ALL(SELECT t3.c FROM t3 GROUP BY t3.c
                                              HAVING SUM(t1.a+t2.b) < t3.c))
  the value of max_arg_level is equal to 1 since t1.a is bound in the main
  query, and t2.b is bound by the first subquery whose nest level is 1.
  Obviously a set function cannot be aggregated in the subquery whose
  nest level is less than max_arg_level. (Yet it can be aggregated in the
  subqueries whose nest level is greater than max_arg_level.)
  In the query
    SELECT t.a FROM t1 HAVING AVG(t1.a+(SELECT MIN(t2.c) FROM t2))
  the value of the max_arg_level for the AVG set function is 0 since
  the reference t2.c is bound in the subquery.

  The field 'max_sum_func_level' is to contain the maximum of the
  nest levels of the set functions that are used as subexpressions of
  the arguments of the given set function, but not aggregated in any
  subquery within this set function. A nested set function s1 can be
  used within set function s0 only if s1.max_sum_func_level <
  s0.max_sum_func_level. Set function s1 is considered as nested
  for set function s0 if s1 is not calculated in any subquery
  within s0.

  A set function that is used as a subexpression in an argument of another
  set function refers to the latter via the field 'in_sum_func'.

  The condition imposed on the usage of set functions are checked when
  we traverse query subexpressions with the help of the recursive method
  fix_fields. When we apply this method to an object of the class
  Item_sum, first, on the descent, we call the method init_sum_func_check
  that initialize members used at checking. Then, on the ascent, we
  call the method check_sum_func that validates the set function usage
  and reports an error if it is illegal.
  The method register_sum_func serves to link the items for the set functions
  that are aggregated in the embedding (sub)queries. Circular chains of such
  functions are attached to the corresponding st_select_lex structures
  through the field inner_sum_func_list.

  Exploiting the fact that the members mentioned above are used in one
  recursive function we could have allocated them on the thread stack.
  Yet we don't do it now.
  
  We assume that the nesting level of subquries does not exceed 127.
  TODO: to catch queries where the limit is exceeded to make the
  code clean here.  
    
*/

class Item_sum :public Item_result_field
{
  typedef Item_result_field super;

  friend class Aggregator_distinct;
  friend class Aggregator_simple;

protected:
  /**
    Aggregator class instance. Not set initially. Allocated only after
    it is determined if the incoming data are already distinct.
  */
  Aggregator *aggr;

private:
  /**
    Used in making ROLLUP. Set for the ROLLUP copies of the original
    Item_sum and passed to create_tmp_field() to cause it to work
    over the temp table buffer that is referenced by
    Item_result_field::result_field.
  */
  bool force_copy_fields;

  /**
    Indicates how the aggregate function was specified by the parser :
    1 if it was written as AGGREGATE(DISTINCT),
    0 if it was AGGREGATE()
  */
  bool with_distinct;

public:

  bool has_force_copy_fields() const { return force_copy_fields; }
  bool has_with_distinct()     const { return with_distinct; }

  enum Sumfunctype
  { COUNT_FUNC, COUNT_DISTINCT_FUNC, SUM_FUNC, SUM_DISTINCT_FUNC, AVG_FUNC,
    AVG_DISTINCT_FUNC, MIN_FUNC, MAX_FUNC, STD_FUNC,
    VARIANCE_FUNC, SUM_BIT_FUNC, UDF_SUM_FUNC, GROUP_CONCAT_FUNC
  };

  Item **ref_by; /* pointer to a ref to the object used to register it */
  Item_sum *next; /* next in the circular chain of registered objects  */
  Item_sum *in_sum_func;  /* embedding set function if any */ 
  st_select_lex * aggr_sel; /* select where the function is aggregated       */ 
  int8 nest_level;        /* number of the nesting level of the set function */
  int8 aggr_level;        /* nesting level of the aggregating subquery       */
  int8 max_arg_level;     /* max level of unbound column references          */
  int8 max_sum_func_level;/* max level of aggregation for embedded functions */
  bool quick_group;			/* If incremental update of fields */

protected:  
  uint arg_count;
  Item **args, *tmp_args[2];
  table_map used_tables_cache;
  bool forced_const;
  static ulonglong ram_limitation(THD *thd);

public:  

  void mark_as_sum_func();
  void mark_as_sum_func(st_select_lex *);
  Item_sum(const POS &pos)
    :super(pos), next(NULL), quick_group(1), arg_count(0), forced_const(FALSE)
  {
    init_aggregator();
  }


  Item_sum(Item *a) :next(NULL), quick_group(1), arg_count(1), args(tmp_args),
   forced_const(FALSE)
  {
    args[0]=a;
    mark_as_sum_func();
    init_aggregator();
  }
<<<<<<< HEAD
  Item_sum(const POS &pos, Item *a)
    :super(pos), next(NULL), quick_group(1), arg_count(1), args(tmp_args),
     orig_args(tmp_orig_args), forced_const(FALSE)
=======
  Item_sum( Item *a, Item *b ) :next(NULL), quick_group(1), arg_count(2), args(tmp_args),
    forced_const(FALSE)
>>>>>>> 854f9267
  {
    args[0]=a;
    init_aggregator();
  }

  Item_sum(const POS &pos, PT_item_list *opt_list);

  //Copy constructor, need to perform subselects with temporary tables
  Item_sum(THD *thd, Item_sum *item);

  virtual bool itemize(Parse_context *pc, Item **res);
  enum Type type() const { return SUM_FUNC_ITEM; }
  virtual enum Sumfunctype sum_func () const=0;
  /**
    Resets the aggregate value to its default and aggregates the current
    value of its attribute(s).
  */  
  inline bool reset_and_add() 
  { 
    aggregator_clear(); 
    return aggregator_add(); 
  };

  /*
    Called when new group is started and results are being saved in
    a temporary table. Similarly to reset_and_add() it resets the 
    value to its default and aggregates the value of its 
    attribute(s), but must also store it in result_field. 
    This set of methods (result_item(), reset_field, update_field()) of
    Item_sum is used only if quick_group is not null. Otherwise
    copy_or_same() is used to obtain a copy of this item.
  */
  virtual void reset_field()=0;
  /*
    Called for each new value in the group, when temporary table is in use.
    Similar to add(), but uses temporary table field to obtain current value,
    Updated value is then saved in the field.
  */
  virtual void update_field()=0;
  virtual bool keep_field_type(void) const { return 0; }
  virtual void fix_length_and_dec();
  virtual Item *result_item(Field *field)
    { return new Item_field(field); }
  table_map used_tables() const { return used_tables_cache; }
  void update_used_tables ();
  bool is_null() { return null_value; }
  void make_const () 
  { 
    used_tables_cache= 0; 
    forced_const= TRUE; 
  }
  virtual bool const_item() const { return forced_const; }
  virtual bool const_during_execution() const { return false; }
  virtual void print(String *str, enum_query_type query_type);
  void fix_num_length_and_dec();
  bool eq(const Item *item, bool binary_cmp) const;
  /**
    Mark an aggregate as having no rows.

    This function is called by the execution engine to assign 'NO ROWS
    FOUND' value to an aggregate item, when the underlying result set
    has no rows. Such value, in a general case, may be different from
    the default value of the item after 'clear()': e.g. a numeric item
    may be initialized to 0 by clear() and to NULL by
    no_rows_in_result().
  */
  virtual void no_rows_in_result()
  {
    set_aggregator(with_distinct ?
                   Aggregator::DISTINCT_AGGREGATOR :
                   Aggregator::SIMPLE_AGGREGATOR);
    aggregator_clear();
  }
  virtual void make_unique() { force_copy_fields= TRUE; }
  virtual Field *create_tmp_field(bool group, TABLE *table);
  bool walk(Item_processor processor, enum_walk walk, uchar *arg);
  virtual bool clean_up_after_removal(uchar *arg);
  virtual bool aggregate_check_group(uchar *arg);
  virtual bool aggregate_check_distinct(uchar *arg);
  bool init_sum_func_check(THD *thd);
  bool check_sum_func(THD *thd, Item **ref);
  bool register_sum_func(THD *thd, Item **ref);
  st_select_lex *depended_from() 
    { return (nest_level == aggr_level ? 0 : aggr_sel); }

  Item *get_arg(uint i) { return args[i]; }
  Item *set_arg(uint i, THD *thd, Item *new_val);
  uint get_arg_count() const { return arg_count; }
  /// @todo delete this when we no longer support temporary transformations
  Item **get_arg_ptr(uint i) { return &args[i]; }

  /* Initialization of distinct related members */
  void init_aggregator()
  {
    aggr= NULL;
    with_distinct= FALSE;
    force_copy_fields= FALSE;
  }

  /**
    Called to initialize the aggregator.
  */

  inline bool aggregator_setup(THD *thd) { return aggr->setup(thd); };

  /**
    Called to cleanup the aggregator.
  */

  inline void aggregator_clear() { aggr->clear(); }

  /**
    Called to add value to the aggregator.
  */

  inline bool aggregator_add() { return aggr->add(); };

  /* stores the declared DISTINCT flag (from the parser) */
  void set_distinct(bool distinct)
  {
    with_distinct= distinct;
    quick_group= with_distinct ? 0 : 1;
  }

  /*
    Set the type of aggregation : DISTINCT or not.

    May be called multiple times.
  */

  int set_aggregator(Aggregator::Aggregator_type aggregator);

  virtual void clear()= 0;
  virtual bool add()= 0;
  virtual bool setup(THD *thd) { return false; }

  virtual void cleanup();
};


class Unique;


/**
 The distinct aggregator. 
 Implements AGGFN (DISTINCT ..)
 Collects all the data into an Unique (similarly to what Item_sum_distinct 
 does currently) and then (if applicable) iterates over the list of 
 unique values and pumps them back into its object
*/

class Aggregator_distinct : public Aggregator
{
  friend class Item_sum_sum;

  /* 
    flag to prevent consecutive runs of endup(). Normally in endup there are 
    expensive calculations (like walking the distinct tree for example) 
    which we must do only once if there are no data changes.
    We can re-use the data for the second and subsequent val_xxx() calls.
    endup_done set to TRUE also means that the calculated values for
    the aggregate functions are correct and don't need recalculation.
  */
  bool endup_done;

  /*
    Used depending on the type of the aggregate function and the presence of
    blob columns in it:
    - For COUNT(DISTINCT) and no blob fields this points to a real temporary
      table. It's used as a hash table.
    - For AVG/SUM(DISTINCT) or COUNT(DISTINCT) with blob fields only the
      in-memory data structure of a temporary table is constructed.
      It's used by the Field classes to transform data into row format.
  */
  TABLE *table;
  
  /*
    An array of field lengths on row allocated and used only for 
    COUNT(DISTINCT) with multiple columns and no blobs. Used in 
    Aggregator_distinct::composite_key_cmp (called from Unique to compare 
    nodes
  */
  uint32 *field_lengths;

  /*
    Used in conjunction with 'table' to support the access to Field classes 
    for COUNT(DISTINCT). Needed by copy_fields()/copy_funcs().
  */
  Temp_table_param *tmp_table_param;
  
  /*
    If there are no blobs in the COUNT(DISTINCT) arguments, we can use a tree,
    which is faster than heap table. In that case, we still use the table
    to help get things set up, but we insert nothing in it. 
    For AVG/SUM(DISTINCT) we always use this tree (as it takes a single 
    argument) to get the distinct rows.
  */
  Unique *tree;

  /* 
    The length of the temp table row. Must be a member of the class as it
    gets passed down to simple_raw_key_cmp () as a compare function argument
    to Unique. simple_raw_key_cmp () is used as a fast comparison function 
    when the entire row can be binary compared.
  */  
  uint tree_key_length;

  enum Const_distinct{
    NOT_CONST= 0,
    /**
      Set to true if the result is known to be always NULL.
      If set deactivates creation and usage of the temporary table (in the
      'table' member) and the Unique instance (in the 'tree' member) as well as
      the calculation of the final value on the first call to
      Item_[sum|avg|count]::val_xxx().
     */
    CONST_NULL,
    /**
      Set to true if count distinct is on only const items. Distinct on a const
      value will always be the constant itself. And count distinct of the same
      would always be 1. Similar to CONST_NULL, it avoids creation of temporary
      table and the Unique instance.
     */
    CONST_NOT_NULL
  } const_distinct;

  /**
    When feeding back the data in endup() from Unique/temp table back to
    Item_sum::add() methods we must read the data from Unique (and not
    recalculate the functions that are given as arguments to the aggregate
    function.
    This flag is to tell the arg_*() methods to take the data from the Unique
    instead of calling the relevant val_..() method.
  */
  bool use_distinct_values;

public:
  Aggregator_distinct (Item_sum *sum) :
    Aggregator(sum), table(NULL), tmp_table_param(NULL), tree(NULL),
    const_distinct(NOT_CONST), use_distinct_values(false) {}
  virtual ~Aggregator_distinct ();
  Aggregator_type Aggrtype() { return DISTINCT_AGGREGATOR; }

  bool setup(THD *);
  void clear(); 
  bool add();
  void endup();
  virtual my_decimal *arg_val_decimal(my_decimal * value);
  virtual double arg_val_real();
  virtual bool arg_is_null(bool use_null_value);

  bool unique_walk_function(void *element);
  static int composite_key_cmp(void* arg, uchar* key1, uchar* key2);
};


/**
  The pass-through aggregator. 
  Implements AGGFN (DISTINCT ..) by knowing it gets distinct data on input. 
  So it just pumps them back to the Item_sum descendant class.
*/
class Aggregator_simple : public Aggregator
{
public:

  Aggregator_simple (Item_sum *sum) :
    Aggregator(sum) {}
  Aggregator_type Aggrtype() { return Aggregator::SIMPLE_AGGREGATOR; }

  bool setup(THD * thd) { return item_sum->setup(thd); }
  void clear() { item_sum->clear(); }
  bool add() { return item_sum->add(); }
  void endup() {};
  virtual my_decimal *arg_val_decimal(my_decimal * value);
  virtual double arg_val_real();
  virtual bool arg_is_null(bool use_null_value);
};


class Item_sum_num :public Item_sum
{
protected:
  /*
   val_xxx() functions may be called several times during the execution of a 
   query. Derived classes that require extensive calculation in val_xxx()
   maintain cache of aggregate value. This variable governs the validity of 
   that cache.
  */
  bool is_evaluated;
public:
  Item_sum_num(const POS &pos, Item *item_par) 
    :Item_sum(pos, item_par), is_evaluated(FALSE)
  {}

  Item_sum_num(const POS &pos, PT_item_list *list) 
    :Item_sum(pos, list), is_evaluated(FALSE)
  {}

  Item_sum_num(THD *thd, Item_sum_num *item) 
    :Item_sum(thd, item),is_evaluated(item->is_evaluated) {}
  bool fix_fields(THD *, Item **);
  longlong val_int()
  {
    DBUG_ASSERT(fixed == 1);
    return (longlong) rint(val_real());             /* Real as default */
  }
  String *val_str(String*str);
  my_decimal *val_decimal(my_decimal *);
  bool get_date(MYSQL_TIME *ltime, my_time_flags_t fuzzydate)
  {
    return get_date_from_numeric(ltime, fuzzydate); /* Decimal or real */
  }
  bool get_time(MYSQL_TIME *ltime)
  {
    return get_time_from_numeric(ltime); /* Decimal or real */
  }
  void reset_field();
};


class Item_sum_int :public Item_sum_num
{
public:
  Item_sum_int(const POS &pos, Item *item_par) :Item_sum_num(pos, item_par) {}

  Item_sum_int(const POS &pos, PT_item_list *list) :Item_sum_num(pos, list) {}
  Item_sum_int(THD *thd, Item_sum_int *item) :Item_sum_num(thd, item) {}
  double val_real() { DBUG_ASSERT(fixed == 1); return (double) val_int(); }
  String *val_str(String*str);
  my_decimal *val_decimal(my_decimal *);
  bool get_date(MYSQL_TIME *ltime, my_time_flags_t fuzzydate)
  {
    return get_date_from_int(ltime, fuzzydate);
  }
  bool get_time(MYSQL_TIME *ltime)
  {
    return get_time_from_int(ltime);
  }
  enum Item_result result_type () const { return INT_RESULT; }
  void fix_length_and_dec()
  { decimals=0; max_length=21; maybe_null=null_value=0; }
};


class Item_sum_sum :public Item_sum_num
{
protected:
  Item_result hybrid_type;
  double sum;
  my_decimal dec_buffs[2];
  uint curr_dec_buff;
  void fix_length_and_dec();

public:
  Item_sum_sum(const POS &pos, Item *item_par, bool distinct)
    :Item_sum_num(pos, item_par) 
  {
    set_distinct(distinct);
  }

  Item_sum_sum(THD *thd, Item_sum_sum *item);
  enum Sumfunctype sum_func () const 
  { 
    return has_with_distinct() ? SUM_DISTINCT_FUNC : SUM_FUNC; 
  }
  void clear();
  bool add();
  double val_real();
  longlong val_int();
  String *val_str(String*str);
  my_decimal *val_decimal(my_decimal *);
  enum Item_result result_type () const { return hybrid_type; }
  void reset_field();
  void update_field();
  void no_rows_in_result() {}
  const char *func_name() const 
  { 
    return has_with_distinct() ? "sum(distinct " : "sum("; 
  }
  Item *copy_or_same(THD* thd);
};


class Item_sum_count :public Item_sum_int
{
  longlong count;

  friend class Aggregator_distinct;

  void clear();
  bool add();
  void cleanup();

  public:
  Item_sum_count(const POS &pos, Item *item_par)
    :Item_sum_int(pos, item_par),count(0)
  {}

  /**
    Constructs an instance for COUNT(DISTINCT)

    @param list  a list of the arguments to the aggregate function

    This constructor is called by the parser only for COUNT (DISTINCT).
  */

  Item_sum_count(const POS &pos, PT_item_list *list)
    :Item_sum_int(pos, list), count(0)
  {
    set_distinct(TRUE);
  }
  Item_sum_count(THD *thd, Item_sum_count *item)
    :Item_sum_int(thd, item), count(item->count)
  {}
  enum Sumfunctype sum_func () const 
  { 
    return has_with_distinct() ? COUNT_DISTINCT_FUNC : COUNT_FUNC; 
  }
  void no_rows_in_result() { count=0; }
  void make_const(longlong count_arg) 
  { 
    count=count_arg;
    Item_sum::make_const();
  }
  longlong val_int();
  void reset_field();
  void update_field();
  const char *func_name() const 
  { 
    return has_with_distinct() ? "count(distinct " : "count(";
  }
  Item *copy_or_same(THD* thd);
};


/* Item to get the value of a stored sum function */

class Item_sum_avg;

/**
  Common abstract class for:
    Item_avg_field
    Item_variance_field
*/
class Item_sum_num_field: public Item_result_field
{
protected:
  Field *field;
  Item_result hybrid_type;
public:
  longlong val_int()
  {
    /* can't be fix_fields()ed */
    return (longlong) rint(val_real());
  }
  bool get_date(MYSQL_TIME *ltime, my_time_flags_t fuzzydate)
  {
    return get_date_from_numeric(ltime, fuzzydate); /* Decimal or real */
  }
  bool get_time(MYSQL_TIME *ltime)
  {
    return get_time_from_numeric(ltime); /* Decimal or real */
  }
  enum_field_types field_type() const
  {
    return hybrid_type == DECIMAL_RESULT ?
      MYSQL_TYPE_NEWDECIMAL : MYSQL_TYPE_DOUBLE;
  }
  enum Item_result result_type () const { return hybrid_type; }
  bool is_null() { update_null_value(); return null_value; }
};


class Item_avg_field :public Item_sum_num_field
{
public:
  uint f_precision, f_scale, dec_bin_size;
  uint prec_increment;
  Item_avg_field(Item_result res_type, Item_sum_avg *item);
  enum Type type() const { return FIELD_AVG_ITEM; }
  double val_real();
  my_decimal *val_decimal(my_decimal *);
  String *val_str(String*);
  void fix_length_and_dec() {}
  const char *func_name() const { DBUG_ASSERT(0); return "avg_field"; }
};


class Item_sum_avg :public Item_sum_sum
{
public:
  ulonglong count;
  uint prec_increment;
  uint f_precision, f_scale, dec_bin_size;

  Item_sum_avg(const POS &pos, Item *item_par, bool distinct) 
    :Item_sum_sum(pos, item_par, distinct), count(0) 
  {}

  Item_sum_avg(THD *thd, Item_sum_avg *item)
    :Item_sum_sum(thd, item), count(item->count),
    prec_increment(item->prec_increment) {}

  void fix_length_and_dec();
  enum Sumfunctype sum_func () const 
  {
    return has_with_distinct() ? AVG_DISTINCT_FUNC : AVG_FUNC;
  }
  void clear();
  bool add();
  double val_real();
  // In SPs we might force the "wrong" type with select into a declare variable
  longlong val_int() { return (longlong) rint(val_real()); }
  my_decimal *val_decimal(my_decimal *);
  String *val_str(String *str);
  void reset_field();
  void update_field();
  Item *result_item(Field *field)
  { return new Item_avg_field(hybrid_type, this); }
  void no_rows_in_result() {}
  const char *func_name() const 
  { 
    return has_with_distinct() ? "avg(distinct " : "avg("; 
  }
  Item *copy_or_same(THD* thd);
  Field *create_tmp_field(bool group, TABLE *table);
  void cleanup()
  {
    count= 0;
    Item_sum_sum::cleanup();
  }
};

class Item_sum_variance;

class Item_variance_field :public Item_sum_num_field
{
protected:
  uint f_precision0, f_scale0;
  uint f_precision1, f_scale1;
  uint dec_bin_size0, dec_bin_size1;
  uint sample;
  uint prec_increment;
public:
  Item_variance_field(Item_sum_variance *item);
  enum Type type() const {return FIELD_VARIANCE_ITEM; }
  double val_real();
  String *val_str(String *str)
  { return val_string_from_real(str); }
  my_decimal *val_decimal(my_decimal *dec_buf)
  { return val_decimal_from_real(dec_buf); }
  void fix_length_and_dec() {}
  const char *func_name() const { DBUG_ASSERT(0); return "variance_field"; }
};


/*
  variance(a) =

  =  sum (ai - avg(a))^2 / count(a) )
  =  sum (ai^2 - 2*ai*avg(a) + avg(a)^2) / count(a)
  =  (sum(ai^2) - sum(2*ai*avg(a)) + sum(avg(a)^2))/count(a) = 
  =  (sum(ai^2) - 2*avg(a)*sum(a) + count(a)*avg(a)^2)/count(a) = 
  =  (sum(ai^2) - 2*sum(a)*sum(a)/count(a) + count(a)*sum(a)^2/count(a)^2 )/count(a) = 
  =  (sum(ai^2) - 2*sum(a)^2/count(a) + sum(a)^2/count(a) )/count(a) = 
  =  (sum(ai^2) - sum(a)^2/count(a))/count(a)

But, this falls prey to catastrophic cancellation.  Instead, use the recurrence formulas

  M_{1} = x_{1}, ~ M_{k} = M_{k-1} + (x_{k} - M_{k-1}) / k newline 
  S_{1} = 0, ~ S_{k} = S_{k-1} + (x_{k} - M_{k-1}) times (x_{k} - M_{k}) newline
  for 2 <= k <= n newline
  ital variance = S_{n} / (n-1)

*/

class Item_sum_variance : public Item_sum_num
{
  void fix_length_and_dec();

public:
  Item_result hybrid_type;
  int cur_dec;
  double recurrence_m, recurrence_s;    /* Used in recurrence relation. */
  ulonglong count;
  uint f_precision0, f_scale0;
  uint f_precision1, f_scale1;
  uint dec_bin_size0, dec_bin_size1;
  uint sample;
  uint prec_increment;

  Item_sum_variance(const POS &pos, Item *item_par, uint sample_arg)
    :Item_sum_num(pos, item_par),
     hybrid_type(REAL_RESULT), count(0), sample(sample_arg)
  {}

  Item_sum_variance(THD *thd, Item_sum_variance *item);
  enum Sumfunctype sum_func () const { return VARIANCE_FUNC; }
  void clear();
  bool add();
  double val_real();
  my_decimal *val_decimal(my_decimal *);
  void reset_field();
  void update_field();
  Item *result_item(Field *field)
  { return new Item_variance_field(this); }
  void no_rows_in_result() {}
  const char *func_name() const
    { return sample ? "var_samp(" : "variance("; }
  Item *copy_or_same(THD* thd);
  Field *create_tmp_field(bool group, TABLE *table);
  enum Item_result result_type () const { return REAL_RESULT; }
  void cleanup()
  {
    count= 0;
    Item_sum_num::cleanup();
  }
};

class Item_sum_std;

class Item_std_field :public Item_variance_field
{
public:
  Item_std_field(Item_sum_std *item);
  enum Type type() const { return FIELD_STD_ITEM; }
  double val_real();
  my_decimal *val_decimal(my_decimal *);
  enum Item_result result_type () const { return REAL_RESULT; }
  enum_field_types field_type() const { return MYSQL_TYPE_DOUBLE;}
  const char *func_name() const { DBUG_ASSERT(0); return "std_field"; }
};

/*
   standard_deviation(a) = sqrt(variance(a))
*/

class Item_sum_std :public Item_sum_variance
{
  public:
  Item_sum_std(const POS &pos, Item *item_par, uint sample_arg)
    :Item_sum_variance(pos, item_par, sample_arg)
  {}

  Item_sum_std(THD *thd, Item_sum_std *item)
    :Item_sum_variance(thd, item)
    {}
  enum Sumfunctype sum_func () const { return STD_FUNC; }
  double val_real();
  Item *result_item(Field *field)
    { return new Item_std_field(this); }
  const char *func_name() const { return "std("; }
  Item *copy_or_same(THD* thd);
  enum Item_result result_type () const { return REAL_RESULT; }
  enum_field_types field_type() const { return MYSQL_TYPE_DOUBLE;}
};

// This class is a string or number function depending on num_func
class Arg_comparator;
class Item_cache;
class Item_sum_hybrid :public Item_sum
{
protected:
  Item_cache *value, *arg_cache;
  Arg_comparator *cmp;
  Item_result hybrid_type;
  enum_field_types hybrid_field_type;
  int cmp_sign;
  bool was_values;  // Set if we have found at least one row (for max/min only)

  public:
  Item_sum_hybrid(Item *item_par,int sign)
    :Item_sum(item_par), value(0), arg_cache(0), cmp(0),
    hybrid_type(INT_RESULT), hybrid_field_type(MYSQL_TYPE_LONGLONG),
    cmp_sign(sign), was_values(TRUE)
  { collation.set(&my_charset_bin); }
  Item_sum_hybrid(const POS &pos, Item *item_par,int sign)
    :Item_sum(pos, item_par), value(0), arg_cache(0), cmp(0),
    hybrid_type(INT_RESULT), hybrid_field_type(MYSQL_TYPE_LONGLONG),
    cmp_sign(sign), was_values(TRUE)
  { collation.set(&my_charset_bin); }

  Item_sum_hybrid(THD *thd, Item_sum_hybrid *item)
    :Item_sum(thd, item), value(item->value), arg_cache(0),
    hybrid_type(item->hybrid_type), hybrid_field_type(item->hybrid_field_type),
    cmp_sign(item->cmp_sign), was_values(item->was_values)
  { }
  bool fix_fields(THD *, Item **);
  void setup_hybrid(Item *item, Item *value_arg);
  void clear();
  double val_real();
  longlong val_int();
  longlong val_time_temporal();
  longlong val_date_temporal();
  my_decimal *val_decimal(my_decimal *);
  bool get_date(MYSQL_TIME *ltime, my_time_flags_t fuzzydate);
  bool get_time(MYSQL_TIME *ltime);
  void reset_field();
  String *val_str(String *);
  bool val_json(Json_wrapper *wr);
  bool keep_field_type(void) const { return 1; }
  enum Item_result result_type () const { return hybrid_type; }
  enum enum_field_types field_type() const { return hybrid_field_type; }
  void update_field();
  void min_max_update_str_field();
  void min_max_update_temporal_field();
  void min_max_update_real_field();
  void min_max_update_int_field();
  void min_max_update_decimal_field();
  void cleanup();
  bool any_value() { return was_values; }
  void no_rows_in_result();
  Field *create_tmp_field(bool group, TABLE *table);
};


class Item_sum_min :public Item_sum_hybrid
{
public:
  Item_sum_min(Item *item_par) :Item_sum_hybrid(item_par,1) {}
  Item_sum_min(const POS &pos, Item *item_par) :Item_sum_hybrid(pos, item_par,1)
  {}

  Item_sum_min(THD *thd, Item_sum_min *item) :Item_sum_hybrid(thd, item) {}
  enum Sumfunctype sum_func () const {return MIN_FUNC;}

  bool add();
  const char *func_name() const { return "min("; }
  Item *copy_or_same(THD* thd);
};


class Item_sum_max :public Item_sum_hybrid
{
public:
  Item_sum_max(Item *item_par) :Item_sum_hybrid(item_par,-1) {}
  Item_sum_max(const POS &pos, Item *item_par)
    :Item_sum_hybrid(pos, item_par, -1)
  {}

  Item_sum_max(THD *thd, Item_sum_max *item) :Item_sum_hybrid(thd, item) {}
  enum Sumfunctype sum_func () const {return MAX_FUNC;}

  bool add();
  const char *func_name() const { return "max("; }
  Item *copy_or_same(THD* thd);
};


class Item_sum_bit :public Item_sum_int
{
protected:
  ulonglong reset_bits,bits;

public:
  Item_sum_bit(const POS &pos, Item *item_par,ulonglong reset_arg)
    :Item_sum_int(pos, item_par),reset_bits(reset_arg),bits(reset_arg)
  {}

  Item_sum_bit(THD *thd, Item_sum_bit *item):
    Item_sum_int(thd, item), reset_bits(item->reset_bits), bits(item->bits) {}
  enum Sumfunctype sum_func () const {return SUM_BIT_FUNC;}
  void clear();
  longlong val_int();
  void reset_field();
  void update_field();
  void fix_length_and_dec()
  { decimals= 0; max_length=21; unsigned_flag= 1; maybe_null= null_value= 0; }
  void cleanup()
  {
    bits= reset_bits;
    Item_sum_int::cleanup();
  }
};


class Item_sum_or :public Item_sum_bit
{
public:
  Item_sum_or(const POS &pos, Item *item_par) :Item_sum_bit(pos, item_par,0LL)
  {}

  Item_sum_or(THD *thd, Item_sum_or *item) :Item_sum_bit(thd, item) {}
  bool add();
  const char *func_name() const { return "bit_or("; }
  Item *copy_or_same(THD* thd);
};


class Item_sum_and :public Item_sum_bit
{
  public:
  Item_sum_and(const POS &pos, Item *item_par)
    :Item_sum_bit(pos, item_par, ULLONG_MAX)
  {}

  Item_sum_and(THD *thd, Item_sum_and *item) :Item_sum_bit(thd, item) {}
  bool add();
  const char *func_name() const { return "bit_and("; }
  Item *copy_or_same(THD* thd);
};

class Item_sum_xor :public Item_sum_bit
{
  public:
  Item_sum_xor(const POS &pos, Item *item_par)
    :Item_sum_bit(pos, item_par, 0LL)
  {}

  Item_sum_xor(THD *thd, Item_sum_xor *item) :Item_sum_bit(thd, item) {}
  bool add();
  const char *func_name() const { return "bit_xor("; }
  Item *copy_or_same(THD* thd);
};


/*
  User defined aggregates
*/

#ifdef HAVE_DLOPEN

class Item_udf_sum : public Item_sum
{
  typedef Item_sum super;
protected:
  udf_handler udf;

public:
  Item_udf_sum(const POS &pos, udf_func *udf_arg, PT_item_list *opt_list)
    :Item_sum(pos, opt_list), udf(udf_arg)
  { quick_group=0;}
  Item_udf_sum(THD *thd, Item_udf_sum *item)
    :Item_sum(thd, item), udf(item->udf)
  { udf.not_original= TRUE; }

  virtual bool itemize(Parse_context *pc, Item **res);
  const char *func_name() const { return udf.name(); }
  bool fix_fields(THD *thd, Item **ref)
  {
    DBUG_ASSERT(fixed == 0);

    if (init_sum_func_check(thd))
      return TRUE;

    fixed= 1;
    if (udf.fix_fields(thd, this, this->arg_count, this->args))
      return TRUE;

    return check_sum_func(thd, ref);
  }
  enum Sumfunctype sum_func () const { return UDF_SUM_FUNC; }
  virtual bool have_field_update(void) const { return 0; }

  void clear();
  bool add();
  void reset_field() {};
  void update_field() {};
  void cleanup();
  virtual void print(String *str, enum_query_type query_type);

protected:
  virtual bool may_have_named_parameters() const { return true; }
};


class Item_sum_udf_float :public Item_udf_sum
{
 public:
  Item_sum_udf_float(const POS &pos, udf_func *udf_arg, PT_item_list *opt_list)
    :Item_udf_sum(pos, udf_arg, opt_list)
  {}
  Item_sum_udf_float(THD *thd, Item_sum_udf_float *item)
    :Item_udf_sum(thd, item) {}
  longlong val_int()
  {
    DBUG_ASSERT(fixed == 1);
    return (longlong) rint(Item_sum_udf_float::val_real());
  }
  double val_real();
  String *val_str(String*str);
  my_decimal *val_decimal(my_decimal *);
  bool get_date(MYSQL_TIME *ltime, my_time_flags_t fuzzydate)
  {
    return get_date_from_real(ltime, fuzzydate);
  }
  bool get_time(MYSQL_TIME *ltime)
  {
    return get_time_from_real(ltime);
  }
  void fix_length_and_dec() { fix_num_length_and_dec(); }
  Item *copy_or_same(THD* thd);
};


class Item_sum_udf_int :public Item_udf_sum
{
public:
  Item_sum_udf_int(const POS &pos, udf_func *udf_arg, PT_item_list *opt_list)
    :Item_udf_sum(pos, udf_arg, opt_list)
  {}
  Item_sum_udf_int(THD *thd, Item_sum_udf_int *item)
    :Item_udf_sum(thd, item) {}
  longlong val_int();
  double val_real()
    { DBUG_ASSERT(fixed == 1); return (double) Item_sum_udf_int::val_int(); }
  String *val_str(String*str);
  my_decimal *val_decimal(my_decimal *);
  bool get_date(MYSQL_TIME *ltime, my_time_flags_t fuzzydate)
  {
    return get_date_from_int(ltime, fuzzydate);
  }
  bool get_time(MYSQL_TIME *ltime)
  {
    return get_time_from_int(ltime);
  }
  enum Item_result result_type () const { return INT_RESULT; }
  void fix_length_and_dec() { decimals=0; max_length=21; }
  Item *copy_or_same(THD* thd);
};


class Item_sum_udf_str :public Item_udf_sum
{
public:
  Item_sum_udf_str(const POS &pos, udf_func *udf_arg, PT_item_list *opt_list)
    :Item_udf_sum(pos, udf_arg, opt_list)
  {}
  Item_sum_udf_str(THD *thd, Item_sum_udf_str *item)
    :Item_udf_sum(thd, item) {}
  String *val_str(String *);
  double val_real()
  {
    int err_not_used;
    char *end_not_used;
    String *res;
    res=val_str(&str_value);
    return res ? my_strntod(res->charset(),(char*) res->ptr(),res->length(),
			    &end_not_used, &err_not_used) : 0.0;
  }
  longlong val_int()
  {
    int err_not_used;
    char *end;
    String *res;
    const CHARSET_INFO *cs;

    if (!(res= val_str(&str_value)))
      return 0;                                 /* Null value */
    cs= res->charset();
    end= (char*) res->ptr()+res->length();
    return cs->cset->strtoll10(cs, res->ptr(), &end, &err_not_used);
  }
  my_decimal *val_decimal(my_decimal *dec);
  bool get_date(MYSQL_TIME *ltime, my_time_flags_t fuzzydate)
  {
    return get_date_from_string(ltime, fuzzydate);
  }
  bool get_time(MYSQL_TIME *ltime)
  {
    return get_time_from_string(ltime);
  }
  enum Item_result result_type () const { return STRING_RESULT; }
  void fix_length_and_dec();
  Item *copy_or_same(THD* thd);
};


class Item_sum_udf_decimal :public Item_udf_sum
{
public:
  Item_sum_udf_decimal(const POS &pos,
                       udf_func *udf_arg, PT_item_list *opt_list)
    :Item_udf_sum(pos, udf_arg, opt_list)
  {}
  Item_sum_udf_decimal(THD *thd, Item_sum_udf_decimal *item)
    :Item_udf_sum(thd, item) {}
  String *val_str(String *);
  double val_real();
  longlong val_int();
  my_decimal *val_decimal(my_decimal *);
  bool get_date(MYSQL_TIME *ltime, my_time_flags_t fuzzydate)
  {
    return get_date_from_decimal(ltime, fuzzydate);
  }
  bool get_time(MYSQL_TIME *ltime)
  {
    return get_time_from_decimal(ltime);
  }
  enum Item_result result_type () const { return DECIMAL_RESULT; }
  void fix_length_and_dec() { fix_num_length_and_dec(); }
  Item *copy_or_same(THD* thd);
};

#endif /* HAVE_DLOPEN */

C_MODE_START
int group_concat_key_cmp_with_distinct(const void* arg, const void* key1,
                                       const void* key2);
int group_concat_key_cmp_with_order(const void* arg, const void* key1,
                                    const void* key2);
int dump_leaf_key(void* key_arg,
                  element_count count __attribute__((unused)),
                  void* item_arg);
C_MODE_END

class Item_func_group_concat : public Item_sum
{
  typedef Item_sum super;

  Temp_table_param *tmp_table_param;
  String result;
  String *separator;
  TREE tree_base;
  TREE *tree;

  /**
     If DISTINCT is used with this GROUP_CONCAT, this member is used to filter
     out duplicates. 
     @see Item_func_group_concat::setup
     @see Item_func_group_concat::add
     @see Item_func_group_concat::clear
   */
  Unique *unique_filter;
  TABLE *table;
  Mem_root_array<ORDER , true> order_array;
  Name_resolution_context *context;
  /** The number of ORDER BY items. */
  uint arg_count_order;
  /** The number of selected items, aka the expr list. */
  uint arg_count_field;
  uint row_count;
  bool distinct;
  bool warning_for_row;
  bool always_null;
  bool force_copy_fields;
  bool no_appended;
  /*
    Following is 0 normal object and pointer to original one for copy
    (to correctly free resources)
  */
  Item_func_group_concat *original;

  friend int group_concat_key_cmp_with_distinct(const void* arg,
                                                const void* key1,
                                                const void* key2);
  friend int group_concat_key_cmp_with_order(const void* arg,
                                             const void* key1,
					     const void* key2);
  friend int dump_leaf_key(void* key_arg,
                           element_count count __attribute__((unused)),
			   void* item_arg);

public:
  Item_func_group_concat(const POS &pos,
                         bool is_distinct, PT_item_list *select_list,
                         PT_order_list *opt_order_list, String *separator);

  Item_func_group_concat(THD *thd, Item_func_group_concat *item);
  ~Item_func_group_concat();

  virtual bool itemize(Parse_context *pc, Item **res);
  void cleanup();

  enum Sumfunctype sum_func () const {return GROUP_CONCAT_FUNC;}
  const char *func_name() const { return "group_concat"; }
  virtual Item_result result_type () const { return STRING_RESULT; }
  virtual Field *make_string_field(TABLE *table_arg);
  enum_field_types field_type() const
  {
    if (max_length/collation.collation->mbmaxlen > CONVERT_IF_BIGGER_TO_BLOB )
      return MYSQL_TYPE_BLOB;
    else
      return MYSQL_TYPE_VARCHAR;
  }
  void clear();
  bool add();
  void reset_field() { DBUG_ASSERT(0); }        // not used
  void update_field() { DBUG_ASSERT(0); }       // not used
  bool fix_fields(THD *,Item **);
  bool setup(THD *thd);
  void make_unique();
  double val_real()
  {
    String *res;  res=val_str(&str_value);
    return res ? my_atof(res->c_ptr()) : 0.0;
  }
  longlong val_int()
  {
    String *res;
    char *end_ptr;
    int error;
    if (!(res= val_str(&str_value)))
      return (longlong) 0;
    end_ptr= (char*) res->ptr()+ res->length();
    return my_strtoll10(res->ptr(), &end_ptr, &error);
  }
  my_decimal *val_decimal(my_decimal *decimal_value)
  {
    return val_decimal_from_string(decimal_value);
  }
  bool get_date(MYSQL_TIME *ltime, my_time_flags_t fuzzydate)
  {
    return get_date_from_string(ltime, fuzzydate);
  }
  bool get_time(MYSQL_TIME *ltime)
  {
    return get_time_from_string(ltime);
  }
  String* val_str(String* str);
  Item *copy_or_same(THD* thd);
  void no_rows_in_result() {}
  virtual void print(String *str, enum_query_type query_type);
  virtual bool change_context_processor(uchar *cntx)
  {
    context= reinterpret_cast<Name_resolution_context *>(cntx);
    return false;
  }
};

#endif /* ITEM_SUM_INCLUDED */<|MERGE_RESOLUTION|>--- conflicted
+++ resolved
@@ -1,12 +1,7 @@
 #ifndef ITEM_SUM_INCLUDED
 #define ITEM_SUM_INCLUDED
 
-<<<<<<< HEAD
 /* Copyright (c) 2000, 2015, Oracle and/or its affiliates. All rights reserved.
-=======
-/* Copyright (c) 2000, 2015, Oracle and/or its affiliates. All rights reserved. reserved.
-   reserved.
->>>>>>> 854f9267
 
    This program is free software; you can redistribute it and/or modify
    it under the terms of the GNU General Public License as published by
@@ -387,14 +382,9 @@
     mark_as_sum_func();
     init_aggregator();
   }
-<<<<<<< HEAD
   Item_sum(const POS &pos, Item *a)
     :super(pos), next(NULL), quick_group(1), arg_count(1), args(tmp_args),
-     orig_args(tmp_orig_args), forced_const(FALSE)
-=======
-  Item_sum( Item *a, Item *b ) :next(NULL), quick_group(1), arg_count(2), args(tmp_args),
-    forced_const(FALSE)
->>>>>>> 854f9267
+     forced_const(FALSE)
   {
     args[0]=a;
     init_aggregator();
