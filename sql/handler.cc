--- conflicted
+++ resolved
@@ -3066,13 +3066,11 @@
   case HA_ERR_TOO_MANY_CONCURRENT_TRXS:
     textno= ER_TOO_MANY_CONCURRENT_TRXS;
     break;
-<<<<<<< HEAD
+  case HA_ERR_INDEX_COL_TOO_LONG:
+    textno= ER_INDEX_COLUMN_TOO_LONG;
+    break;
   case HA_ERR_NOT_IN_LOCK_PARTITIONS:
     textno=ER_ROW_DOES_NOT_MATCH_GIVEN_PARTITION_SET;
-=======
-  case HA_ERR_INDEX_COL_TOO_LONG:
-    textno= ER_INDEX_COLUMN_TOO_LONG;
->>>>>>> bd708b42
     break;
   default:
     {
