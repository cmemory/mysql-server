--- conflicted
+++ resolved
@@ -5348,16 +5348,9 @@
   }
   else
   {
-<<<<<<< HEAD
-    *buffer_size= max(*buffer_size, 
-                      (size_t)(1.2*rows_in_last_step) * elem_size + 
-                      h->ref_length + table->key_info[keynr].key_length);
-=======
-    cost->zero();
     *buffer_size= max<ulong>(*buffer_size,
                              (size_t)(1.2*rows_in_last_step) * elem_size +
                              h->ref_length + table->key_info[keynr].key_length);
->>>>>>> f5285816
   }
 
   Cost_estimate last_step_cost;
