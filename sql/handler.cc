/* Copyright (c) 2000, 2012, Oracle and/or its affiliates. All rights reserved.

   This program is free software; you can redistribute it and/or modify
   it under the terms of the GNU General Public License as published by
   the Free Software Foundation; version 2 of the License.

   This program is distributed in the hope that it will be useful,
   but WITHOUT ANY WARRANTY; without even the implied warranty of
   MERCHANTABILITY or FITNESS FOR A PARTICULAR PURPOSE.  See the
   GNU General Public License for more details.

   You should have received a copy of the GNU General Public License
<<<<<<< HEAD
   along with this program; if not, write to the Free Software
   Foundation, Inc., 51 Franklin St, Fifth Floor, Boston, MA 02110-1301  USA */
=======
   along with this program; if not, write to the Free Software Foundation,
   Inc., 51 Franklin Street, Suite 500, Boston, MA 02110-1335 USA */
>>>>>>> 152bb4c1

/** @file handler.cc

    @brief
  Handler-calling-functions
*/

#include "sql_priv.h"
#include "unireg.h"
#include "rpl_handler.h"
#include "sql_cache.h"                   // query_cache, query_cache_*
#include "key.h"     // key_copy, key_unpack, key_cmp_if_same, key_cmp
#include "sql_table.h"                   // build_table_filename
#include "sql_parse.h"                          // check_stack_overrun
#include "sql_acl.h"            // SUPER_ACL
#include "sql_base.h"           // free_io_cache
#include "discover.h"           // writefrm
#include "log_event.h"          // *_rows_log_event
#include "rpl_filter.h"
#include <myisampack.h>
#include "transaction.h"
#include <errno.h>
#include "probes_mysql.h"
#include <mysql/psi/mysql_table.h>
#include "debug_sync.h"         // DEBUG_SYNC
#include <my_bit.h>

#ifdef WITH_PARTITION_STORAGE_ENGINE
#include "ha_partition.h"
#endif

using std::min;
using std::max;

// This is a temporary backporting fix.
#ifndef HAVE_LOG2
/*
  This will be slightly slower and perhaps a tiny bit less accurate than
  doing it the IEEE754 way but log2() should be available on C99 systems.
*/
inline double log2(double x)
{
  return (log(x) / M_LN2);
}
#endif

/*
  While we have legacy_db_type, we have this array to
  check for dups and to find handlerton from legacy_db_type.
  Remove when legacy_db_type is finally gone
*/
st_plugin_int *hton2plugin[MAX_HA];

static handlerton *installed_htons[128];

#define BITMAP_STACKBUF_SIZE (128/8)

KEY_CREATE_INFO default_key_create_info=
  { HA_KEY_ALG_UNDEF, 0, {NullS, 0}, {NullS, 0} };

/* number of entries in handlertons[] */
ulong total_ha= 0;
/* number of storage engines (from handlertons[]) that support 2pc */
ulong total_ha_2pc= 0;
/* size of savepoint storage area (see ha_init) */
ulong savepoint_alloc_size= 0;

static const LEX_STRING sys_table_aliases[]=
{
  { C_STRING_WITH_LEN("INNOBASE") },  { C_STRING_WITH_LEN("INNODB") },
  { C_STRING_WITH_LEN("NDB") },       { C_STRING_WITH_LEN("NDBCLUSTER") },
  { C_STRING_WITH_LEN("HEAP") },      { C_STRING_WITH_LEN("MEMORY") },
  { C_STRING_WITH_LEN("MERGE") },     { C_STRING_WITH_LEN("MRG_MYISAM") },
  {NullS, 0}
};

const char *ha_row_type[] = {
  "", "FIXED", "DYNAMIC", "COMPRESSED", "REDUNDANT", "COMPACT",
  /* Reserved to be "PAGE" in future versions */ "?",
  "?","?","?"
};

const char *tx_isolation_names[] =
{ "READ-UNCOMMITTED", "READ-COMMITTED", "REPEATABLE-READ", "SERIALIZABLE",
  NullS};
TYPELIB tx_isolation_typelib= {array_elements(tx_isolation_names)-1,"",
			       tx_isolation_names, NULL};

static TYPELIB known_extensions= {0,"known_exts", NULL, NULL};
uint known_extensions_id= 0;



static plugin_ref ha_default_plugin(THD *thd)
{
  if (thd->variables.table_plugin)
    return thd->variables.table_plugin;
  return my_plugin_lock(thd, &global_system_variables.table_plugin);
}


/** @brief
  Return the default storage engine handlerton used for non-temp tables 
  for thread

  SYNOPSIS
    ha_default_handlerton(thd)
    thd         current thread

  RETURN
    pointer to handlerton
*/
handlerton *ha_default_handlerton(THD *thd)
{
  plugin_ref plugin= ha_default_plugin(thd);
  DBUG_ASSERT(plugin);
  handlerton *hton= plugin_data(plugin, handlerton*);
  DBUG_ASSERT(hton);
  return hton;
}


static plugin_ref ha_default_temp_plugin(THD *thd)
{
  if (thd->variables.temp_table_plugin)
    return thd->variables.temp_table_plugin;
  return my_plugin_lock(thd, &global_system_variables.temp_table_plugin);
}


/** @brief
  Return the default storage engine handlerton used for explicitly 
  created temp tables for a thread

  SYNOPSIS
    ha_default_temp_handlerton(thd)
    thd         current thread

  RETURN
    pointer to handlerton
*/
handlerton *ha_default_temp_handlerton(THD *thd)
{
  plugin_ref plugin= ha_default_temp_plugin(thd);
  DBUG_ASSERT(plugin);
  handlerton *hton= plugin_data(plugin, handlerton*);
  DBUG_ASSERT(hton);
  return hton;
}


/** @brief
  Return the storage engine handlerton for the supplied name
  
  SYNOPSIS
    ha_resolve_by_name(thd, name)
    thd         current thread
    name        name of storage engine
  
  RETURN
    pointer to storage engine plugin handle
*/
plugin_ref ha_resolve_by_name(THD *thd, const LEX_STRING *name, 
                              bool is_temp_table)
{
  const LEX_STRING *table_alias;
  plugin_ref plugin;

redo:
  /* my_strnncoll is a macro and gcc doesn't do early expansion of macro */
  if (thd && !my_charset_latin1.coll->strnncoll(&my_charset_latin1,
                           (const uchar *)name->str, name->length,
                           (const uchar *)STRING_WITH_LEN("DEFAULT"), 0))
    return is_temp_table ? 
      ha_default_plugin(thd) : ha_default_temp_plugin(thd);

  if ((plugin= my_plugin_lock_by_name(thd, name, MYSQL_STORAGE_ENGINE_PLUGIN)))
  {
    handlerton *hton= plugin_data(plugin, handlerton *);
    if (!(hton->flags & HTON_NOT_USER_SELECTABLE))
      return plugin;
      
    /*
      unlocking plugin immediately after locking is relatively low cost.
    */
    plugin_unlock(thd, plugin);
  }

  /*
    We check for the historical aliases.
  */
  for (table_alias= sys_table_aliases; table_alias->str; table_alias+= 2)
  {
    if (!my_strnncoll(&my_charset_latin1,
                      (const uchar *)name->str, name->length,
                      (const uchar *)table_alias->str, table_alias->length))
    {
      name= table_alias + 1;
      goto redo;
    }
  }

  return NULL;
}


plugin_ref ha_lock_engine(THD *thd, const handlerton *hton)
{
  if (hton)
  {
    st_plugin_int **plugin= hton2plugin + hton->slot;
    
#ifdef DBUG_OFF
    return my_plugin_lock(thd, plugin);
#else
    return my_plugin_lock(thd, &plugin);
#endif
  }
  return NULL;
}


handlerton *ha_resolve_by_legacy_type(THD *thd, enum legacy_db_type db_type)
{
  plugin_ref plugin;
  switch (db_type) {
  case DB_TYPE_DEFAULT:
    return ha_default_handlerton(thd);
  default:
    if (db_type > DB_TYPE_UNKNOWN && db_type < DB_TYPE_DEFAULT &&
        (plugin= ha_lock_engine(thd, installed_htons[db_type])))
      return plugin_data(plugin, handlerton*);
    /* fall through */
  case DB_TYPE_UNKNOWN:
    return NULL;
  }
}


/**
  Use other database handler if databasehandler is not compiled in.
*/
handlerton *ha_checktype(THD *thd, enum legacy_db_type database_type,
                          bool no_substitute, bool report_error)
{
  handlerton *hton= ha_resolve_by_legacy_type(thd, database_type);
  if (ha_storage_engine_is_enabled(hton))
    return hton;

  if (no_substitute)
  {
    if (report_error)
    {
      const char *engine_name= ha_resolve_storage_engine_name(hton);
      my_error(ER_FEATURE_DISABLED,MYF(0),engine_name,engine_name);
    }
    return NULL;
  }

  (void) RUN_HOOK(transaction, after_rollback, (thd, FALSE));

  switch (database_type) {
  case DB_TYPE_MRG_ISAM:
    return ha_resolve_by_legacy_type(thd, DB_TYPE_MRG_MYISAM);
  default:
    break;
  }

  return ha_default_handlerton(thd);
} /* ha_checktype */


handler *get_new_handler(TABLE_SHARE *share, MEM_ROOT *alloc,
                         handlerton *db_type)
{
  handler *file;
  DBUG_ENTER("get_new_handler");
  DBUG_PRINT("enter", ("alloc: 0x%lx", (long) alloc));

  if (db_type && db_type->state == SHOW_OPTION_YES && db_type->create)
  {
    if ((file= db_type->create(db_type, share, alloc)))
      file->init();
    DBUG_RETURN(file);
  }
  /*
    Try the default table type
    Here the call to current_thd() is ok as we call this function a lot of
    times but we enter this branch very seldom.
  */
  DBUG_RETURN(get_new_handler(share, alloc, ha_default_handlerton(current_thd)));
}


#ifdef WITH_PARTITION_STORAGE_ENGINE
handler *get_ha_partition(partition_info *part_info)
{
  ha_partition *partition;
  DBUG_ENTER("get_ha_partition");
  if ((partition= new ha_partition(partition_hton, part_info)))
  {
    if (partition->initialize_partition(current_thd->mem_root))
    {
      delete partition;
      partition= 0;
    }
    else
      partition->init();
  }
  else
  {
    my_error(ER_OUTOFMEMORY, MYF(0), static_cast<int>(sizeof(ha_partition)));
  }
  DBUG_RETURN(((handler*) partition));
}
#endif


static const char **handler_errmsgs;

C_MODE_START
static const char **get_handler_errmsgs()
{
  return handler_errmsgs;
}
C_MODE_END


/**
  Register handler error messages for use with my_error().

  @retval
    0           OK
  @retval
    !=0         Error
*/

int ha_init_errors(void)
{
#define SETMSG(nr, msg) handler_errmsgs[(nr) - HA_ERR_FIRST]= (msg)

  /* Allocate a pointer array for the error message strings. */
  /* Zerofill it to avoid uninitialized gaps. */
  if (! (handler_errmsgs= (const char**) my_malloc(HA_ERR_ERRORS * sizeof(char*),
                                                   MYF(MY_WME | MY_ZEROFILL))))
    return 1;

  /* Set the dedicated error messages. */
  SETMSG(HA_ERR_KEY_NOT_FOUND,          ER_DEFAULT(ER_KEY_NOT_FOUND));
  SETMSG(HA_ERR_FOUND_DUPP_KEY,         ER_DEFAULT(ER_DUP_KEY));
  SETMSG(HA_ERR_RECORD_CHANGED,         "Update wich is recoverable");
  SETMSG(HA_ERR_WRONG_INDEX,            "Wrong index given to function");
  SETMSG(HA_ERR_CRASHED,                ER_DEFAULT(ER_NOT_KEYFILE));
  SETMSG(HA_ERR_WRONG_IN_RECORD,        ER_DEFAULT(ER_CRASHED_ON_USAGE));
  SETMSG(HA_ERR_OUT_OF_MEM,             "Table handler out of memory");
  SETMSG(HA_ERR_NOT_A_TABLE,            "Incorrect file format '%.64s'");
  SETMSG(HA_ERR_WRONG_COMMAND,          "Command not supported");
  SETMSG(HA_ERR_OLD_FILE,               ER_DEFAULT(ER_OLD_KEYFILE));
  SETMSG(HA_ERR_NO_ACTIVE_RECORD,       "No record read in update");
  SETMSG(HA_ERR_RECORD_DELETED,         "Intern record deleted");
  SETMSG(HA_ERR_RECORD_FILE_FULL,       ER_DEFAULT(ER_RECORD_FILE_FULL));
  SETMSG(HA_ERR_INDEX_FILE_FULL,        "No more room in index file '%.64s'");
  SETMSG(HA_ERR_END_OF_FILE,            "End in next/prev/first/last");
  SETMSG(HA_ERR_UNSUPPORTED,            ER_DEFAULT(ER_ILLEGAL_HA));
  SETMSG(HA_ERR_TO_BIG_ROW,             "Too big row");
  SETMSG(HA_WRONG_CREATE_OPTION,        "Wrong create option");
  SETMSG(HA_ERR_FOUND_DUPP_UNIQUE,      ER_DEFAULT(ER_DUP_UNIQUE));
  SETMSG(HA_ERR_UNKNOWN_CHARSET,        "Can't open charset");
  SETMSG(HA_ERR_WRONG_MRG_TABLE_DEF,    ER_DEFAULT(ER_WRONG_MRG_TABLE));
  SETMSG(HA_ERR_CRASHED_ON_REPAIR,      ER_DEFAULT(ER_CRASHED_ON_REPAIR));
  SETMSG(HA_ERR_CRASHED_ON_USAGE,       ER_DEFAULT(ER_CRASHED_ON_USAGE));
  SETMSG(HA_ERR_LOCK_WAIT_TIMEOUT,      ER_DEFAULT(ER_LOCK_WAIT_TIMEOUT));
  SETMSG(HA_ERR_LOCK_TABLE_FULL,        ER_DEFAULT(ER_LOCK_TABLE_FULL));
  SETMSG(HA_ERR_READ_ONLY_TRANSACTION,  ER_DEFAULT(ER_READ_ONLY_TRANSACTION));
  SETMSG(HA_ERR_LOCK_DEADLOCK,          ER_DEFAULT(ER_LOCK_DEADLOCK));
  SETMSG(HA_ERR_CANNOT_ADD_FOREIGN,     ER_DEFAULT(ER_CANNOT_ADD_FOREIGN));
  SETMSG(HA_ERR_NO_REFERENCED_ROW,      ER_DEFAULT(ER_NO_REFERENCED_ROW_2));
  SETMSG(HA_ERR_ROW_IS_REFERENCED,      ER_DEFAULT(ER_ROW_IS_REFERENCED_2));
  SETMSG(HA_ERR_NO_SAVEPOINT,           "No savepoint with that name");
  SETMSG(HA_ERR_NON_UNIQUE_BLOCK_SIZE,  "Non unique key block size");
  SETMSG(HA_ERR_NO_SUCH_TABLE,          "No such table: '%.64s'");
  SETMSG(HA_ERR_TABLE_EXIST,            ER_DEFAULT(ER_TABLE_EXISTS_ERROR));
  SETMSG(HA_ERR_NO_CONNECTION,          "Could not connect to storage engine");
  SETMSG(HA_ERR_TABLE_DEF_CHANGED,      ER_DEFAULT(ER_TABLE_DEF_CHANGED));
  SETMSG(HA_ERR_FOREIGN_DUPLICATE_KEY,  "FK constraint would lead to duplicate key");
  SETMSG(HA_ERR_TABLE_NEEDS_UPGRADE,    ER_DEFAULT(ER_TABLE_NEEDS_UPGRADE));
  SETMSG(HA_ERR_TABLE_READONLY,         ER_DEFAULT(ER_OPEN_AS_READONLY));
  SETMSG(HA_ERR_AUTOINC_READ_FAILED,    ER_DEFAULT(ER_AUTOINC_READ_FAILED));
  SETMSG(HA_ERR_AUTOINC_ERANGE,         ER_DEFAULT(ER_WARN_DATA_OUT_OF_RANGE));
  SETMSG(HA_ERR_TOO_MANY_CONCURRENT_TRXS, ER_DEFAULT(ER_TOO_MANY_CONCURRENT_TRXS));
  SETMSG(HA_ERR_INDEX_COL_TOO_LONG,	ER_DEFAULT(ER_INDEX_COLUMN_TOO_LONG));
  SETMSG(HA_ERR_INDEX_CORRUPT,		ER_DEFAULT(ER_INDEX_CORRUPT));
<<<<<<< HEAD
  SETMSG(HA_FTS_INVALID_DOCID,		"Invalid InnoDB FTS Doc ID");
=======
  SETMSG(HA_ERR_TABLE_IN_FK_CHECK,	ER_DEFAULT(ER_TABLE_IN_FK_CHECK));
>>>>>>> 152bb4c1

  /* Register the error messages for use with my_error(). */
  return my_error_register(get_handler_errmsgs, HA_ERR_FIRST, HA_ERR_LAST);
}


/**
  Unregister handler error messages.

  @retval
    0           OK
  @retval
    !=0         Error
*/
static int ha_finish_errors(void)
{
  const char    **errmsgs;

  /* Allocate a pointer array for the error message strings. */
  if (! (errmsgs= my_error_unregister(HA_ERR_FIRST, HA_ERR_LAST)))
    return 1;
  my_free(errmsgs);
  return 0;
}


int ha_finalize_handlerton(st_plugin_int *plugin)
{
  handlerton *hton= (handlerton *)plugin->data;
  DBUG_ENTER("ha_finalize_handlerton");

  /* hton can be NULL here, if ha_initialize_handlerton() failed. */
  if (!hton)
    goto end;

  switch (hton->state)
  {
  case SHOW_OPTION_NO:
  case SHOW_OPTION_DISABLED:
    break;
  case SHOW_OPTION_YES:
    if (installed_htons[hton->db_type] == hton)
      installed_htons[hton->db_type]= NULL;
    break;
  };

  if (hton->panic)
    hton->panic(hton, HA_PANIC_CLOSE);

  if (plugin->plugin->deinit)
  {
    /*
      Today we have no defined/special behavior for uninstalling
      engine plugins.
    */
    DBUG_PRINT("info", ("Deinitializing plugin: '%s'", plugin->name.str));
    if (plugin->plugin->deinit(NULL))
    {
      DBUG_PRINT("warning", ("Plugin '%s' deinit function returned error.",
                             plugin->name.str));
    }
  }

  /*
    In case a plugin is uninstalled and re-installed later, it should
    reuse an array slot. Otherwise the number of uninstall/install
    cycles would be limited.
  */
  if (hton->slot != HA_SLOT_UNDEF)
  {
    /* Make sure we are not unpluging another plugin */
    DBUG_ASSERT(hton2plugin[hton->slot] == plugin);
    DBUG_ASSERT(hton->slot < MAX_HA);
    hton2plugin[hton->slot]= NULL;
  }

  my_free(hton);

 end:
  DBUG_RETURN(0);
}


int ha_initialize_handlerton(st_plugin_int *plugin)
{
  handlerton *hton;
  DBUG_ENTER("ha_initialize_handlerton");
  DBUG_PRINT("plugin", ("initialize plugin: '%s'", plugin->name.str));

  hton= (handlerton *)my_malloc(sizeof(handlerton),
                                MYF(MY_WME | MY_ZEROFILL));

  if (hton == NULL)
  {
    sql_print_error("Unable to allocate memory for plugin '%s' handlerton.",
                    plugin->name.str);
    goto err_no_hton_memory;
  }

  hton->slot= HA_SLOT_UNDEF;
  /* Historical Requirement */
  plugin->data= hton; // shortcut for the future
  if (plugin->plugin->init && plugin->plugin->init(hton))
  {
    sql_print_error("Plugin '%s' init function returned error.",
                    plugin->name.str);
    goto err;  
  }

  /*
    the switch below and hton->state should be removed when
    command-line options for plugins will be implemented
  */
  switch (hton->state) {
  case SHOW_OPTION_NO:
    break;
  case SHOW_OPTION_YES:
    {
      uint tmp;
      ulong fslot;
      /* now check the db_type for conflict */
      if (hton->db_type <= DB_TYPE_UNKNOWN ||
          hton->db_type >= DB_TYPE_DEFAULT ||
          installed_htons[hton->db_type])
      {
        int idx= (int) DB_TYPE_FIRST_DYNAMIC;

        while (idx < (int) DB_TYPE_DEFAULT && installed_htons[idx])
          idx++;

        if (idx == (int) DB_TYPE_DEFAULT)
        {
          sql_print_warning("Too many storage engines!");
          goto err_deinit;
        }
        if (hton->db_type != DB_TYPE_UNKNOWN)
          sql_print_warning("Storage engine '%s' has conflicting typecode. "
                            "Assigning value %d.", plugin->plugin->name, idx);
        hton->db_type= (enum legacy_db_type) idx;
      }

      /*
        In case a plugin is uninstalled and re-installed later, it should
        reuse an array slot. Otherwise the number of uninstall/install
        cycles would be limited. So look for a free slot.
      */
      DBUG_PRINT("plugin", ("total_ha: %lu", total_ha));
      for (fslot= 0; fslot < total_ha; fslot++)
      {
        if (!hton2plugin[fslot])
          break;
      }
      if (fslot < total_ha)
        hton->slot= fslot;
      else
      {
        if (total_ha >= MAX_HA)
        {
          sql_print_error("Too many plugins loaded. Limit is %lu. "
                          "Failed on '%s'", (ulong) MAX_HA, plugin->name.str);
          goto err_deinit;
        }
        hton->slot= total_ha++;
      }
      installed_htons[hton->db_type]= hton;
      tmp= hton->savepoint_offset;
      hton->savepoint_offset= savepoint_alloc_size;
      savepoint_alloc_size+= tmp;
      hton2plugin[hton->slot]=plugin;
      if (hton->prepare)
        total_ha_2pc++;
      break;
    }
    /* fall through */
  default:
    hton->state= SHOW_OPTION_DISABLED;
    break;
  }
  
  /* 
    This is entirely for legacy. We will create a new "disk based" hton and a 
    "memory" hton which will be configurable longterm. We should be able to 
    remove partition and myisammrg.
  */
  switch (hton->db_type) {
  case DB_TYPE_HEAP:
    heap_hton= hton;
    break;
  case DB_TYPE_MYISAM:
    myisam_hton= hton;
    break;
  case DB_TYPE_PARTITION_DB:
    partition_hton= hton;
    break;
  default:
    break;
  };

  DBUG_RETURN(0);

err_deinit:
  /* 
    Let plugin do its inner deinitialization as plugin->init() 
    was successfully called before.
  */
  if (plugin->plugin->deinit)
    (void) plugin->plugin->deinit(NULL);
          
err:
  my_free(hton);
err_no_hton_memory:
  plugin->data= NULL;
  DBUG_RETURN(1);
}

int ha_init()
{
  int error= 0;
  DBUG_ENTER("ha_init");

  DBUG_ASSERT(total_ha < MAX_HA);
  /*
    Check if there is a transaction-capable storage engine besides the
    binary log (which is considered a transaction-capable storage engine in
    counting total_ha)
  */
  opt_using_transactions= total_ha>(ulong)opt_bin_log;
  savepoint_alloc_size+= sizeof(SAVEPOINT);
  DBUG_RETURN(error);
}

int ha_end()
{
  int error= 0;
  DBUG_ENTER("ha_end");


  /* 
    This should be eventualy based  on the graceful shutdown flag.
    So if flag is equal to HA_PANIC_CLOSE, the deallocate
    the errors.
  */
  if (ha_finish_errors())
    error= 1;

  DBUG_RETURN(error);
}

static my_bool dropdb_handlerton(THD *unused1, plugin_ref plugin,
                                 void *path)
{
  handlerton *hton= plugin_data(plugin, handlerton *);
  if (hton->state == SHOW_OPTION_YES && hton->drop_database)
    hton->drop_database(hton, (char *)path);
  return FALSE;
}


void ha_drop_database(char* path)
{
  plugin_foreach(NULL, dropdb_handlerton, MYSQL_STORAGE_ENGINE_PLUGIN, path);
}


static my_bool closecon_handlerton(THD *thd, plugin_ref plugin,
                                   void *unused)
{
  handlerton *hton= plugin_data(plugin, handlerton *);
  /*
    there's no need to rollback here as all transactions must
    be rolled back already
  */
  if (hton->state == SHOW_OPTION_YES && thd_get_ha_data(thd, hton))
  {
    if (hton->close_connection)
      hton->close_connection(hton, thd);
    /* make sure ha_data is reset and ha_data_lock is released */
    thd_set_ha_data(thd, hton, NULL);
  }
  return FALSE;
}


/**
  @note
    don't bother to rollback here, it's done already
*/
void ha_close_connection(THD* thd)
{
  plugin_foreach(thd, closecon_handlerton, MYSQL_STORAGE_ENGINE_PLUGIN, 0);
}

/* ========================================================================
 ======================= TRANSACTIONS ===================================*/

/**
  Transaction handling in the server
  ==================================

  In each client connection, MySQL maintains two transactional
  states:
  - a statement transaction,
  - a standard, also called normal transaction.

  Historical note
  ---------------
  "Statement transaction" is a non-standard term that comes
  from the times when MySQL supported BerkeleyDB storage engine.

  First of all, it should be said that in BerkeleyDB auto-commit
  mode auto-commits operations that are atomic to the storage
  engine itself, such as a write of a record, and are too
  high-granular to be atomic from the application perspective
  (MySQL). One SQL statement could involve many BerkeleyDB
  auto-committed operations and thus BerkeleyDB auto-commit was of
  little use to MySQL.

  Secondly, instead of SQL standard savepoints, BerkeleyDB
  provided the concept of "nested transactions". In a nutshell,
  transactions could be arbitrarily nested, but when the parent
  transaction was committed or aborted, all its child (nested)
  transactions were handled committed or aborted as well.
  Commit of a nested transaction, in turn, made its changes
  visible, but not durable: it destroyed the nested transaction,
  all its changes would become available to the parent and
  currently active nested transactions of this parent.

  So the mechanism of nested transactions was employed to
  provide "all or nothing" guarantee of SQL statements
  required by the standard.
  A nested transaction would be created at start of each SQL
  statement, and destroyed (committed or aborted) at statement
  end. Such nested transaction was internally referred to as
  a "statement transaction" and gave birth to the term.

  (Historical note ends)

  Since then a statement transaction is started for each statement
  that accesses transactional tables or uses the binary log.  If
  the statement succeeds, the statement transaction is committed.
  If the statement fails, the transaction is rolled back. Commits
  of statement transactions are not durable -- each such
  transaction is nested in the normal transaction, and if the
  normal transaction is rolled back, the effects of all enclosed
  statement transactions are undone as well.  Technically,
  a statement transaction can be viewed as a savepoint which is
  maintained automatically in order to make effects of one
  statement atomic.

  The normal transaction is started by the user and is ended
  usually upon a user request as well. The normal transaction
  encloses transactions of all statements issued between
  its beginning and its end.
  In autocommit mode, the normal transaction is equivalent
  to the statement transaction.

  Since MySQL supports PSEA (pluggable storage engine
  architecture), more than one transactional engine can be
  active at a time. Hence transactions, from the server
  point of view, are always distributed. In particular,
  transactional state is maintained independently for each
  engine. In order to commit a transaction the two phase
  commit protocol is employed.

  Not all statements are executed in context of a transaction.
  Administrative and status information statements do not modify
  engine data, and thus do not start a statement transaction and
  also have no effect on the normal transaction. Examples of such
  statements are SHOW STATUS and RESET SLAVE.

  Similarly DDL statements are not transactional,
  and therefore a transaction is [almost] never started for a DDL
  statement. The difference between a DDL statement and a purely
  administrative statement though is that a DDL statement always
  commits the current transaction before proceeding, if there is
  any.

  At last, SQL statements that work with non-transactional
  engines also have no effect on the transaction state of the
  connection. Even though they are written to the binary log,
  and the binary log is, overall, transactional, the writes
  are done in "write-through" mode, directly to the binlog
  file, followed with a OS cache sync, in other words,
  bypassing the binlog undo log (translog).
  They do not commit the current normal transaction.
  A failure of a statement that uses non-transactional tables
  would cause a rollback of the statement transaction, but
  in case there no non-transactional tables are used,
  no statement transaction is started.

  Data layout
  -----------

  The server stores its transaction-related data in
  thd->transaction. This structure has two members of type
  THD_TRANS. These members correspond to the statement and
  normal transactions respectively:

  - thd->transaction.stmt contains a list of engines
  that are participating in the given statement
  - thd->transaction.all contains a list of engines that
  have participated in any of the statement transactions started
  within the context of the normal transaction.
  Each element of the list contains a pointer to the storage
  engine, engine-specific transactional data, and engine-specific
  transaction flags.

  In autocommit mode thd->transaction.all is empty.
  Instead, data of thd->transaction.stmt is
  used to commit/rollback the normal transaction.

  The list of registered engines has a few important properties:
  - no engine is registered in the list twice
  - engines are present in the list a reverse temporal order --
  new participants are always added to the beginning of the list.

  Transaction life cycle
  ----------------------

  When a new connection is established, thd->transaction
  members are initialized to an empty state.
  If a statement uses any tables, all affected engines
  are registered in the statement engine list. In
  non-autocommit mode, the same engines are registered in
  the normal transaction list.
  At the end of the statement, the server issues a commit
  or a roll back for all engines in the statement list.
  At this point transaction flags of an engine, if any, are
  propagated from the statement list to the list of the normal
  transaction.
  When commit/rollback is finished, the statement list is
  cleared. It will be filled in again by the next statement,
  and emptied again at the next statement's end.

  The normal transaction is committed in a similar way
  (by going over all engines in thd->transaction.all list)
  but at different times:
  - upon COMMIT SQL statement is issued by the user
  - implicitly, by the server, at the beginning of a DDL statement
  or SET AUTOCOMMIT={0|1} statement.

  The normal transaction can be rolled back as well:
  - if the user has requested so, by issuing ROLLBACK SQL
  statement
  - if one of the storage engines requested a rollback
  by setting thd->transaction_rollback_request. This may
  happen in case, e.g., when the transaction in the engine was
  chosen a victim of the internal deadlock resolution algorithm
  and rolled back internally. When such a situation happens, there
  is little the server can do and the only option is to rollback
  transactions in all other participating engines.  In this case
  the rollback is accompanied by an error sent to the user.

  As follows from the use cases above, the normal transaction
  is never committed when there is an outstanding statement
  transaction. In most cases there is no conflict, since
  commits of the normal transaction are issued by a stand-alone
  administrative or DDL statement, thus no outstanding statement
  transaction of the previous statement exists. Besides,
  all statements that manipulate with the normal transaction
  are prohibited in stored functions and triggers, therefore
  no conflicting situation can occur in a sub-statement either.
  The remaining rare cases when the server explicitly has
  to commit the statement transaction prior to committing the normal
  one cover error-handling scenarios (see for example
  SQLCOM_LOCK_TABLES).

  When committing a statement or a normal transaction, the server
  either uses the two-phase commit protocol, or issues a commit
  in each engine independently. The two-phase commit protocol
  is used only if:
  - all participating engines support two-phase commit (provide
    handlerton::prepare PSEA API call) and
  - transactions in at least two engines modify data (i.e. are
  not read-only).

  Note that the two phase commit is used for
  statement transactions, even though they are not durable anyway.
  This is done to ensure logical consistency of data in a multiple-
  engine transaction.
  For example, imagine that some day MySQL supports unique
  constraint checks deferred till the end of statement. In such
  case a commit in one of the engines may yield ER_DUP_KEY,
  and MySQL should be able to gracefully abort statement
  transactions of other participants.

  After the normal transaction has been committed,
  thd->transaction.all list is cleared.

  When a connection is closed, the current normal transaction, if
  any, is rolled back.

  Roles and responsibilities
  --------------------------

  The server has no way to know that an engine participates in
  the statement and a transaction has been started
  in it unless the engine says so. Thus, in order to be
  a part of a transaction, the engine must "register" itself.
  This is done by invoking trans_register_ha() server call.
  Normally the engine registers itself whenever handler::external_lock()
  is called. trans_register_ha() can be invoked many times: if
  an engine is already registered, the call does nothing.
  In case autocommit is not set, the engine must register itself
  twice -- both in the statement list and in the normal transaction
  list.
  In which list to register is a parameter of trans_register_ha().

  Note, that although the registration interface in itself is
  fairly clear, the current usage practice often leads to undesired
  effects. E.g. since a call to trans_register_ha() in most engines
  is embedded into implementation of handler::external_lock(), some
  DDL statements start a transaction (at least from the server
  point of view) even though they are not expected to. E.g.
  CREATE TABLE does not start a transaction, since
  handler::external_lock() is never called during CREATE TABLE. But
  CREATE TABLE ... SELECT does, since handler::external_lock() is
  called for the table that is being selected from. This has no
  practical effects currently, but must be kept in mind
  nevertheless.

  Once an engine is registered, the server will do the rest
  of the work.

  During statement execution, whenever any of data-modifying
  PSEA API methods is used, e.g. handler::write_row() or
  handler::update_row(), the read-write flag is raised in the
  statement transaction for the involved engine.
  Currently All PSEA calls are "traced", and the data can not be
  changed in a way other than issuing a PSEA call. Important:
  unless this invariant is preserved the server will not know that
  a transaction in a given engine is read-write and will not
  involve the two-phase commit protocol!

  At the end of a statement, server call trans_commit_stmt is
  invoked. This call in turn invokes handlerton::prepare()
  for every involved engine. Prepare is followed by a call
  to handlerton::commit_one_phase() If a one-phase commit
  will suffice, handlerton::prepare() is not invoked and
  the server only calls handlerton::commit_one_phase().
  At statement commit, the statement-related read-write
  engine flag is propagated to the corresponding flag in the
  normal transaction.  When the commit is complete, the list
  of registered engines is cleared.

  Rollback is handled in a similar fashion.

  Additional notes on DDL and the normal transaction.
  ---------------------------------------------------

  DDLs and operations with non-transactional engines
  do not "register" in thd->transaction lists, and thus do not
  modify the transaction state. Besides, each DDL in
  MySQL is prefixed with an implicit normal transaction commit
  (a call to trans_commit_implicit()), and thus leaves nothing
  to modify.
  However, as it has been pointed out with CREATE TABLE .. SELECT,
  some DDL statements can start a *new* transaction.

  Behaviour of the server in this case is currently badly
  defined.
  DDL statements use a form of "semantic" logging
  to maintain atomicity: if CREATE TABLE .. SELECT failed,
  the newly created table is deleted.
  In addition, some DDL statements issue interim transaction
  commits: e.g. ALTER TABLE issues a commit after data is copied
  from the original table to the internal temporary table. Other
  statements, e.g. CREATE TABLE ... SELECT do not always commit
  after itself.
  And finally there is a group of DDL statements such as
  RENAME/DROP TABLE that doesn't start a new transaction
  and doesn't commit.

  This diversity makes it hard to say what will happen if
  by chance a stored function is invoked during a DDL --
  whether any modifications it makes will be committed or not
  is not clear. Fortunately, SQL grammar of few DDLs allows
  invocation of a stored function.

  A consistent behaviour is perhaps to always commit the normal
  transaction after all DDLs, just like the statement transaction
  is always committed at the end of all statements.
*/

/**
  Register a storage engine for a transaction.

  Every storage engine MUST call this function when it starts
  a transaction or a statement (that is it must be called both for the
  "beginning of transaction" and "beginning of statement").
  Only storage engines registered for the transaction/statement
  will know when to commit/rollback it.

  @note
    trans_register_ha is idempotent - storage engine may register many
    times per transaction.

*/
void trans_register_ha(THD *thd, bool all, handlerton *ht_arg)
{
  THD_TRANS *trans;
  Ha_trx_info *ha_info;
  DBUG_ENTER("trans_register_ha");
  DBUG_PRINT("enter",("%s", all ? "all" : "stmt"));

  if (all)
  {
    trans= &thd->transaction.all;
    thd->server_status|= SERVER_STATUS_IN_TRANS;
  }
  else
    trans= &thd->transaction.stmt;

  ha_info= thd->ha_data[ht_arg->slot].ha_info + static_cast<unsigned>(all);

  if (ha_info->is_started())
    DBUG_VOID_RETURN; /* already registered, return */

  ha_info->register_ha(trans, ht_arg);

  trans->no_2pc|=(ht_arg->prepare==0);
  if (thd->transaction.xid_state.xid.is_null())
    thd->transaction.xid_state.xid.set(thd->query_id);
  DBUG_VOID_RETURN;
}

/**
  @retval
    0   ok
  @retval
    1   error, transaction was rolled back
*/
int ha_prepare(THD *thd)
{
  int error=0, all=1;
  THD_TRANS *trans=all ? &thd->transaction.all : &thd->transaction.stmt;
  Ha_trx_info *ha_info= trans->ha_list;
  DBUG_ENTER("ha_prepare");

  if (ha_info)
  {
    for (; ha_info; ha_info= ha_info->next())
    {
      int err;
      handlerton *ht= ha_info->ht();
      status_var_increment(thd->status_var.ha_prepare_count);
      if (ht->prepare)
      {
        if ((err= ht->prepare(ht, thd, all)))
        {
          my_error(ER_ERROR_DURING_COMMIT, MYF(0), err);
          ha_rollback_trans(thd, all);
          error=1;
          break;
        }
      }
      else
      {
        push_warning_printf(thd, Sql_condition::WARN_LEVEL_WARN,
                            ER_ILLEGAL_HA, ER(ER_ILLEGAL_HA),
                            ha_resolve_storage_engine_name(ht));
      }
    }
  }

  DBUG_RETURN(error);
}

/**
  Check if we can skip the two-phase commit.

  A helper function to evaluate if two-phase commit is mandatory.
  As a side effect, propagates the read-only/read-write flags
  of the statement transaction to its enclosing normal transaction.
  
  If we have at least two engines with read-write changes we must
  run a two-phase commit. Otherwise we can run several independent
  commits as the only transactional engine has read-write changes
  and others are read-only.

  @retval   0   All engines are read-only.
  @retval   1   We have the only engine with read-write changes.
  @retval   >1  More than one engine have read-write changes.
                Note: return value might NOT be the exact number of
                engines with read-write changes.
*/

static
uint
ha_check_and_coalesce_trx_read_only(THD *thd, Ha_trx_info *ha_list,
                                    bool all)
{
  /* The number of storage engines that have actual changes. */
  unsigned rw_ha_count= 0;
  Ha_trx_info *ha_info;

  for (ha_info= ha_list; ha_info; ha_info= ha_info->next())
  {
    if (ha_info->is_trx_read_write())
      ++rw_ha_count;

    if (! all)
    {
      Ha_trx_info *ha_info_all= &thd->ha_data[ha_info->ht()->slot].ha_info[1];
      DBUG_ASSERT(ha_info != ha_info_all);
      /*
        Merge read-only/read-write information about statement
        transaction to its enclosing normal transaction. Do this
        only if in a real transaction -- that is, if we know
        that ha_info_all is registered in thd->transaction.all.
        Since otherwise we only clutter the normal transaction flags.
      */
      if (ha_info_all->is_started()) /* FALSE if autocommit. */
        ha_info_all->coalesce_trx_with(ha_info);
    }
    else if (rw_ha_count > 1)
    {
      /*
        It is a normal transaction, so we don't need to merge read/write
        information up, and the need for two-phase commit has been
        already established. Break the loop prematurely.
      */
      break;
    }
  }
  return rw_ha_count;
}


/**
  @retval
    0   ok
  @retval
    1   transaction was rolled back
  @retval
    2   error during commit, data may be inconsistent

  @todo
    Since we don't support nested statement transactions in 5.0,
    we can't commit or rollback stmt transactions while we are inside
    stored functions or triggers. So we simply do nothing now.
    TODO: This should be fixed in later ( >= 5.1) releases.
*/
int ha_commit_trans(THD *thd, bool all)
{
  int error= 0, cookie= 0;
  /*
    'all' means that this is either an explicit commit issued by
    user, or an implicit commit issued by a DDL.
  */
  THD_TRANS *trans= all ? &thd->transaction.all : &thd->transaction.stmt;
  /*
    "real" is a nick name for a transaction for which a commit will
    make persistent changes. E.g. a 'stmt' transaction inside a 'all'
    transation is not 'real': even though it's possible to commit it,
    the changes are not durable as they might be rolled back if the
    enclosing 'all' transaction is rolled back.
  */
  bool is_real_trans= all || thd->transaction.all.ha_list == 0;
  Ha_trx_info *ha_info= trans->ha_list;
  my_xid xid= thd->transaction.xid_state.xid.get_my_xid();
  DBUG_ENTER("ha_commit_trans");

  /*
    We must not commit the normal transaction if a statement
    transaction is pending. Otherwise statement transaction
    flags will not get propagated to its normal transaction's
    counterpart.
  */
  DBUG_ASSERT(thd->transaction.stmt.ha_list == NULL ||
              trans == &thd->transaction.stmt);

  if (thd->in_sub_stmt)
  {
    DBUG_ASSERT(0);
    /*
      Since we don't support nested statement transactions in 5.0,
      we can't commit or rollback stmt transactions while we are inside
      stored functions or triggers. So we simply do nothing now.
      TODO: This should be fixed in later ( >= 5.1) releases.
    */
    if (!all)
      DBUG_RETURN(0);
    /*
      We assume that all statements which commit or rollback main transaction
      are prohibited inside of stored functions or triggers. So they should
      bail out with error even before ha_commit_trans() call. To be 100% safe
      let us throw error in non-debug builds.
    */
    my_error(ER_COMMIT_NOT_ALLOWED_IN_SF_OR_TRG, MYF(0));
    DBUG_RETURN(2);
  }

  if (ha_info)
  {
    uint rw_ha_count;
    bool rw_trans;
    MDL_request mdl_request;

    DBUG_EXECUTE_IF("crash_commit_before", DBUG_SUICIDE(););

    /* Close all cursors that can not survive COMMIT */
    if (is_real_trans)                          /* not a statement commit */
      thd->stmt_map.close_transient_cursors();

    rw_ha_count= ha_check_and_coalesce_trx_read_only(thd, ha_info, all);
    /* rw_trans is TRUE when we in a transaction changing data */
    rw_trans= is_real_trans && (rw_ha_count > 0);

    if (rw_trans)
    {
      /*
        Acquire a metadata lock which will ensure that COMMIT is blocked
        by an active FLUSH TABLES WITH READ LOCK (and vice versa:
        COMMIT in progress blocks FTWRL).

        We allow the owner of FTWRL to COMMIT; we assume that it knows
        what it does.
      */
      mdl_request.init(MDL_key::COMMIT, "", "", MDL_INTENTION_EXCLUSIVE,
                       MDL_EXPLICIT);

      if (thd->mdl_context.acquire_lock(&mdl_request,
                                        thd->variables.lock_wait_timeout))
      {
        ha_rollback_trans(thd, all);
        DBUG_RETURN(1);
      }

      DEBUG_SYNC(thd, "ha_commit_trans_after_acquire_commit_lock");
    }

    if (rw_trans &&
        opt_readonly &&
        !(thd->security_ctx->master_access & SUPER_ACL) &&
        !thd->slave_thread)
    {
      my_error(ER_OPTION_PREVENTS_STATEMENT, MYF(0), "--read-only");
      ha_rollback_trans(thd, all);
      error= 1;
      goto end;
    }

    if (!trans->no_2pc && (rw_ha_count > 1))
    {
      for (; ha_info && !error; ha_info= ha_info->next())
      {
        int err;
        handlerton *ht= ha_info->ht();
        /*
          Do not call two-phase commit if this particular
          transaction is read-only. This allows for simpler
          implementation in engines that are always read-only.
        */
        if (! ha_info->is_trx_read_write())
          continue;
        /*
          Sic: we know that prepare() is not NULL since otherwise
          trans->no_2pc would have been set.
        */
        if ((err= ht->prepare(ht, thd, all)))
        {
          my_error(ER_ERROR_DURING_COMMIT, MYF(0), err);
          error= 1;
        }
        status_var_increment(thd->status_var.ha_prepare_count);
      }
      DBUG_EXECUTE_IF("crash_commit_after_prepare", DBUG_SUICIDE(););
      if (error || (is_real_trans && xid &&
                    (error= !(cookie= tc_log->log_xid(thd, xid)))))
      {
        ha_rollback_trans(thd, all);
        error= 1;
        goto end;
      }
      DBUG_EXECUTE_IF("crash_commit_after_log", DBUG_SUICIDE(););
    }
    error=ha_commit_one_phase(thd, all) ? (cookie ? 2 : 1) : 0;
    DBUG_EXECUTE_IF("crash_commit_before_unlog", DBUG_SUICIDE(););
    if (cookie)
      if(tc_log->unlog(cookie, xid))
      {
        error= 2;
        goto end;
      }
    DBUG_EXECUTE_IF("crash_commit_after", DBUG_SUICIDE(););
    (void) RUN_HOOK(transaction, after_commit, (thd, FALSE));
end:
    if (rw_trans && mdl_request.ticket)
    {
      /*
        We do not always immediately release transactional locks
        after ha_commit_trans() (see uses of ha_enable_transaction()),
        thus we release the commit blocker lock as soon as it's
        not needed.
      */
      thd->mdl_context.release_lock(mdl_request.ticket);
    }
  }
  /* Free resources and perform other cleanup even for 'empty' transactions. */
  else if (is_real_trans)
    thd->transaction.cleanup();
  DBUG_RETURN(error);
}

/**
  @note
  This function does not care about global read lock. A caller should.

  @param[in]  all  Is set in case of explicit commit
                   (COMMIT statement), or implicit commit
                   issued by DDL. Is not set when called
                   at the end of statement, even if
                   autocommit=1.
*/

int ha_commit_one_phase(THD *thd, bool all)
{
  int error=0;
  THD_TRANS *trans=all ? &thd->transaction.all : &thd->transaction.stmt;
  /*
    "real" is a nick name for a transaction for which a commit will
    make persistent changes. E.g. a 'stmt' transaction inside a 'all'
    transaction is not 'real': even though it's possible to commit it,
    the changes are not durable as they might be rolled back if the
    enclosing 'all' transaction is rolled back.
    We establish the value of 'is_real_trans' by checking
    if it's an explicit COMMIT/BEGIN statement, or implicit
    commit issued by DDL (all == TRUE), or if we're running
    in autocommit mode (it's only in the autocommit mode
    ha_commit_one_phase() can be called with an empty
    transaction.all.ha_list, see why in trans_register_ha()).
  */
  bool is_real_trans=all || thd->transaction.all.ha_list == 0;
  Ha_trx_info *ha_info= trans->ha_list, *ha_info_next;
  DBUG_ENTER("ha_commit_one_phase");

  if (ha_info)
  {
    for (; ha_info; ha_info= ha_info_next)
    {
      int err;
      handlerton *ht= ha_info->ht();
      if ((err= ht->commit(ht, thd, all)))
      {
        my_error(ER_ERROR_DURING_COMMIT, MYF(0), err);
        error=1;
      }
      status_var_increment(thd->status_var.ha_commit_count);
      ha_info_next= ha_info->next();
      ha_info->reset(); /* keep it conveniently zero-filled */
    }
    trans->ha_list= 0;
    trans->no_2pc=0;
    if (all)
    {
#ifdef HAVE_QUERY_CACHE
      if (thd->transaction.changed_tables)
        query_cache.invalidate(thd->transaction.changed_tables);
#endif
    }
  }
  /* Free resources and perform other cleanup even for 'empty' transactions. */
  if (is_real_trans)
    thd->transaction.cleanup();

  DBUG_RETURN(error);
}


int ha_rollback_trans(THD *thd, bool all)
{
  int error=0;
  THD_TRANS *trans=all ? &thd->transaction.all : &thd->transaction.stmt;
  Ha_trx_info *ha_info= trans->ha_list, *ha_info_next;
  /*
    "real" is a nick name for a transaction for which a commit will
    make persistent changes. E.g. a 'stmt' transaction inside a 'all'
    transaction is not 'real': even though it's possible to commit it,
    the changes are not durable as they might be rolled back if the
    enclosing 'all' transaction is rolled back.
    We establish the value of 'is_real_trans' by checking
    if it's an explicit COMMIT or BEGIN statement, or implicit
    commit issued by DDL (in these cases all == TRUE),
    or if we're running in autocommit mode (it's only in the autocommit mode
    ha_commit_one_phase() is called with an empty
    transaction.all.ha_list, see why in trans_register_ha()).
  */
  bool is_real_trans=all || thd->transaction.all.ha_list == 0;
  DBUG_ENTER("ha_rollback_trans");

  /*
    We must not rollback the normal transaction if a statement
    transaction is pending.
  */
  DBUG_ASSERT(thd->transaction.stmt.ha_list == NULL ||
              trans == &thd->transaction.stmt);

  if (thd->in_sub_stmt)
  {
    DBUG_ASSERT(0);
    /*
      If we are inside stored function or trigger we should not commit or
      rollback current statement transaction. See comment in ha_commit_trans()
      call for more information.
    */
    if (!all)
      DBUG_RETURN(0);
    my_error(ER_COMMIT_NOT_ALLOWED_IN_SF_OR_TRG, MYF(0));
    DBUG_RETURN(1);
  }

  if (ha_info)
  {
    /* Close all cursors that can not survive ROLLBACK */
    if (is_real_trans)                          /* not a statement commit */
      thd->stmt_map.close_transient_cursors();

    for (; ha_info; ha_info= ha_info_next)
    {
      int err;
      handlerton *ht= ha_info->ht();
      if ((err= ht->rollback(ht, thd, all)))
      { // cannot happen
        my_error(ER_ERROR_DURING_ROLLBACK, MYF(0), err);
        error=1;
      }
      status_var_increment(thd->status_var.ha_rollback_count);
      ha_info_next= ha_info->next();
      ha_info->reset(); /* keep it conveniently zero-filled */
    }
    trans->ha_list= 0;
    trans->no_2pc=0;
    if (is_real_trans && thd->transaction_rollback_request &&
        thd->transaction.xid_state.xa_state != XA_NOTR)
      thd->transaction.xid_state.rm_error= thd->get_stmt_da()->sql_errno();
  }
  /* Always cleanup. Even if nht==0. There may be savepoints. */
  if (is_real_trans)
    thd->transaction.cleanup();
  if (all)
    thd->transaction_rollback_request= FALSE;

  /*
    If the transaction cannot be rolled back safely, warn; don't warn if this
    is a slave thread (because when a slave thread executes a ROLLBACK, it has
    been read from the binary log, so it's 100% sure and normal to produce
    error ER_WARNING_NOT_COMPLETE_ROLLBACK. If we sent the warning to the
    slave SQL thread, it would not stop the thread but just be printed in
    the error log; but we don't want users to wonder why they have this
    message in the error log, so we don't send it.
  */
  if (is_real_trans && thd->transaction.all.cannot_safely_rollback() &&
      !thd->slave_thread && thd->killed != THD::KILL_CONNECTION)
    thd->transaction.push_unsafe_rollback_warnings(thd);
  (void) RUN_HOOK(transaction, after_rollback, (thd, FALSE));
  DBUG_RETURN(error);
}


struct xahton_st {
  XID *xid;
  int result;
};

static my_bool xacommit_handlerton(THD *unused1, plugin_ref plugin,
                                   void *arg)
{
  handlerton *hton= plugin_data(plugin, handlerton *);
  if (hton->state == SHOW_OPTION_YES && hton->recover)
  {
    hton->commit_by_xid(hton, ((struct xahton_st *)arg)->xid);
    ((struct xahton_st *)arg)->result= 0;
  }
  return FALSE;
}

static my_bool xarollback_handlerton(THD *unused1, plugin_ref plugin,
                                     void *arg)
{
  handlerton *hton= plugin_data(plugin, handlerton *);
  if (hton->state == SHOW_OPTION_YES && hton->recover)
  {
    hton->rollback_by_xid(hton, ((struct xahton_st *)arg)->xid);
    ((struct xahton_st *)arg)->result= 0;
  }
  return FALSE;
}


int ha_commit_or_rollback_by_xid(XID *xid, bool commit)
{
  struct xahton_st xaop;
  xaop.xid= xid;
  xaop.result= 1;

  plugin_foreach(NULL, commit ? xacommit_handlerton : xarollback_handlerton,
                 MYSQL_STORAGE_ENGINE_PLUGIN, &xaop);

  return xaop.result;
}


#ifndef DBUG_OFF
/**
  @note
    This does not need to be multi-byte safe or anything
*/
static char* xid_to_str(char *buf, XID *xid)
{
  int i;
  char *s=buf;
  *s++='\'';
  for (i=0; i < xid->gtrid_length+xid->bqual_length; i++)
  {
    uchar c=(uchar)xid->data[i];
    /* is_next_dig is set if next character is a number */
    bool is_next_dig= FALSE;
    if (i < XIDDATASIZE)
    {
      char ch= xid->data[i+1];
      is_next_dig= (ch >= '0' && ch <='9');
    }
    if (i == xid->gtrid_length)
    {
      *s++='\'';
      if (xid->bqual_length)
      {
        *s++='.';
        *s++='\'';
      }
    }
    if (c < 32 || c > 126)
    {
      *s++='\\';
      /*
        If next character is a number, write current character with
        3 octal numbers to ensure that the next number is not seen
        as part of the octal number
      */
      if (c > 077 || is_next_dig)
        *s++=_dig_vec_lower[c >> 6];
      if (c > 007 || is_next_dig)
        *s++=_dig_vec_lower[(c >> 3) & 7];
      *s++=_dig_vec_lower[c & 7];
    }
    else
    {
      if (c == '\'' || c == '\\')
        *s++='\\';
      *s++=c;
    }
  }
  *s++='\'';
  *s=0;
  return buf;
}
#endif

/**
  recover() step of xa.

  @note
    there are three modes of operation:
    - automatic recover after a crash
    in this case commit_list != 0, tc_heuristic_recover==0
    all xids from commit_list are committed, others are rolled back
    - manual (heuristic) recover
    in this case commit_list==0, tc_heuristic_recover != 0
    DBA has explicitly specified that all prepared transactions should
    be committed (or rolled back).
    - no recovery (MySQL did not detect a crash)
    in this case commit_list==0, tc_heuristic_recover == 0
    there should be no prepared transactions in this case.
*/
struct xarecover_st
{
  int len, found_foreign_xids, found_my_xids;
  XID *list;
  HASH *commit_list;
  bool dry_run;
};

static my_bool xarecover_handlerton(THD *unused, plugin_ref plugin,
                                    void *arg)
{
  handlerton *hton= plugin_data(plugin, handlerton *);
  struct xarecover_st *info= (struct xarecover_st *) arg;
  int got;

  if (hton->state == SHOW_OPTION_YES && hton->recover)
  {
    while ((got= hton->recover(hton, info->list, info->len)) > 0 )
    {
      sql_print_information("Found %d prepared transaction(s) in %s",
                            got, ha_resolve_storage_engine_name(hton));
      for (int i=0; i < got; i ++)
      {
        my_xid x=info->list[i].get_my_xid();
        if (!x) // not "mine" - that is generated by external TM
        {
#ifndef DBUG_OFF
          char buf[XIDDATASIZE*4+6]; // see xid_to_str
          sql_print_information("ignore xid %s", xid_to_str(buf, info->list+i));
#endif
          xid_cache_insert(info->list+i, XA_PREPARED);
          info->found_foreign_xids++;
          continue;
        }
        if (info->dry_run)
        {
          info->found_my_xids++;
          continue;
        }
        // recovery mode
        if (info->commit_list ?
            my_hash_search(info->commit_list, (uchar *)&x, sizeof(x)) != 0 :
            tc_heuristic_recover == TC_HEURISTIC_RECOVER_COMMIT)
        {
#ifndef DBUG_OFF
          char buf[XIDDATASIZE*4+6]; // see xid_to_str
          sql_print_information("commit xid %s", xid_to_str(buf, info->list+i));
#endif
          hton->commit_by_xid(hton, info->list+i);
        }
        else
        {
#ifndef DBUG_OFF
          char buf[XIDDATASIZE*4+6]; // see xid_to_str
          sql_print_information("rollback xid %s",
                                xid_to_str(buf, info->list+i));
#endif
          hton->rollback_by_xid(hton, info->list+i);
        }
      }
      if (got < info->len)
        break;
    }
  }
  return FALSE;
}

int ha_recover(HASH *commit_list)
{
  struct xarecover_st info;
  DBUG_ENTER("ha_recover");
  info.found_foreign_xids= info.found_my_xids= 0;
  info.commit_list= commit_list;
  info.dry_run= (info.commit_list==0 && tc_heuristic_recover==0);
  info.list= NULL;

  /* commit_list and tc_heuristic_recover cannot be set both */
  DBUG_ASSERT(info.commit_list==0 || tc_heuristic_recover==0);
  /* if either is set, total_ha_2pc must be set too */
  DBUG_ASSERT(info.dry_run || total_ha_2pc>(ulong)opt_bin_log);

  if (total_ha_2pc <= (ulong)opt_bin_log)
    DBUG_RETURN(0);

  if (info.commit_list)
    sql_print_information("Starting crash recovery...");

#ifndef WILL_BE_DELETED_LATER
  /*
    for now, only InnoDB supports 2pc. It means we can always safely
    rollback all pending transactions, without risking inconsistent data
  */
  DBUG_ASSERT(total_ha_2pc == (ulong) opt_bin_log+1); // only InnoDB and binlog
  tc_heuristic_recover= TC_HEURISTIC_RECOVER_ROLLBACK; // forcing ROLLBACK
  info.dry_run=FALSE;
#endif

  for (info.len= MAX_XID_LIST_SIZE ; 
       info.list==0 && info.len > MIN_XID_LIST_SIZE; info.len/=2)
  {
    info.list=(XID *)my_malloc(info.len*sizeof(XID), MYF(0));
  }
  if (!info.list)
  {
    sql_print_error(ER(ER_OUTOFMEMORY),
                    static_cast<int>(info.len*sizeof(XID)));
    DBUG_RETURN(1);
  }

  plugin_foreach(NULL, xarecover_handlerton, 
                 MYSQL_STORAGE_ENGINE_PLUGIN, &info);

  my_free(info.list);
  if (info.found_foreign_xids)
    sql_print_warning("Found %d prepared XA transactions", 
                      info.found_foreign_xids);
  if (info.dry_run && info.found_my_xids)
  {
    sql_print_error("Found %d prepared transactions! It means that mysqld was "
                    "not shut down properly last time and critical recovery "
                    "information (last binlog or %s file) was manually deleted "
                    "after a crash. You have to start mysqld with "
                    "--tc-heuristic-recover switch to commit or rollback "
                    "pending transactions.",
                    info.found_my_xids, opt_tc_log_file);
    DBUG_RETURN(1);
  }
  if (info.commit_list)
    sql_print_information("Crash recovery finished.");
  DBUG_RETURN(0);
}

/**
  return the list of XID's to a client, the same way SHOW commands do.

  @note
    I didn't find in XA specs that an RM cannot return the same XID twice,
    so mysql_xa_recover does not filter XID's to ensure uniqueness.
    It can be easily fixed later, if necessary.
*/
bool mysql_xa_recover(THD *thd)
{
  List<Item> field_list;
  Protocol *protocol= thd->protocol;
  int i=0;
  XID_STATE *xs;
  DBUG_ENTER("mysql_xa_recover");

  field_list.push_back(new Item_int("formatID", 0, MY_INT32_NUM_DECIMAL_DIGITS));
  field_list.push_back(new Item_int("gtrid_length", 0, MY_INT32_NUM_DECIMAL_DIGITS));
  field_list.push_back(new Item_int("bqual_length", 0, MY_INT32_NUM_DECIMAL_DIGITS));
  field_list.push_back(new Item_empty_string("data",XIDDATASIZE));

  if (protocol->send_result_set_metadata(&field_list,
                            Protocol::SEND_NUM_ROWS | Protocol::SEND_EOF))
    DBUG_RETURN(1);

  mysql_mutex_lock(&LOCK_xid_cache);
  while ((xs= (XID_STATE*) my_hash_element(&xid_cache, i++)))
  {
    if (xs->xa_state==XA_PREPARED)
    {
      protocol->prepare_for_resend();
      protocol->store_longlong((longlong)xs->xid.formatID, FALSE);
      protocol->store_longlong((longlong)xs->xid.gtrid_length, FALSE);
      protocol->store_longlong((longlong)xs->xid.bqual_length, FALSE);
      protocol->store(xs->xid.data, xs->xid.gtrid_length+xs->xid.bqual_length,
                      &my_charset_bin);
      if (protocol->write())
      {
        mysql_mutex_unlock(&LOCK_xid_cache);
        DBUG_RETURN(1);
      }
    }
  }

  mysql_mutex_unlock(&LOCK_xid_cache);
  my_eof(thd);
  DBUG_RETURN(0);
}

/**
  @details
  This function should be called when MySQL sends rows of a SELECT result set
  or the EOF mark to the client. It releases a possible adaptive hash index
  S-latch held by thd in InnoDB and also releases a possible InnoDB query
  FIFO ticket to enter InnoDB. To save CPU time, InnoDB allows a thd to
  keep them over several calls of the InnoDB handler interface when a join
  is executed. But when we let the control to pass to the client they have
  to be released because if the application program uses mysql_use_result(),
  it may deadlock on the S-latch if the application on another connection
  performs another SQL query. In MySQL-4.1 this is even more important because
  there a connection can have several SELECT queries open at the same time.

  @param thd           the thread handle of the current connection

  @return
    always 0
*/

int ha_release_temporary_latches(THD *thd)
{
  Ha_trx_info *info;

  /*
    Note that below we assume that only transactional storage engines
    may need release_temporary_latches(). If this will ever become false,
    we could iterate on thd->open_tables instead (and remove duplicates
    as if (!seen[hton->slot]) { seen[hton->slot]=1; ... }).
  */
  for (info= thd->transaction.stmt.ha_list; info; info= info->next())
  {
    handlerton *hton= info->ht();
    if (hton && hton->release_temporary_latches)
        hton->release_temporary_latches(hton, thd);
  }
  return 0;
}

int ha_rollback_to_savepoint(THD *thd, SAVEPOINT *sv)
{
  int error=0;
  THD_TRANS *trans= (thd->in_sub_stmt ? &thd->transaction.stmt :
                                        &thd->transaction.all);
  Ha_trx_info *ha_info, *ha_info_next;

  DBUG_ENTER("ha_rollback_to_savepoint");

  trans->no_2pc=0;
  /*
    rolling back to savepoint in all storage engines that were part of the
    transaction when the savepoint was set
  */
  for (ha_info= sv->ha_list; ha_info; ha_info= ha_info->next())
  {
    int err;
    handlerton *ht= ha_info->ht();
    DBUG_ASSERT(ht);
    DBUG_ASSERT(ht->savepoint_set != 0);
    if ((err= ht->savepoint_rollback(ht, thd,
                                     (uchar *)(sv+1)+ht->savepoint_offset)))
    { // cannot happen
      my_error(ER_ERROR_DURING_ROLLBACK, MYF(0), err);
      error=1;
    }
    status_var_increment(thd->status_var.ha_savepoint_rollback_count);
    trans->no_2pc|= ht->prepare == 0;
  }
  /*
    rolling back the transaction in all storage engines that were not part of
    the transaction when the savepoint was set
  */
  for (ha_info= trans->ha_list; ha_info != sv->ha_list;
       ha_info= ha_info_next)
  {
    int err;
    handlerton *ht= ha_info->ht();
    if ((err= ht->rollback(ht, thd, !thd->in_sub_stmt)))
    { // cannot happen
      my_error(ER_ERROR_DURING_ROLLBACK, MYF(0), err);
      error=1;
    }
    status_var_increment(thd->status_var.ha_rollback_count);
    ha_info_next= ha_info->next();
    ha_info->reset(); /* keep it conveniently zero-filled */
  }
  trans->ha_list= sv->ha_list;
  DBUG_RETURN(error);
}

/**
  @note
  according to the sql standard (ISO/IEC 9075-2:2003)
  section "4.33.4 SQL-statements and transaction states",
  SAVEPOINT is *not* transaction-initiating SQL-statement
*/
int ha_savepoint(THD *thd, SAVEPOINT *sv)
{
  int error=0;
  THD_TRANS *trans= (thd->in_sub_stmt ? &thd->transaction.stmt :
                                        &thd->transaction.all);
  Ha_trx_info *ha_info= trans->ha_list;
  DBUG_ENTER("ha_savepoint");

  for (; ha_info; ha_info= ha_info->next())
  {
    int err;
    handlerton *ht= ha_info->ht();
    DBUG_ASSERT(ht);
    if (! ht->savepoint_set)
    {
      my_error(ER_CHECK_NOT_IMPLEMENTED, MYF(0), "SAVEPOINT");
      error=1;
      break;
    }
    if ((err= ht->savepoint_set(ht, thd, (uchar *)(sv+1)+ht->savepoint_offset)))
    { // cannot happen
      my_error(ER_GET_ERRNO, MYF(0), err);
      error=1;
    }
    status_var_increment(thd->status_var.ha_savepoint_count);
  }
  /*
    Remember the list of registered storage engines. All new
    engines are prepended to the beginning of the list.
  */
  sv->ha_list= trans->ha_list;

  DBUG_RETURN(error);
}

int ha_release_savepoint(THD *thd, SAVEPOINT *sv)
{
  int error=0;
  Ha_trx_info *ha_info= sv->ha_list;
  DBUG_ENTER("ha_release_savepoint");

  for (; ha_info; ha_info= ha_info->next())
  {
    int err;
    handlerton *ht= ha_info->ht();
    /* Savepoint life time is enclosed into transaction life time. */
    DBUG_ASSERT(ht);
    if (!ht->savepoint_release)
      continue;
    if ((err= ht->savepoint_release(ht, thd,
                                    (uchar *)(sv+1) + ht->savepoint_offset)))
    { // cannot happen
      my_error(ER_GET_ERRNO, MYF(0), err);
      error=1;
    }
  }
  DBUG_RETURN(error);
}


static my_bool snapshot_handlerton(THD *thd, plugin_ref plugin,
                                   void *arg)
{
  handlerton *hton= plugin_data(plugin, handlerton *);
  if (hton->state == SHOW_OPTION_YES &&
      hton->start_consistent_snapshot)
  {
    hton->start_consistent_snapshot(hton, thd);
    *((bool *)arg)= false;
  }
  return FALSE;
}

int ha_start_consistent_snapshot(THD *thd)
{
  bool warn= true;

  plugin_foreach(thd, snapshot_handlerton, MYSQL_STORAGE_ENGINE_PLUGIN, &warn);

  /*
    Same idea as when one wants to CREATE TABLE in one engine which does not
    exist:
  */
  if (warn)
    push_warning(thd, Sql_condition::WARN_LEVEL_WARN, ER_UNKNOWN_ERROR,
                 "This MySQL server does not support any "
                 "consistent-read capable storage engine");
  return 0;
}


static my_bool flush_handlerton(THD *thd, plugin_ref plugin,
                                void *arg)
{
  handlerton *hton= plugin_data(plugin, handlerton *);
  if (hton->state == SHOW_OPTION_YES && hton->flush_logs && 
      hton->flush_logs(hton))
    return TRUE;
  return FALSE;
}


bool ha_flush_logs(handlerton *db_type)
{
  if (db_type == NULL)
  {
    if (plugin_foreach(NULL, flush_handlerton,
                          MYSQL_STORAGE_ENGINE_PLUGIN, 0))
      return TRUE;
  }
  else
  {
    if (db_type->state != SHOW_OPTION_YES ||
        (db_type->flush_logs && db_type->flush_logs(db_type)))
      return TRUE;
  }
  return FALSE;
}


/**
  @brief make canonical filename

  @param[in]  file     table handler
  @param[in]  path     original path
  @param[out] tmp_path buffer for canonized path

  @details Lower case db name and table name path parts for
           non file based tables when lower_case_table_names
           is 2 (store as is, compare in lower case).
           Filesystem path prefix (mysql_data_home or tmpdir)
           is left intact.

  @note tmp_path may be left intact if no conversion was
        performed.

  @retval canonized path

  @todo This may be done more efficiently when table path
        gets built. Convert this function to something like
        ASSERT_CANONICAL_FILENAME.
*/
const char *get_canonical_filename(handler *file, const char *path,
                                   char *tmp_path)
{
  uint i;
  if (lower_case_table_names != 2 || (file->ha_table_flags() & HA_FILE_BASED))
    return path;

  for (i= 0; i <= mysql_tmpdir_list.max; i++)
  {
    if (is_prefix(path, mysql_tmpdir_list.list[i]))
      return path;
  }

  /* Ensure that table handler get path in lower case */
  if (tmp_path != path)
    strmov(tmp_path, path);

  /*
    we only should turn into lowercase database/table part
    so start the process after homedirectory
  */
  my_casedn_str(files_charset_info, tmp_path + mysql_data_home_len);
  return tmp_path;
}


/**
  An interceptor to hijack the text of the error message without
  setting an error in the thread. We need the text to present it
  in the form of a warning to the user.
*/

struct Ha_delete_table_error_handler: public Internal_error_handler
{
public:
  virtual bool handle_condition(THD *thd,
                                uint sql_errno,
                                const char* sqlstate,
                                Sql_condition::enum_warning_level level,
                                const char* msg,
                                Sql_condition ** cond_hdl);
  char buff[MYSQL_ERRMSG_SIZE];
};


bool
Ha_delete_table_error_handler::
handle_condition(THD *,
                 uint,
                 const char*,
                 Sql_condition::enum_warning_level,
                 const char* msg,
                 Sql_condition ** cond_hdl)
{
  *cond_hdl= NULL;
  /* Grab the error message */
  strmake(buff, msg, sizeof(buff)-1);
  return TRUE;
}


/** @brief
  This should return ENOENT if the file doesn't exists.
  The .frm file will be deleted only if we return 0 or ENOENT
*/
int ha_delete_table(THD *thd, handlerton *table_type, const char *path,
                    const char *db, const char *alias, bool generate_warning)
{
  handler *file;
  char tmp_path[FN_REFLEN];
  int error;
  TABLE dummy_table;
  TABLE_SHARE dummy_share;
  DBUG_ENTER("ha_delete_table");

  memset(&dummy_table, 0, sizeof(dummy_table));
  memset(&dummy_share, 0, sizeof(dummy_share));
  dummy_table.s= &dummy_share;

  /* DB_TYPE_UNKNOWN is used in ALTER TABLE when renaming only .frm files */
  if (table_type == NULL ||
      ! (file=get_new_handler((TABLE_SHARE*)0, thd->mem_root, table_type)))
    DBUG_RETURN(ENOENT);

  path= get_canonical_filename(file, path, tmp_path);
  if ((error= file->ha_delete_table(path)) && generate_warning)
  {
    /*
      Because file->print_error() use my_error() to generate the error message
      we use an internal error handler to intercept it and store the text
      in a temporary buffer. Later the message will be presented to user
      as a warning.
    */
    Ha_delete_table_error_handler ha_delete_table_error_handler;

    /* Fill up strucutures that print_error may need */
    dummy_share.path.str= (char*) path;
    dummy_share.path.length= strlen(path);
    dummy_share.db.str= (char*) db;
    dummy_share.db.length= strlen(db);
    dummy_share.table_name.str= (char*) alias;
    dummy_share.table_name.length= strlen(alias);
    dummy_table.alias= alias;

    file->change_table_ptr(&dummy_table, &dummy_share);

    thd->push_internal_handler(&ha_delete_table_error_handler);
    file->print_error(error, 0);

    thd->pop_internal_handler();

    /*
      XXX: should we convert *all* errors to warnings here?
      What if the error is fatal?
    */
    push_warning(thd, Sql_condition::WARN_LEVEL_WARN, error,
                ha_delete_table_error_handler.buff);
  }
  delete file;

#ifdef HAVE_PSI_TABLE_INTERFACE
  if (likely(error == 0))
  {
    my_bool temp_table= (my_bool)is_prefix(alias, tmp_file_prefix);
    PSI_CALL(drop_table_share)(temp_table, db, strlen(db),
                               alias, strlen(alias));
  }
#endif

  DBUG_RETURN(error);
}

/****************************************************************************
** General handler functions
****************************************************************************/
handler *handler::clone(const char *name, MEM_ROOT *mem_root)
{
  handler *new_handler= get_new_handler(table->s, mem_root, ht);
  /*
    Allocate handler->ref here because otherwise ha_open will allocate it
    on this->table->mem_root and we will not be able to reclaim that memory 
    when the clone handler object is destroyed.
  */
  if (new_handler &&
     !(new_handler->ref= (uchar*) alloc_root(mem_root,
                                             ALIGN_SIZE(ref_length)*2)))
    new_handler= NULL;
  /*
    TODO: Implement a more efficient way to have more than one index open for
    the same table instance. The ha_open call is not cachable for clone.
  */
  if (new_handler && new_handler->ha_open(table,
                                          name,
                                          table->db_stat,
                                          HA_OPEN_IGNORE_IF_LOCKED))
    new_handler= NULL;

  return new_handler;
}



void handler::ha_statistic_increment(ulonglong SSV::*offset) const
{
  status_var_increment(table->in_use->status_var.*offset);
}

void **handler::ha_data(THD *thd) const
{
  return thd_ha_data(thd, ht);
}

THD *handler::ha_thd(void) const
{
  DBUG_ASSERT(!table || !table->in_use || table->in_use == current_thd);
  return (table && table->in_use) ? table->in_use : current_thd;
}

void handler::unbind_psi()
{
#ifdef HAVE_PSI_TABLE_INTERFACE
  /*
    Notify the instrumentation that this table is not owned
    by this thread any more.
  */
  PSI_CALL(unbind_table)(m_psi);
#endif
}

void handler::rebind_psi()
{
#ifdef HAVE_PSI_TABLE_INTERFACE
  /*
    Notify the instrumentation that this table is now owned
    by this thread.
  */
  PSI_table_share *share_psi= ha_table_share_psi(table_share);
  m_psi= PSI_CALL(rebind_table)(share_psi, this, m_psi);
#endif
}

PSI_table_share *handler::ha_table_share_psi(const TABLE_SHARE *share) const
{
  return share->m_psi;
}

/** @brief
  Open database-handler.

  IMPLEMENTATION
    Try O_RDONLY if cannot open as O_RDWR
    Don't wait for locks if not HA_OPEN_WAIT_IF_LOCKED is set
*/
int handler::ha_open(TABLE *table_arg, const char *name, int mode,
                     int test_if_locked)
{
  int error;
  DBUG_ENTER("handler::ha_open");
  DBUG_PRINT("enter",
             ("name: %s  db_type: %d  db_stat: %d  mode: %d  lock_test: %d",
              name, ht->db_type, table_arg->db_stat, mode,
              test_if_locked));

  table= table_arg;
  DBUG_ASSERT(table->s == table_share);
  DBUG_ASSERT(m_lock_type == F_UNLCK);
  DBUG_PRINT("info", ("old m_lock_type: %d F_UNLCK %d", m_lock_type, F_UNLCK));
  DBUG_ASSERT(alloc_root_inited(&table->mem_root));

  if ((error=open(name,mode,test_if_locked)))
  {
    if ((error == EACCES || error == EROFS) && mode == O_RDWR &&
	(table->db_stat & HA_TRY_READ_ONLY))
    {
      table->db_stat|=HA_READ_ONLY;
      error=open(name,O_RDONLY,test_if_locked);
    }
  }
  if (error)
  {
    my_errno= error;                            /* Safeguard */
    DBUG_PRINT("error",("error: %d  errno: %d",error,errno));
  }
  else
  {
    DBUG_ASSERT(m_psi == NULL);
    DBUG_ASSERT(table_share != NULL);
#ifdef HAVE_PSI_TABLE_INTERFACE
    PSI_table_share *share_psi= ha_table_share_psi(table_share);
    m_psi= PSI_CALL(open_table)(share_psi, this);
#endif

    if (table->s->db_options_in_use & HA_OPTION_READ_ONLY_DATA)
      table->db_stat|=HA_READ_ONLY;
    (void) extra(HA_EXTRA_NO_READCHECK);	// Not needed in SQL

    /* ref is already allocated for us if we're called from handler::clone() */
    if (!ref && !(ref= (uchar*) alloc_root(&table->mem_root, 
                                          ALIGN_SIZE(ref_length)*2)))
    {
      ha_close();
      error=HA_ERR_OUT_OF_MEM;
    }
    else
      dup_ref=ref+ALIGN_SIZE(ref_length);
    cached_table_flags= table_flags();
  }
  DBUG_RETURN(error);
}

int handler::ha_close(void)
{
#ifdef HAVE_PSI_TABLE_INTERFACE
  PSI_CALL(close_table)(m_psi);
  m_psi= NULL; /* instrumentation handle, invalid after close_table() */
#endif
  DBUG_ASSERT(m_psi == NULL);
  DBUG_ASSERT(m_lock_type == F_UNLCK);
  return close();
}

int handler::ha_rnd_next(uchar *buf)
{
  int result;
  DBUG_ASSERT(table_share->tmp_table != NO_TMP_TABLE ||
              m_lock_type != F_UNLCK);

  MYSQL_TABLE_IO_WAIT(m_psi, PSI_TABLE_FETCH_ROW, MAX_KEY, 0,
    { result= rnd_next(buf); })
  return result;
}

int handler::ha_rnd_pos(uchar *buf, uchar *pos)
{
  int result;
  DBUG_ASSERT(table_share->tmp_table != NO_TMP_TABLE ||
              m_lock_type != F_UNLCK);

  MYSQL_TABLE_IO_WAIT(m_psi, PSI_TABLE_FETCH_ROW, MAX_KEY, 0,
    { result= rnd_pos(buf, pos); })
  return result;
}

int handler::ha_index_read_map(uchar *buf, const uchar *key,
                               key_part_map keypart_map,
                               enum ha_rkey_function find_flag)
{
  int result;
  DBUG_ASSERT(table_share->tmp_table != NO_TMP_TABLE ||
              m_lock_type != F_UNLCK);

  MYSQL_TABLE_IO_WAIT(m_psi, PSI_TABLE_FETCH_ROW, active_index, 0,
    { result= index_read_map(buf, key, keypart_map, find_flag); })
  return result;
}

int handler::ha_index_read_idx_map(uchar *buf, uint index, const uchar *key,
                                   key_part_map keypart_map,
                                   enum ha_rkey_function find_flag)
{
  int result;
  DBUG_ASSERT(table_share->tmp_table != NO_TMP_TABLE ||
              m_lock_type != F_UNLCK);
  DBUG_ASSERT(end_range == NULL);

  MYSQL_TABLE_IO_WAIT(m_psi, PSI_TABLE_FETCH_ROW, index, 0,
    { result= index_read_idx_map(buf, index, key, keypart_map, find_flag); })
  return result;
}

int handler::ha_index_next(uchar * buf)
{
  int result;
  DBUG_ASSERT(table_share->tmp_table != NO_TMP_TABLE ||
              m_lock_type != F_UNLCK);

  MYSQL_TABLE_IO_WAIT(m_psi, PSI_TABLE_FETCH_ROW, active_index, 0,
    { result= index_next(buf); })
  return result;
}

int handler::ha_index_prev(uchar * buf)
{
  int result;
  DBUG_ASSERT(table_share->tmp_table != NO_TMP_TABLE ||
              m_lock_type != F_UNLCK);

  MYSQL_TABLE_IO_WAIT(m_psi, PSI_TABLE_FETCH_ROW, active_index, 0,
    { result= index_prev(buf); })
  return result;
}

int handler::ha_index_first(uchar * buf)
{
  int result;
  DBUG_ASSERT(table_share->tmp_table != NO_TMP_TABLE ||
              m_lock_type != F_UNLCK);

  MYSQL_TABLE_IO_WAIT(m_psi, PSI_TABLE_FETCH_ROW, active_index, 0,
    { result= index_first(buf); })
  return result;
}

int handler::ha_index_last(uchar * buf)
{
  int result;
  DBUG_ASSERT(table_share->tmp_table != NO_TMP_TABLE ||
              m_lock_type != F_UNLCK);

  MYSQL_TABLE_IO_WAIT(m_psi, PSI_TABLE_FETCH_ROW, active_index, 0,
    { result= index_last(buf); })
  return result;
}

int handler::ha_index_next_same(uchar *buf, const uchar *key, uint keylen)
{
  int result;
  DBUG_ASSERT(table_share->tmp_table != NO_TMP_TABLE ||
              m_lock_type != F_UNLCK);

  MYSQL_TABLE_IO_WAIT(m_psi, PSI_TABLE_FETCH_ROW, active_index, 0,
    { result= index_next_same(buf, key, keylen); })
  return result;
}

int handler::ha_index_read(uchar *buf, const uchar *key, uint key_len,
                           enum ha_rkey_function find_flag)
{
  int result;
  DBUG_ASSERT(table_share->tmp_table != NO_TMP_TABLE ||
              m_lock_type != F_UNLCK);

  MYSQL_TABLE_IO_WAIT(m_psi, PSI_TABLE_FETCH_ROW, active_index, 0,
    { result= index_read(buf, key, key_len, find_flag); })
  return result;
}

int handler::ha_index_read_last(uchar *buf, const uchar *key, uint key_len)
{
  int result;
  DBUG_ASSERT(table_share->tmp_table != NO_TMP_TABLE ||
              m_lock_type != F_UNLCK);

  MYSQL_TABLE_IO_WAIT(m_psi, PSI_TABLE_FETCH_ROW, active_index, 0,
    { result= index_read_last(buf, key, key_len); })
  return result;
}

/**
  Read first row (only) from a table.

  This is never called for InnoDB tables, as these table types
  has the HA_STATS_RECORDS_IS_EXACT set.
*/
int handler::read_first_row(uchar * buf, uint primary_key)
{
  register int error;
  DBUG_ENTER("handler::read_first_row");

  ha_statistic_increment(&SSV::ha_read_first_count);

  /*
    If there is very few deleted rows in the table, find the first row by
    scanning the table.
    TODO remove the test for HA_READ_ORDER
  */
  if (stats.deleted < 10 || primary_key >= MAX_KEY ||
      !(index_flags(primary_key, 0, 0) & HA_READ_ORDER))
  {
    (void) ha_rnd_init(1);
    while ((error= ha_rnd_next(buf)) == HA_ERR_RECORD_DELETED) ;
    (void) ha_rnd_end();
  }
  else
  {
    /* Find the first row through the primary key */
    (void) ha_index_init(primary_key, 0);
    error= ha_index_first(buf);
    (void) ha_index_end();
  }
  DBUG_RETURN(error);
}

/**
  Generate the next auto-increment number based on increment and offset.
  computes the lowest number
  - strictly greater than "nr"
  - of the form: auto_increment_offset + N * auto_increment_increment
  If overflow happened then return MAX_ULONGLONG value as an
  indication of overflow.
  In most cases increment= offset= 1, in which case we get:
  @verbatim 1,2,3,4,5,... @endverbatim
    If increment=10 and offset=5 and previous number is 1, we get:
  @verbatim 1,5,15,25,35,... @endverbatim
*/
inline ulonglong
compute_next_insert_id(ulonglong nr,struct system_variables *variables)
{
  const ulonglong save_nr= nr;

  if (variables->auto_increment_increment == 1)
    nr= nr + 1; // optimization of the formula below
  else
  {
    nr= (((nr+ variables->auto_increment_increment -
           variables->auto_increment_offset)) /
         (ulonglong) variables->auto_increment_increment);
    nr= (nr* (ulonglong) variables->auto_increment_increment +
         variables->auto_increment_offset);
  }

  if (unlikely(nr <= save_nr))
    return ULONGLONG_MAX;

  return nr;
}


void handler::adjust_next_insert_id_after_explicit_value(ulonglong nr)
{
  /*
    If we have set THD::next_insert_id previously and plan to insert an
    explicitely-specified value larger than this, we need to increase
    THD::next_insert_id to be greater than the explicit value.
  */
  if ((next_insert_id > 0) && (nr >= next_insert_id))
    set_next_insert_id(compute_next_insert_id(nr, &table->in_use->variables));
}


/** @brief
  Computes the largest number X:
  - smaller than or equal to "nr"
  - of the form: auto_increment_offset + N * auto_increment_increment
  where N>=0.

  SYNOPSIS
    prev_insert_id
      nr            Number to "round down"
      variables     variables struct containing auto_increment_increment and
                    auto_increment_offset

  RETURN
    The number X if it exists, "nr" otherwise.
*/
inline ulonglong
prev_insert_id(ulonglong nr, struct system_variables *variables)
{
  if (unlikely(nr < variables->auto_increment_offset))
  {
    /*
      There's nothing good we can do here. That is a pathological case, where
      the offset is larger than the column's max possible value, i.e. not even
      the first sequence value may be inserted. User will receive warning.
    */
    DBUG_PRINT("info",("auto_increment: nr: %lu cannot honour "
                       "auto_increment_offset: %lu",
                       (ulong) nr, variables->auto_increment_offset));
    return nr;
  }
  if (variables->auto_increment_increment == 1)
    return nr; // optimization of the formula below
  nr= (((nr - variables->auto_increment_offset)) /
       (ulonglong) variables->auto_increment_increment);
  return (nr * (ulonglong) variables->auto_increment_increment +
          variables->auto_increment_offset);
}


/**
  Update the auto_increment field if necessary.

  Updates columns with type NEXT_NUMBER if:

  - If column value is set to NULL (in which case
    auto_increment_field_not_null is 0)
  - If column is set to 0 and (sql_mode & MODE_NO_AUTO_VALUE_ON_ZERO) is not
    set. In the future we will only set NEXT_NUMBER fields if one sets them
    to NULL (or they are not included in the insert list).

    In those cases, we check if the currently reserved interval still has
    values we have not used. If yes, we pick the smallest one and use it.
    Otherwise:

  - If a list of intervals has been provided to the statement via SET
    INSERT_ID or via an Intvar_log_event (in a replication slave), we pick the
    first unused interval from this list, consider it as reserved.

  - Otherwise we set the column for the first row to the value
    next_insert_id(get_auto_increment(column))) which is usually
    max-used-column-value+1.
    We call get_auto_increment() for the first row in a multi-row
    statement. get_auto_increment() will tell us the interval of values it
    reserved for us.

  - In both cases, for the following rows we use those reserved values without
    calling the handler again (we just progress in the interval, computing
    each new value from the previous one). Until we have exhausted them, then
    we either take the next provided interval or call get_auto_increment()
    again to reserve a new interval.

  - In both cases, the reserved intervals are remembered in
    thd->auto_inc_intervals_in_cur_stmt_for_binlog if statement-based
    binlogging; the last reserved interval is remembered in
    auto_inc_interval_for_cur_row. The number of reserved intervals is
    remembered in auto_inc_intervals_count. It differs from the number of
    elements in thd->auto_inc_intervals_in_cur_stmt_for_binlog() because the
    latter list is cumulative over all statements forming one binlog event
    (when stored functions and triggers are used), and collapses two
    contiguous intervals in one (see its append() method).

    The idea is that generated auto_increment values are predictable and
    independent of the column values in the table.  This is needed to be
    able to replicate into a table that already has rows with a higher
    auto-increment value than the one that is inserted.

    After we have already generated an auto-increment number and the user
    inserts a column with a higher value than the last used one, we will
    start counting from the inserted value.

    This function's "outputs" are: the table's auto_increment field is filled
    with a value, thd->next_insert_id is filled with the value to use for the
    next row, if a value was autogenerated for the current row it is stored in
    thd->insert_id_for_cur_row, if get_auto_increment() was called
    thd->auto_inc_interval_for_cur_row is modified, if that interval is not
    present in thd->auto_inc_intervals_in_cur_stmt_for_binlog it is added to
    this list.

  @todo
    Replace all references to "next number" or NEXT_NUMBER to
    "auto_increment", everywhere (see below: there is
    table->auto_increment_field_not_null, and there also exists
    table->next_number_field, it's not consistent).

  @retval
    0	ok
  @retval
    HA_ERR_AUTOINC_READ_FAILED  get_auto_increment() was called and
    returned ~(ulonglong) 0
  @retval
    HA_ERR_AUTOINC_ERANGE storing value in field caused strict mode
    failure.
*/

#define AUTO_INC_DEFAULT_NB_ROWS 1 // Some prefer 1024 here
#define AUTO_INC_DEFAULT_NB_MAX_BITS 16
#define AUTO_INC_DEFAULT_NB_MAX ((1 << AUTO_INC_DEFAULT_NB_MAX_BITS) - 1)

int handler::update_auto_increment()
{
  ulonglong nr, nb_reserved_values;
  bool append= FALSE;
  THD *thd= table->in_use;
  struct system_variables *variables= &thd->variables;
  DBUG_ASSERT(table_share->tmp_table != NO_TMP_TABLE ||
              m_lock_type != F_UNLCK);
  DBUG_ENTER("handler::update_auto_increment");

  /*
    next_insert_id is a "cursor" into the reserved interval, it may go greater
    than the interval, but not smaller.
  */
  DBUG_ASSERT(next_insert_id >= auto_inc_interval_for_cur_row.minimum());

  if ((nr= table->next_number_field->val_int()) != 0 ||
      (table->auto_increment_field_not_null &&
      thd->variables.sql_mode & MODE_NO_AUTO_VALUE_ON_ZERO))
  {
    /*
      Update next_insert_id if we had already generated a value in this
      statement (case of INSERT VALUES(null),(3763),(null):
      the last NULL needs to insert 3764, not the value of the first NULL plus
      1).
    */
    adjust_next_insert_id_after_explicit_value(nr);
    insert_id_for_cur_row= 0; // didn't generate anything
    DBUG_RETURN(0);
  }

  if ((nr= next_insert_id) >= auto_inc_interval_for_cur_row.maximum())
  {
    /* next_insert_id is beyond what is reserved, so we reserve more. */
    const Discrete_interval *forced=
      thd->auto_inc_intervals_forced.get_next();
    if (forced != NULL)
    {
      nr= forced->minimum();
      nb_reserved_values= forced->values();
    }
    else
    {
      /*
        handler::estimation_rows_to_insert was set by
        handler::ha_start_bulk_insert(); if 0 it means "unknown".
      */
      ulonglong nb_desired_values;
      /*
        If an estimation was given to the engine:
        - use it.
        - if we already reserved numbers, it means the estimation was
        not accurate, then we'll reserve 2*AUTO_INC_DEFAULT_NB_ROWS the 2nd
        time, twice that the 3rd time etc.
        If no estimation was given, use those increasing defaults from the
        start, starting from AUTO_INC_DEFAULT_NB_ROWS.
        Don't go beyond a max to not reserve "way too much" (because
        reservation means potentially losing unused values).
        Note that in prelocked mode no estimation is given.
      */
      if ((auto_inc_intervals_count == 0) && (estimation_rows_to_insert > 0))
        nb_desired_values= estimation_rows_to_insert;
      else /* go with the increasing defaults */
      {
        /* avoid overflow in formula, with this if() */
        if (auto_inc_intervals_count <= AUTO_INC_DEFAULT_NB_MAX_BITS)
        {
          nb_desired_values= AUTO_INC_DEFAULT_NB_ROWS *
            (1 << auto_inc_intervals_count);
          set_if_smaller(nb_desired_values, AUTO_INC_DEFAULT_NB_MAX);
        }
        else
          nb_desired_values= AUTO_INC_DEFAULT_NB_MAX;
      }
      /* This call ignores all its parameters but nr, currently */
      get_auto_increment(variables->auto_increment_offset,
                         variables->auto_increment_increment,
                         nb_desired_values, &nr,
                         &nb_reserved_values);
      if (nr == ULONGLONG_MAX)
        DBUG_RETURN(HA_ERR_AUTOINC_READ_FAILED);  // Mark failure

      /*
        That rounding below should not be needed when all engines actually
        respect offset and increment in get_auto_increment(). But they don't
        so we still do it. Wonder if for the not-first-in-index we should do
        it. Hope that this rounding didn't push us out of the interval; even
        if it did we cannot do anything about it (calling the engine again
        will not help as we inserted no row).
      */
      nr= compute_next_insert_id(nr-1, variables);
    }

    if (table->s->next_number_keypart == 0)
    {
      /* We must defer the appending until "nr" has been possibly truncated */
      append= TRUE;
    }
    else
    {
      /*
        For such auto_increment there is no notion of interval, just a
        singleton. The interval is not even stored in
        thd->auto_inc_interval_for_cur_row, so we are sure to call the engine
        for next row.
      */
      DBUG_PRINT("info",("auto_increment: special not-first-in-index"));
    }
  }

  if (unlikely(nr == ULONGLONG_MAX))
      DBUG_RETURN(HA_ERR_AUTOINC_ERANGE); 

  DBUG_PRINT("info",("auto_increment: %lu", (ulong) nr));

  if (unlikely(table->next_number_field->store((longlong) nr, TRUE)))
  {
    /*
      first test if the query was aborted due to strict mode constraints
    */
    if (thd->killed == THD::KILL_BAD_DATA)
      DBUG_RETURN(HA_ERR_AUTOINC_ERANGE);

    /*
      field refused this value (overflow) and truncated it, use the result of
      the truncation (which is going to be inserted); however we try to
      decrease it to honour auto_increment_* variables.
      That will shift the left bound of the reserved interval, we don't
      bother shifting the right bound (anyway any other value from this
      interval will cause a duplicate key).
    */
    nr= prev_insert_id(table->next_number_field->val_int(), variables);
    if (unlikely(table->next_number_field->store((longlong) nr, TRUE)))
      nr= table->next_number_field->val_int();
  }
  if (append)
  {
    auto_inc_interval_for_cur_row.replace(nr, nb_reserved_values,
                                          variables->auto_increment_increment);
    auto_inc_intervals_count++;
    /* Row-based replication does not need to store intervals in binlog */
    if (mysql_bin_log.is_open() && !thd->is_current_stmt_binlog_format_row())
        thd->auto_inc_intervals_in_cur_stmt_for_binlog.append(auto_inc_interval_for_cur_row.minimum(),
                                                              auto_inc_interval_for_cur_row.values(),
                                                              variables->auto_increment_increment);
  }

  /*
    Record this autogenerated value. If the caller then
    succeeds to insert this value, it will call
    record_first_successful_insert_id_in_cur_stmt()
    which will set first_successful_insert_id_in_cur_stmt if it's not
    already set.
  */
  insert_id_for_cur_row= nr;
  /*
    Set next insert id to point to next auto-increment value to be able to
    handle multi-row statements.
  */
  set_next_insert_id(compute_next_insert_id(nr, variables));

  DBUG_RETURN(0);
}


/** @brief
  MySQL signal that it changed the column bitmap

  USAGE
    This is for handlers that needs to setup their own column bitmaps.
    Normally the handler should set up their own column bitmaps in
    index_init() or rnd_init() and in any column_bitmaps_signal() call after
    this.

    The handler is allowd to do changes to the bitmap after a index_init or
    rnd_init() call is made as after this, MySQL will not use the bitmap
    for any program logic checking.
*/
void handler::column_bitmaps_signal()
{
  DBUG_ENTER("column_bitmaps_signal");
  DBUG_PRINT("info", ("read_set: 0x%lx  write_set: 0x%lx", (long) table->read_set,
                      (long)table->write_set));
  DBUG_VOID_RETURN;
}


/** @brief
  Reserves an interval of auto_increment values from the handler.

  SYNOPSIS
    get_auto_increment()
    offset              
    increment
    nb_desired_values   how many values we want
    first_value         (OUT) the first value reserved by the handler
    nb_reserved_values  (OUT) how many values the handler reserved

  offset and increment means that we want values to be of the form
  offset + N * increment, where N>=0 is integer.
  If the function sets *first_value to ~(ulonglong)0 it means an error.
  If the function sets *nb_reserved_values to ULONGLONG_MAX it means it has
  reserved to "positive infinite".
*/
void handler::get_auto_increment(ulonglong offset, ulonglong increment,
                                 ulonglong nb_desired_values,
                                 ulonglong *first_value,
                                 ulonglong *nb_reserved_values)
{
  ulonglong nr;
  int error;

  (void) extra(HA_EXTRA_KEYREAD);
  table->mark_columns_used_by_index_no_reset(table->s->next_number_index,
                                        table->read_set);
  column_bitmaps_signal();
  index_init(table->s->next_number_index, 1);
  if (table->s->next_number_keypart == 0)
  {						// Autoincrement at key-start
    error= ha_index_last(table->record[1]);
    /*
      MySQL implicitely assumes such method does locking (as MySQL decides to
      use nr+increment without checking again with the handler, in
      handler::update_auto_increment()), so reserves to infinite.
    */
    *nb_reserved_values= ULONGLONG_MAX;
  }
  else
  {
    uchar key[MAX_KEY_LENGTH];
    key_copy(key, table->record[0],
             table->key_info + table->s->next_number_index,
             table->s->next_number_key_offset);
    error= ha_index_read_map(table->record[1], key,
                             make_prev_keypart_map(table->s->next_number_keypart),
                             HA_READ_PREFIX_LAST);
    /*
      MySQL needs to call us for next row: assume we are inserting ("a",null)
      here, we return 3, and next this statement will want to insert
      ("b",null): there is no reason why ("b",3+1) would be the good row to
      insert: maybe it already exists, maybe 3+1 is too large...
    */
    *nb_reserved_values= 1;
  }

  if (error)
    nr=1;
  else
    nr= ((ulonglong) table->next_number_field->
         val_int_offset(table->s->rec_buff_length)+1);
  index_end();
  (void) extra(HA_EXTRA_NO_KEYREAD);
  *first_value= nr;
}


void handler::ha_release_auto_increment()
{
#ifdef BUG60114_IS_FIXED
  DBUG_ASSERT(table_share->tmp_table != NO_TMP_TABLE ||
              m_lock_type != F_UNLCK);
#endif
  release_auto_increment();
  insert_id_for_cur_row= 0;
  auto_inc_interval_for_cur_row.replace(0, 0, 0);
  auto_inc_intervals_count= 0;
  if (next_insert_id > 0)
  {
    next_insert_id= 0;
    /*
      this statement used forced auto_increment values if there were some,
      wipe them away for other statements.
    */
    table->in_use->auto_inc_intervals_forced.empty();
  }
}


void handler::print_keydup_error(uint key_nr, const char *msg)
{
  /* Write the duplicated key in the error message */
  char key[MAX_KEY_LENGTH];
  String str(key,sizeof(key),system_charset_info);

  if (key_nr == MAX_KEY)
  {
    /* Key is unknown */
    str.copy("", 0, system_charset_info);
    my_printf_error(ER_DUP_ENTRY, msg, MYF(0), str.c_ptr(), "*UNKNOWN*");
  }
  else
  {
    /* Table is opened and defined at this point */
    key_unpack(&str,table,(uint) key_nr);
    uint max_length=MYSQL_ERRMSG_SIZE-(uint) strlen(msg);
    if (str.length() >= max_length)
    {
      str.length(max_length-4);
      str.append(STRING_WITH_LEN("..."));
    }
    my_printf_error(ER_DUP_ENTRY, msg,
		    MYF(0), str.c_ptr_safe(), table->key_info[key_nr].name);
  }
}


/**
  Print error that we got from handler function.

  @note
    In case of delete table it's only safe to use the following parts of
    the 'table' structure:
    - table->s->path
    - table->alias
*/
void handler::print_error(int error, myf errflag)
{
  DBUG_ENTER("handler::print_error");
  DBUG_PRINT("enter",("error: %d",error));

  int textno=ER_GET_ERRNO;
  switch (error) {
  case EACCES:
    textno=ER_OPEN_AS_READONLY;
    break;
  case EAGAIN:
    textno=ER_FILE_USED;
    break;
  case ENOENT:
    {
      char errbuf[MYSYS_STRERROR_SIZE];
      textno=ER_FILE_NOT_FOUND;
      my_error(textno, errflag, table_share->table_name.str,
               error, my_strerror(errbuf, sizeof(errbuf), error));
    }
    break;
  case HA_ERR_KEY_NOT_FOUND:
  case HA_ERR_NO_ACTIVE_RECORD:
  case HA_ERR_RECORD_DELETED:
  case HA_ERR_END_OF_FILE:
    textno=ER_KEY_NOT_FOUND;
    break;
  case HA_ERR_WRONG_MRG_TABLE_DEF:
    textno=ER_WRONG_MRG_TABLE;
    break;
  case HA_ERR_FOUND_DUPP_KEY:
  {
    uint key_nr=get_dup_key(error);
    if ((int) key_nr >= 0)
    {
      print_keydup_error(key_nr, ER(ER_DUP_ENTRY_WITH_KEY_NAME));
      DBUG_VOID_RETURN;
    }
    textno=ER_DUP_KEY;
    break;
  }
  case HA_ERR_FOREIGN_DUPLICATE_KEY:
  {
    DBUG_ASSERT(table_share->tmp_table != NO_TMP_TABLE ||
                m_lock_type != F_UNLCK);

    char rec_buf[MAX_KEY_LENGTH];
    String rec(rec_buf, sizeof(rec_buf), system_charset_info);
    /* Table is opened and defined at this point */
    key_unpack(&rec, table, 0 /* just print the subset of fields that are
                              part of the first index, printing the whole
                              row from there is not easy */);

    char child_table_name[NAME_LEN + 1];
    char child_key_name[NAME_LEN + 1];
    if (get_foreign_dup_key(child_table_name, sizeof(child_table_name),
                            child_key_name, sizeof(child_key_name)))
    {
      my_error(ER_FOREIGN_DUPLICATE_KEY_WITH_CHILD_INFO, MYF(0),
               table_share->table_name.str, rec.c_ptr_safe(),
               child_table_name, child_key_name);
    }
    else
    {
      my_error(ER_FOREIGN_DUPLICATE_KEY_WITHOUT_CHILD_INFO, MYF(0),
               table_share->table_name.str, rec.c_ptr_safe());
    }
    DBUG_VOID_RETURN;
  }
  case HA_ERR_NULL_IN_SPATIAL:
    my_error(ER_CANT_CREATE_GEOMETRY_OBJECT, MYF(0));
    DBUG_VOID_RETURN;
  case HA_ERR_FOUND_DUPP_UNIQUE:
    textno=ER_DUP_UNIQUE;
    break;
  case HA_ERR_RECORD_CHANGED:
    textno=ER_CHECKREAD;
    break;
  case HA_ERR_CRASHED:
    textno=ER_NOT_KEYFILE;
    break;
  case HA_ERR_WRONG_IN_RECORD:
    textno= ER_CRASHED_ON_USAGE;
    break;
  case HA_ERR_CRASHED_ON_USAGE:
    textno=ER_CRASHED_ON_USAGE;
    break;
  case HA_ERR_NOT_A_TABLE:
    textno= error;
    break;
  case HA_ERR_CRASHED_ON_REPAIR:
    textno=ER_CRASHED_ON_REPAIR;
    break;
  case HA_ERR_OUT_OF_MEM:
    textno=ER_OUT_OF_RESOURCES;
    break;
  case HA_ERR_WRONG_COMMAND:
    textno=ER_ILLEGAL_HA;
    break;
  case HA_ERR_OLD_FILE:
    textno=ER_OLD_KEYFILE;
    break;
  case HA_ERR_UNSUPPORTED:
    textno=ER_UNSUPPORTED_EXTENSION;
    break;
  case HA_ERR_RECORD_FILE_FULL:
  case HA_ERR_INDEX_FILE_FULL:
  {
    textno=ER_RECORD_FILE_FULL;
    /* Write the error message to error log */
    errflag|= ME_NOREFRESH;
    break;
  }
  case HA_ERR_LOCK_WAIT_TIMEOUT:
    textno=ER_LOCK_WAIT_TIMEOUT;
    break;
  case HA_ERR_LOCK_TABLE_FULL:
    textno=ER_LOCK_TABLE_FULL;
    break;
  case HA_ERR_LOCK_DEADLOCK:
    textno=ER_LOCK_DEADLOCK;
    break;
  case HA_ERR_READ_ONLY_TRANSACTION:
    textno=ER_READ_ONLY_TRANSACTION;
    break;
  case HA_ERR_CANNOT_ADD_FOREIGN:
    textno=ER_CANNOT_ADD_FOREIGN;
    break;
  case HA_ERR_ROW_IS_REFERENCED:
  {
    String str;
    get_error_message(error, &str);
    my_error(ER_ROW_IS_REFERENCED_2, MYF(0), str.c_ptr_safe());
    DBUG_VOID_RETURN;
  }
  case HA_ERR_NO_REFERENCED_ROW:
  {
    String str;
    get_error_message(error, &str);
    my_error(ER_NO_REFERENCED_ROW_2, MYF(0), str.c_ptr_safe());
    DBUG_VOID_RETURN;
  }
  case HA_ERR_TABLE_DEF_CHANGED:
    textno=ER_TABLE_DEF_CHANGED;
    break;
  case HA_ERR_NO_SUCH_TABLE:
    my_error(ER_NO_SUCH_TABLE, MYF(0), table_share->db.str,
             table_share->table_name.str);
    DBUG_VOID_RETURN;
  case HA_ERR_RBR_LOGGING_FAILED:
    textno= ER_BINLOG_ROW_LOGGING_FAILED;
    break;
  case HA_ERR_DROP_INDEX_FK:
  {
    const char *ptr= "???";
    uint key_nr= get_dup_key(error);
    if ((int) key_nr >= 0)
      ptr= table->key_info[key_nr].name;
    my_error(ER_DROP_INDEX_FK, MYF(0), ptr);
    DBUG_VOID_RETURN;
  }
  case HA_ERR_TABLE_NEEDS_UPGRADE:
    textno=ER_TABLE_NEEDS_UPGRADE;
    break;
  case HA_ERR_NO_PARTITION_FOUND:
    textno=ER_WRONG_PARTITION_NAME;
    break;
  case HA_ERR_TABLE_READONLY:
    textno= ER_OPEN_AS_READONLY;
    break;
  case HA_ERR_AUTOINC_READ_FAILED:
    textno= ER_AUTOINC_READ_FAILED;
    break;
  case HA_ERR_AUTOINC_ERANGE:
    textno= ER_WARN_DATA_OUT_OF_RANGE;
    break;
  case HA_ERR_TOO_MANY_CONCURRENT_TRXS:
    textno= ER_TOO_MANY_CONCURRENT_TRXS;
    break;
  case HA_ERR_INDEX_COL_TOO_LONG:
    textno= ER_INDEX_COLUMN_TOO_LONG;
    break;
  case HA_ERR_NOT_IN_LOCK_PARTITIONS:
    textno=ER_ROW_DOES_NOT_MATCH_GIVEN_PARTITION_SET;
    break;
  case HA_ERR_INDEX_CORRUPT:
    textno= ER_INDEX_CORRUPT;
    break;
  case HA_ERR_UNDO_REC_TOO_BIG:
    textno= ER_UNDO_RECORD_TOO_BIG;
    break;
  case HA_ERR_TABLE_IN_FK_CHECK:
    textno= ER_TABLE_IN_FK_CHECK;
    break;
  default:
    {
      /* The error was "unknown" to this function.
	 Ask handler if it has got a message for this error */
      bool temporary= FALSE;
      String str;
      temporary= get_error_message(error, &str);
      if (!str.is_empty())
      {
	const char* engine= table_type();
	if (temporary)
	  my_error(ER_GET_TEMPORARY_ERRMSG, MYF(0), error, str.ptr(), engine);
	else
	  my_error(ER_GET_ERRMSG, MYF(0), error, str.ptr(), engine);
      }
      else
	my_error(ER_GET_ERRNO,errflag,error);
      DBUG_VOID_RETURN;
    }
  }
  if (textno != ER_FILE_NOT_FOUND)
    my_error(textno, errflag, table_share->table_name.str, error);
  DBUG_VOID_RETURN;
}


/**
  Return an error message specific to this handler.

  @param error  error code previously returned by handler
  @param buf    pointer to String where to add error message

  @return
    Returns true if this is a temporary error
*/
bool handler::get_error_message(int error, String* buf)
{
  return FALSE;
}


/**
  Check for incompatible collation changes.
   
  @retval
    HA_ADMIN_NEEDS_UPGRADE   Table may have data requiring upgrade.
  @retval
    0                        No upgrade required.
*/

int handler::check_collation_compatibility()
{
  ulong mysql_version= table->s->mysql_version;

  if (mysql_version < 50124)
  {
    KEY *key= table->key_info;
    KEY *key_end= key + table->s->keys;
    for (; key < key_end; key++)
    {
      KEY_PART_INFO *key_part= key->key_part;
      KEY_PART_INFO *key_part_end= key_part + key->key_parts;
      for (; key_part < key_part_end; key_part++)
      {
        if (!key_part->fieldnr)
          continue;
        Field *field= table->field[key_part->fieldnr - 1];
        uint cs_number= field->charset()->number;
        if ((mysql_version < 50048 &&
             (cs_number == 11 || /* ascii_general_ci - bug #29499, bug #27562 */
              cs_number == 41 || /* latin7_general_ci - bug #29461 */
              cs_number == 42 || /* latin7_general_cs - bug #29461 */
              cs_number == 20 || /* latin7_estonian_cs - bug #29461 */
              cs_number == 21 || /* latin2_hungarian_ci - bug #29461 */
              cs_number == 22 || /* koi8u_general_ci - bug #29461 */
              cs_number == 23 || /* cp1251_ukrainian_ci - bug #29461 */
              cs_number == 26)) || /* cp1250_general_ci - bug #29461 */
             (mysql_version < 50124 &&
             (cs_number == 33 || /* utf8_general_ci - bug #27877 */
              cs_number == 35))) /* ucs2_general_ci - bug #27877 */
          return HA_ADMIN_NEEDS_UPGRADE;
      }  
    }  
  }  
  return 0;
}


int handler::ha_check_for_upgrade(HA_CHECK_OPT *check_opt)
{
  int error;
  KEY *keyinfo, *keyend;
  KEY_PART_INFO *keypart, *keypartend;

  if (!table->s->mysql_version)
  {
    /* check for blob-in-key error */
    keyinfo= table->key_info;
    keyend= table->key_info + table->s->keys;
    for (; keyinfo < keyend; keyinfo++)
    {
      keypart= keyinfo->key_part;
      keypartend= keypart + keyinfo->key_parts;
      for (; keypart < keypartend; keypart++)
      {
        if (!keypart->fieldnr)
          continue;
        Field *field= table->field[keypart->fieldnr-1];
        if (field->type() == MYSQL_TYPE_BLOB)
        {
          if (check_opt->sql_flags & TT_FOR_UPGRADE)
            check_opt->flags= T_MEDIUM;
          return HA_ADMIN_NEEDS_CHECK;
        }
      }
    }
  }
  if (table->s->frm_version != FRM_VER_TRUE_VARCHAR)
    return HA_ADMIN_NEEDS_ALTER;

  if ((error= check_collation_compatibility()))
    return error;
    
  return check_for_upgrade(check_opt);
}


int handler::check_old_types()
{
  Field** field;

  if (!table->s->mysql_version)
  {
    /* check for bad DECIMAL field */
    for (field= table->field; (*field); field++)
    {
      if ((*field)->type() == MYSQL_TYPE_NEWDECIMAL)
      {
        return HA_ADMIN_NEEDS_ALTER;
      }
      if ((*field)->type() == MYSQL_TYPE_VAR_STRING)
      {
        return HA_ADMIN_NEEDS_ALTER;
      }
    }
  }
  return 0;
}


static bool update_frm_version(TABLE *table)
{
  char path[FN_REFLEN];
  File file;
  int result= 1;
  DBUG_ENTER("update_frm_version");

  /*
    No need to update frm version in case table was created or checked
    by server with the same version. This also ensures that we do not
    update frm version for temporary tables as this code doesn't support
    temporary tables.
  */
  if (table->s->mysql_version == MYSQL_VERSION_ID)
    DBUG_RETURN(0);

  strxmov(path, table->s->normalized_path.str, reg_ext, NullS);

  if ((file= mysql_file_open(key_file_frm,
                             path, O_RDWR|O_BINARY, MYF(MY_WME))) >= 0)
  {
    uchar version[4];

    int4store(version, MYSQL_VERSION_ID);

    if ((result= mysql_file_pwrite(file, (uchar*) version, 4, 51L, MYF_RW)))
      goto err;

    table->s->mysql_version= MYSQL_VERSION_ID;
  }
err:
  if (file >= 0)
    (void) mysql_file_close(file, MYF(MY_WME));
  DBUG_RETURN(result);
}



/**
  @return
    key if error because of duplicated keys
*/
uint handler::get_dup_key(int error)
{
  DBUG_ASSERT(table_share->tmp_table != NO_TMP_TABLE ||
              m_lock_type != F_UNLCK);
  DBUG_ENTER("handler::get_dup_key");
  table->file->errkey  = (uint) -1;
  if (error == HA_ERR_FOUND_DUPP_KEY ||
      error == HA_ERR_FOUND_DUPP_UNIQUE || error == HA_ERR_NULL_IN_SPATIAL ||
      error == HA_ERR_DROP_INDEX_FK)
    table->file->info(HA_STATUS_ERRKEY | HA_STATUS_NO_LOCK);
  DBUG_RETURN(table->file->errkey);
}


/**
  Delete all files with extension from bas_ext().

  @param name		Base name of table

  @note
    We assume that the handler may return more extensions than
    was actually used for the file.

  @retval
    0   If we successfully deleted at least one file from base_ext and
    didn't get any other errors than ENOENT
  @retval
    !0  Error
*/
int handler::delete_table(const char *name)
{
  int saved_error= 0;
  int error= 0;
  int enoent_or_zero= ENOENT;                   // Error if no file was deleted
  char buff[FN_REFLEN];
  DBUG_ASSERT(m_lock_type == F_UNLCK);

  for (const char **ext=bas_ext(); *ext ; ext++)
  {
    fn_format(buff, name, "", *ext, MY_UNPACK_FILENAME|MY_APPEND_EXT);
    if (mysql_file_delete_with_symlink(key_file_misc, buff, MYF(0)))
    {
      if (my_errno != ENOENT)
      {
        /*
          If error on the first existing file, return the error.
          Otherwise delete as much as possible.
        */
        if (enoent_or_zero)
          return my_errno;
	saved_error= my_errno;
      }
    }
    else
      enoent_or_zero= 0;                        // No error for ENOENT
    error= enoent_or_zero;
  }
  return saved_error ? saved_error : error;
}


int handler::rename_table(const char * from, const char * to)
{
  int error= 0;
  const char **ext, **start_ext;
  start_ext= bas_ext();
  for (ext= start_ext; *ext ; ext++)
  {
    if (rename_file_ext(from, to, *ext))
    {
      if ((error=my_errno) != ENOENT)
	break;
      error= 0;
    }
  }
  if (error)
  {
    /* Try to revert the rename. Ignore errors. */
    for (; ext >= start_ext; ext--)
      rename_file_ext(to, from, *ext);
  }
  return error;
}


void handler::drop_table(const char *name)
{
  close();
  delete_table(name);
}


/**
  Performs checks upon the table.

  @param thd                thread doing CHECK TABLE operation
  @param check_opt          options from the parser

  @retval
    HA_ADMIN_OK               Successful upgrade
  @retval
    HA_ADMIN_NEEDS_UPGRADE    Table has structures requiring upgrade
  @retval
    HA_ADMIN_NEEDS_ALTER      Table has structures requiring ALTER TABLE
  @retval
    HA_ADMIN_NOT_IMPLEMENTED
*/
int handler::ha_check(THD *thd, HA_CHECK_OPT *check_opt)
{
  int error;
  DBUG_ASSERT(table_share->tmp_table != NO_TMP_TABLE ||
              m_lock_type != F_UNLCK);

  if ((table->s->mysql_version >= MYSQL_VERSION_ID) &&
      (check_opt->sql_flags & TT_FOR_UPGRADE))
    return 0;

  if (table->s->mysql_version < MYSQL_VERSION_ID)
  {
    if ((error= check_old_types()))
      return error;
    error= ha_check_for_upgrade(check_opt);
    if (error && (error != HA_ADMIN_NEEDS_CHECK))
      return error;
    if (!error && (check_opt->sql_flags & TT_FOR_UPGRADE))
      return 0;
  }
  if ((error= check(thd, check_opt)))
    return error;
  return update_frm_version(table);
}

/**
  A helper function to mark a transaction read-write,
  if it is started.
*/

inline
void
handler::mark_trx_read_write()
{
  Ha_trx_info *ha_info= &ha_thd()->ha_data[ht->slot].ha_info[0];
  /*
    When a storage engine method is called, the transaction must
    have been started, unless it's a DDL call, for which the
    storage engine starts the transaction internally, and commits
    it internally, without registering in the ha_list.
    Unfortunately here we can't know know for sure if the engine
    has registered the transaction or not, so we must check.
  */
  if (ha_info->is_started())
  {
    DBUG_ASSERT(has_transactions());
    /*
      table_share can be NULL in ha_delete_table(). See implementation
      of standalone function ha_delete_table() in sql_base.cc.
    */
    if (table_share == NULL || table_share->tmp_table == NO_TMP_TABLE)
      ha_info->set_trx_read_write();
  }
}


/**
  Repair table: public interface.

  @sa handler::repair()
*/

int handler::ha_repair(THD* thd, HA_CHECK_OPT* check_opt)
{
  int result;
  mark_trx_read_write();

  result= repair(thd, check_opt);
  DBUG_ASSERT(result == HA_ADMIN_NOT_IMPLEMENTED ||
              ha_table_flags() & HA_CAN_REPAIR);

  if (result == HA_ADMIN_OK)
    result= update_frm_version(table);
  return result;
}


/**
  Bulk update row: public interface.

  @sa handler::bulk_update_row()
*/

int
handler::ha_bulk_update_row(const uchar *old_data, uchar *new_data,
                            uint *dup_key_found)
{
  DBUG_ASSERT(table_share->tmp_table != NO_TMP_TABLE ||
              m_lock_type == F_WRLCK);
  mark_trx_read_write();

  return bulk_update_row(old_data, new_data, dup_key_found);
}


/**
  Delete all rows: public interface.

  @sa handler::delete_all_rows()
*/

int
handler::ha_delete_all_rows()
{
  DBUG_ASSERT(table_share->tmp_table != NO_TMP_TABLE ||
              m_lock_type == F_WRLCK);
  mark_trx_read_write();

  return delete_all_rows();
}


/**
  Truncate table: public interface.

  @sa handler::truncate()
*/

int
handler::ha_truncate()
{
  DBUG_ASSERT(table_share->tmp_table != NO_TMP_TABLE ||
              m_lock_type == F_WRLCK);
  mark_trx_read_write();

  return truncate();
}


/**
  Reset auto increment: public interface.

  @sa handler::reset_auto_increment()
*/

int
handler::ha_reset_auto_increment(ulonglong value)
{
  DBUG_ASSERT(table_share->tmp_table != NO_TMP_TABLE ||
              m_lock_type == F_WRLCK);
  mark_trx_read_write();

  return reset_auto_increment(value);
}


/**
  Optimize table: public interface.

  @sa handler::optimize()
*/

int
handler::ha_optimize(THD* thd, HA_CHECK_OPT* check_opt)
{
  DBUG_ASSERT(table_share->tmp_table != NO_TMP_TABLE ||
              m_lock_type == F_WRLCK);
  mark_trx_read_write();

  return optimize(thd, check_opt);
}


/**
  Analyze table: public interface.

  @sa handler::analyze()
*/

int
handler::ha_analyze(THD* thd, HA_CHECK_OPT* check_opt)
{
  DBUG_ASSERT(table_share->tmp_table != NO_TMP_TABLE ||
              m_lock_type != F_UNLCK);
  mark_trx_read_write();

  return analyze(thd, check_opt);
}


/**
  Check and repair table: public interface.

  @sa handler::check_and_repair()
*/

bool
handler::ha_check_and_repair(THD *thd)
{
  DBUG_ASSERT(table_share->tmp_table != NO_TMP_TABLE ||
              m_lock_type == F_UNLCK);
  mark_trx_read_write();

  return check_and_repair(thd);
}


/**
  Disable indexes: public interface.

  @sa handler::disable_indexes()
*/

int
handler::ha_disable_indexes(uint mode)
{
  DBUG_ASSERT(table_share->tmp_table != NO_TMP_TABLE ||
              m_lock_type != F_UNLCK);
  mark_trx_read_write();

  return disable_indexes(mode);
}


/**
  Enable indexes: public interface.

  @sa handler::enable_indexes()
*/

int
handler::ha_enable_indexes(uint mode)
{
  DBUG_ASSERT(table_share->tmp_table != NO_TMP_TABLE ||
              m_lock_type != F_UNLCK);
  mark_trx_read_write();

  return enable_indexes(mode);
}


/**
  Discard or import tablespace: public interface.

  @sa handler::discard_or_import_tablespace()
*/

int
handler::ha_discard_or_import_tablespace(my_bool discard)
{
  DBUG_ASSERT(table_share->tmp_table != NO_TMP_TABLE ||
              m_lock_type == F_WRLCK);
  mark_trx_read_write();

  return discard_or_import_tablespace(discard);
}


/**
  Prepare for alter: public interface.

  Called to prepare an *online* ALTER.

  @sa handler::prepare_for_alter()
*/

void
handler::ha_prepare_for_alter()
{
  DBUG_ASSERT(table_share->tmp_table != NO_TMP_TABLE ||
              m_lock_type != F_UNLCK);
  mark_trx_read_write();

  prepare_for_alter();
}


/**
  Rename table: public interface.

  @sa handler::rename_table()
*/

int
handler::ha_rename_table(const char *from, const char *to)
{
  DBUG_ASSERT(m_lock_type == F_UNLCK);
  mark_trx_read_write();

  return rename_table(from, to);
}


/**
  Delete table: public interface.

  @sa handler::delete_table()
*/

int
handler::ha_delete_table(const char *name)
{
  DBUG_ASSERT(m_lock_type == F_UNLCK);
  mark_trx_read_write();

  return delete_table(name);
}


/**
  Drop table in the engine: public interface.

  @sa handler::drop_table()
*/

void
handler::ha_drop_table(const char *name)
{
  DBUG_ASSERT(m_lock_type == F_UNLCK);
  mark_trx_read_write();

  return drop_table(name);
}


/**
  Create a table in the engine: public interface.

  @sa handler::create()
*/

int
handler::ha_create(const char *name, TABLE *form, HA_CREATE_INFO *info)
{
  DBUG_ASSERT(m_lock_type == F_UNLCK);
  mark_trx_read_write();

  return create(name, form, info);
}


/**
  Create handler files for CREATE TABLE: public interface.

  @sa handler::create_handler_files()
*/

int
handler::ha_create_handler_files(const char *name, const char *old_name,
                        int action_flag, HA_CREATE_INFO *info)
{
  DBUG_ASSERT(m_lock_type == F_UNLCK);
  mark_trx_read_write();

  return create_handler_files(name, old_name, action_flag, info);
}


/**
  Change partitions: public interface.

  @sa handler::change_partitions()
*/

int
handler::ha_change_partitions(HA_CREATE_INFO *create_info,
                     const char *path,
                     ulonglong * const copied,
                     ulonglong * const deleted,
                     const uchar *pack_frm_data,
                     size_t pack_frm_len)
{
  DBUG_ASSERT(table_share->tmp_table != NO_TMP_TABLE ||
              m_lock_type == F_WRLCK);
  mark_trx_read_write();

  return change_partitions(create_info, path, copied, deleted,
                           pack_frm_data, pack_frm_len);
}


/**
  Drop partitions: public interface.

  @sa handler::drop_partitions()
*/

int
handler::ha_drop_partitions(const char *path)
{
  DBUG_ASSERT(table_share->tmp_table != NO_TMP_TABLE ||
              m_lock_type == F_WRLCK);
  mark_trx_read_write();

  return drop_partitions(path);
}


/**
  Rename partitions: public interface.

  @sa handler::rename_partitions()
*/

int
handler::ha_rename_partitions(const char *path)
{
  DBUG_ASSERT(table_share->tmp_table != NO_TMP_TABLE ||
              m_lock_type == F_WRLCK);
  mark_trx_read_write();

  return rename_partitions(path);
}


/**
  Tell the storage engine that it is allowed to "disable transaction" in the
  handler. It is a hint that ACID is not required - it is used in NDB for
  ALTER TABLE, for example, when data are copied to temporary table.
  A storage engine may treat this hint any way it likes. NDB for example
  starts to commit every now and then automatically.
  This hint can be safely ignored.
*/
int ha_enable_transaction(THD *thd, bool on)
{
  int error=0;
  DBUG_ENTER("ha_enable_transaction");
  DBUG_PRINT("enter", ("on: %d", (int) on));

  if ((thd->transaction.on= on))
  {
    /*
      Now all storage engines should have transaction handling enabled.
      But some may have it enabled all the time - "disabling" transactions
      is an optimization hint that storage engine is free to ignore.
      So, let's commit an open transaction (if any) now.
    */
    if (!(error= ha_commit_trans(thd, 0)))
      error= trans_commit_implicit(thd);
  }
  DBUG_RETURN(error);
}

int handler::index_next_same(uchar *buf, const uchar *key, uint keylen)
{
  int error;
  DBUG_ENTER("index_next_same");
  if (!(error=index_next(buf)))
  {
    my_ptrdiff_t ptrdiff= buf - table->record[0];
    uchar *UNINIT_VAR(save_record_0);
    KEY *UNINIT_VAR(key_info);
    KEY_PART_INFO *UNINIT_VAR(key_part);
    KEY_PART_INFO *UNINIT_VAR(key_part_end);

    /*
      key_cmp_if_same() compares table->record[0] against 'key'.
      In parts it uses table->record[0] directly, in parts it uses
      field objects with their local pointers into table->record[0].
      If 'buf' is distinct from table->record[0], we need to move
      all record references. This is table->record[0] itself and
      the field pointers of the fields used in this key.
    */
    if (ptrdiff)
    {
      save_record_0= table->record[0];
      table->record[0]= buf;
      key_info= table->key_info + active_index;
      key_part= key_info->key_part;
      key_part_end= key_part + key_info->key_parts;
      for (; key_part < key_part_end; key_part++)
      {
        DBUG_ASSERT(key_part->field);
        key_part->field->move_field_offset(ptrdiff);
      }
    }

    if (key_cmp_if_same(table, key, active_index, keylen))
    {
      table->status=STATUS_NOT_FOUND;
      error=HA_ERR_END_OF_FILE;
    }

    /* Move back if necessary. */
    if (ptrdiff)
    {
      table->record[0]= save_record_0;
      for (key_part= key_info->key_part; key_part < key_part_end; key_part++)
        key_part->field->move_field_offset(-ptrdiff);
    }
  }
  DBUG_RETURN(error);
}


void handler::get_dynamic_partition_info(PARTITION_STATS *stat_info,
                                         uint part_id)
{
  info(HA_STATUS_CONST | HA_STATUS_TIME | HA_STATUS_VARIABLE |
       HA_STATUS_NO_LOCK);
  stat_info->records=              stats.records;
  stat_info->mean_rec_length=      stats.mean_rec_length;
  stat_info->data_file_length=     stats.data_file_length;
  stat_info->max_data_file_length= stats.max_data_file_length;
  stat_info->index_file_length=    stats.index_file_length;
  stat_info->delete_length=        stats.delete_length;
  stat_info->create_time=          stats.create_time;
  stat_info->update_time=          stats.update_time;
  stat_info->check_time=           stats.check_time;
  stat_info->check_sum=            0;
  if (table_flags() & (ulong) HA_HAS_CHECKSUM)
    stat_info->check_sum= checksum();
  return;
}


/****************************************************************************
** Some general functions that isn't in the handler class
****************************************************************************/

/**
  Initiates table-file and calls appropriate database-creator.

  @retval
   0  ok
  @retval
   1  error
*/
int ha_create_table(THD *thd, const char *path,
                    const char *db, const char *table_name,
                    HA_CREATE_INFO *create_info,
                    bool update_create_info)
{
  int error= 1;
  TABLE table;
  char name_buff[FN_REFLEN];
  const char *name;
  TABLE_SHARE share;
  DBUG_ENTER("ha_create_table");
#ifdef HAVE_PSI_TABLE_INTERFACE
  my_bool temp_table= (my_bool)is_prefix(table_name, tmp_file_prefix) ||
               (create_info->options & HA_LEX_CREATE_TMP_TABLE ? TRUE : FALSE);
#endif
  
  init_tmp_table_share(thd, &share, db, 0, table_name, path);
  if (open_table_def(thd, &share, 0))
    goto err;

#ifdef HAVE_PSI_TABLE_INTERFACE
  share.m_psi= PSI_CALL(get_table_share)(temp_table, &share);
#endif

  if (open_table_from_share(thd, &share, "", 0, (uint) READ_ALL, 0, &table,
                            TRUE))
    goto err;

  if (update_create_info)
    update_create_info_from_table(create_info, &table);

  name= get_canonical_filename(table.file, share.path.str, name_buff);

  error= table.file->ha_create(name, &table, create_info);
  (void) closefrm(&table, 0);
  if (error)
  {
    strxmov(name_buff, db, ".", table_name, NullS);
    my_error(ER_CANT_CREATE_TABLE, MYF(ME_BELL+ME_WAITTANG), name_buff, error);
#ifdef HAVE_PSI_TABLE_INTERFACE
    PSI_CALL(drop_table_share)(temp_table, db, strlen(db), table_name,
                               strlen(table_name));
#endif
  }
err:
  free_table_share(&share);
  DBUG_RETURN(error != 0);
}

/**
  Try to discover table from engine.

  @note
    If found, write the frm file to disk.

  @retval
  -1    Table did not exists
  @retval
   0    Table created ok
  @retval
   > 0  Error, table existed but could not be created
*/
int ha_create_table_from_engine(THD* thd, const char *db, const char *name)
{
  int error;
  uchar *frmblob;
  size_t frmlen;
  char path[FN_REFLEN + 1];
  HA_CREATE_INFO create_info;
  TABLE table;
  TABLE_SHARE share;
  DBUG_ENTER("ha_create_table_from_engine");
  DBUG_PRINT("enter", ("name '%s'.'%s'", db, name));

  memset(&create_info, 0, sizeof(create_info));
  if ((error= ha_discover(thd, db, name, &frmblob, &frmlen)))
  {
    /* Table could not be discovered and thus not created */
    DBUG_RETURN(error);
  }

  /*
    Table exists in handler and could be discovered
    frmblob and frmlen are set, write the frm to disk
  */

  build_table_filename(path, sizeof(path) - 1, db, name, "", 0);
  // Save the frm file
  error= writefrm(path, frmblob, frmlen);
  my_free(frmblob);
  if (error)
    DBUG_RETURN(2);

  init_tmp_table_share(thd, &share, db, 0, name, path);
  if (open_table_def(thd, &share, 0))
  {
    DBUG_RETURN(3);
  }

#ifdef HAVE_PSI_TABLE_INTERFACE
  /*
    Table discovery is not instrumented.
    Once discovered, the table will be opened normally,
    and instrumented normally.
  */
#endif

  if (open_table_from_share(thd, &share, "" ,0, 0, 0, &table, FALSE))
  {
    free_table_share(&share);
    DBUG_RETURN(3);
  }

  update_create_info_from_table(&create_info, &table);
  create_info.table_options|= HA_OPTION_CREATE_FROM_ENGINE;

  get_canonical_filename(table.file, path, path);
  error=table.file->ha_create(path, &table, &create_info);
  (void) closefrm(&table, 1);

  DBUG_RETURN(error != 0);
}


/**
  Try to find a table in a storage engine. 

  @param db   Normalized table schema name
  @param name Normalized table name.
  @param[out] exists Only valid if the function succeeded.

  @retval TRUE   An error is found
  @retval FALSE  Success, check *exists
*/

bool
ha_check_if_table_exists(THD* thd, const char *db, const char *name,
                         bool *exists)
{
  uchar *frmblob= NULL;
  size_t frmlen;
  DBUG_ENTER("ha_check_if_table_exists");

  *exists= ! ha_discover(thd, db, name, &frmblob, &frmlen);
  if (*exists)
    my_free(frmblob);

  DBUG_RETURN(FALSE);
}


void st_ha_check_opt::init()
{
  flags= sql_flags= 0;
}


/*****************************************************************************
  Key cache handling.

  This code is only relevant for ISAM/MyISAM tables

  key_cache->cache may be 0 only in the case where a key cache is not
  initialized or when we where not able to init the key cache in a previous
  call to ha_init_key_cache() (probably out of memory)
*****************************************************************************/

/**
  Init a key cache if it has not been initied before.
*/
int ha_init_key_cache(const char *name, KEY_CACHE *key_cache)
{
  DBUG_ENTER("ha_init_key_cache");

  if (!key_cache->key_cache_inited)
  {
    mysql_mutex_lock(&LOCK_global_system_variables);
    size_t tmp_buff_size= (size_t) key_cache->param_buff_size;
    uint tmp_block_size= (uint) key_cache->param_block_size;
    uint division_limit= key_cache->param_division_limit;
    uint age_threshold=  key_cache->param_age_threshold;
    mysql_mutex_unlock(&LOCK_global_system_variables);
    DBUG_RETURN(!init_key_cache(key_cache,
				tmp_block_size,
				tmp_buff_size,
				division_limit, age_threshold));
  }
  DBUG_RETURN(0);
}


/**
  Resize key cache.
*/
int ha_resize_key_cache(KEY_CACHE *key_cache)
{
  DBUG_ENTER("ha_resize_key_cache");

  if (key_cache->key_cache_inited)
  {
    mysql_mutex_lock(&LOCK_global_system_variables);
    size_t tmp_buff_size= (size_t) key_cache->param_buff_size;
    long tmp_block_size= (long) key_cache->param_block_size;
    uint division_limit= key_cache->param_division_limit;
    uint age_threshold=  key_cache->param_age_threshold;
    mysql_mutex_unlock(&LOCK_global_system_variables);
    DBUG_RETURN(!resize_key_cache(key_cache, tmp_block_size,
				  tmp_buff_size,
				  division_limit, age_threshold));
  }
  DBUG_RETURN(0);
}


/**
  Change parameters for key cache (like size)
*/
int ha_change_key_cache_param(KEY_CACHE *key_cache)
{
  if (key_cache->key_cache_inited)
  {
    mysql_mutex_lock(&LOCK_global_system_variables);
    uint division_limit= key_cache->param_division_limit;
    uint age_threshold=  key_cache->param_age_threshold;
    mysql_mutex_unlock(&LOCK_global_system_variables);
    change_key_cache_param(key_cache, division_limit, age_threshold);
  }
  return 0;
}

/**
  Move all tables from one key cache to another one.
*/
int ha_change_key_cache(KEY_CACHE *old_key_cache,
			KEY_CACHE *new_key_cache)
{
  mi_change_key_cache(old_key_cache, new_key_cache);
  return 0;
}


/**
  Try to discover one table from handler(s).

  @retval
    -1   Table did not exists
  @retval
    0   OK. In this case *frmblob and *frmlen are set
  @retval
    >0   error.  frmblob and frmlen may not be set
*/
struct st_discover_args
{
  const char *db;
  const char *name;
  uchar **frmblob; 
  size_t *frmlen;
};

static my_bool discover_handlerton(THD *thd, plugin_ref plugin,
                                   void *arg)
{
  st_discover_args *vargs= (st_discover_args *)arg;
  handlerton *hton= plugin_data(plugin, handlerton *);
  if (hton->state == SHOW_OPTION_YES && hton->discover &&
      (!(hton->discover(hton, thd, vargs->db, vargs->name, 
                        vargs->frmblob, 
                        vargs->frmlen))))
    return TRUE;

  return FALSE;
}

int ha_discover(THD *thd, const char *db, const char *name,
		uchar **frmblob, size_t *frmlen)
{
  int error= -1; // Table does not exist in any handler
  DBUG_ENTER("ha_discover");
  DBUG_PRINT("enter", ("db: %s, name: %s", db, name));
  st_discover_args args= {db, name, frmblob, frmlen};

  if (is_prefix(name,tmp_file_prefix)) /* skip temporary tables */
    DBUG_RETURN(error);

  if (plugin_foreach(thd, discover_handlerton,
                 MYSQL_STORAGE_ENGINE_PLUGIN, &args))
    error= 0;

  if (!error)
    status_var_increment(thd->status_var.ha_discover_count);
  DBUG_RETURN(error);
}


/**
  Call this function in order to give the handler the possiblity
  to ask engine if there are any new tables that should be written to disk
  or any dropped tables that need to be removed from disk
*/
struct st_find_files_args
{
  const char *db;
  const char *path;
  const char *wild;
  bool dir;
  List<LEX_STRING> *files;
};

static my_bool find_files_handlerton(THD *thd, plugin_ref plugin,
                                   void *arg)
{
  st_find_files_args *vargs= (st_find_files_args *)arg;
  handlerton *hton= plugin_data(plugin, handlerton *);


  if (hton->state == SHOW_OPTION_YES && hton->find_files)
      if (hton->find_files(hton, thd, vargs->db, vargs->path, vargs->wild, 
                          vargs->dir, vargs->files))
        return TRUE;

  return FALSE;
}

int
ha_find_files(THD *thd,const char *db,const char *path,
	      const char *wild, bool dir, List<LEX_STRING> *files)
{
  int error= 0;
  DBUG_ENTER("ha_find_files");
  DBUG_PRINT("enter", ("db: '%s'  path: '%s'  wild: '%s'  dir: %d", 
		       db, path, wild ? wild : "NULL", dir));
  st_find_files_args args= {db, path, wild, dir, files};

  plugin_foreach(thd, find_files_handlerton,
                 MYSQL_STORAGE_ENGINE_PLUGIN, &args);
  /* The return value is not currently used */
  DBUG_RETURN(error);
}

/**
  Ask handler if the table exists in engine.
  @retval
    HA_ERR_NO_SUCH_TABLE     Table does not exist
  @retval
    HA_ERR_TABLE_EXIST       Table exists
  @retval
    \#                  Error code
*/
struct st_table_exists_in_engine_args
{
  const char *db;
  const char *name;
  int err;
};

static my_bool table_exists_in_engine_handlerton(THD *thd, plugin_ref plugin,
                                   void *arg)
{
  st_table_exists_in_engine_args *vargs= (st_table_exists_in_engine_args *)arg;
  handlerton *hton= plugin_data(plugin, handlerton *);

  int err= HA_ERR_NO_SUCH_TABLE;

  if (hton->state == SHOW_OPTION_YES && hton->table_exists_in_engine)
    err = hton->table_exists_in_engine(hton, thd, vargs->db, vargs->name);

  vargs->err = err;
  if (vargs->err == HA_ERR_TABLE_EXIST)
    return TRUE;

  return FALSE;
}

int ha_table_exists_in_engine(THD* thd, const char* db, const char* name)
{
  DBUG_ENTER("ha_table_exists_in_engine");
  DBUG_PRINT("enter", ("db: %s, name: %s", db, name));
  st_table_exists_in_engine_args args= {db, name, HA_ERR_NO_SUCH_TABLE};
  plugin_foreach(thd, table_exists_in_engine_handlerton,
                 MYSQL_STORAGE_ENGINE_PLUGIN, &args);
  DBUG_PRINT("exit", ("error: %d", args.err));
  DBUG_RETURN(args.err);
}

#ifdef HAVE_NDB_BINLOG
/*
  TODO: change this into a dynamic struct
  List<handlerton> does not work as
  1. binlog_end is called when MEM_ROOT is gone
  2. cannot work with thd MEM_ROOT as memory should be freed
*/
#define MAX_HTON_LIST_ST 63
struct hton_list_st
{
  handlerton *hton[MAX_HTON_LIST_ST];
  uint sz;
};

struct binlog_func_st
{
  enum_binlog_func fn;
  void *arg;
};

/** @brief
  Listing handlertons first to avoid recursive calls and deadlock
*/
static my_bool binlog_func_list(THD *thd, plugin_ref plugin, void *arg)
{
  hton_list_st *hton_list= (hton_list_st *)arg;
  handlerton *hton= plugin_data(plugin, handlerton *);
  if (hton->state == SHOW_OPTION_YES && hton->binlog_func)
  {
    uint sz= hton_list->sz;
    if (sz == MAX_HTON_LIST_ST-1)
    {
      /* list full */
      return FALSE;
    }
    hton_list->hton[sz]= hton;
    hton_list->sz= sz+1;
  }
  return FALSE;
}

static my_bool binlog_func_foreach(THD *thd, binlog_func_st *bfn)
{
  hton_list_st hton_list;
  uint i, sz;

  hton_list.sz= 0;
  plugin_foreach(thd, binlog_func_list,
                 MYSQL_STORAGE_ENGINE_PLUGIN, &hton_list);

  for (i= 0, sz= hton_list.sz; i < sz ; i++)
    hton_list.hton[i]->binlog_func(hton_list.hton[i], thd, bfn->fn, bfn->arg);
  return FALSE;
}

int ha_reset_logs(THD *thd)
{
  binlog_func_st bfn= {BFN_RESET_LOGS, 0};
  binlog_func_foreach(thd, &bfn);
  return 0;
}

void ha_reset_slave(THD* thd)
{
  binlog_func_st bfn= {BFN_RESET_SLAVE, 0};
  binlog_func_foreach(thd, &bfn);
}

void ha_binlog_wait(THD* thd)
{
  binlog_func_st bfn= {BFN_BINLOG_WAIT, 0};
  binlog_func_foreach(thd, &bfn);
}

int ha_binlog_end(THD* thd)
{
  binlog_func_st bfn= {BFN_BINLOG_END, 0};
  binlog_func_foreach(thd, &bfn);
  return 0;
}

int ha_binlog_index_purge_file(THD *thd, const char *file)
{
  binlog_func_st bfn= {BFN_BINLOG_PURGE_FILE, (void *)file};
  binlog_func_foreach(thd, &bfn);
  return 0;
}

struct binlog_log_query_st
{
  enum_binlog_command binlog_command;
  const char *query;
  uint query_length;
  const char *db;
  const char *table_name;
};

static my_bool binlog_log_query_handlerton2(THD *thd,
                                            handlerton *hton,
                                            void *args)
{
  struct binlog_log_query_st *b= (struct binlog_log_query_st*)args;
  if (hton->state == SHOW_OPTION_YES && hton->binlog_log_query)
    hton->binlog_log_query(hton, thd,
                           b->binlog_command,
                           b->query,
                           b->query_length,
                           b->db,
                           b->table_name);
  return FALSE;
}

static my_bool binlog_log_query_handlerton(THD *thd,
                                           plugin_ref plugin,
                                           void *args)
{
  return binlog_log_query_handlerton2(thd, plugin_data(plugin, handlerton *), args);
}

void ha_binlog_log_query(THD *thd, handlerton *hton,
                         enum_binlog_command binlog_command,
                         const char *query, uint query_length,
                         const char *db, const char *table_name)
{
  struct binlog_log_query_st b;
  b.binlog_command= binlog_command;
  b.query= query;
  b.query_length= query_length;
  b.db= db;
  b.table_name= table_name;
  if (hton == 0)
    plugin_foreach(thd, binlog_log_query_handlerton,
                   MYSQL_STORAGE_ENGINE_PLUGIN, &b);
  else
    binlog_log_query_handlerton2(thd, hton, &b);
}
#endif

/**
  Calculate cost of 'index only' scan for given index and number of records

  @param keynr    Index number
  @param records  Estimated number of records to be retrieved

  @note
    It is assumed that we will read trough the whole key range and that all
    key blocks are half full (normally things are much better). It is also
    assumed that each time we read the next key from the index, the handler
    performs a random seek, thus the cost is proportional to the number of
    blocks read.

  @todo
    Consider joining this function and handler::read_time() into one
    handler::read_time(keynr, records, ranges, bool index_only) function.

  @return
    Estimated cost of 'index only' scan
*/

double handler::index_only_read_time(uint keynr, double records)
{
  double read_time;
  uint keys_per_block= (stats.block_size/2/
                        (table_share->key_info[keynr].key_length + ref_length) +
                        1);
  read_time=((double) (records + keys_per_block-1) /
             (double) keys_per_block);
  return read_time;
}


/**
  Check if key has partially-covered columns

  We can't use DS-MRR to perform range scans when the ranges are over
  partially-covered keys, because we'll not have full key part values
  (we'll have their prefixes from the index) and will not be able to check
  if we've reached the end the range.

  @param keyno  Key to check

  @todo
    Allow use of DS-MRR in cases where the index has partially-covered
    components but they are not used for scanning.

  @retval TRUE   Yes
  @retval FALSE  No
*/

bool key_uses_partial_cols(TABLE *table, uint keyno)
{
  KEY_PART_INFO *kp= table->key_info[keyno].key_part;
  KEY_PART_INFO *kp_end= kp + table->key_info[keyno].key_parts;
  for (; kp != kp_end; kp++)
  {
    if (!kp->field->part_of_key.is_set(keyno))
      return TRUE;
  }
  return FALSE;
}

/****************************************************************************
 * Default MRR implementation (MRR to non-MRR converter)
 ***************************************************************************/

/**
  Get cost and other information about MRR scan over a known list of ranges

  Calculate estimated cost and other information about an MRR scan for given
  sequence of ranges.

  @param keyno           Index number
  @param seq             Range sequence to be traversed
  @param seq_init_param  First parameter for seq->init()
  @param n_ranges_arg    Number of ranges in the sequence, or 0 if the caller
                         can't efficiently determine it
  @param bufsz    INOUT  IN:  Size of the buffer available for use
                         OUT: Size of the buffer that is expected to be actually
                              used, or 0 if buffer is not needed.
  @param flags    INOUT  A combination of HA_MRR_* flags
  @param cost     OUT    Estimated cost of MRR access

  @note
    This method (or an overriding one in a derived class) must check for
    thd->killed and return HA_POS_ERROR if it is not zero. This is required
    for a user to be able to interrupt the calculation by killing the
    connection/query.

  @retval
    HA_POS_ERROR  Error or the engine is unable to perform the requested
                  scan. Values of OUT parameters are undefined.
  @retval
    other         OK, *cost contains cost of the scan, *bufsz and *flags
                  contain scan parameters.
*/

ha_rows 
handler::multi_range_read_info_const(uint keyno, RANGE_SEQ_IF *seq,
                                     void *seq_init_param, uint n_ranges_arg,
                                     uint *bufsz, uint *flags, 
                                     Cost_estimate *cost)
{
  KEY_MULTI_RANGE range;
  range_seq_t seq_it;
  ha_rows rows, total_rows= 0;
  uint n_ranges=0;
  THD *thd= current_thd;
  
  /* Default MRR implementation doesn't need buffer */
  *bufsz= 0;

  seq_it= seq->init(seq_init_param, n_ranges, *flags);
  while (!seq->next(seq_it, &range))
  {
    if (unlikely(thd->killed != 0))
      return HA_POS_ERROR;
    
    n_ranges++;
    key_range *min_endp, *max_endp;
    if (range.range_flag & GEOM_FLAG)
    {
      /* In this case tmp_min_flag contains the handler-read-function */
      range.start_key.flag= (ha_rkey_function) (range.range_flag ^ GEOM_FLAG);
      min_endp= &range.start_key;
      max_endp= NULL;
    }
    else
    {
      min_endp= range.start_key.length? &range.start_key : NULL;
      max_endp= range.end_key.length? &range.end_key : NULL;
    }
    /*
      Get the number of rows in the range. This is done by calling
      records_in_range() unless:

        1) The range is an equality range and the index is unique.
           There cannot be more than one matching row, so 1 is
           assumed. Note that it is possible that the correct number
           is actually 0, so the row estimate may be too high in this
           case. Also note: ranges of the form "x IS NULL" may have more
           than 1 mathing row so records_in_range() is called for these.
        2) a) The range is an equality range but the index is either 
              not unique or all of the keyparts are not used. 
           b) The user has requested that index statistics should be used
              for equality ranges to avoid the incurred overhead of 
              index dives in records_in_range().
           c) Index statistics is available.
           Ranges of the form "x IS NULL" will not use index statistics 
           because the number of rows with this value are likely to be 
           very different than the values in the index statistics.
    */
    int keyparts_used= 0;
    if ((range.range_flag & UNIQUE_RANGE) &&                        // 1)
        !(range.range_flag & NULL_RANGE))
      rows= 1; /* there can be at most one row */
    else if ((range.range_flag & EQ_RANGE) &&                       // 2a)
             (range.range_flag & USE_INDEX_STATISTICS) &&           // 2b)
             (keyparts_used= my_count_bits(range.start_key.keypart_map)) &&
             table->key_info[keyno].rec_per_key[keyparts_used-1] && // 2c)
             !(range.range_flag & NULL_RANGE))
      rows= table->key_info[keyno].rec_per_key[keyparts_used-1];
    else
    {
      DBUG_EXECUTE_IF("crash_records_in_range", DBUG_SUICIDE(););
      // Fails - reintroduce when fixed
      // DBUG_ASSERT(min_endp || max_endp);
      if (HA_POS_ERROR == (rows= this->records_in_range(keyno, min_endp, 
                                                        max_endp)))
      {
        /* Can't scan one range => can't do MRR scan at all */
        total_rows= HA_POS_ERROR;
        break;
      }
    }
    total_rows += rows;
  }
  
  if (total_rows != HA_POS_ERROR)
  {
    /* The following calculation is the same as in multi_range_read_info(): */
    *flags|= HA_MRR_USE_DEFAULT_IMPL;
    *flags|= HA_MRR_SUPPORT_SORTED;

    DBUG_ASSERT(cost->is_zero());
    if ((*flags & HA_MRR_INDEX_ONLY) && total_rows > 2)
      cost->add_io(index_only_read_time(keyno, total_rows) *
                   Cost_estimate::IO_BLOCK_READ_COST());
    else
      cost->add_io(read_time(keyno, n_ranges, total_rows) *
                   Cost_estimate::IO_BLOCK_READ_COST());
    cost->add_cpu(total_rows * ROW_EVALUATE_COST + 0.01);
  }
  return total_rows;
}


/**
  Get cost and other information about MRR scan over some sequence of ranges

  Calculate estimated cost and other information about an MRR scan for some
  sequence of ranges.

  The ranges themselves will be known only at execution phase. When this
  function is called we only know number of ranges and a (rough) E(#records)
  within those ranges.

  Currently this function is only called for "n-keypart singlepoint" ranges,
  i.e. each range is "keypart1=someconst1 AND ... AND keypartN=someconstN"

  The flags parameter is a combination of those flags: HA_MRR_SORTED,
  HA_MRR_INDEX_ONLY, HA_MRR_NO_ASSOCIATION, HA_MRR_LIMITS.

  @param keyno           Index number
  @param n_ranges        Estimated number of ranges (i.e. intervals) in the
                         range sequence.
  @param n_rows          Estimated total number of records contained within all
                         of the ranges
  @param bufsz    INOUT  IN:  Size of the buffer available for use
                         OUT: Size of the buffer that will be actually used, or
                              0 if buffer is not needed.
  @param flags    INOUT  A combination of HA_MRR_* flags
  @param cost     OUT    Estimated cost of MRR access

  @retval
    0     OK, *cost contains cost of the scan, *bufsz and *flags contain scan
          parameters.
  @retval
    other Error or can't perform the requested scan
*/

ha_rows handler::multi_range_read_info(uint keyno, uint n_ranges, uint n_rows,
                                       uint *bufsz, uint *flags, 
                                       Cost_estimate *cost)
{
  *bufsz= 0; /* Default implementation doesn't need a buffer */

  *flags|= HA_MRR_USE_DEFAULT_IMPL;
  *flags|= HA_MRR_SUPPORT_SORTED;

  DBUG_ASSERT(cost->is_zero());

  /* Produce the same cost as non-MRR code does */
  if (*flags & HA_MRR_INDEX_ONLY)
    cost->add_io(index_only_read_time(keyno, n_rows) * 
                 Cost_estimate::IO_BLOCK_READ_COST());
  else
    cost->add_io(read_time(keyno, n_ranges, n_rows) *
                 Cost_estimate::IO_BLOCK_READ_COST());
  return 0;
}


/**
  Initialize the MRR scan

  Initialize the MRR scan. This function may do heavyweight scan 
  initialization like row prefetching/sorting/etc (NOTE: but better not do
  it here as we may not need it, e.g. if we never satisfy WHERE clause on
  previous tables. For many implementations it would be natural to do such
  initializations in the first multi_read_range_next() call)

  mode is a combination of the following flags: HA_MRR_SORTED,
  HA_MRR_INDEX_ONLY, HA_MRR_NO_ASSOCIATION 

  @param seq             Range sequence to be traversed
  @param seq_init_param  First parameter for seq->init()
  @param n_ranges        Number of ranges in the sequence
  @param mode            Flags, see the description section for the details
  @param buf             INOUT: memory buffer to be used

  @note
    One must have called index_init() before calling this function. Several
    multi_range_read_init() calls may be made in course of one query.

    Until WL#2623 is done (see its text, section 3.2), the following will 
    also hold:
    The caller will guarantee that if "seq->init == mrr_ranges_array_init"
    then seq_init_param is an array of n_ranges KEY_MULTI_RANGE structures.
    This property will only be used by NDB handler until WL#2623 is done.
     
    Buffer memory management is done according to the following scenario:
    The caller allocates the buffer and provides it to the callee by filling
    the members of HANDLER_BUFFER structure.
    The callee consumes all or some fraction of the provided buffer space, and
    sets the HANDLER_BUFFER members accordingly.
    The callee may use the buffer memory until the next multi_range_read_init()
    call is made, all records have been read, or until index_end() call is
    made, whichever comes first.

  @retval 0  OK
  @retval 1  Error
*/

int
handler::multi_range_read_init(RANGE_SEQ_IF *seq_funcs, void *seq_init_param,
                               uint n_ranges, uint mode, HANDLER_BUFFER *buf)
{
  DBUG_ENTER("handler::multi_range_read_init");
  mrr_iter= seq_funcs->init(seq_init_param, n_ranges, mode);
  mrr_funcs= *seq_funcs;
  mrr_is_output_sorted= test(mode & HA_MRR_SORTED);
  mrr_have_range= FALSE;
  DBUG_RETURN(0);
}


/**
  Get next record in MRR scan

  Default MRR implementation: read the next record

  @param range_info  OUT  Undefined if HA_MRR_NO_ASSOCIATION flag is in effect
                          Otherwise, the opaque value associated with the range
                          that contains the returned record.

  @retval 0      OK
  @retval other  Error code
*/

int handler::multi_range_read_next(char **range_info)
{
  int result= HA_ERR_END_OF_FILE;
  int range_res;
  DBUG_ENTER("handler::multi_range_read_next");

  if (!mrr_have_range)
  {
    mrr_have_range= TRUE;
    goto start;
  }

  do
  {
    /* Save a call if there can be only one row in range. */
    if (mrr_cur_range.range_flag != (UNIQUE_RANGE | EQ_RANGE))
    {
      result= read_range_next();
      /* On success or non-EOF errors jump to the end. */
      if (result != HA_ERR_END_OF_FILE)
        break;
    }
    else
    {
      if (was_semi_consistent_read())
        goto scan_it_again;
    }

start:
    /* Try the next range(s) until one matches a record. */
    while (!(range_res= mrr_funcs.next(mrr_iter, &mrr_cur_range)))
    {
scan_it_again:
      result= read_range_first(mrr_cur_range.start_key.keypart_map ?
                                 &mrr_cur_range.start_key : 0,
                               mrr_cur_range.end_key.keypart_map ?
                                 &mrr_cur_range.end_key : 0,
                               test(mrr_cur_range.range_flag & EQ_RANGE),
                               mrr_is_output_sorted);
      if (result != HA_ERR_END_OF_FILE)
        break;
    }
  }
  while ((result == HA_ERR_END_OF_FILE) && !range_res);

  *range_info= mrr_cur_range.ptr;
  DBUG_PRINT("exit",("handler::multi_range_read_next result %d", result));
  DBUG_RETURN(result);
}


/****************************************************************************
 * DS-MRR implementation 
 ***************************************************************************/

/**
  DS-MRR: Initialize and start MRR scan

  Initialize and start the MRR scan. Depending on the mode parameter, this
  may use default or DS-MRR implementation.

  @param h               Table handler to be used
  @param key             Index to be used
  @param seq_funcs       Interval sequence enumeration functions
  @param seq_init_param  Interval sequence enumeration parameter
  @param n_ranges        Number of ranges in the sequence.
  @param mode            HA_MRR_* modes to use
  @param buf             INOUT Buffer to use

  @retval 0     Ok, Scan started.
  @retval other Error
*/

int DsMrr_impl::dsmrr_init(handler *h_arg, RANGE_SEQ_IF *seq_funcs, 
                           void *seq_init_param, uint n_ranges, uint mode,
                           HANDLER_BUFFER *buf)
{
  uint elem_size;
  Item *pushed_cond= NULL;
  handler *new_h2= 0;
  int retval= 0;
  DBUG_ENTER("DsMrr_impl::dsmrr_init");
  THD *thd= current_thd;

  /*
    index_merge may invoke a scan on an object for which dsmrr_info[_const]
    has not been called, so set the owner handler here as well.
  */
  h= h_arg;
  if (!thd->optimizer_switch_flag(OPTIMIZER_SWITCH_MRR) ||
      mode & (HA_MRR_USE_DEFAULT_IMPL | HA_MRR_SORTED)) // DS-MRR doesn't sort
  {
    use_default_impl= TRUE;
    retval= h->handler::multi_range_read_init(seq_funcs, seq_init_param,
                                              n_ranges, mode, buf);
    DBUG_RETURN(retval);
  }

  /* 
    This assert will hit if we have pushed an index condition to the
    primary key index and then "change our mind" and use a different
    index for retrieving data with MRR. One of the following criteria
    must be true:
      1. We have not pushed an index conditon on this handler.
      2. We have pushed an index condition and this is on the currently used
         index.
      3. We have pushed an index condition but this is not for the primary key.
      4. We have pushed an index condition and this has been transferred to 
         the clone (h2) of the handler object.
  */
  DBUG_ASSERT(!h->pushed_idx_cond ||
              h->pushed_idx_cond_keyno == h->active_index ||
              h->pushed_idx_cond_keyno != table->s->primary_key ||
              (h2 && h->pushed_idx_cond_keyno == h2->active_index));

  rowids_buf= buf->buffer;

  is_mrr_assoc= !test(mode & HA_MRR_NO_ASSOCIATION);

  if (is_mrr_assoc)
    status_var_increment(table->in_use->status_var.ha_multi_range_read_init_count);
 
  rowids_buf_end= buf->buffer_end;
  elem_size= h->ref_length + (int)is_mrr_assoc * sizeof(void*);
  rowids_buf_last= rowids_buf + 
                      ((rowids_buf_end - rowids_buf)/ elem_size)*
                      elem_size;
  rowids_buf_end= rowids_buf_last;

  /*
    There can be two cases:
    - This is the first call since index_init(), h2==NULL
       Need to setup h2 then.
    - This is not the first call, h2 is initalized and set up appropriately.
       The caller might have called h->index_init(), need to switch h to
       rnd_pos calls.
  */
  if (!h2)
  {
    /* Create a separate handler object to do rndpos() calls. */
    /*
      ::clone() takes up a lot of stack, especially on 64 bit platforms.
      The constant 5 is an empiric result.
    */
    if (check_stack_overrun(thd, 5*STACK_MIN_SIZE, (uchar*) &new_h2))
      DBUG_RETURN(1);
    DBUG_ASSERT(h->active_index != MAX_KEY);
    uint mrr_keyno= h->active_index;

    if (!(new_h2= h->clone(h->table->s->normalized_path.str, thd->mem_root)) ||
        new_h2->ha_external_lock(thd, h->m_lock_type))
    {
      delete new_h2;
      DBUG_RETURN(1);
    }

    if (mrr_keyno == h->pushed_idx_cond_keyno)
      pushed_cond= h->pushed_idx_cond;

    /*
      Caution: this call will invoke this->dsmrr_close(). Do not put the
      created secondary table handler into this->h2 or it will delete it.
    */
    if ((retval= h->ha_index_end()))
    {
      h2=new_h2;
      goto error;
    }

    h2= new_h2; /* Ok, now can put it into h2 */
    table->prepare_for_position();
    h2->extra(HA_EXTRA_KEYREAD);

    if ((retval= h2->ha_index_init(mrr_keyno, FALSE)))
      goto error;

    use_default_impl= FALSE;
    if (pushed_cond)
      h2->idx_cond_push(mrr_keyno, pushed_cond);
  }
  else
  {
    /*
      We get here when the access alternates betwen MRR scan(s) and non-MRR
      scans.
    */

    /* 
      Verify consistency between the two handler objects:
      1. The main handler should either use the primary key or not have an
         active index at this point since the clone handler (h2) is used for
         reading the index.
      2. The index used for ICP should be the same for the two handlers or
         it should not be set on the clone handler (h2).
      3. The ICP function should be the same for the two handlers or it should
         not be set for the clone handler (h2).
    */
    DBUG_ASSERT(h->active_index == table->s->primary_key ||
                h->active_index == MAX_KEY);
    DBUG_ASSERT(h->pushed_idx_cond_keyno == h2->pushed_idx_cond_keyno || 
                h2->pushed_idx_cond_keyno == MAX_KEY);
    DBUG_ASSERT(h->pushed_idx_cond == h2->pushed_idx_cond || 
                h2->pushed_idx_cond == NULL);

    /*
      Calling h->index_end() will invoke dsmrr_close() for this object,
      which will delete h2. We need to keep it, so save put it away and dont
      let it be deleted:
    */
    handler *save_h2= h2;
    h2= NULL;
    int res= (h->inited == handler::INDEX && (retval= h->ha_index_end()));
    h2= save_h2;
    use_default_impl= FALSE;
    if (res)
      goto error;
  }

  if ((retval= h2->handler::multi_range_read_init(seq_funcs, seq_init_param, 
                                                  n_ranges, mode, buf)))
    goto error;

  if ((retval= dsmrr_fill_buffer()))
    goto error;

  /*
    If the above call has scanned through all intervals in *seq, then
    adjust *buf to indicate that the remaining buffer space will not be used.
  */
  if (dsmrr_eof) 
    buf->end_of_used_area= rowids_buf_last;

  /*
     h->inited == INDEX may occur when 'range checked for each record' is
     used.
  */
  if ((h->inited != handler::RND) && 
      ((h->inited==handler::INDEX? h->ha_index_end(): FALSE) || 
       (h->ha_rnd_init(FALSE))))
  {
    retval= 1;
    goto error;
  }

  use_default_impl= FALSE;
  h->mrr_funcs= *seq_funcs;
  
  DBUG_RETURN(0);
error:
  h2->ha_index_or_rnd_end();
  h2->ha_external_lock(current_thd, F_UNLCK);
  h2->close();
  delete h2;
  h2= NULL;
  DBUG_ASSERT(retval != 0);
  DBUG_RETURN(retval);
}


void DsMrr_impl::dsmrr_close()
{
  DBUG_ENTER("DsMrr_impl::dsmrr_close");
  if (h2)
  {
    h2->ha_index_or_rnd_end();
    h2->ha_external_lock(current_thd, F_UNLCK);
    h2->close();
    delete h2;
    h2= NULL;
  }
  use_default_impl= TRUE;
  DBUG_VOID_RETURN;
}


static int rowid_cmp(void *h, uchar *a, uchar *b)
{
  return ((handler*)h)->cmp_ref(a, b);
}


/**
  DS-MRR: Fill the buffer with rowids and sort it by rowid

  {This is an internal function of DiskSweep MRR implementation}
  Scan the MRR ranges and collect ROWIDs (or {ROWID, range_id} pairs) into 
  buffer. When the buffer is full or scan is completed, sort the buffer by 
  rowid and return.
  
  The function assumes that rowids buffer is empty when it is invoked. 
  
  @param h  Table handler

  @retval 0      OK, the next portion of rowids is in the buffer,
                 properly ordered
  @retval other  Error
*/

int DsMrr_impl::dsmrr_fill_buffer()
{
  char *range_info;
  int res;
  DBUG_ENTER("DsMrr_impl::dsmrr_fill_buffer");

  rowids_buf_cur= rowids_buf;
  while ((rowids_buf_cur < rowids_buf_end) && 
         !(res= h2->handler::multi_range_read_next(&range_info)))
  {
    KEY_MULTI_RANGE *curr_range= &h2->handler::mrr_cur_range;
    if (h2->mrr_funcs.skip_index_tuple &&
        h2->mrr_funcs.skip_index_tuple(h2->mrr_iter, curr_range->ptr))
      continue;
    
    /* Put rowid, or {rowid, range_id} pair into the buffer */
    h2->position(table->record[0]);
    memcpy(rowids_buf_cur, h2->ref, h2->ref_length);
    rowids_buf_cur += h2->ref_length;

    if (is_mrr_assoc)
    {
      memcpy(rowids_buf_cur, &range_info, sizeof(void*));
      rowids_buf_cur += sizeof(void*);
    }
  }

  if (res && res != HA_ERR_END_OF_FILE)
    DBUG_RETURN(res); 
  dsmrr_eof= test(res == HA_ERR_END_OF_FILE);

  /* Sort the buffer contents by rowid */
  uint elem_size= h->ref_length + (int)is_mrr_assoc * sizeof(void*);
  uint n_rowids= (rowids_buf_cur - rowids_buf) / elem_size;
  
  my_qsort2(rowids_buf, n_rowids, elem_size, (qsort2_cmp)rowid_cmp,
            (void*)h);
  rowids_buf_last= rowids_buf_cur;
  rowids_buf_cur=  rowids_buf;
  DBUG_RETURN(0);
}


/*
  DS-MRR implementation: multi_range_read_next() function
*/

int DsMrr_impl::dsmrr_next(char **range_info)
{
  int res;
  uchar *cur_range_info= 0;
  uchar *rowid;

  if (use_default_impl)
    return h->handler::multi_range_read_next(range_info);
  
  do
  {
    if (rowids_buf_cur == rowids_buf_last)
    {
      if (dsmrr_eof)
      {
        res= HA_ERR_END_OF_FILE;
        goto end;
      }

      res= dsmrr_fill_buffer();
      if (res)
        goto end;
    }
   
    /* return eof if there are no rowids in the buffer after re-fill attempt */
    if (rowids_buf_cur == rowids_buf_last)
    {
      res= HA_ERR_END_OF_FILE;
      goto end;
    }
    rowid= rowids_buf_cur;

    if (is_mrr_assoc)
      memcpy(&cur_range_info, rowids_buf_cur + h->ref_length, sizeof(uchar**));

    rowids_buf_cur += h->ref_length + sizeof(void*) * test(is_mrr_assoc);
    if (h2->mrr_funcs.skip_record &&
	h2->mrr_funcs.skip_record(h2->mrr_iter, (char *) cur_range_info, rowid))
      continue;
    res= h->rnd_pos(table->record[0], rowid);
    break;
  } while (true);
 
  if (is_mrr_assoc)
  {
    memcpy(range_info, rowid + h->ref_length, sizeof(void*));
  }
end:
  return res;
}


/*
  DS-MRR implementation: multi_range_read_info() function
*/
ha_rows DsMrr_impl::dsmrr_info(uint keyno, uint n_ranges, uint rows,
                               uint *bufsz, uint *flags, Cost_estimate *cost)
{  
  ha_rows res;
  uint def_flags= *flags;
  uint def_bufsz= *bufsz;

  /* Get cost/flags/mem_usage of default MRR implementation */
  res= h->handler::multi_range_read_info(keyno, n_ranges, rows, &def_bufsz,
                                         &def_flags, cost);
  DBUG_ASSERT(!res);

  if ((*flags & HA_MRR_USE_DEFAULT_IMPL) || 
      choose_mrr_impl(keyno, rows, flags, bufsz, cost))
  {
    /* Default implementation is choosen */
    DBUG_PRINT("info", ("Default MRR implementation choosen"));
    *flags= def_flags;
    *bufsz= def_bufsz;
    DBUG_ASSERT(*flags & HA_MRR_USE_DEFAULT_IMPL);
  }
  else
  {
    /* *flags and *bufsz were set by choose_mrr_impl */
    DBUG_PRINT("info", ("DS-MRR implementation choosen"));
  }
  return 0;
}


/*
  DS-MRR Implementation: multi_range_read_info_const() function
*/

ha_rows DsMrr_impl::dsmrr_info_const(uint keyno, RANGE_SEQ_IF *seq,
                                 void *seq_init_param, uint n_ranges, 
                                 uint *bufsz, uint *flags, Cost_estimate *cost)
{
  ha_rows rows;
  uint def_flags= *flags;
  uint def_bufsz= *bufsz;
  /* Get cost/flags/mem_usage of default MRR implementation */
  rows= h->handler::multi_range_read_info_const(keyno, seq, seq_init_param,
                                                n_ranges, &def_bufsz, 
                                                &def_flags, cost);
  if (rows == HA_POS_ERROR)
  {
    /* Default implementation can't perform MRR scan => we can't either */
    return rows;
  }

  /*
    If HA_MRR_USE_DEFAULT_IMPL has been passed to us, that is an order to
    use the default MRR implementation (we need it for UPDATE/DELETE).
    Otherwise, make a choice based on cost and mrr* flags of
    @@optimizer_switch.
  */
  if ((*flags & HA_MRR_USE_DEFAULT_IMPL) ||
      choose_mrr_impl(keyno, rows, flags, bufsz, cost))
  {
    DBUG_PRINT("info", ("Default MRR implementation choosen"));
    *flags= def_flags;
    *bufsz= def_bufsz;
    DBUG_ASSERT(*flags & HA_MRR_USE_DEFAULT_IMPL);
  }
  else
  {
    /* *flags and *bufsz were set by choose_mrr_impl */
    DBUG_PRINT("info", ("DS-MRR implementation choosen"));
  }
  return rows;
}


/**
  DS-MRR Internals: Choose between Default MRR implementation and DS-MRR

  Make the choice between using Default MRR implementation and DS-MRR.
  This function contains common functionality factored out of dsmrr_info()
  and dsmrr_info_const(). The function assumes that the default MRR
  implementation's applicability requirements are satisfied.

  @param keyno       Index number
  @param rows        E(full rows to be retrieved)
  @param flags  IN   MRR flags provided by the MRR user
                OUT  If DS-MRR is choosen, flags of DS-MRR implementation
                     else the value is not modified
  @param bufsz  IN   If DS-MRR is choosen, buffer use of DS-MRR implementation
                     else the value is not modified
  @param cost   IN   Cost of default MRR implementation
                OUT  If DS-MRR is choosen, cost of DS-MRR scan
                     else the value is not modified

  @retval TRUE   Default MRR implementation should be used
  @retval FALSE  DS-MRR implementation should be used
*/

bool DsMrr_impl::choose_mrr_impl(uint keyno, ha_rows rows, uint *flags,
                                 uint *bufsz, Cost_estimate *cost)
{
  bool res;
  THD *thd= current_thd;
  if (!thd->optimizer_switch_flag(OPTIMIZER_SWITCH_MRR) ||
      *flags & (HA_MRR_INDEX_ONLY | HA_MRR_SORTED) || // Unsupported by DS-MRR
      (keyno == table->s->primary_key && h->primary_key_is_clustered()) ||
       key_uses_partial_cols(table, keyno))
  {
    /* Use the default implementation, don't modify args: See comments  */
    return TRUE;
  }
  
  Cost_estimate dsmrr_cost;
  if (get_disk_sweep_mrr_cost(keyno, rows, *flags, bufsz, &dsmrr_cost))
    return TRUE;
  
  bool force_dsmrr;
  /* 
    If @@optimizer_switch has "mrr" on and "mrr_cost_based" off, then set cost
    of DS-MRR to be minimum of DS-MRR and Default implementations cost. This
    allows one to force use of DS-MRR whenever it is applicable without
    affecting other cost-based choices.
  */
  if ((force_dsmrr=
       (thd->optimizer_switch_flag(OPTIMIZER_SWITCH_MRR) &&
        !thd->optimizer_switch_flag(OPTIMIZER_SWITCH_MRR_COST_BASED))) &&
      dsmrr_cost.total_cost() > cost->total_cost())
    dsmrr_cost= *cost;

  if (force_dsmrr || (dsmrr_cost.total_cost() <= cost->total_cost()))
  {
    *flags &= ~HA_MRR_USE_DEFAULT_IMPL;  /* Use the DS-MRR implementation */
    *flags &= ~HA_MRR_SUPPORT_SORTED;    /* We can't provide ordered output */
    *cost= dsmrr_cost;
    res= FALSE;
  }
  else
  {
    /* Use the default MRR implementation */
    res= TRUE;
  }
  return res;
}


static void get_sort_and_sweep_cost(TABLE *table, ha_rows nrows, 
                                    Cost_estimate *cost);


/**
  Get cost of DS-MRR scan

  @param keynr              Index to be used
  @param rows               E(Number of rows to be scanned)
  @param flags              Scan parameters (HA_MRR_* flags)
  @param buffer_size INOUT  Buffer size
  @param cost        OUT    The cost

  @retval FALSE  OK
  @retval TRUE   Error, DS-MRR cannot be used (the buffer is too small
                 for even 1 rowid)
*/

bool DsMrr_impl::get_disk_sweep_mrr_cost(uint keynr, ha_rows rows, uint flags,
                                         uint *buffer_size, 
                                         Cost_estimate *cost)
{
  ulong max_buff_entries, elem_size;
  ha_rows rows_in_last_step;
  uint n_full_steps;
  double index_read_cost;

  elem_size= h->ref_length + sizeof(void*) * (!test(flags & HA_MRR_NO_ASSOCIATION));
  max_buff_entries = *buffer_size / elem_size;

  if (!max_buff_entries)
    return TRUE; /* Buffer has not enough space for even 1 rowid */

  /* Number of iterations we'll make with full buffer */
  n_full_steps= (uint)floor(rows2double(rows) / max_buff_entries);

  /*
    Get numbers of rows we'll be processing in last iteration, with
    non-full buffer
  */
  rows_in_last_step= rows % max_buff_entries;
  
  DBUG_ASSERT(cost->is_zero());
  /* Adjust buffer size if we expect to use only part of the buffer */
  if (n_full_steps)
  {
    get_sort_and_sweep_cost(table, rows, cost);
    cost->multiply(n_full_steps);
  }
  else
  {
    *buffer_size= max<ulong>(*buffer_size,
                             (size_t)(1.2*rows_in_last_step) * elem_size +
                             h->ref_length + table->key_info[keynr].key_length);
  }

  Cost_estimate last_step_cost;
  get_sort_and_sweep_cost(table, rows_in_last_step, &last_step_cost);
  (*cost)+= last_step_cost;

  /*
    With the old COST_VECT, memory cost was part of total_cost() but
    that's not the case with Cost_estimate. Introducing Cost_estimate
    shall not change any costs, hence the memory cost is added as if
    it was CPU cost below. To be reconsidered when DsMRR costs are
    refactored.
  */
  if (n_full_steps != 0)
  {
    cost->add_mem(*buffer_size);
    cost->add_cpu(*buffer_size);
  }
  else
  {
    cost->add_mem(rows_in_last_step * elem_size);
    cost->add_cpu(rows_in_last_step * elem_size);
  }  
  /* Total cost of all index accesses */
  index_read_cost= h->index_only_read_time(keynr, rows);
  cost->add_io(index_read_cost * Cost_estimate::IO_BLOCK_READ_COST());
  return FALSE;
}


/* 
  Get cost of one sort-and-sweep step

  SYNOPSIS
    get_sort_and_sweep_cost()
      table       Table being accessed
      nrows       Number of rows to be sorted and retrieved
      cost   OUT  The cost

  DESCRIPTION
    Get cost of these operations:
     - sort an array of #nrows ROWIDs using qsort
     - read #nrows records from table in a sweep.
*/

static 
void get_sort_and_sweep_cost(TABLE *table, ha_rows nrows, Cost_estimate *cost)
{
  DBUG_ASSERT(cost->is_zero());
  if (nrows)
  {
    get_sweep_read_cost(table, nrows, FALSE, cost);
    /* Add cost of qsort call: n * log2(n) * cost(rowid_comparison) */
    double cmp_op= rows2double(nrows) * ROWID_COMPARE_COST;
    if (cmp_op < 3)
      cmp_op= 3;
    cost->add_cpu(cmp_op * log2(cmp_op));
  }
}


/**
  Get cost of reading nrows table records in a "disk sweep"

  A disk sweep read is a sequence of handler->rnd_pos(rowid) calls that made
  for an ordered sequence of rowids.

  We assume hard disk IO. The read is performed as follows:

   1. The disk head is moved to the needed cylinder
   2. The controller waits for the plate to rotate
   3. The data is transferred

  Time to do #3 is insignificant compared to #2+#1.

  Time to move the disk head is proportional to head travel distance.

  Time to wait for the plate to rotate depends on whether the disk head
  was moved or not. 

  If disk head wasn't moved, the wait time is proportional to distance
  between the previous block and the block we're reading.

  If the head was moved, we don't know how much we'll need to wait for the
  plate to rotate. We assume the wait time to be a variate with a mean of
  0.5 of full rotation time.

  Our cost units are "random disk seeks". The cost of random disk seek is
  actually not a constant, it depends one range of cylinders we're going
  to access. We make it constant by introducing a fuzzy concept of "typical 
  datafile length" (it's fuzzy as it's hard to tell whether it should
  include index file, temp.tables etc). Then random seek cost is:

    1 = half_rotation_cost + move_cost * 1/3 * typical_data_file_length

  We define half_rotation_cost as DISK_SEEK_BASE_COST=0.9.

  @param table             Table to be accessed
  @param nrows             Number of rows to retrieve
  @param interrupted       TRUE <=> Assume that the disk sweep will be
                           interrupted by other disk IO. FALSE - otherwise.
  @param cost         OUT  The cost.
*/

void get_sweep_read_cost(TABLE *table, ha_rows nrows, bool interrupted, 
                         Cost_estimate *cost)
{
  DBUG_ENTER("get_sweep_read_cost");

  DBUG_ASSERT(cost->is_zero());
  if (table->file->primary_key_is_clustered())
  {
    cost->add_io(table->file->read_time(table->s->primary_key,
                                        (uint)nrows, nrows) *
                 Cost_estimate::IO_BLOCK_READ_COST());
  }
  else
  {
    double n_blocks=
      ceil(ulonglong2double(table->file->stats.data_file_length) / IO_SIZE);
    if (n_blocks < 1.0)                         // When data_file_length is 0
      n_blocks= 1.0;
    double busy_blocks=
      n_blocks * (1.0 - pow(1.0 - 1.0/n_blocks, rows2double(nrows)));
    if (busy_blocks < 1.0)
      busy_blocks= 1.0;

    DBUG_PRINT("info",("sweep: nblocks=%g, busy_blocks=%g", n_blocks,
                       busy_blocks));
    if (interrupted)
      cost->add_io(busy_blocks * Cost_estimate::IO_BLOCK_READ_COST());
    else
      /* Assume reading is done in one 'sweep' */
      cost->add_io(busy_blocks * 
                   (DISK_SEEK_BASE_COST +
                    DISK_SEEK_PROP_COST * n_blocks / busy_blocks));
  }
  DBUG_PRINT("info",("returning cost=%g", cost->total_cost()));
  DBUG_VOID_RETURN;
}


/****************************************************************************
 * DS-MRR implementation ends
 ***************************************************************************/

/** @brief
  Read first row between two ranges.
  Store ranges for future calls to read_range_next.

  @param start_key		Start key. Is 0 if no min range
  @param end_key		End key.  Is 0 if no max range
  @param eq_range_arg	        Set to 1 if start_key == end_key
  @param sorted		Set to 1 if result should be sorted per key

  @note
    Record is read into table->record[0]

  @retval
    0			Found row
  @retval
    HA_ERR_END_OF_FILE	No rows in range
  @retval
    \#			Error code
*/
int handler::read_range_first(const key_range *start_key,
			      const key_range *end_key,
			      bool eq_range_arg,
                              bool sorted /* ignored */)
{
  int result;
  DBUG_ENTER("handler::read_range_first");

  eq_range= eq_range_arg;
  end_range= 0;
  if (end_key)
  {
    end_range= &save_end_range;
    save_end_range= *end_key;
    key_compare_result_on_equal= ((end_key->flag == HA_READ_BEFORE_KEY) ? 1 :
				  (end_key->flag == HA_READ_AFTER_KEY) ? -1 : 0);
  }
  range_key_part= table->key_info[active_index].key_part;

  if (!start_key)			// Read first record
    result= ha_index_first(table->record[0]);
  else
    result= ha_index_read_map(table->record[0],
                              start_key->key,
                              start_key->keypart_map,
                              start_key->flag);
  if (result)
    DBUG_RETURN((result == HA_ERR_KEY_NOT_FOUND) 
		? HA_ERR_END_OF_FILE
		: result);

  DBUG_RETURN (compare_key(end_range) <= 0 ? 0 : HA_ERR_END_OF_FILE);
}


/** @brief
  Read next row between two endpoints.

  @note
    Record is read into table->record[0]

  @retval
    0			Found row
  @retval
    HA_ERR_END_OF_FILE	No rows in range
  @retval
    \#			Error code
*/
int handler::read_range_next()
{
  int result;
  DBUG_ENTER("handler::read_range_next");

  if (eq_range)
  {
    /* We trust that index_next_same always gives a row in range */
    DBUG_RETURN(ha_index_next_same(table->record[0],
                                   end_range->key,
                                   end_range->length));
  }
  result= ha_index_next(table->record[0]);
  if (result)
    DBUG_RETURN(result);
  DBUG_RETURN(compare_key(end_range) <= 0 ? 0 : HA_ERR_END_OF_FILE);
}


/**
  Compare if found key (in row) is over max-value.

  @param range		range to compare to row. May be 0 for no range

  @seealso
    key.cc::key_cmp()

  @return
    The return value is SIGN(key_in_row - range_key):

    - 0   : Key is equal to range or 'range' == 0 (no range)
    - -1  : Key is less than range
    - 1   : Key is larger than range
*/
int handler::compare_key(key_range *range)
{
  int cmp;
  if (!range || in_range_check_pushed_down)
    return 0;					// No max range
  cmp= key_cmp(range_key_part, range->key, range->length);
  if (!cmp)
    cmp= key_compare_result_on_equal;
  return cmp;
}


/*
  Same as compare_key() but doesn't check have in_range_check_pushed_down.
  This is used by index condition pushdown implementation.
*/

int handler::compare_key2(key_range *range)
{
  int cmp;
  if (!range)
    return 0;					// no max range
  cmp= key_cmp(range_key_part, range->key, range->length);
  if (!cmp)
    cmp= key_compare_result_on_equal;
  return cmp;
}

int handler::index_read_idx_map(uchar * buf, uint index, const uchar * key,
                                key_part_map keypart_map,
                                enum ha_rkey_function find_flag)
{
  int error, error1;
  error= index_init(index, 0);
  if (!error)
  {
    error= index_read_map(buf, key, keypart_map, find_flag);
    error1= index_end();
  }
  return error ?  error : error1;
}


/**
  Returns a list of all known extensions.

    No mutexes, worst case race is a minor surplus memory allocation
    We have to recreate the extension map if mysqld is restarted (for example
    within libmysqld)

  @retval
    pointer		pointer to TYPELIB structure
*/
static my_bool exts_handlerton(THD *unused, plugin_ref plugin,
                               void *arg)
{
  List<char> *found_exts= (List<char> *) arg;
  handlerton *hton= plugin_data(plugin, handlerton *);
  handler *file;
  if (hton->state == SHOW_OPTION_YES && hton->create &&
      (file= hton->create(hton, (TABLE_SHARE*) 0, current_thd->mem_root)))
  {
    List_iterator_fast<char> it(*found_exts);
    const char **ext, *old_ext;

    for (ext= file->bas_ext(); *ext; ext++)
    {
      while ((old_ext= it++))
      {
        if (!strcmp(old_ext, *ext))
	  break;
      }
      if (!old_ext)
        found_exts->push_back((char *) *ext);

      it.rewind();
    }
    delete file;
  }
  return FALSE;
}

TYPELIB *ha_known_exts(void)
{
  if (!known_extensions.type_names || mysys_usage_id != known_extensions_id)
  {
    List<char> found_exts;
    const char **ext, *old_ext;

    known_extensions_id= mysys_usage_id;
    found_exts.push_back((char*) TRG_EXT);
    found_exts.push_back((char*) TRN_EXT);

    plugin_foreach(NULL, exts_handlerton,
                   MYSQL_STORAGE_ENGINE_PLUGIN, &found_exts);

    ext= (const char **) my_once_alloc(sizeof(char *)*
                                       (found_exts.elements+1),
                                       MYF(MY_WME | MY_FAE));

    DBUG_ASSERT(ext != 0);
    known_extensions.count= found_exts.elements;
    known_extensions.type_names= ext;

    List_iterator_fast<char> it(found_exts);
    while ((old_ext= it++))
      *ext++= old_ext;
    *ext= 0;
  }
  return &known_extensions;
}


static bool stat_print(THD *thd, const char *type, uint type_len,
                       const char *file, uint file_len,
                       const char *status, uint status_len)
{
  Protocol *protocol= thd->protocol;
  protocol->prepare_for_resend();
  protocol->store(type, type_len, system_charset_info);
  protocol->store(file, file_len, system_charset_info);
  protocol->store(status, status_len, system_charset_info);
  if (protocol->write())
    return TRUE;
  return FALSE;
}


static my_bool showstat_handlerton(THD *thd, plugin_ref plugin,
                                   void *arg)
{
  enum ha_stat_type stat= *(enum ha_stat_type *) arg;
  handlerton *hton= plugin_data(plugin, handlerton *);
  if (hton->state == SHOW_OPTION_YES && hton->show_status &&
      hton->show_status(hton, thd, stat_print, stat))
    return TRUE;
  return FALSE;
}

bool ha_show_status(THD *thd, handlerton *db_type, enum ha_stat_type stat)
{
  List<Item> field_list;
  Protocol *protocol= thd->protocol;
  bool result;

  field_list.push_back(new Item_empty_string("Type",10));
  field_list.push_back(new Item_empty_string("Name",FN_REFLEN));
  field_list.push_back(new Item_empty_string("Status",10));

  if (protocol->send_result_set_metadata(&field_list,
                            Protocol::SEND_NUM_ROWS | Protocol::SEND_EOF))
    return TRUE;

  if (db_type == NULL)
  {
    result= plugin_foreach(thd, showstat_handlerton,
                           MYSQL_STORAGE_ENGINE_PLUGIN, &stat);
  }
  else
  {
    if (db_type->state != SHOW_OPTION_YES)
    {
      const LEX_STRING *name=&hton2plugin[db_type->slot]->name;
      result= stat_print(thd, name->str, name->length,
                         "", 0, "DISABLED", 8) ? 1 : 0;
    }
    else
      result= db_type->show_status &&
              db_type->show_status(db_type, thd, stat_print, stat) ? 1 : 0;
  }

  if (!result)
    my_eof(thd);
  return result;
}

/*
  Function to check if the conditions for row-based binlogging is
  correct for the table.

  A row in the given table should be replicated if:
  - Row-based replication is enabled in the current thread
  - The binlog is enabled
  - It is not a temporary table
  - The binary log is open
  - The database the table resides in shall be binlogged (binlog_*_db rules)
  - table is not mysql.event
*/

static bool check_table_binlog_row_based(THD *thd, TABLE *table)
{
  if (table->s->cached_row_logging_check == -1)
  {
    int const check(table->s->tmp_table == NO_TMP_TABLE &&
                    binlog_filter->db_ok(table->s->db.str));
    table->s->cached_row_logging_check= check;
  }

  DBUG_ASSERT(table->s->cached_row_logging_check == 0 ||
              table->s->cached_row_logging_check == 1);

  return (thd->is_current_stmt_binlog_format_row() &&
          table->s->cached_row_logging_check &&
          (thd->variables.option_bits & OPTION_BIN_LOG) &&
          mysql_bin_log.is_open());
}


/** @brief
   Write table maps for all (manually or automatically) locked tables
   to the binary log.

   SYNOPSIS
     write_locked_table_maps()
       thd     Pointer to THD structure

   DESCRIPTION
       This function will generate and write table maps for all tables
       that are locked by the thread 'thd'.

   RETURN VALUE
       0   All OK
       1   Failed to write all table maps

   SEE ALSO
       THD::lock
*/

static int write_locked_table_maps(THD *thd)
{
  DBUG_ENTER("write_locked_table_maps");
  DBUG_PRINT("enter", ("thd: 0x%lx  thd->lock: 0x%lx "
                       "thd->extra_lock: 0x%lx",
                       (long) thd, (long) thd->lock, (long) thd->extra_lock));

  DBUG_PRINT("debug", ("get_binlog_table_maps(): %d", thd->get_binlog_table_maps()));

  if (thd->get_binlog_table_maps() == 0)
  {
    MYSQL_LOCK *locks[2];
    locks[0]= thd->extra_lock;
    locks[1]= thd->lock;
    for (uint i= 0 ; i < sizeof(locks)/sizeof(*locks) ; ++i )
    {
      MYSQL_LOCK const *const lock= locks[i];
      if (lock == NULL)
        continue;

      bool need_binlog_rows_query= thd->variables.binlog_rows_query_log_events;
      TABLE **const end_ptr= lock->table + lock->table_count;
      for (TABLE **table_ptr= lock->table ; 
           table_ptr != end_ptr ;
           ++table_ptr)
      {
        TABLE *const table= *table_ptr;
        DBUG_PRINT("info", ("Checking table %s", table->s->table_name.str));
        if (table->current_lock == F_WRLCK &&
            check_table_binlog_row_based(thd, table))
        {
          /*
            We need to have a transactional behavior for SQLCOM_CREATE_TABLE
            (e.g. CREATE TABLE... SELECT * FROM TABLE) in order to keep a
            compatible behavior with the STMT based replication even when
            the table is not transactional. In other words, if the operation
            fails while executing the insert phase nothing is written to the
            binlog.

            Note that at this point, we check the type of a set of tables to
            create the table map events. In the function binlog_log_row(),
            which calls the current function, we check the type of the table
            of the current row.
          */
          bool const has_trans= thd->lex->sql_command == SQLCOM_CREATE_TABLE ||
                                table->file->has_transactions();
          int const error= thd->binlog_write_table_map(table, has_trans,
                                                       need_binlog_rows_query);
          /* Binlog Rows_query log event once for one statement which updates
             two or more tables.*/
          if (need_binlog_rows_query)
            need_binlog_rows_query= FALSE;
          /*
            If an error occurs, it is the responsibility of the caller to
            roll back the transaction.
          */
          if (unlikely(error))
            DBUG_RETURN(1);
        }
      }
    }
  }
  DBUG_RETURN(0);
}


typedef bool Log_func(THD*, TABLE*, bool,
                      const uchar*, const uchar*);

static int binlog_log_row(TABLE* table,
                          const uchar *before_record,
                          const uchar *after_record,
                          Log_func *log_func)
{
  if (table->no_replicate)
    return 0;
  bool error= 0;
  THD *const thd= table->in_use;

  if (check_table_binlog_row_based(thd, table))
  {
    DBUG_DUMP("read_set 10", (uchar*) table->read_set->bitmap,
              (table->s->fields + 7) / 8);

    /*
      If there are no table maps written to the binary log, this is
      the first row handled in this statement. In that case, we need
      to write table maps for all locked tables to the binary log.
    */
    if (likely(!(error= write_locked_table_maps(thd))))
    {
      /*
        We need to have a transactional behavior for SQLCOM_CREATE_TABLE
        (i.e. CREATE TABLE... SELECT * FROM TABLE) in order to keep a
        compatible behavior with the STMT based replication even when
        the table is not transactional. In other words, if the operation
        fails while executing the insert phase nothing is written to the
        binlog.
      */
      bool const has_trans= thd->lex->sql_command == SQLCOM_CREATE_TABLE ||
                           table->file->has_transactions();
      error=
        (*log_func)(thd, table, has_trans, before_record, after_record);
    }
  }
  return error ? HA_ERR_RBR_LOGGING_FAILED : 0;
}

int handler::ha_external_lock(THD *thd, int lock_type)
{
  int error;
  DBUG_ENTER("handler::ha_external_lock");
  /*
    Whether this is lock or unlock, this should be true, and is to verify that
    if get_auto_increment() was called (thus may have reserved intervals or
    taken a table lock), ha_release_auto_increment() was too.
  */
  DBUG_ASSERT(next_insert_id == 0);
  /* Consecutive calls for lock without unlocking in between is not allowed */
  DBUG_ASSERT(table_share->tmp_table != NO_TMP_TABLE ||
              ((lock_type != F_UNLCK && m_lock_type == F_UNLCK) ||
               lock_type == F_UNLCK));
              

  if (MYSQL_HANDLER_RDLOCK_START_ENABLED() ||
      MYSQL_HANDLER_WRLOCK_START_ENABLED() ||
      MYSQL_HANDLER_UNLOCK_START_ENABLED())
  {
    if (lock_type == F_RDLCK)
    {
      MYSQL_HANDLER_RDLOCK_START(table_share->db.str,
                                 table_share->table_name.str);
    }
    else if (lock_type == F_WRLCK)
    {
      MYSQL_HANDLER_WRLOCK_START(table_share->db.str,
                                 table_share->table_name.str);
    }
    else if (lock_type == F_UNLCK)
    {
      MYSQL_HANDLER_UNLOCK_START(table_share->db.str,
                                 table_share->table_name.str);
    }
  }

  ha_statistic_increment(&SSV::ha_external_lock_count);

  MYSQL_TABLE_LOCK_WAIT(m_psi, PSI_TABLE_EXTERNAL_LOCK, lock_type,
    { error= external_lock(thd, lock_type); })

  /*
    We cache the table flags if the locking succeeded. Otherwise, we
    keep them as they were when they were fetched in ha_open().
  */

  if (error == 0)
  {
    cached_table_flags= table_flags();

    /*
      The lock type is needed by MRR when creating a clone of this handler
      object.
    */
    m_lock_type= lock_type;
  }

  if (MYSQL_HANDLER_RDLOCK_DONE_ENABLED() ||
      MYSQL_HANDLER_WRLOCK_DONE_ENABLED() ||
      MYSQL_HANDLER_UNLOCK_DONE_ENABLED())
  {
    if (lock_type == F_RDLCK)
    {
      MYSQL_HANDLER_RDLOCK_DONE(error);
    }
    else if (lock_type == F_WRLCK)
    {
      MYSQL_HANDLER_WRLOCK_DONE(error);
    }
    else if (lock_type == F_UNLCK)
    {
      MYSQL_HANDLER_UNLOCK_DONE(error);
    }
  }
  DBUG_RETURN(error);
}


/** @brief
  Check handler usage and reset state of file to after 'open'

  @note can be called regardless of it is locked or not.
*/
int handler::ha_reset()
{
  DBUG_ENTER("handler::ha_reset");
  /* Check that we have called all proper deallocation functions */
  DBUG_ASSERT((uchar*) table->def_read_set.bitmap +
              table->s->column_bitmap_size ==
              (uchar*) table->def_write_set.bitmap);
  DBUG_ASSERT(bitmap_is_set_all(&table->s->all_set));
  DBUG_ASSERT(table->key_read == 0);
  /* ensure that ha_index_end / ha_rnd_end has been called */
  DBUG_ASSERT(inited == NONE);
  /* Free cache used by filesort */
  free_io_cache(table);
  /* reset the bitmaps to point to defaults */
  table->default_column_bitmaps();
  /* Reset information about pushed engine conditions */
  pushed_cond= NULL;
  /* Reset information about pushed index conditions */
  cancel_pushed_idx_cond();

  const int retval= reset();
  DBUG_RETURN(retval);
}


int handler::ha_write_row(uchar *buf)
{
  int error;
  Log_func *log_func= Write_rows_log_event::binlog_row_logging_function;
  DBUG_ASSERT(table_share->tmp_table != NO_TMP_TABLE ||
              m_lock_type == F_WRLCK);

  DBUG_ENTER("handler::ha_write_row");

  MYSQL_INSERT_ROW_START(table_share->db.str, table_share->table_name.str);
  mark_trx_read_write();

  MYSQL_TABLE_IO_WAIT(m_psi, PSI_TABLE_WRITE_ROW, MAX_KEY, 0,
    { error= write_row(buf); })

  MYSQL_INSERT_ROW_DONE(error);
  if (unlikely(error))
    DBUG_RETURN(error);

  if (unlikely(error= binlog_log_row(table, 0, buf, log_func)))
    DBUG_RETURN(error); /* purecov: inspected */
  DBUG_RETURN(0);
}


int handler::ha_update_row(const uchar *old_data, uchar *new_data)
{
  int error;
  DBUG_ASSERT(table_share->tmp_table != NO_TMP_TABLE ||
              m_lock_type == F_WRLCK);
  Log_func *log_func= Update_rows_log_event::binlog_row_logging_function;

  /*
    Some storage engines require that the new record is in record[0]
    (and the old record is in record[1]).
   */
  DBUG_ASSERT(new_data == table->record[0]);

  MYSQL_UPDATE_ROW_START(table_share->db.str, table_share->table_name.str);
  mark_trx_read_write();

  MYSQL_TABLE_IO_WAIT(m_psi, PSI_TABLE_UPDATE_ROW, active_index, 0,
    { error= update_row(old_data, new_data);})

  MYSQL_UPDATE_ROW_DONE(error);
  if (unlikely(error))
    return error;
  if (unlikely(error= binlog_log_row(table, old_data, new_data, log_func)))
    return error;
  return 0;
}

int handler::ha_delete_row(const uchar *buf)
{
  int error;
  DBUG_ASSERT(table_share->tmp_table != NO_TMP_TABLE ||
              m_lock_type == F_WRLCK);
  Log_func *log_func= Delete_rows_log_event::binlog_row_logging_function;

  MYSQL_DELETE_ROW_START(table_share->db.str, table_share->table_name.str);
  mark_trx_read_write();

  MYSQL_TABLE_IO_WAIT(m_psi, PSI_TABLE_DELETE_ROW, active_index, 0,
    { error= delete_row(buf);})

  MYSQL_DELETE_ROW_DONE(error);
  if (unlikely(error))
    return error;
  if (unlikely(error= binlog_log_row(table, buf, 0, log_func)))
    return error;
  return 0;
}



/** @brief
  use_hidden_primary_key() is called in case of an update/delete when
  (table_flags() and HA_PRIMARY_KEY_REQUIRED_FOR_DELETE) is defined
  but we don't have a primary key
*/
void handler::use_hidden_primary_key()
{
  /* fallback to use all columns in the table to identify row */
  table->use_all_columns();
}


/** @brief
  Dummy function which accept information about log files which is not need
  by handlers
*/
void signal_log_not_needed(struct handlerton, char *log_file)
{
  DBUG_ENTER("signal_log_not_needed");
  DBUG_PRINT("enter", ("logfile '%s'", log_file));
  DBUG_VOID_RETURN;
}

#ifdef TRANS_LOG_MGM_EXAMPLE_CODE
/*
  Example of transaction log management functions based on assumption that logs
  placed into a directory
*/
#include <my_dir.h>
#include <my_sys.h>
int example_of_iterator_using_for_logs_cleanup(handlerton *hton)
{
  void *buffer;
  int res= 1;
  struct handler_iterator iterator;
  struct handler_log_file_data data;

  if (!hton->create_iterator)
    return 1; /* iterator creator is not supported */

  if ((*hton->create_iterator)(hton, HA_TRANSACTLOG_ITERATOR, &iterator) !=
      HA_ITERATOR_OK)
  {
    /* error during creation of log iterator or iterator is not supported */
    return 1;
  }
  while((*iterator.next)(&iterator, (void*)&data) == 0)
  {
    printf("%s\n", data.filename.str);
    if (data.status == HA_LOG_STATUS_FREE &&
        mysql_file_delete(INSTRUMENT_ME,
                          data.filename.str, MYF(MY_WME)))
      goto err;
  }
  res= 0;
err:
  (*iterator.destroy)(&iterator);
  return res;
}


/*
  Here we should get info from handler where it save logs but here is
  just example, so we use constant.
  IMHO FN_ROOTDIR ("/") is safe enough for example, because nobody has
  rights on it except root and it consist of directories only at lest for
  *nix (sorry, can't find windows-safe solution here, but it is only example).
*/
#define fl_dir FN_ROOTDIR


/** @brief
  Dummy function to return log status should be replaced by function which
  really detect the log status and check that the file is a log of this
  handler.
*/
enum log_status fl_get_log_status(char *log)
{
  MY_STAT stat_buff;
  if (mysql_file_stat(INSTRUMENT_ME, log, &stat_buff, MYF(0)))
    return HA_LOG_STATUS_INUSE;
  return HA_LOG_STATUS_NOSUCHLOG;
}


struct fl_buff
{
  LEX_STRING *names;
  enum log_status *statuses;
  uint32 entries;
  uint32 current;
};


int fl_log_iterator_next(struct handler_iterator *iterator,
                          void *iterator_object)
{
  struct fl_buff *buff= (struct fl_buff *)iterator->buffer;
  struct handler_log_file_data *data=
    (struct handler_log_file_data *) iterator_object;
  if (buff->current >= buff->entries)
    return 1;
  data->filename= buff->names[buff->current];
  data->status= buff->statuses[buff->current];
  buff->current++;
  return 0;
}


void fl_log_iterator_destroy(struct handler_iterator *iterator)
{
  my_free(iterator->buffer);
}


/** @brief
  returns buffer, to be assigned in handler_iterator struct
*/
enum handler_create_iterator_result
fl_log_iterator_buffer_init(struct handler_iterator *iterator)
{
  MY_DIR *dirp;
  struct fl_buff *buff;
  char *name_ptr;
  uchar *ptr;
  FILEINFO *file;
  uint32 i;

  /* to be able to make my_free without crash in case of error */
  iterator->buffer= 0;

  if (!(dirp = my_dir(fl_dir, MYF(0))))
  {
    return HA_ITERATOR_ERROR;
  }
  if ((ptr= (uchar*)my_malloc(ALIGN_SIZE(sizeof(fl_buff)) +
                             ((ALIGN_SIZE(sizeof(LEX_STRING)) +
                               sizeof(enum log_status) +
                               + FN_REFLEN + 1) *
                              (uint) dirp->number_off_files),
                             MYF(0))) == 0)
  {
    return HA_ITERATOR_ERROR;
  }
  buff= (struct fl_buff *)ptr;
  buff->entries= buff->current= 0;
  ptr= ptr + (ALIGN_SIZE(sizeof(fl_buff)));
  buff->names= (LEX_STRING*) (ptr);
  ptr= ptr + ((ALIGN_SIZE(sizeof(LEX_STRING)) *
               (uint) dirp->number_off_files));
  buff->statuses= (enum log_status *)(ptr);
  name_ptr= (char *)(ptr + (sizeof(enum log_status) *
                            (uint) dirp->number_off_files));
  for (i=0 ; i < (uint) dirp->number_off_files  ; i++)
  {
    enum log_status st;
    file= dirp->dir_entry + i;
    if ((file->name[0] == '.' &&
         ((file->name[1] == '.' && file->name[2] == '\0') ||
            file->name[1] == '\0')))
      continue;
    if ((st= fl_get_log_status(file->name)) == HA_LOG_STATUS_NOSUCHLOG)
      continue;
    name_ptr= strxnmov(buff->names[buff->entries].str= name_ptr,
                       FN_REFLEN, fl_dir, file->name, NullS);
    buff->names[buff->entries].length= (name_ptr -
                                        buff->names[buff->entries].str);
    buff->statuses[buff->entries]= st;
    buff->entries++;
  }

  iterator->buffer= buff;
  iterator->next= &fl_log_iterator_next;
  iterator->destroy= &fl_log_iterator_destroy;
  return HA_ITERATOR_OK;
}


/* An example of a iterator creator */
enum handler_create_iterator_result
fl_create_iterator(enum handler_iterator_type type,
                   struct handler_iterator *iterator)
{
  switch(type) {
  case HA_TRANSACTLOG_ITERATOR:
    return fl_log_iterator_buffer_init(iterator);
  default:
    return HA_ITERATOR_UNSUPPORTED;
  }
}
#endif /*TRANS_LOG_MGM_EXAMPLE_CODE*/<|MERGE_RESOLUTION|>--- conflicted
+++ resolved
@@ -10,13 +10,8 @@
    GNU General Public License for more details.
 
    You should have received a copy of the GNU General Public License
-<<<<<<< HEAD
-   along with this program; if not, write to the Free Software
-   Foundation, Inc., 51 Franklin St, Fifth Floor, Boston, MA 02110-1301  USA */
-=======
    along with this program; if not, write to the Free Software Foundation,
    Inc., 51 Franklin Street, Suite 500, Boston, MA 02110-1335 USA */
->>>>>>> 152bb4c1
 
 /** @file handler.cc
 
@@ -409,11 +404,8 @@
   SETMSG(HA_ERR_TOO_MANY_CONCURRENT_TRXS, ER_DEFAULT(ER_TOO_MANY_CONCURRENT_TRXS));
   SETMSG(HA_ERR_INDEX_COL_TOO_LONG,	ER_DEFAULT(ER_INDEX_COLUMN_TOO_LONG));
   SETMSG(HA_ERR_INDEX_CORRUPT,		ER_DEFAULT(ER_INDEX_CORRUPT));
-<<<<<<< HEAD
   SETMSG(HA_FTS_INVALID_DOCID,		"Invalid InnoDB FTS Doc ID");
-=======
   SETMSG(HA_ERR_TABLE_IN_FK_CHECK,	ER_DEFAULT(ER_TABLE_IN_FK_CHECK));
->>>>>>> 152bb4c1
 
   /* Register the error messages for use with my_error(). */
   return my_error_register(get_handler_errmsgs, HA_ERR_FIRST, HA_ERR_LAST);
