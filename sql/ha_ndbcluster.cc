--- conflicted
+++ resolved
@@ -3747,11 +3747,7 @@
 
 static void ndb_set_fragmentation(NDBTAB &tab, TABLE *form, uint pk_length)
 {
-<<<<<<< HEAD
-  if (form->s->max_rows == 0) /* default setting, don't set fragmentation */
-=======
-  if (form->max_rows == (ha_rows) 0) /* default setting, don't set fragmentation */
->>>>>>> e39ba639
+  if (form->s->max_rows == (ha_rows) 0) /* default setting, don't set fragmentation */
     return;
   /**
    * get the number of fragments right
@@ -4116,12 +4112,8 @@
   if (m_rows_inserted > m_rows_to_insert)
     /* We guessed too low */
     m_rows_to_insert+= m_autoincrement_prefetch;
-<<<<<<< HEAD
   cache_size= 
-=======
-  int cache_size= 
     (int)
->>>>>>> e39ba639
     (m_rows_to_insert - m_rows_inserted < m_autoincrement_prefetch) ?
     m_rows_to_insert - m_rows_inserted 
     : (m_rows_to_insert > m_autoincrement_prefetch) ? 
@@ -4158,16 +4150,10 @@
   m_primary_key_update(FALSE),
   m_retrieve_all_fields(FALSE),
   m_retrieve_primary_key(FALSE),
-<<<<<<< HEAD
-  m_rows_to_insert(1),
-  m_rows_inserted(0),
-  m_bulk_insert_rows(1024),
-  m_rows_changed(0),
-=======
   m_rows_to_insert((ha_rows) 1),
   m_rows_inserted((ha_rows) 0),
   m_bulk_insert_rows((ha_rows) 1024),
->>>>>>> e39ba639
+  m_rows_changed((ha_rows) 0),
   m_bulk_insert_not_flushed(FALSE),
   m_ops_pending(0),
   m_skip_auto_increment(TRUE),
