--- conflicted
+++ resolved
@@ -4030,73 +4030,9 @@
   buf_len+= sizeof(size_t)/*for db_len */ + db_len + 1 + QUERY_CACHE_FLAGS_SIZE;
 #endif
 
-<<<<<<< HEAD
   if (!(data_buf = (Log_event_header::Byte*) my_malloc(key_memory_log_event,
                                                        buf_len, MYF(MY_WME))))
     DBUG_VOID_RETURN;
-=======
-  memset(&user, 0, sizeof(user));
-  memset(&host, 0, sizeof(host));
-  common_header_len= description_event->common_header_len;
-  post_header_len= description_event->post_header_len[event_type-1];
-  DBUG_PRINT("info",("event_len: %u  common_header_len: %d  post_header_len: %d",
-                     event_len, common_header_len, post_header_len));
-  
-  /*
-    We test if the event's length is sensible, and if so we compute data_len.
-    We cannot rely on QUERY_HEADER_LEN here as it would not be format-tolerant.
-    We use QUERY_HEADER_MINIMAL_LEN which is the same for 3.23, 4.0 & 5.0.
-  */
-  if (event_len < (uint)(common_header_len + post_header_len))
-    DBUG_VOID_RETURN;				
-  data_len = event_len - (common_header_len + post_header_len);
-  buf+= common_header_len;
-  
-  slave_proxy_id= thread_id = uint4korr(buf + Q_THREAD_ID_OFFSET);
-  exec_time = uint4korr(buf + Q_EXEC_TIME_OFFSET);
-  db_len = (uchar)buf[Q_DB_LEN_OFFSET]; // TODO: add a check of all *_len vars
-  error_code = uint2korr(buf + Q_ERR_CODE_OFFSET);
-
-  /*
-    5.0 format starts here.
-    Depending on the format, we may or not have affected/warnings etc
-    The remnent post-header to be parsed has length:
-  */
-  tmp= post_header_len - QUERY_HEADER_MINIMAL_LEN; 
-  if (tmp)
-  {
-    status_vars_len= uint2korr(buf + Q_STATUS_VARS_LEN_OFFSET);
-    /*
-      Check if status variable length is corrupt and will lead to very
-      wrong data. We could be even more strict and require data_len to
-      be even bigger, but this will suffice to catch most corruption
-      errors that can lead to a crash.
-    */
-    if (status_vars_len > min<ulong>(data_len, MAX_SIZE_LOG_EVENT_STATUS))
-    {
-      DBUG_PRINT("info", ("status_vars_len (%u) > data_len (%lu); query= 0",
-                          status_vars_len, data_len));
-      query= 0;
-      DBUG_VOID_RETURN;
-    }
-    data_len-= status_vars_len;
-    DBUG_PRINT("info", ("Query_log_event has status_vars_len: %u",
-                        (uint) status_vars_len));
-    tmp-= 2;
-  } 
-  else
-  {
-    /*
-      server version < 5.0 / binlog_version < 4 master's event is 
-      relay-logged with storing the original size of the event in
-      Q_MASTER_DATA_WRITTEN_CODE status variable.
-      The size is to be restored at reading Q_MASTER_DATA_WRITTEN_CODE-marked
-      event from the relay log.
-    */
-    DBUG_ASSERT(description_event->binlog_version < 4);
-    master_data_written= data_written;
-  }
->>>>>>> e5e0206a
   /*
     The data buffer is used by the slave SQL thread while applying
     the event. The catalog, time_zone)str, user, host, db, query
@@ -4982,7 +4918,7 @@
   if (fd_event->common_footer->checksum_alg != binary_log::BINLOG_CHECKSUM_ALG_OFF)
     checksum_size= 4;
 
-  db_len= (uint)buf[Q_DB_LEN_OFFSET];
+  db_len= (uchar)buf[Q_DB_LEN_OFFSET];
 
   /* Error if the event content is too small */
   if (length < (common_header_len + query_header_len +
