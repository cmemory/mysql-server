/*
   Copyright (c) 2000, 2011, Oracle and/or its affiliates. All rights reserved.

   This program is free software; you can redistribute it and/or modify
   it under the terms of the GNU General Public License as published by
   the Free Software Foundation; version 2 of the License.

   This program is distributed in the hope that it will be useful,
   but WITHOUT ANY WARRANTY; without even the implied warranty of
   MERCHANTABILITY or FITNESS FOR A PARTICULAR PURPOSE.  See the
   GNU General Public License for more details.

   You should have received a copy of the GNU General Public License
   along with this program; if not, write to the Free Software
   Foundation, Inc., 51 Franklin St, Fifth Floor, Boston, MA 02110-1301  USA
*/


#ifdef USE_PRAGMA_INTERFACE
#pragma interface                       /* gcc class implementation */
#endif

/* Blob tables and events are internal to NDB and must never be accessed */
#define IS_NDB_BLOB_PREFIX(A) is_prefix(A, "NDB$BLOB")

#include <ndbapi/NdbApi.hpp>
#include <ndbapi/ndbapi_limits.h>
#include <kernel/ndb_limits.h>

#define NDB_HIDDEN_PRIMARY_KEY_LENGTH 8

class Ndb;             // Forward declaration
class NdbOperation;    // Forward declaration
class NdbTransaction;  // Forward declaration
class NdbRecAttr;      // Forward declaration
class NdbScanOperation; 
class NdbIndexScanOperation; 
class NdbBlob;
class NdbIndexStat;
class NdbEventOperation;
class NdbInterpretedCode;
class ha_ndbcluster_cond;
class Ndb_event_data;

typedef enum ndb_index_type {
  UNDEFINED_INDEX = 0,
  PRIMARY_KEY_INDEX = 1,
  PRIMARY_KEY_ORDERED_INDEX = 2,
  UNIQUE_INDEX = 3,
  UNIQUE_ORDERED_INDEX = 4,
  ORDERED_INDEX = 5
} NDB_INDEX_TYPE;

typedef enum ndb_index_status {
  UNDEFINED = 0,
  ACTIVE = 1,
  TO_BE_DROPPED = 2
} NDB_INDEX_STATUS;

typedef struct ndb_index_data {
  NDB_INDEX_TYPE type;
  NDB_INDEX_STATUS status;  
  const NdbDictionary::Index *index;
  const NdbDictionary::Index *unique_index;
  unsigned char *unique_index_attrid_map;
  bool null_in_unique_index;
  // In this version stats are not shared between threads
  NdbIndexStat* index_stat;
  uint index_stat_cache_entries;
  // Simple counter mechanism to decide when to connect to db
  uint index_stat_update_freq;
  uint index_stat_query_count;
  /*
    In mysqld, keys and rows are stored differently (using KEY_PART_INFO for
    keys and Field for rows).
    So we need to use different NdbRecord for an index for passing values
    from a key and from a row.
  */
  NdbRecord *ndb_record_key;
  NdbRecord *ndb_unique_record_key;
  NdbRecord *ndb_unique_record_row;
} NDB_INDEX_DATA;

typedef enum ndb_write_op {
  NDB_INSERT = 0,
  NDB_UPDATE = 1,
  NDB_PK_UPDATE = 2
} NDB_WRITE_OP;

class NDB_ALTER_DATA : public Sql_alloc
{
public:
  NDB_ALTER_DATA(NdbDictionary::Dictionary *dict,
		 const NdbDictionary::Table *table) :
    dictionary(dict),
    old_table(table),
    new_table(new NdbDictionary::Table(*table)),
      table_id(table->getObjectId()),
      old_table_version(table->getObjectVersion())
  {}
  ~NDB_ALTER_DATA()
  { delete new_table; }
  NdbDictionary::Dictionary *dictionary;
  const  NdbDictionary::Table *old_table;
  NdbDictionary::Table *new_table;
  Uint32 table_id;
  Uint32 old_table_version;
};

typedef union { const NdbRecAttr *rec; NdbBlob *blob; void *ptr; } NdbValue;

int get_ndb_blobs_value(TABLE* table, NdbValue* value_array,
                        uchar*& buffer, uint& buffer_size,
                        my_ptrdiff_t ptrdiff);

<<<<<<< HEAD
#include "ndb_share.h"
=======
typedef enum {
  NSS_INITIAL= 0,
  NSS_DROPPED,
  NSS_ALTERED 
} NDB_SHARE_STATE;

enum enum_conflict_fn_type
{
  CFT_NDB_UNDEF = 0
  ,CFT_NDB_MAX
  ,CFT_NDB_OLD
  ,CFT_NDB_MAX_DEL_WIN
  ,CFT_NUMBER_OF_CFTS /* End marker */
};

#ifdef HAVE_NDB_BINLOG
static const Uint32 MAX_CONFLICT_ARGS= 8;

enum enum_conflict_fn_arg_type
{
  CFAT_END
  ,CFAT_COLUMN_NAME
};

struct st_conflict_fn_arg
{
  enum_conflict_fn_arg_type type;
  const char *ptr;
  uint32 len;
  uint32 fieldno; // CFAT_COLUMN_NAME
};

struct st_conflict_fn_arg_def
{
  enum enum_conflict_fn_arg_type arg_type;
  bool optional;
};

/* What type of operation was issued */
enum enum_conflicting_op_type
{                /* NdbApi          */
  WRITE_ROW,     /* insert (!write) */
  UPDATE_ROW,    /* update          */
  DELETE_ROW     /* delete          */
};

/*
  prepare_detect_func

  Type of function used to prepare for conflict detection on
  an NdbApi operation
*/
typedef int (* prepare_detect_func) (struct st_ndbcluster_conflict_fn_share* cfn_share,
                                     enum_conflicting_op_type op_type,
                                     const uchar* old_data,
                                     const uchar* new_data,
                                     const MY_BITMAP* write_set,
                                     NdbInterpretedCode* code);

struct st_conflict_fn_def
{
  const char *name;
  enum_conflict_fn_type type;
  const st_conflict_fn_arg_def* arg_defs;
  prepare_detect_func prep_func;
};

/* What sort of conflict was found */
enum enum_conflict_cause
{
  ROW_ALREADY_EXISTS,
  ROW_DOES_NOT_EXIST,
  ROW_IN_CONFLICT
};

/* NdbOperation custom data which points out handler and record. */
struct Ndb_exceptions_data {
  struct st_ndbcluster_share *share;
  const NdbRecord* key_rec;
  const uchar* row;
  enum_conflicting_op_type op_type;
};

enum enum_conflict_fn_flags
{
  CFF_NONE = 0
};

typedef struct st_ndbcluster_conflict_fn_share {
  const st_conflict_fn_def* m_conflict_fn;

  /* info about original table */
  uint8 m_pk_cols;
  uint8 m_resolve_column;
  uint8 m_resolve_size;
  uint8 m_flags;
  uint16 m_offset[16];
  uint16 m_resolve_offset;

  const NdbDictionary::Table *m_ex_tab;
  uint32 m_count;
} NDB_CONFLICT_FN_SHARE;
#endif

/*
  Stats that can be retrieved from ndb
*/
struct Ndb_statistics {
  Uint64 row_count;
  Uint64 commit_count;
  ulong row_size;
  Uint64 fragment_memory;
  Uint64 fragment_extent_space; 
  Uint64 fragment_extent_free_space;
};

typedef struct st_ndbcluster_share {
  NDB_SHARE_STATE state;
  MEM_ROOT mem_root;
  THR_LOCK lock;
  pthread_mutex_t mutex;
  char *key;
  uint key_length;
  char *new_key;
  uint use_count;
  uint commit_count_lock;
  ulonglong commit_count;
  char *db;
  char *table_name;
  Ndb::TupleIdRange tuple_id_range;
  struct Ndb_statistics stat;
  bool util_thread; // if opened by util thread
  uint32 connect_count;
  uint32 flags;
#ifdef HAVE_NDB_BINLOG
  NDB_CONFLICT_FN_SHARE *m_cfn_share;
#endif
  Ndb_event_data *event_data; // Place holder before NdbEventOperation is created
  NdbEventOperation *op;
  char *old_names; // for rename table
  MY_BITMAP *subscriber_bitmap;
  NdbEventOperation *new_op;
} NDB_SHARE;

inline
NDB_SHARE_STATE
get_ndb_share_state(NDB_SHARE *share)
{
  NDB_SHARE_STATE state;
  pthread_mutex_lock(&share->mutex);
  state= share->state;
  pthread_mutex_unlock(&share->mutex);
  return state;
}

inline
void
set_ndb_share_state(NDB_SHARE *share, NDB_SHARE_STATE state)
{
  pthread_mutex_lock(&share->mutex);
  share->state= state;
  pthread_mutex_unlock(&share->mutex);
}
>>>>>>> 3b9851da

struct Ndb_tuple_id_range_guard {
  Ndb_tuple_id_range_guard(NDB_SHARE* _share) :
    share(_share),
    range(share->tuple_id_range) {
    pthread_mutex_lock(&share->mutex);
  }
  ~Ndb_tuple_id_range_guard() {
    pthread_mutex_unlock(&share->mutex);
  }
  NDB_SHARE* share;
  Ndb::TupleIdRange& range;
};

/* NDB_SHARE.flags */
#define NSF_HIDDEN_PK   1u /* table has hidden primary key */
#define NSF_BLOB_FLAG   2u /* table has blob attributes */
#define NSF_NO_BINLOG   4u /* table should not be binlogged */
#define NSF_BINLOG_FULL 8u /* table should be binlogged with full rows */
#define NSF_BINLOG_USE_UPDATE 16u  /* table update should be binlogged using
                                     update log event */
inline void set_binlog_logging(NDB_SHARE *share)
{
  DBUG_PRINT("info", ("set_binlog_logging"));
  share->flags&= ~NSF_NO_BINLOG;
}
inline void set_binlog_nologging(NDB_SHARE *share)
{
  DBUG_PRINT("info", ("set_binlog_nologging"));
  share->flags|= NSF_NO_BINLOG;
}
inline my_bool get_binlog_nologging(NDB_SHARE *share)
{ return (share->flags & NSF_NO_BINLOG) != 0; }
inline void set_binlog_updated_only(NDB_SHARE *share)
{
  DBUG_PRINT("info", ("set_binlog_updated_only"));
  share->flags&= ~NSF_BINLOG_FULL;
}
inline void set_binlog_full(NDB_SHARE *share)
{
  DBUG_PRINT("info", ("set_binlog_full"));
  share->flags|= NSF_BINLOG_FULL;
}
inline my_bool get_binlog_full(NDB_SHARE *share)
{ return (share->flags & NSF_BINLOG_FULL) != 0; }
inline void set_binlog_use_write(NDB_SHARE *share)
{
  DBUG_PRINT("info", ("set_binlog_use_write"));
  share->flags&= ~NSF_BINLOG_USE_UPDATE;
}
inline void set_binlog_use_update(NDB_SHARE *share)
{
  DBUG_PRINT("info", ("set_binlog_use_update"));
  share->flags|= NSF_BINLOG_USE_UPDATE;
}
inline my_bool get_binlog_use_update(NDB_SHARE *share)
{ return (share->flags & NSF_BINLOG_USE_UPDATE) != 0; }

<<<<<<< HEAD
=======
/*
  State associated with the Slave thread
  (From the Ndb handler's point of view)
*/
struct st_ndb_slave_state
{
  /* Counter values for current slave transaction */
  Uint32 current_conflict_defined_op_count;
  Uint32 current_violation_count[CFT_NUMBER_OF_CFTS];

  /* Cumulative counter values */
  Uint64 total_violation_count[CFT_NUMBER_OF_CFTS];

  /* Methods */
  void atTransactionCommit();
  void atTransactionAbort();

  st_ndb_slave_state();
};

/*
  Place holder for ha_ndbcluster thread specific data
*/

enum THD_NDB_OPTIONS
{
  TNO_NO_LOG_SCHEMA_OP=  1 << 0,
  /*
    In participating mysqld, do not try to acquire global schema
    lock, as one other mysqld already has the lock.
  */
  TNO_NO_LOCK_SCHEMA_OP= 1 << 1
  /*
    Skip drop of ndb table in delete_table.  Used when calling
    mysql_rm_table_part2 in "show tables", as we do not want to
    remove ndb tables "by mistake".  The table should not exist
    in ndb in the first place.
  */
  ,TNO_NO_NDB_DROP_TABLE=    1 << 2
};

enum THD_NDB_TRANS_OPTIONS
{
  TNTO_INJECTED_APPLY_STATUS= 1 << 0
  ,TNTO_NO_LOGGING=           1 << 1
  ,TNTO_TRANSACTIONS_OFF=     1 << 2
};
>>>>>>> 3b9851da

struct Ndb_local_table_statistics {
  int no_uncommitted_rows_count;
  ulong last_count;
  ha_rows records;
};

<<<<<<< HEAD
#include "ndb_thd_ndb.h"
=======
class Thd_ndb 
{
 public:
  Thd_ndb();
  ~Thd_ndb();

  void init_open_tables();

  Ndb_cluster_connection *connection;
  Ndb *ndb;
  /* this */
  class ha_ndbcluster *m_handler;
  ulong count;
  uint lock_count;
  uint start_stmt_count;
  uint save_point_count;
  NdbTransaction *trans;
  bool m_error;
  bool m_slow_path;
  bool m_force_send;

  int m_error_code;
  query_id_t m_query_id; /* query id whn m_error_code was set */
  uint32 options;
  uint32 trans_options;
  List<NDB_SHARE> changed_tables;
  HASH open_tables;
  /*
    This is a memroot used to buffer rows for batched execution.
    It is reset after every execute().
  */
  MEM_ROOT m_batch_mem_root;
  /*
    Estimated pending batched execution bytes, once this is > BATCH_FLUSH_SIZE
    we execute() to flush the rows buffered in m_batch_mem_root.
  */
  uint m_unsent_bytes;
  uint m_batch_size;

  uint m_execute_count;

  uint m_scan_count;
  uint m_pruned_scan_count;
  
  uint m_transaction_no_hint_count[MAX_NDB_NODES];
  uint m_transaction_hint_count[MAX_NDB_NODES];

  NdbTransaction *global_schema_lock_trans;
  uint global_schema_lock_count;
  uint global_schema_lock_error;

  unsigned m_connect_count;
  bool valid_ndb(void);
  bool recycle_ndb(THD* thd);
};
>>>>>>> 3b9851da

int ndbcluster_commit(handlerton *hton, THD *thd, bool all);
class ha_ndbcluster: public handler
{
 public:
  ha_ndbcluster(handlerton *hton, TABLE_SHARE *table);
  ~ha_ndbcluster();

  int open(const char *name, int mode, uint test_if_locked);
  int close(void);
  void local_close(THD *thd, bool release_metadata);

  int optimize(THD* thd, HA_CHECK_OPT* check_opt);
  int analyze(THD* thd, HA_CHECK_OPT* check_opt);

  int write_row(uchar *buf);
  int update_row(const uchar *old_data, uchar *new_data);
  int delete_row(const uchar *buf);
  int index_init(uint index, bool sorted);
  int index_end();
  int index_read(uchar *buf, const uchar *key, uint key_len, 
                 enum ha_rkey_function find_flag);
  int index_next(uchar *buf);
  int index_prev(uchar *buf);
  int index_first(uchar *buf);
  int index_last(uchar *buf);
  int index_read_last(uchar * buf, const uchar * key, uint key_len);
  int rnd_init(bool scan);
  int rnd_end();
  int rnd_next(uchar *buf);
  int rnd_pos(uchar *buf, uchar *pos);
  void position(const uchar *record);
  virtual int cmp_ref(const uchar * ref1, const uchar * ref2);
  int read_range_first(const key_range *start_key,
                       const key_range *end_key,
                       bool eq_range, bool sorted);
  int read_range_first_to_buf(const key_range *start_key,
                              const key_range *end_key,
                              bool eq_range, bool sorted,
                              uchar* buf);
  int read_range_next();

#ifndef NDB_WITH_NEW_MRR_INTERFACE
  /**
   * Multi range stuff
   */
  int read_multi_range_first(KEY_MULTI_RANGE **found_range_p,
                             KEY_MULTI_RANGE*ranges, uint range_count,
                             bool sorted, HANDLER_BUFFER *buffer);
  int read_multi_range_next(KEY_MULTI_RANGE **found_range_p);
  bool null_value_index_search(KEY_MULTI_RANGE *ranges,
			       KEY_MULTI_RANGE *end_range,
			       HANDLER_BUFFER *buffer);
#endif

  bool get_error_message(int error, String *buf);
  ha_rows records();
  ha_rows estimate_rows_upper_bound()
    { return HA_POS_ERROR; }
  int info(uint);
#if MYSQL_VERSION_ID < 50501
  typedef PARTITION_INFO PARTITION_STATS;
#endif
  void get_dynamic_partition_info(PARTITION_STATS *stat_info, uint part_id);
  uint32 calculate_key_hash_value(Field **field_array);
  bool read_before_write_removal_supported() const { return true; }
  bool read_before_write_removal_possible();
  ha_rows read_before_write_removal_rows_written(void) const;
  int extra(enum ha_extra_function operation);
  int extra_opt(enum ha_extra_function operation, ulong cache_size);
  int reset();
  int external_lock(THD *thd, int lock_type);
  void unlock_row();
  int start_stmt(THD *thd, thr_lock_type lock_type);
  void update_create_info(HA_CREATE_INFO *create_info);
  void print_error(int error, myf errflag);
  const char * table_type() const;
  const char ** bas_ext() const;
  ulonglong table_flags(void) const;
  void prepare_for_alter();
  int add_index(TABLE *table_arg, KEY *key_info, uint num_of_keys);
  int prepare_drop_index(TABLE *table_arg, uint *key_num, uint num_of_keys);
  int final_drop_index(TABLE *table_arg);
  void set_part_info(partition_info *part_info, bool early);
  ulong index_flags(uint idx, uint part, bool all_parts) const;
  virtual const key_map *keys_to_use_for_scanning() { return &btree_keys; }
  uint max_supported_record_length() const;
  uint max_supported_keys() const;
  uint max_supported_key_parts() const;
  uint max_supported_key_length() const;
  uint max_supported_key_part_length() const;

  int rename_table(const char *from, const char *to);
  int delete_table(const char *name);
  int create(const char *name, TABLE *form, HA_CREATE_INFO *info);
  int get_default_no_partitions(HA_CREATE_INFO *info);
  bool get_no_parts(const char *name, uint *no_parts);
  void set_auto_partitions(partition_info *part_info);
  virtual bool is_fatal_error(int error, uint flags)
  {
    if (!handler::is_fatal_error(error, flags) ||
        error == HA_ERR_NO_PARTITION_FOUND)
      return FALSE;
    return TRUE;
  }

  THR_LOCK_DATA **store_lock(THD *thd,
                             THR_LOCK_DATA **to,
                             enum thr_lock_type lock_type);

  bool low_byte_first() const;

  const char* index_type(uint key_number);

  double scan_time();
  ha_rows records_in_range(uint inx, key_range *min_key, key_range *max_key);
  void start_bulk_insert(ha_rows rows);
  int end_bulk_insert();

  bool start_bulk_update();
  int bulk_update_row(const uchar *old_data, uchar *new_data,
                      uint *dup_key_found);
  int exec_bulk_update(uint *dup_key_found);
  void end_bulk_update();
  int ndb_update_row(const uchar *old_data, uchar *new_data,
                     int is_bulk_update);

static void set_dbname(const char *pathname, char *dbname);
static void set_tabname(const char *pathname, char *tabname);

  /*
    static member function as it needs to access private
    NdbTransaction methods
  */
  static void release_completed_operations(NdbTransaction*);

  /*
    Condition pushdown
  */

 /*
   Push condition down to the table handler.
   SYNOPSIS
     cond_push()
     cond   Condition to be pushed. The condition tree must not be
     modified by the by the caller.
   RETURN
     The 'remainder' condition that caller must use to filter out records.
     NULL means the handler will not return rows that do not match the
     passed condition.
   NOTES
   The pushed conditions form a stack (from which one can remove the
   last pushed condition using cond_pop).
   The table handler filters out rows using (pushed_cond1 AND pushed_cond2 
   AND ... AND pushed_condN)
   or less restrictive condition, depending on handler's capabilities.
   
   handler->reset() call empties the condition stack.
   Calls to rnd_init/rnd_end, index_init/index_end etc do not affect the  
   condition stack.
   The current implementation supports arbitrary AND/OR nested conditions
   with comparisons between columns and constants (including constant
   expressions and function calls) and the following comparison operators:
   =, !=, >, >=, <, <=, like, "not like", "is null", and "is not null". 
   Negated conditions are supported by NOT which generate NAND/NOR groups.
 */ 
  const Item *cond_push(const Item *cond);
 /*
   Pop the top condition from the condition stack of the handler instance.
   SYNOPSIS
     cond_pop()
     Pops the top if condition stack, if stack is not empty
 */
  void cond_pop();

  uint8 table_cache_type();

  /*
   * Internal to ha_ndbcluster, used by C functions
   */
  int ndb_err(NdbTransaction*, bool have_lock= FALSE);

  my_bool register_query_cache_table(THD *thd, char *table_key,
                                     uint key_length,
                                     qc_engine_callback *engine_callback,
                                     ulonglong *engine_data);

#ifndef NDB_WITHOUT_ONLINE_ALTER
  int check_if_supported_alter(TABLE *altered_table,
                               HA_CREATE_INFO *create_info,
                               HA_ALTER_FLAGS *alter_flags,
                               uint table_changes);

  int alter_table_phase1(THD *thd,
                         TABLE *altered_table,
                         HA_CREATE_INFO *create_info,
                         HA_ALTER_INFO *alter_info,
                         HA_ALTER_FLAGS *alter_flags);

  int alter_table_phase2(THD *thd,
                         TABLE *altered_table,
                         HA_CREATE_INFO *create_info,
                         HA_ALTER_INFO *alter_info,
                         HA_ALTER_FLAGS *alter_flags);

  int alter_table_phase3(THD *thd, TABLE *table,
                         HA_CREATE_INFO *create_info,
                         HA_ALTER_INFO *alter_info,
                         HA_ALTER_FLAGS *alter_flags);
#endif

private:
#ifdef HAVE_NDB_BINLOG
  int prepare_conflict_detection(enum_conflicting_op_type op_type,
                                 const NdbRecord* key_rec,
                                 const uchar* old_data,
                                 const uchar* new_data,
                                 NdbInterpretedCode* code,
                                 NdbOperation::OperationOptions* options);
#endif
  void setup_key_ref_for_ndb_record(const NdbRecord **key_rec,
                                    const uchar **key_row,
                                    const uchar *record,
                                    bool use_active_index);
  friend int ndbcluster_drop_database_impl(THD *thd, const char *path);
  friend int ndb_handle_schema_change(THD *thd, 
                                      Ndb *ndb, NdbEventOperation *pOp,
                                      NDB_SHARE *share);

  void check_read_before_write_removal();
  static int delete_table(THD *thd, ha_ndbcluster *h, Ndb *ndb,
			  const char *path,
			  const char *db,
			  const char *table_name);
  int add_index_impl(THD *thd, TABLE *table_arg,
                     KEY *key_info, uint num_of_keys);
  int create_ndb_index(THD *thd, const char *name, KEY *key_info, bool unique);
  int create_ordered_index(THD *thd, const char *name, KEY *key_info);
  int create_unique_index(THD *thd, const char *name, KEY *key_info);
  int create_index(THD *thd, const char *name, KEY *key_info, 
                   NDB_INDEX_TYPE idx_type, uint idx_no);
// Index list management
  int create_indexes(THD *thd, Ndb *ndb, TABLE *tab);
  int open_indexes(THD *thd, Ndb *ndb, TABLE *tab, bool ignore_error);
  void renumber_indexes(Ndb *ndb, TABLE *tab);
  int drop_indexes(Ndb *ndb, TABLE *tab);
  int add_index_handle(THD *thd, NdbDictionary::Dictionary *dict,
                       KEY *key_info, const char *key_name, uint index_no);
  int add_table_ndb_record(NdbDictionary::Dictionary *dict);
  int add_hidden_pk_ndb_record(NdbDictionary::Dictionary *dict);
  int add_index_ndb_record(NdbDictionary::Dictionary *dict,
                           KEY *key_info, uint index_no);
  int check_default_values(const NdbDictionary::Table* ndbtab);
  int get_metadata(THD *thd, const char* path);
  void release_metadata(THD *thd, Ndb *ndb);
  NDB_INDEX_TYPE get_index_type(uint idx_no) const;
  NDB_INDEX_TYPE get_index_type_from_table(uint index_no) const;
  NDB_INDEX_TYPE get_index_type_from_key(uint index_no, KEY *key_info, 
                                         bool primary) const;
  bool has_null_in_unique_index(uint idx_no) const;
  bool check_index_fields_not_null(KEY *key_info);

  int set_up_partition_info(partition_info *part_info,
                            NdbDictionary::Table&) const;
  int set_range_data(const partition_info* part_info,
                     NdbDictionary::Table&) const;
  int set_list_data(const partition_info* part_info,
                    NdbDictionary::Table&) const;
  int ndb_pk_update_row(THD *thd, 
                        const uchar *old_data, uchar *new_data,
                        uint32 old_part_id);
  int pk_read(const uchar *key, uint key_len, uchar *buf, uint32 *part_id);
  int ordered_index_scan(const key_range *start_key,
                         const key_range *end_key,
                         bool sorted, bool descending, uchar* buf,
                         part_id_range *part_spec);
  int unique_index_read(const uchar *key, uint key_len, 
                        uchar *buf);
  int full_table_scan(const KEY* key_info, 
                      const key_range *start_key,
                      const key_range *end_key,
                      uchar *buf);
  int flush_bulk_insert(bool allow_batch= FALSE);
  int ndb_write_row(uchar *record, bool primary_key_update,
                    bool batched_update);

  bool start_bulk_delete();
  int end_bulk_delete();
  int ndb_delete_row(const uchar *record, bool primary_key_update);

  int ndb_optimize_table(THD* thd, uint delay);

#ifndef NDB_WITHOUT_ONLINE_ALTER
  int alter_frm(THD *thd, const char *file, NDB_ALTER_DATA *alter_data);
#endif

  bool check_all_operations_for_error(NdbTransaction *trans,
                                      const NdbOperation *first,
                                      const NdbOperation *last,
                                      uint errcode);
  int peek_indexed_rows(const uchar *record, NDB_WRITE_OP write_op);
  int scan_handle_lock_tuple(NdbScanOperation *scanOp, NdbTransaction *trans);
  int fetch_next(NdbScanOperation* op);
  int set_auto_inc(THD *thd, Field *field);
  int set_auto_inc_val(THD *thd, Uint64 value);
  int next_result(uchar *buf); 
  int close_scan();
  void unpack_record(uchar *dst_row, const uchar *src_row);

  void set_dbname(const char *pathname);
  void set_tabname(const char *pathname);

  const NdbDictionary::Column *get_hidden_key_column() {
    return m_table->getColumn(table_share->fields);
  }
  const NdbDictionary::Column *get_partition_id_column() {
    Uint32 index= table_share->fields + (table_share->primary_key == MAX_KEY);
    return m_table->getColumn(index);
  }

  bool add_row_check_if_batch_full_size(Thd_ndb *thd_ndb, uint size);
  bool add_row_check_if_batch_full(Thd_ndb *thd_ndb) {
    return add_row_check_if_batch_full_size(thd_ndb, m_bytes_per_write);
  }
  uchar *get_buffer(Thd_ndb *thd_ndb, uint size);
  uchar *copy_row_to_buffer(Thd_ndb *thd_ndb, const uchar *record);

  int get_blob_values(const NdbOperation *ndb_op, uchar *dst_record,
                      const MY_BITMAP *bitmap);
  int set_blob_values(const NdbOperation *ndb_op, my_ptrdiff_t row_offset,
                      const MY_BITMAP *bitmap, uint *set_count, bool batch);
  friend int g_get_ndb_blobs_value(NdbBlob *ndb_blob, void *arg);
  void release_blobs_buffer();
  Uint32 setup_get_hidden_fields(NdbOperation::GetValueSpec gets[2]);
  void get_hidden_fields_keyop(NdbOperation::OperationOptions *options,
                               NdbOperation::GetValueSpec gets[2]);
  void get_hidden_fields_scan(NdbScanOperation::ScanOptions *options,
                              NdbOperation::GetValueSpec gets[2]);
  void eventSetAnyValue(THD *thd,
                        NdbOperation::OperationOptions *options) const;
  bool check_index_fields_in_write_set(uint keyno);

  const NdbOperation *pk_unique_index_read_key(uint idx, 
                                               const uchar *key, uchar *buf,
                                               NdbOperation::LockMode lm,
                                               Uint32 *ppartition_id);
  int read_multi_range_fetch_next();
  
  int primary_key_cmp(const uchar * old_row, const uchar * new_row);
  void print_results();

  virtual void get_auto_increment(ulonglong offset, ulonglong increment,
                                  ulonglong nb_desired_values,
                                  ulonglong *first_value,
                                  ulonglong *nb_reserved_values);
  bool uses_blob_value(const MY_BITMAP *bitmap) const;

  static inline bool isManualBinlogExec(THD *thd);

  char *update_table_comment(const char * comment);

  int write_ndb_file(const char *name);

  int check_ndb_connection(THD* thd);

  void set_rec_per_key();
  int records_update();
  void no_uncommitted_rows_execute_failure();
  void no_uncommitted_rows_update(int);
  void no_uncommitted_rows_reset(THD *);


  NdbTransaction *start_transaction_part_id(uint32 part_id, int &error);
  inline NdbTransaction *get_transaction_part_id(uint32 part_id, int &error)
  {
    if (m_thd_ndb->trans)
      return m_thd_ndb->trans;
    return start_transaction_part_id(part_id, error);
  }

  NdbTransaction *start_transaction(int &error);
  inline NdbTransaction *get_transaction(int &error)
  {
    if (m_thd_ndb->trans)
      return m_thd_ndb->trans;
    return start_transaction(error);
  }

  NdbTransaction *start_transaction_row(const NdbRecord *ndb_record,
                                        const uchar *record,
                                        int &error);
  NdbTransaction *start_transaction_key(uint index,
                                        const uchar *key_data,
                                        int &error);

  friend int check_completed_operations_pre_commit(Thd_ndb*,
                                                   NdbTransaction*,
                                                   const NdbOperation*,
                                                   uint *ignore_count);
  friend int ndbcluster_commit(handlerton *hton, THD *thd, bool all);
  int start_statement(THD *thd, Thd_ndb *thd_ndb, uint table_count);
  int init_handler_for_statement(THD *thd);

  Thd_ndb *m_thd_ndb;
  NdbScanOperation *m_active_cursor;
  const NdbDictionary::Table *m_table;
  /*
    Normal NdbRecord for accessing rows, with all fields including hidden
    fields (hidden primary key, user-defined partitioning function value).
  */
  NdbRecord *m_ndb_record;
  /* NdbRecord for accessing tuple by hidden Uint64 primary key. */
  NdbRecord *m_ndb_hidden_key_record;

  /* Bitmap used for NdbRecord operation column mask. */
  MY_BITMAP m_bitmap;
  my_bitmap_map m_bitmap_buf[(NDB_MAX_ATTRIBUTES_IN_TABLE +
                              8*sizeof(my_bitmap_map) - 1) /
                             (8*sizeof(my_bitmap_map))]; // Buffer for m_bitmap
  /* Bitmap with bit set for all primary key columns. */
  MY_BITMAP *m_pk_bitmap_p;
  my_bitmap_map m_pk_bitmap_buf[(NDB_MAX_ATTRIBUTES_IN_TABLE +
                                 8*sizeof(my_bitmap_map) - 1) /
                                (8*sizeof(my_bitmap_map))]; // Buffer for m_pk_bitmap
  struct Ndb_local_table_statistics *m_table_info;
  struct Ndb_local_table_statistics m_table_info_instance;
  char m_dbname[FN_HEADLEN];
  //char m_schemaname[FN_HEADLEN];
  char m_tabname[FN_HEADLEN];
  THR_LOCK_DATA m_lock;
  bool m_lock_tuple;
  NDB_SHARE *m_share;
  NDB_INDEX_DATA  m_index[MAX_KEY];
  key_map btree_keys;

  /*
    Pointer to row returned from scan nextResult().
  */
  union
  {
    const char *_m_next_row;
    const uchar *m_next_row;
  };
  /* For read_multi_range scans, the get_range_no() of current row. */
  int m_current_range_no;

  MY_BITMAP **m_key_fields;
  // NdbRecAttr has no reference to blob
  NdbValue m_value[NDB_MAX_ATTRIBUTES_IN_TABLE];
  Uint64 m_ref;
  partition_info *m_part_info;
  uint32 m_part_id;
  bool m_user_defined_partitioning;
  bool m_use_partition_pruning;
  bool m_sorted;
  bool m_use_write;
  bool m_ignore_dup_key;
  bool m_has_unique_index;
  bool m_ignore_no_key;
  bool m_read_before_write_removal_possible;
  bool m_read_before_write_removal_used;
  ha_rows m_rows_updated;
  ha_rows m_rows_deleted;
  ha_rows m_rows_to_insert; // TODO: merge it with handler::estimation_rows_to_insert?
  ha_rows m_rows_inserted;
  ha_rows m_rows_changed;
  bool m_delete_cannot_batch;
  bool m_update_cannot_batch;
  uint m_bytes_per_write;
  bool m_skip_auto_increment;
  bool m_blobs_pending;
  bool m_slow_path;
  bool m_is_bulk_delete;

  /* State for setActiveHook() callback for reading blob data. */
  uint m_blob_counter;
  uint m_blob_expected_count_per_row;
  uchar *m_blob_destination_record;
  Uint64 m_blobs_row_total_size; /* Bytes needed for all blobs in current row */
  
  // memory for blobs in one tuple
  uchar *m_blobs_buffer;
  Uint64 m_blobs_buffer_size;
  uint m_dupkey;
  // set from thread variables at external lock
  ha_rows m_autoincrement_prefetch;

  ha_ndbcluster_cond *m_cond;
  bool m_disable_multi_read;
  const uchar *m_multi_range_result_ptr;
  KEY_MULTI_RANGE *m_multi_ranges;
  /*
    Points 1 past the end of last multi range operation currently being
    executed, to support splitting large multi range reands into manageable
    pieces.
  */
  KEY_MULTI_RANGE *m_multi_range_defined_end;
  NdbIndexScanOperation *m_multi_cursor;
  Ndb *get_ndb(THD *thd);

  int update_stats(THD *thd, bool do_read_stat, bool have_lock= FALSE,
                   uint part_id= ~(uint)0);
};

int ndbcluster_discover(THD* thd, const char* dbname, const char* name,
                        const void** frmblob, uint* frmlen);
int ndbcluster_table_exists_in_engine(THD* thd,
                                      const char *db, const char *name);
void ndbcluster_print_error(int error, const NdbOperation *error_op);

static const char ndbcluster_hton_name[]= "ndbcluster";
static const int ndbcluster_hton_name_length=sizeof(ndbcluster_hton_name)-1;
extern int ndbcluster_terminating;
extern int ndb_util_thread_running;
extern pthread_cond_t COND_ndb_util_ready;<|MERGE_RESOLUTION|>--- conflicted
+++ resolved
@@ -113,173 +113,7 @@
                         uchar*& buffer, uint& buffer_size,
                         my_ptrdiff_t ptrdiff);
 
-<<<<<<< HEAD
 #include "ndb_share.h"
-=======
-typedef enum {
-  NSS_INITIAL= 0,
-  NSS_DROPPED,
-  NSS_ALTERED 
-} NDB_SHARE_STATE;
-
-enum enum_conflict_fn_type
-{
-  CFT_NDB_UNDEF = 0
-  ,CFT_NDB_MAX
-  ,CFT_NDB_OLD
-  ,CFT_NDB_MAX_DEL_WIN
-  ,CFT_NUMBER_OF_CFTS /* End marker */
-};
-
-#ifdef HAVE_NDB_BINLOG
-static const Uint32 MAX_CONFLICT_ARGS= 8;
-
-enum enum_conflict_fn_arg_type
-{
-  CFAT_END
-  ,CFAT_COLUMN_NAME
-};
-
-struct st_conflict_fn_arg
-{
-  enum_conflict_fn_arg_type type;
-  const char *ptr;
-  uint32 len;
-  uint32 fieldno; // CFAT_COLUMN_NAME
-};
-
-struct st_conflict_fn_arg_def
-{
-  enum enum_conflict_fn_arg_type arg_type;
-  bool optional;
-};
-
-/* What type of operation was issued */
-enum enum_conflicting_op_type
-{                /* NdbApi          */
-  WRITE_ROW,     /* insert (!write) */
-  UPDATE_ROW,    /* update          */
-  DELETE_ROW     /* delete          */
-};
-
-/*
-  prepare_detect_func
-
-  Type of function used to prepare for conflict detection on
-  an NdbApi operation
-*/
-typedef int (* prepare_detect_func) (struct st_ndbcluster_conflict_fn_share* cfn_share,
-                                     enum_conflicting_op_type op_type,
-                                     const uchar* old_data,
-                                     const uchar* new_data,
-                                     const MY_BITMAP* write_set,
-                                     NdbInterpretedCode* code);
-
-struct st_conflict_fn_def
-{
-  const char *name;
-  enum_conflict_fn_type type;
-  const st_conflict_fn_arg_def* arg_defs;
-  prepare_detect_func prep_func;
-};
-
-/* What sort of conflict was found */
-enum enum_conflict_cause
-{
-  ROW_ALREADY_EXISTS,
-  ROW_DOES_NOT_EXIST,
-  ROW_IN_CONFLICT
-};
-
-/* NdbOperation custom data which points out handler and record. */
-struct Ndb_exceptions_data {
-  struct st_ndbcluster_share *share;
-  const NdbRecord* key_rec;
-  const uchar* row;
-  enum_conflicting_op_type op_type;
-};
-
-enum enum_conflict_fn_flags
-{
-  CFF_NONE = 0
-};
-
-typedef struct st_ndbcluster_conflict_fn_share {
-  const st_conflict_fn_def* m_conflict_fn;
-
-  /* info about original table */
-  uint8 m_pk_cols;
-  uint8 m_resolve_column;
-  uint8 m_resolve_size;
-  uint8 m_flags;
-  uint16 m_offset[16];
-  uint16 m_resolve_offset;
-
-  const NdbDictionary::Table *m_ex_tab;
-  uint32 m_count;
-} NDB_CONFLICT_FN_SHARE;
-#endif
-
-/*
-  Stats that can be retrieved from ndb
-*/
-struct Ndb_statistics {
-  Uint64 row_count;
-  Uint64 commit_count;
-  ulong row_size;
-  Uint64 fragment_memory;
-  Uint64 fragment_extent_space; 
-  Uint64 fragment_extent_free_space;
-};
-
-typedef struct st_ndbcluster_share {
-  NDB_SHARE_STATE state;
-  MEM_ROOT mem_root;
-  THR_LOCK lock;
-  pthread_mutex_t mutex;
-  char *key;
-  uint key_length;
-  char *new_key;
-  uint use_count;
-  uint commit_count_lock;
-  ulonglong commit_count;
-  char *db;
-  char *table_name;
-  Ndb::TupleIdRange tuple_id_range;
-  struct Ndb_statistics stat;
-  bool util_thread; // if opened by util thread
-  uint32 connect_count;
-  uint32 flags;
-#ifdef HAVE_NDB_BINLOG
-  NDB_CONFLICT_FN_SHARE *m_cfn_share;
-#endif
-  Ndb_event_data *event_data; // Place holder before NdbEventOperation is created
-  NdbEventOperation *op;
-  char *old_names; // for rename table
-  MY_BITMAP *subscriber_bitmap;
-  NdbEventOperation *new_op;
-} NDB_SHARE;
-
-inline
-NDB_SHARE_STATE
-get_ndb_share_state(NDB_SHARE *share)
-{
-  NDB_SHARE_STATE state;
-  pthread_mutex_lock(&share->mutex);
-  state= share->state;
-  pthread_mutex_unlock(&share->mutex);
-  return state;
-}
-
-inline
-void
-set_ndb_share_state(NDB_SHARE *share, NDB_SHARE_STATE state)
-{
-  pthread_mutex_lock(&share->mutex);
-  share->state= state;
-  pthread_mutex_unlock(&share->mutex);
-}
->>>>>>> 3b9851da
 
 struct Ndb_tuple_id_range_guard {
   Ndb_tuple_id_range_guard(NDB_SHARE* _share) :
@@ -338,8 +172,6 @@
 inline my_bool get_binlog_use_update(NDB_SHARE *share)
 { return (share->flags & NSF_BINLOG_USE_UPDATE) != 0; }
 
-<<<<<<< HEAD
-=======
 /*
   State associated with the Slave thread
   (From the Ndb handler's point of view)
@@ -360,100 +192,13 @@
   st_ndb_slave_state();
 };
 
-/*
-  Place holder for ha_ndbcluster thread specific data
-*/
-
-enum THD_NDB_OPTIONS
-{
-  TNO_NO_LOG_SCHEMA_OP=  1 << 0,
-  /*
-    In participating mysqld, do not try to acquire global schema
-    lock, as one other mysqld already has the lock.
-  */
-  TNO_NO_LOCK_SCHEMA_OP= 1 << 1
-  /*
-    Skip drop of ndb table in delete_table.  Used when calling
-    mysql_rm_table_part2 in "show tables", as we do not want to
-    remove ndb tables "by mistake".  The table should not exist
-    in ndb in the first place.
-  */
-  ,TNO_NO_NDB_DROP_TABLE=    1 << 2
-};
-
-enum THD_NDB_TRANS_OPTIONS
-{
-  TNTO_INJECTED_APPLY_STATUS= 1 << 0
-  ,TNTO_NO_LOGGING=           1 << 1
-  ,TNTO_TRANSACTIONS_OFF=     1 << 2
-};
->>>>>>> 3b9851da
-
 struct Ndb_local_table_statistics {
   int no_uncommitted_rows_count;
   ulong last_count;
   ha_rows records;
 };
 
-<<<<<<< HEAD
 #include "ndb_thd_ndb.h"
-=======
-class Thd_ndb 
-{
- public:
-  Thd_ndb();
-  ~Thd_ndb();
-
-  void init_open_tables();
-
-  Ndb_cluster_connection *connection;
-  Ndb *ndb;
-  /* this */
-  class ha_ndbcluster *m_handler;
-  ulong count;
-  uint lock_count;
-  uint start_stmt_count;
-  uint save_point_count;
-  NdbTransaction *trans;
-  bool m_error;
-  bool m_slow_path;
-  bool m_force_send;
-
-  int m_error_code;
-  query_id_t m_query_id; /* query id whn m_error_code was set */
-  uint32 options;
-  uint32 trans_options;
-  List<NDB_SHARE> changed_tables;
-  HASH open_tables;
-  /*
-    This is a memroot used to buffer rows for batched execution.
-    It is reset after every execute().
-  */
-  MEM_ROOT m_batch_mem_root;
-  /*
-    Estimated pending batched execution bytes, once this is > BATCH_FLUSH_SIZE
-    we execute() to flush the rows buffered in m_batch_mem_root.
-  */
-  uint m_unsent_bytes;
-  uint m_batch_size;
-
-  uint m_execute_count;
-
-  uint m_scan_count;
-  uint m_pruned_scan_count;
-  
-  uint m_transaction_no_hint_count[MAX_NDB_NODES];
-  uint m_transaction_hint_count[MAX_NDB_NODES];
-
-  NdbTransaction *global_schema_lock_trans;
-  uint global_schema_lock_count;
-  uint global_schema_lock_error;
-
-  unsigned m_connect_count;
-  bool valid_ndb(void);
-  bool recycle_ndb(THD* thd);
-};
->>>>>>> 3b9851da
 
 int ndbcluster_commit(handlerton *hton, THD *thd, bool all);
 class ha_ndbcluster: public handler
