/* Copyright (c) 2002, 2011, Oracle and/or its affiliates. All rights reserved.

   This program is free software; you can redistribute it and/or modify
   it under the terms of the GNU General Public License as published by
   the Free Software Foundation; version 2 of the License.

   This program is distributed in the hope that it will be useful,
   but WITHOUT ANY WARRANTY; without even the implied warranty of
   MERCHANTABILITY or FITNESS FOR A PARTICULAR PURPOSE.  See the
   GNU General Public License for more details.

   You should have received a copy of the GNU General Public License
   along with this program; if not, write to the Free Software Foundation,
   51 Franklin Street, Suite 500, Boston, MA 02110-1335 USA */

/**
  @file

  @brief
  subselect Item

  @todo
    - add function from mysql_select that use JOIN* as parameter to JOIN
    methods (sql_select.h/sql_select.cc)
*/

#include "sql_priv.h"
/*
  It is necessary to include set_var.h instead of item.h because there
  are dependencies on include order for set_var.h and item.h. This
  will be resolved later.
*/
#include "sql_class.h"                          // set_var.h: THD
#include "set_var.h"
#include "sql_select.h"
#include "opt_trace.h"
#include "sql_parse.h"                          // check_stack_overrun
#include "sql_derived.h"                        // mysql_derived_create, ...
#include "debug_sync.h"
#include "sql_test.h"

inline Item * and_items(Item* cond, Item *item)
{
  return (cond? (new Item_cond_and(cond, item)) : item);
}

Item_subselect::Item_subselect():
  Item_result_field(), value_assigned(0), traced_before(false),
  substitution(0), engine(0), old_engine(0),
  used_tables_cache(0), have_to_be_excluded(0), const_item_cache(1),
  engine_changed(0), changed(0), is_correlated(FALSE)
{
  with_subselect= 1;
  reset();
  /*
    Item value is NULL if select_result_interceptor didn't change this value
    (i.e. some rows will be found returned)
  */
  null_value= TRUE;
}


void Item_subselect::init(st_select_lex *select_lex,
			  select_result_interceptor *result)
{
  /*
    Please see Item_singlerow_subselect::invalidate_and_restore_select_lex(),
    which depends on alterations to the parse tree implemented here.
  */

  DBUG_ENTER("Item_subselect::init");
  DBUG_PRINT("enter", ("select_lex: 0x%lx", (long) select_lex));
  unit= select_lex->master_unit();

  if (unit->item)
  {
    /*
      Item can be changed in JOIN::prepare while engine in JOIN::optimize
      => we do not copy old_engine here
    */
    engine= unit->item->engine;
    parsing_place= unit->item->parsing_place;
    unit->item->engine= 0;
    unit->item= this;
    engine->change_result(this, result);
  }
  else
  {
    SELECT_LEX *outer_select= unit->outer_select();
    /*
      do not take into account expression inside aggregate functions because
      they can access original table fields
    */
    parsing_place= (outer_select->in_sum_expr ?
                    NO_MATTER :
                    outer_select->parsing_place);
    if (unit->is_union())
      engine= new subselect_union_engine(unit, result, this);
    else
      engine= new subselect_single_select_engine(select_lex, result, this);
  }
  {
    SELECT_LEX *upper= unit->outer_select();
    if (upper->parsing_place == IN_HAVING)
      upper->subquery_in_having= 1;
  }
  DBUG_VOID_RETURN;
}

st_select_lex *
Item_subselect::get_select_lex()
{
  return unit->first_select();
}

void Item_subselect::cleanup()
{
  DBUG_ENTER("Item_subselect::cleanup");
  Item_result_field::cleanup();
  if (old_engine)
  {
    if (engine)
    {
      engine->cleanup();
      delete engine;
    }
    engine= old_engine;
    old_engine= 0;
  }
  if (engine)
    engine->cleanup();
  reset();
  value_assigned= 0;
  traced_before= false;
  DBUG_VOID_RETURN;
}


void Item_singlerow_subselect::cleanup()
{
  DBUG_ENTER("Item_singlerow_subselect::cleanup");
  value= 0; row= 0;
  Item_subselect::cleanup();
  DBUG_VOID_RETURN;
}


void Item_in_subselect::cleanup()
{
  DBUG_ENTER("Item_in_subselect::cleanup");
  if (left_expr_cache)
  {
    left_expr_cache->delete_elements();
    delete left_expr_cache;
    left_expr_cache= NULL;
  }
  first_execution= TRUE;
  need_expr_cache= TRUE;
  Item_subselect::cleanup();
  DBUG_VOID_RETURN;
}

Item_subselect::~Item_subselect()
{
  delete engine;
}

Item_subselect::trans_res
Item_subselect::select_transformer(JOIN *join)
{
  DBUG_ENTER("Item_subselect::select_transformer");
  DBUG_RETURN(RES_OK);
}


bool Item_subselect::fix_fields(THD *thd, Item **ref)
{
  char const *save_where= thd->where;
  uint8 uncacheable;
  bool res;

  DBUG_ASSERT(fixed == 0);
  /*
    Pointers to THD must match. unit::thd may vary over the lifetime of the
    item (for example triggers, and thus their Item-s, are in a cache shared
    by all connections), but reinit_stmt_before_use() keeps it up-to-date,
    which we check here. subselect_union_engine functions also do sanity
    checks.
  */
  DBUG_ASSERT(thd == unit->thd);
#ifndef DBUG_OFF
  // Engine accesses THD via its 'item' pointer, check it:
  DBUG_ASSERT(engine->get_item() == this);
#endif

  engine->set_thd_for_result();

  if (check_stack_overrun(thd, STACK_MIN_SIZE, (uchar*)&res))
    return TRUE;

  if (!(res= engine->prepare()))
  {
    // all transformation is done (used by prepared statements)
    changed= 1;

    /*
      Substitute the current item with an Item_in_optimizer that was
      created by Item_in_subselect::select_in_like_transformer and
      call fix_fields for the substituted item which in turn calls
      engine->prepare for the subquery predicate.
    */
    if (substitution)
    {
      int ret= 0;

      // did we changed top item of WHERE condition
      if (unit->outer_select()->where == (*ref))
	unit->outer_select()->where= substitution; // correct WHERE for PS
      else if (unit->outer_select()->having == (*ref))
	unit->outer_select()->having= substitution; // correct HAVING for PS

      (*ref)= substitution;
      substitution->name= name;
      if (have_to_be_excluded)
	engine->exclude();
      substitution= 0;
      thd->where= "checking transformed subquery";
      if (!(*ref)->fixed)
	ret= (*ref)->fix_fields(thd, ref);
      thd->where= save_where;
      return ret;
    }
    // Is it one field subselect?
    if (engine->cols() > max_columns)
    {
      my_error(ER_OPERAND_COLUMNS, MYF(0), 1);
      return TRUE;
    }
    fix_length_and_dec();
  }
  else
    goto err;
  
  if ((uncacheable= engine->uncacheable()))
  {
    const_item_cache= 0;
    if (uncacheable & UNCACHEABLE_RAND)
      used_tables_cache|= RAND_TABLE_BIT;
  }
  fixed= 1;

err:
  thd->where= save_where;
  return res;
}

/**
  Workaround for bug in gcc 4.1. @See Item_in_subselect::walk()
*/
bool Item_subselect::walk_body(Item_processor processor, bool walk_subquery,
                               uchar *argument)
{
  if (walk_subquery)
  {
    for (SELECT_LEX *lex= unit->first_select(); lex; lex= lex->next_select())
    {
      List_iterator<Item> li(lex->item_list);
      Item *item;
      ORDER *order;

      if (lex->where && (lex->where)->walk(processor, walk_subquery, argument))
        return 1;
      if (lex->having && (lex->having)->walk(processor, walk_subquery,
                                             argument))
        return 1;

      while ((item=li++))
      {
        if (item->walk(processor, walk_subquery, argument))
          return 1;
      }
      for (order= lex->order_list.first ; order; order= order->next)
      {
        if ((*order->item)->walk(processor, walk_subquery, argument))
          return 1;
      }
      for (order= lex->group_list.first ; order; order= order->next)
      {
        if ((*order->item)->walk(processor, walk_subquery, argument))
          return 1;
      }
    }
  }
  return (this->*processor)(argument);
}

bool Item_subselect::walk(Item_processor processor, bool walk_subquery,
                          uchar *argument)
{
  return walk_body(processor, walk_subquery, argument);
}


bool Item_subselect::exec()
{
  DBUG_ENTER("Item_subselect::exec");

  /*
    Do not execute subselect in case of a fatal error
    or if the query has been killed.
  */
  THD * const thd= unit->thd;
  if (thd->is_error() || thd->killed)
    DBUG_RETURN(true);

  DBUG_ASSERT(!thd->lex->context_analysis_only);
  /*
    Simulate a failure in sub-query execution. Used to test e.g.
    out of memory or query being killed conditions.
  */
  DBUG_EXECUTE_IF("subselect_exec_fail", DBUG_RETURN(true););

  /*
    Disable tracing of subquery execution if
    1) this is not the first time the subselect is executed, and
    2) REPEATED_SUBSELECT is disabled
  */
#ifdef OPTIMIZER_TRACE
  Opt_trace_context * const trace= &thd->opt_trace;
  const bool disable_trace=
    traced_before &&
    !trace->feature_enabled(Opt_trace_context::REPEATED_SUBSELECT);
  Opt_trace_disable_I_S disable_trace_wrapper(trace, disable_trace);
  traced_before= true;

  Opt_trace_object trace_wrapper(trace);
  Opt_trace_object trace_exec(trace, "subselect_execution");
  trace_exec.add_select_number(get_select_lex()->select_number);
  Opt_trace_array trace_steps(trace, "steps");
#endif

  bool res= engine->exec();

  if (engine_changed)
  {
    engine_changed= 0;
    res= exec();
    DBUG_RETURN(res);
  }
  DBUG_RETURN(res);
}


/**
  Fix used tables information for a subquery after query transformations.
  Common actions for all predicates involving subqueries.
  Most actions here involve re-resolving information for conditions
  and items belonging to the subquery.
  Notice that the usage information from underlying expressions is not
  propagated to the subquery predicate, as it belongs to inner layers
  of the query operator structure.
  However, when underlying expressions contain outer references into
  a select_lex on this level, the relevant information must be updated
  when these expressions are resolved.
*/

void Item_subselect::fix_after_pullout(st_select_lex *parent_select,
                                       st_select_lex *removed_select,
                                       Item **ref)

{
  /* Clear usage information for this subquery predicate object */
  used_tables_cache= 0;
  const_item_cache= 1;

  /*
    Go through all query specification objects of the subquery and re-resolve
    all relevant expressions belonging to them.
  */
  for (SELECT_LEX *sel= unit->first_select(); sel; sel= sel->next_select())
  {
    if (sel->where)
      sel->where->fix_after_pullout(parent_select, removed_select,
                                    &sel->where);

    if (sel->having)
      sel->having->fix_after_pullout(parent_select, removed_select,
                                     &sel->having);

    List_iterator<Item> li(sel->item_list);
    Item *item;
    while ((item=li++))
      item->fix_after_pullout(parent_select, removed_select, li.ref());

    /*
      No need to call fix_after_pullout() for outer-join conditions, as these
      cannot have outer references.
    */

    /* Re-resolve ORDER BY and GROUP BY fields */

    for (ORDER *order= (ORDER*) sel->order_list.first;
         order;
         order= order->next)
      (*order->item)->fix_after_pullout(parent_select, removed_select,
                                        order->item);

    for (ORDER *group= (ORDER*) sel->group_list.first;
         group;
         group= group->next)
      (*group->item)->fix_after_pullout(parent_select, removed_select,
                                        group->item);
  }
}

bool Item_in_subselect::walk(Item_processor processor, bool walk_subquery,
                             uchar *argument)
{
  if (left_expr->walk(processor, walk_subquery, argument))
    return true;
  /*
    Cannot call "Item_subselect::walk(...)" because with gcc 4.1
    Item_in_subselect::walk() was incorrectly called instead.
    Using Item_subselect::walk_body() instead is a workaround.
  */
  return walk_body(processor, walk_subquery, argument);
}

/*
  Compute the IN predicate if the left operand's cache changed.
*/

bool Item_in_subselect::exec()
{
  DBUG_ENTER("Item_in_subselect::exec");
  DBUG_ASSERT(exec_method != EXEC_MATERIALIZATION ||
              (exec_method == EXEC_MATERIALIZATION &&
               engine->engine_type() == subselect_engine::HASH_SJ_ENGINE));
  /*
    Initialize the cache of the left predicate operand. This has to be done as
    late as now, because Cached_item directly contains a resolved field (not
    an item, and in some cases (when temp tables are created), these fields
    end up pointing to the wrong field. One solution is to change Cached_item
    to not resolve its field upon creation, but to resolve it dynamically
    from a given Item_ref object.
    Do not init the cache if a previous execution decided that it is not needed.
    TODO: the cache should be applied conditionally based on:
    - rules - e.g. only if the left operand is known to be ordered, and/or
    - on a cost-based basis, that takes into account the cost of a cache
      lookup, the cache hit rate, and the savings per cache hit.
  */
  if (need_expr_cache && !left_expr_cache &&
      exec_method == EXEC_MATERIALIZATION &&
      init_left_expr_cache())
    DBUG_RETURN(TRUE);

  /* If the new left operand is already in the cache, reuse the old result. */
  if (left_expr_cache && test_if_item_cache_changed(*left_expr_cache) < 0)
  {
    /* Always compute IN for the first row as the cache is not valid for it. */
    if (!first_execution)
      DBUG_RETURN(FALSE);
    first_execution= FALSE;
  }

  /*
    The exec() method below updates item::value, and item::null_value, thus if
    we don't call it, the next call to item::val_int() will return whatever
    result was computed by its previous call.
  */
  const bool retval= Item_subselect::exec();
  DBUG_RETURN(retval);
}


Item::Type Item_subselect::type() const
{
  return SUBSELECT_ITEM;
}


void Item_subselect::fix_length_and_dec()
{
  engine->fix_length_and_dec(0);
}


table_map Item_subselect::used_tables() const
{
  return (table_map) (engine->uncacheable() ? used_tables_cache : 0L);
}


bool Item_subselect::const_item() const
{
  return unit->thd->lex->context_analysis_only ? false : const_item_cache;
}

Item *Item_subselect::get_tmp_table_item(THD *thd_arg)
{
  if (!with_sum_func && !const_item())
    return new Item_field(result_field);
  return copy_or_same(thd_arg);
}

void Item_subselect::update_used_tables()
{
  if (!engine->uncacheable())
  {
    // did all used tables become static?
    if (!(used_tables_cache & ~engine->upper_select_const_tables()))
      const_item_cache= 1;
  }
}


void Item_subselect::print(String *str, enum_query_type query_type)
{
  if (engine)
  {
    str->append('(');
    engine->print(str, query_type);
    str->append(')');
  }
  else
    str->append("(...)");
}


Item_singlerow_subselect::Item_singlerow_subselect(st_select_lex *select_lex)
  :Item_subselect(), value(0)
{
  DBUG_ENTER("Item_singlerow_subselect::Item_singlerow_subselect");
  init(select_lex, new select_singlerow_subselect(this));
  maybe_null= 1;
  max_columns= UINT_MAX;
  DBUG_VOID_RETURN;
}

st_select_lex *
Item_singlerow_subselect::invalidate_and_restore_select_lex()
{
  DBUG_ENTER("Item_singlerow_subselect::invalidate_and_restore_select_lex");
  st_select_lex *result= get_select_lex();

  DBUG_ASSERT(result);

  /*
    This code restore the parse tree in it's state before the execution of
    Item_singlerow_subselect::Item_singlerow_subselect(),
    and in particular decouples this object from the SELECT_LEX,
    so that the SELECT_LEX can be used with a different flavor
    or Item_subselect instead, as part of query rewriting.
  */
  unit->item= NULL;

  DBUG_RETURN(result);
}

Item_maxmin_subselect::Item_maxmin_subselect(THD *thd_param,
                                             Item_subselect *parent,
					     st_select_lex *select_lex,
					     bool max_arg)
  :Item_singlerow_subselect(), was_values(false)
{
  DBUG_ENTER("Item_maxmin_subselect::Item_maxmin_subselect");
  max= max_arg;
  init(select_lex, new select_max_min_finder_subselect(this, max_arg));
  max_columns= 1;
  maybe_null= 1;
  max_columns= 1;

  /*
    Following information was collected during performing fix_fields()
    of Items belonged to subquery, which will be not repeated
  */
  used_tables_cache= parent->get_used_tables_cache();
  const_item_cache= parent->get_const_item_cache();

  DBUG_VOID_RETURN;
}

void Item_maxmin_subselect::cleanup()
{
  DBUG_ENTER("Item_maxmin_subselect::cleanup");
  Item_singlerow_subselect::cleanup();

  was_values= false;
  DBUG_VOID_RETURN;
}


void Item_maxmin_subselect::print(String *str, enum_query_type query_type)
{
  str->append(max?"<max>":"<min>", 5);
  Item_singlerow_subselect::print(str, query_type);
}


void Item_singlerow_subselect::reset()
{
  null_value= TRUE;
  if (value)
    value->null_value= TRUE;
}


/**
  @todo
  - We cant change name of Item_field or Item_ref, because it will
  prevent it's correct resolving, but we should save name of
  removed item => we do not make optimization if top item of
  list is field or reference.
  - switch off this optimization for prepare statement,
  because we do not rollback this changes.
  Make rollback for it, or special name resolving mode in 5.0.
*/
Item_subselect::trans_res
Item_singlerow_subselect::select_transformer(JOIN *join)
{
  DBUG_ENTER("Item_singlerow_subselect::select_transformer");
  if (changed)
    DBUG_RETURN(RES_OK);

  SELECT_LEX *select_lex= join->select_lex;
  THD * const thd= unit->thd;
  Query_arena *arena= thd->stmt_arena;
 
  if (!select_lex->master_unit()->is_union() &&
      !select_lex->table_list.elements &&
      select_lex->item_list.elements == 1 &&
      !select_lex->item_list.head()->with_sum_func &&
      /*
	We cant change name of Item_field or Item_ref, because it will
	prevent it's correct resolving, but we should save name of
	removed item => we do not make optimization if top item of
	list is field or reference.
	TODO: solve above problem
      */
      !(select_lex->item_list.head()->type() == FIELD_ITEM ||
	select_lex->item_list.head()->type() == REF_ITEM) &&
      !join->conds && !join->having &&
      /*
        switch off this optimization for prepare statement,
        because we do not rollback this changes
        TODO: make rollback for it, or special name resolving mode in 5.0.
      */
      !arena->is_stmt_prepare_or_first_sp_execute()
      )
  {

    have_to_be_excluded= 1;
    if (thd->lex->describe)
    {
      char warn_buff[MYSQL_ERRMSG_SIZE];
      sprintf(warn_buff, ER(ER_SELECT_REDUCED), select_lex->select_number);
      push_warning(thd, Sql_condition::WARN_LEVEL_NOTE,
		   ER_SELECT_REDUCED, warn_buff);
    }
    substitution= select_lex->item_list.head();
    /*
      as far as we moved content to upper level, field which depend of
      'upper' select is not really dependent => we remove this dependence
    */
    substitution->walk(&Item::remove_dependence_processor, 0,
		       (uchar *) select_lex->outer_select());
    DBUG_RETURN(RES_REDUCE);
  }
  DBUG_RETURN(RES_OK);
}


void Item_singlerow_subselect::store(uint i, Item *item)
{
  row[i]->store(item);
  row[i]->cache_value();
}

enum Item_result Item_singlerow_subselect::result_type() const
{
  return engine->type();
}

/* 
 Don't rely on the result type to calculate field type. 
 Ask the engine instead.
*/
enum_field_types Item_singlerow_subselect::field_type() const
{
  return engine->field_type();
}

void Item_singlerow_subselect::fix_length_and_dec()
{
  if ((max_columns= engine->cols()) == 1)
  {
    engine->fix_length_and_dec(row= &value);
  }
  else
  {
    if (!(row= (Item_cache**) sql_alloc(sizeof(Item_cache*)*max_columns)))
      return;
    engine->fix_length_and_dec(row);
    value= *row;
  }
  unsigned_flag= value->unsigned_flag;
  /*
    If there are not tables in subquery then ability to have NULL value
    depends on SELECT list (if single row subquery have tables then it
    always can be NULL if there are not records fetched).
  */
  if (engine->no_tables())
    maybe_null= engine->may_be_null();
}

uint Item_singlerow_subselect::cols()
{
  return engine->cols();
}

bool Item_singlerow_subselect::check_cols(uint c)
{
  if (c != engine->cols())
  {
    my_error(ER_OPERAND_COLUMNS, MYF(0), c);
    return 1;
  }
  return 0;
}

bool Item_singlerow_subselect::null_inside()
{
  for (uint i= 0; i < max_columns ; i++)
  {
    if (row[i]->null_value)
      return 1;
  }
  return 0;
}

void Item_singlerow_subselect::bring_value()
{
  if (!exec() && assigned())
    null_value= 0;
  else
    reset();
}

double Item_singlerow_subselect::val_real()
{
  DBUG_ASSERT(fixed == 1);
  if (!exec() && !value->null_value)
  {
    null_value= FALSE;
    return value->val_real();
  }
  else
  {
    reset();
    return 0;
  }
}

longlong Item_singlerow_subselect::val_int()
{
  DBUG_ASSERT(fixed == 1);
  if (!exec() && !value->null_value)
  {
    null_value= FALSE;
    return value->val_int();
  }
  else
  {
    reset();
    return 0;
  }
}

String *Item_singlerow_subselect::val_str(String *str)
{
  if (!exec() && !value->null_value)
  {
    null_value= FALSE;
    return value->val_str(str);
  }
  else
  {
    reset();
    return 0;
  }
}


my_decimal *Item_singlerow_subselect::val_decimal(my_decimal *decimal_value)
{
  if (!exec() && !value->null_value)
  {
    null_value= FALSE;
    return value->val_decimal(decimal_value);
  }
  else
  {
    reset();
    return 0;
  }
}


bool Item_singlerow_subselect::val_bool()
{
  if (!exec() && !value->null_value)
  {
    null_value= FALSE;
    return value->val_bool();
  }
  else
  {
    reset();
    return 0;
  }
}


Item_exists_subselect::Item_exists_subselect(st_select_lex *select_lex):
  Item_subselect(), value(FALSE), exec_method(EXEC_UNSPECIFIED),
     sj_convert_priority(0), embedding_join_nest(NULL)
{
  DBUG_ENTER("Item_exists_subselect::Item_exists_subselect");
  bool val_bool();
  init(select_lex, new select_exists_subselect(this));
  max_columns= UINT_MAX;
  null_value= FALSE; //can't be NULL
  maybe_null= 0; //can't be NULL
  DBUG_VOID_RETURN;
}


void Item_exists_subselect::print(String *str, enum_query_type query_type)
{
  str->append(STRING_WITH_LEN("exists"));
  Item_subselect::print(str, query_type);
}


bool Item_in_subselect::test_limit(st_select_lex_unit *unit_arg)
{
  if (unit_arg->fake_select_lex &&
      unit_arg->fake_select_lex->test_limit())
    return(1);

  SELECT_LEX *sl= unit_arg->first_select();
  for (; sl; sl= sl->next_select())
  {
    if (sl->test_limit())
      return(1);
  }
  return(0);
}

Item_in_subselect::Item_in_subselect(Item * left_exp,
				     st_select_lex *select_lex):
  Item_exists_subselect(), left_expr(left_exp), left_expr_cache(NULL),
  first_execution(TRUE), need_expr_cache(TRUE), expr(NULL),
  optimizer(NULL), was_null(FALSE), abort_on_null(FALSE),
  pushed_cond_guards(NULL), upper_item(NULL)
{
  DBUG_ENTER("Item_in_subselect::Item_in_subselect");
  init(select_lex, new select_exists_subselect(this));
  max_columns= UINT_MAX;
  maybe_null= 1;
  reset();
  //if test_limit will fail then error will be reported to client
  test_limit(select_lex->master_unit());
  DBUG_VOID_RETURN;
}

Item_allany_subselect::Item_allany_subselect(Item * left_exp,
                                             chooser_compare_func_creator fc,
					     st_select_lex *select_lex,
					     bool all_arg)
  :Item_in_subselect(), func_creator(fc), all(all_arg)
{
  DBUG_ENTER("Item_allany_subselect::Item_allany_subselect");
  left_expr= left_exp;
  func= func_creator(all_arg);
  init(select_lex, new select_exists_subselect(this));
  max_columns= 1;
  abort_on_null= 0;
  reset();
  //if test_limit will fail then error will be reported to client
  test_limit(select_lex->master_unit());
  DBUG_VOID_RETURN;
}


void Item_exists_subselect::fix_length_and_dec()
{
   decimals= 0;
   max_length= 1;
   max_columns= engine->cols();
  /* We need only 1 row to determine existence */
  unit->global_parameters->select_limit= new Item_int((int32) 1);
}

double Item_exists_subselect::val_real()
{
  DBUG_ASSERT(fixed == 1);
  if (exec())
  {
    reset();
    return 0;
  }
  return (double) value;
}

longlong Item_exists_subselect::val_int()
{
  DBUG_ASSERT(fixed == 1);
  if (exec())
  {
    reset();
    return 0;
  }
  return value;
}


/**
  Return the result of EXISTS as a string value

  Converts the true/false result into a string value.
  Note that currently this cannot be NULL, so if the query exection fails
  it will return 0.

  @param decimal_value[out]    buffer to hold the resulting string value
  @retval                      Pointer to the converted string.
                               Can't be a NULL pointer, as currently
                               EXISTS cannot return NULL.
*/

String *Item_exists_subselect::val_str(String *str)
{
  DBUG_ASSERT(fixed == 1);
  if (exec())
    reset();
  str->set((ulonglong)value,&my_charset_bin);
  return str;
}


/**
  Return the result of EXISTS as a decimal value

  Converts the true/false result into a decimal value.
  Note that currently this cannot be NULL, so if the query exection fails
  it will return 0.

  @param decimal_value[out]    Buffer to hold the resulting decimal value
  @retval                      Pointer to the converted decimal.
                               Can't be a NULL pointer, as currently
                               EXISTS cannot return NULL.
*/

my_decimal *Item_exists_subselect::val_decimal(my_decimal *decimal_value)
{
  DBUG_ASSERT(fixed == 1);
  if (exec())
    reset();
  int2my_decimal(E_DEC_FATAL_ERROR, value, 0, decimal_value);
  return decimal_value;
}


bool Item_exists_subselect::val_bool()
{
  DBUG_ASSERT(fixed == 1);
  if (exec())
  {
    reset();
    return 0;
  }
  return value != 0;
}


double Item_in_subselect::val_real()
{
  /*
    As far as Item_in_subselect called only from Item_in_optimizer this
    method should not be used
  */
  DBUG_ASSERT(0);
  DBUG_ASSERT(fixed == 1);
  null_value= was_null= FALSE;
  if (exec())
  {
    reset();
    return 0;
  }
  if (was_null && !value)
    null_value= TRUE;
  return (double) value;
}


longlong Item_in_subselect::val_int()
{
  /*
    As far as Item_in_subselect called only from Item_in_optimizer this
    method should not be used
  */
  DBUG_ASSERT(0);
  DBUG_ASSERT(fixed == 1);
  null_value= was_null= FALSE;
  if (exec())
  {
    reset();
    return 0;
  }
  if (was_null && !value)
    null_value= TRUE;
  return value;
}


String *Item_in_subselect::val_str(String *str)
{
  /*
    As far as Item_in_subselect called only from Item_in_optimizer this
    method should not be used
  */
  DBUG_ASSERT(0);
  DBUG_ASSERT(fixed == 1);
  null_value= was_null= FALSE;
  if (exec())
  {
    reset();
    return 0;
  }
  if (was_null && !value)
  {
    null_value= TRUE;
    return 0;
  }
  str->set((ulonglong)value, &my_charset_bin);
  return str;
}


bool Item_in_subselect::val_bool()
{
  DBUG_ASSERT(fixed == 1);
  null_value= was_null= FALSE;
  if (exec())
  {
    reset();
    return 0;
  }
  if (was_null && !value)
    null_value= TRUE;
  return value;
}

my_decimal *Item_in_subselect::val_decimal(my_decimal *decimal_value)
{
  /*
    As far as Item_in_subselect called only from Item_in_optimizer this
    method should not be used
  */
  DBUG_ASSERT(0);
  null_value= was_null= FALSE;
  DBUG_ASSERT(fixed == 1);
  if (exec())
  {
    reset();
    return 0;
  }
  if (was_null && !value)
    null_value= TRUE;
  int2my_decimal(E_DEC_FATAL_ERROR, value, 0, decimal_value);
  return decimal_value;
}


/* 
  Rewrite a single-column IN/ALL/ANY subselect

  SYNOPSIS
    Item_in_subselect::single_value_transformer()
      join  Join object of the subquery (i.e. 'child' join).
      func  Subquery comparison creator

  DESCRIPTION
    Rewrite a single-column subquery using rule-based approach. The subquery
    
       oe $cmp$ (SELECT ie FROM ... WHERE subq_where ... HAVING subq_having)
    
    First, try to convert the subquery to scalar-result subquery in one of
    the forms:
    
       - oe $cmp$ (SELECT MAX(...) )  // handled by Item_singlerow_subselect
       - oe $cmp$ <max>(SELECT ...)   // handled by Item_maxmin_subselect
   
    If that fails, the subquery will be handled with class Item_in_optimizer.
    There are two possibilites:
    - If the subquery execution method is materialization, then the subquery is
      not transformed any further.
    - Otherwise the IN predicates is transformed into EXISTS by injecting
      equi-join predicates and possibly other helper predicates. For details
      see method single_value_in_like_transformer().

  RETURN
    RES_OK     Either subquery was transformed, or appopriate
                       predicates where injected into it.
    RES_REDUCE The subquery was reduced to non-subquery
    RES_ERROR  Error
*/

Item_subselect::trans_res
Item_in_subselect::single_value_transformer(JOIN *join,
					    Comp_creator *func)
{
  SELECT_LEX *select_lex= join->select_lex;
  DBUG_ENTER("Item_in_subselect::single_value_transformer");

  /*
    Check that the right part of the subselect contains no more than one
    column. E.g. in SELECT 1 IN (SELECT * ..) the right part is (SELECT * ...)
  */
  // psergey: duplicated_subselect_card_check
  if (select_lex->item_list.elements > 1)
  {
    my_error(ER_OPERAND_COLUMNS, MYF(0), 1);
    DBUG_RETURN(RES_ERROR);
  }

  THD * const thd= unit->thd;

  /*
    If this is an ALL/ANY single-value subselect, try to rewrite it with
    a MIN/MAX subselect. We can do that if a possible NULL result of the
    subselect can be ignored.
    E.g. SELECT * FROM t1 WHERE b > ANY (SELECT a FROM t2) can be rewritten
    with SELECT * FROM t1 WHERE b > (SELECT MAX(a) FROM t2).
    We can't check that this optimization is safe if it's not a top-level
    item of the WHERE clause (e.g. because the WHERE clause can contain IS
    NULL/IS NOT NULL functions). If so, we rewrite ALL/ANY with NOT EXISTS
    later in this method.
  */
  if ((abort_on_null || (upper_item && upper_item->top_level())) &&
      !select_lex->master_unit()->uncacheable && !func->eqne_op())
  {
    if (substitution)
    {
      // It is second (third, ...) SELECT of UNION => All is done
      DBUG_RETURN(RES_OK);
    }

    Item *subs;
    if (!select_lex->group_list.elements &&
        !select_lex->having &&
	!select_lex->with_sum_func &&
	!(select_lex->next_select()) &&
        select_lex->table_list.elements)
    {
      OPT_TRACE_TRANSFORM(&thd->opt_trace, oto0, oto1,
                          select_lex->select_number,
                          "> ALL/ANY (SELECT)", "SELECT(MIN)");
      oto1.add("chosen", true);
      Item_sum_hybrid *item;
      nesting_map save_allow_sum_func;
      if (func->l_op())
      {
	/*
	  (ALL && (> || =>)) || (ANY && (< || =<))
	  for ALL condition is inverted
	*/
	item= new Item_sum_max(join->ref_ptrs[0]);
      }
      else
      {
	/*
	  (ALL && (< || =<)) || (ANY && (> || =>))
	  for ALL condition is inverted
	*/
	item= new Item_sum_min(join->ref_ptrs[0]);
      }
      if (upper_item)
        upper_item->set_sum_test(item);
      join->ref_ptrs[0]= item;
      {
	List_iterator<Item> it(select_lex->item_list);
	it++;
	it.replace(item);
      }

      DBUG_EXECUTE("where",
                   print_where(item, "rewrite with MIN/MAX", QT_ORDINARY););
      if (thd->variables.sql_mode & MODE_ONLY_FULL_GROUP_BY)
      {
        /*
          If the argument is a field, we assume that fix_fields() has
          tagged the select_lex with non_agg_field_used.
          We reverse that decision after this rewrite with MIN/MAX.
         */
        if (item->get_arg(0)->type() == Item::FIELD_ITEM)
          DBUG_ASSERT(select_lex->non_agg_field_used());
        select_lex->set_non_agg_field_used(false);
      }

      save_allow_sum_func= thd->lex->allow_sum_func;
      thd->lex->allow_sum_func|= 1 << thd->lex->current_select->nest_level;
      /*
	Item_sum_(max|min) can't substitute other item => we can use 0 as
        reference, also Item_sum_(max|min) can't be fixed after creation, so
        we do not check item->fixed
      */
      if (item->fix_fields(thd, 0))
	DBUG_RETURN(RES_ERROR);
      thd->lex->allow_sum_func= save_allow_sum_func; 
      /* we added aggregate function => we have to change statistic */
      count_field_types(select_lex, &join->tmp_table_param, join->all_fields, 
                        0);

      subs= new Item_singlerow_subselect(select_lex);
    }
    else
    {
      OPT_TRACE_TRANSFORM(&thd->opt_trace, oto0, oto1,
                          select_lex->select_number,
                          "> ALL/ANY (SELECT)", "MIN (SELECT)");
      oto1.add("chosen", true);
      Item_maxmin_subselect *item;
      subs= item= new Item_maxmin_subselect(thd, this, select_lex, func->l_op());
      if (upper_item)
        upper_item->set_sub_test(item);
    }
    if (upper_item)
      upper_item->set_subselect(this);
    /* fix fields is already called for  left expression */
    substitution= func->create(left_expr, subs);
    DBUG_RETURN(RES_OK);
  }

  if (!substitution)
  {
    /* We're invoked for the 1st (or the only) SELECT in the subquery UNION */
    SELECT_LEX_UNIT *master_unit= select_lex->master_unit();
    substitution= optimizer;

    SELECT_LEX *current= thd->lex->current_select;

    thd->lex->current_select= current->outer_select();
    //optimizer never use Item **ref => we can pass 0 as parameter
    if (!optimizer || optimizer->fix_left(thd, 0))
    {
      thd->lex->current_select= current;
      DBUG_RETURN(RES_ERROR);
    }
    thd->lex->current_select= current;

    /* We will refer to upper level cache array => we have to save it for SP */
    optimizer->keep_top_level_cache();

    /*
      As far as  Item_ref_in_optimizer do not substitute itself on fix_fields
      we can use same item for all selects.
    */
    expr= new Item_direct_ref(&select_lex->context,
                              (Item**)optimizer->get_cache(),
			      (char *)"<no matter>",
			      (char *)in_left_expr_name);

    master_unit->uncacheable|= UNCACHEABLE_DEPENDENT;
  }

  if (!abort_on_null && left_expr->maybe_null && !pushed_cond_guards)
  {
    if (!(pushed_cond_guards= (bool*)join->thd->alloc(sizeof(bool))))
      DBUG_RETURN(RES_ERROR);
    pushed_cond_guards[0]= TRUE;
  }

  /*
    If this IN predicate can be computed via materialization, do not
    perform the IN -> EXISTS transformation.
  */
  if (exec_method == EXEC_MATERIALIZATION)
    DBUG_RETURN(RES_OK);

  /* Perform the IN=>EXISTS transformation. */
  const trans_res retval= single_value_in_to_exists_transformer(join, func);
  DBUG_RETURN(retval);
}


/**
  Transofrm an IN predicate into EXISTS via predicate injection.

  @details The transformation injects additional predicates into the subquery
  (and makes the subquery correlated) as follows.

  - If the subquery has aggregates, GROUP BY, or HAVING, convert to

    SELECT ie FROM ...  HAVING subq_having AND 
                               trigcond(oe $cmp$ ref_or_null_helper<ie>)
                                   
    the addition is wrapped into trigger only when we want to distinguish
    between NULL and FALSE results.

  - Otherwise (no aggregates/GROUP BY/HAVING) convert it to one of the
    following:

    = If we don't need to distinguish between NULL and FALSE subquery:
        
      SELECT 1 FROM ... WHERE (oe $cmp$ ie) AND subq_where

    = If we need to distinguish between those:

      SELECT 1 FROM ...
        WHERE  subq_where AND trigcond((oe $cmp$ ie) OR (ie IS NULL))
        HAVING trigcond(<is_not_null_test>(ie))

    @param join  Join object of the subquery (i.e. 'child' join).
    @param func  Subquery comparison creator

    @retval RES_OK     Either subquery was transformed, or appopriate
                       predicates where injected into it.
    @retval RES_REDUCE The subquery was reduced to non-subquery
    @retval RES_ERROR  Error
*/

Item_subselect::trans_res
Item_in_subselect::single_value_in_to_exists_transformer(JOIN * join, Comp_creator *func)
{
  SELECT_LEX *select_lex= join->select_lex;
  THD * const thd= unit->thd;
  DBUG_ENTER("Item_in_subselect::single_value_in_to_exists_transformer");

  OPT_TRACE_TRANSFORM(&thd->opt_trace, oto0, oto1, select_lex->select_number,
                      "IN (SELECT)", "EXISTS (CORRELATED SELECT)");
  oto1.add("chosen", true);

  select_lex->uncacheable|= UNCACHEABLE_DEPENDENT;
  if (join->having || select_lex->with_sum_func ||
      select_lex->group_list.elements)
  {
    bool tmp;
    Item *item= func->create(expr,
                             new Item_ref_null_helper(&select_lex->context,
                                                      this,
                                                      &join->ref_ptrs[0],
                                                      (char *)"<ref>",
                                                      this->full_name()));
    if (!abort_on_null && left_expr->maybe_null)
    {
      /* 
        We can encounter "NULL IN (SELECT ...)". Wrap the added condition
        within a trig_cond.
      */
      item= new Item_func_trig_cond(item, get_cond_guard(0), NULL,
                                    Item_func_trig_cond::
                                    OUTER_FIELD_IS_NOT_NULL);
    }
    
    /*
      AND and comparison functions can't be changed during fix_fields()
      we can assign select_lex->having here, and pass 0 as last
      argument (reference) to fix_fields()
    */
    select_lex->having= join->having= and_items(join->having, item);
    if (join->having == item)
      item->name= (char*)in_having_cond;
    select_lex->having->top_level_item();
    select_lex->having_fix_field= 1;
    /*
      we do not check join->having->fixed, because Item_and (from and_items)
      or comparison function (from func->create) can't be fixed after creation
    */
    Opt_trace_array having_trace(&thd->opt_trace,
                                 "evaluating_constant_having_conditions");
    tmp= join->having->fix_fields(thd, 0);
    select_lex->having_fix_field= 0;
    if (tmp)
      DBUG_RETURN(RES_ERROR);
  }
  else
  {
    Item *item= (Item*) select_lex->item_list.head();

    if (select_lex->table_list.elements)
    {
      bool tmp;
      Item *having= item, *orig_item= item;
      select_lex->item_list.empty();
      select_lex->item_list.push_back(new Item_int("Not_used",
                                                   (longlong) 1,
                                                   MY_INT64_NUM_DECIMAL_DIGITS));
      join->ref_ptrs[0]= select_lex->item_list.head();
       
      item= func->create(expr, item);
      if (!abort_on_null && orig_item->maybe_null)
      {
	having= new Item_is_not_null_test(this, having);
        if (left_expr->maybe_null)
        {
          if (!(having= new Item_func_trig_cond(having,
                                                get_cond_guard(0), NULL,
                                                Item_func_trig_cond::
                                                OUTER_FIELD_IS_NOT_NULL)))
            DBUG_RETURN(RES_ERROR);
        }
	/*
	  Item_is_not_null_test can't be changed during fix_fields()
	  we can assign select_lex->having here, and pass 0 as last
	  argument (reference) to fix_fields()
	*/
        having->name= (char*)in_having_cond;
	select_lex->having= join->having= having;
	select_lex->having_fix_field= 1;
        /*
          we do not check join->having->fixed, because Item_and (from
          and_items) or comparison function (from func->create) can't be
          fixed after creation
        */
        Opt_trace_array having_trace(&thd->opt_trace,
                                     "evaluating_constant_having_conditions");
	tmp= join->having->fix_fields(thd, 0);
        select_lex->having_fix_field= 0;
        if (tmp)
	  DBUG_RETURN(RES_ERROR);
	item= new Item_cond_or(item,
			       new Item_func_isnull(orig_item));
      }
      /* 
        If we may encounter NULL IN (SELECT ...) and care whether subquery
        result is NULL or FALSE, wrap condition in a trig_cond.
      */
      if (!abort_on_null && left_expr->maybe_null)
      {
        if (!(item= new Item_func_trig_cond(item, get_cond_guard(0), NULL,
                                            Item_func_trig_cond::
                                            OUTER_FIELD_IS_NOT_NULL)))
          DBUG_RETURN(RES_ERROR);
      }
      /*
        TODO: figure out why the following is done here in 
        single_value_transformer but there is no corresponding action in
        row_value_transformer?
      */
      item->name= (char *)in_additional_cond;

      /*
	AND can't be changed during fix_fields()
	we can assign select_lex->having here, and pass 0 as last
	argument (reference) to fix_fields()
      */
      select_lex->where= join->conds= and_items(join->conds, item);
      select_lex->where->top_level_item();
      /*
        we do not check join->conds->fixed, because Item_and can't be fixed
        after creation
      */
      Opt_trace_array where_trace(&thd->opt_trace,
                                  "evaluating_constant_where_conditions");
      if (join->conds->fix_fields(thd, 0))
	DBUG_RETURN(RES_ERROR);
    }
    else
    {
      bool tmp;
      if (select_lex->master_unit()->is_union())
      {
	/*
	  comparison functions can't be changed during fix_fields()
	  we can assign select_lex->having here, and pass 0 as last
	  argument (reference) to fix_fields()
	*/
        Item *new_having=
          func->create(expr,
                       new Item_ref_null_helper(&select_lex->context, this,
                                            &join->ref_ptrs[0],
                                            (char *)"<no matter>",
                                            (char *)"<result>"));
        if (!abort_on_null && left_expr->maybe_null)
        {
          if (!(new_having= new Item_func_trig_cond(new_having,
                                                    get_cond_guard(0),
                                                    NULL,
                                                    Item_func_trig_cond::
                                                    OUTER_FIELD_IS_NOT_NULL)))
            DBUG_RETURN(RES_ERROR);
        }
        new_having->name= (char*)in_having_cond;
	select_lex->having= join->having= new_having;
	select_lex->having_fix_field= 1;
        
        /*
          we do not check join->having->fixed, because comparison function
          (from func->create) can't be fixed after creation
        */
        Opt_trace_array having_trace(&thd->opt_trace,
                                     "evaluating_constant_having_conditions");
	tmp= join->having->fix_fields(thd, 0);
        select_lex->having_fix_field= 0;
        if (tmp)
	  DBUG_RETURN(RES_ERROR);
      }
      else
      {
	// it is single select without tables => possible optimization
        // remove the dependence mark since the item is moved to upper
        // select and is not outer anymore.
        item->walk(&Item::remove_dependence_processor, 0,
                           (uchar *) select_lex->outer_select());
	item= func->create(left_expr, item);
	// fix_field of item will be done in time of substituting
	substitution= item;
	have_to_be_excluded= 1;
	if (thd->lex->describe)
	{
	  char warn_buff[MYSQL_ERRMSG_SIZE];
	  sprintf(warn_buff, ER(ER_SELECT_REDUCED), select_lex->select_number);
	  push_warning(thd, Sql_condition::WARN_LEVEL_NOTE,
		       ER_SELECT_REDUCED, warn_buff);
	}
	DBUG_RETURN(RES_REDUCE);
      }
    }
  }

  DBUG_RETURN(RES_OK);
}


Item_subselect::trans_res
Item_in_subselect::row_value_transformer(JOIN *join)
{
  SELECT_LEX *select_lex= join->select_lex;
  uint cols_num= left_expr->cols();

  DBUG_ENTER("Item_in_subselect::row_value_transformer");

  // psergey: duplicated_subselect_card_check
  if (select_lex->item_list.elements != left_expr->cols())
  {
    my_error(ER_OPERAND_COLUMNS, MYF(0), left_expr->cols());
    DBUG_RETURN(RES_ERROR);
  }

  /*
    Wrap the current IN predicate in an Item_in_optimizer. The actual
    substitution in the Item tree takes place in Item_subselect::fix_fields.
  */
  if (!substitution)
  {
    //first call for this unit
    SELECT_LEX_UNIT *master_unit= select_lex->master_unit();
    substitution= optimizer;

    THD * const thd= unit->thd;
    SELECT_LEX *current= thd->lex->current_select;
    thd->lex->current_select= current->outer_select();
    //optimizer never use Item **ref => we can pass 0 as parameter
    if (!optimizer || optimizer->fix_left(thd, 0))
    {
      thd->lex->current_select= current;
      DBUG_RETURN(RES_ERROR);
    }

    // we will refer to upper level cache array => we have to save it in PS
    optimizer->keep_top_level_cache();

    thd->lex->current_select= current;
    master_unit->uncacheable|= UNCACHEABLE_DEPENDENT;

    if (!abort_on_null && left_expr->maybe_null && !pushed_cond_guards)
    {
      if (!(pushed_cond_guards= (bool*)join->thd->alloc(sizeof(bool) *
                                                        left_expr->cols())))
        DBUG_RETURN(RES_ERROR);
      for (uint i= 0; i < cols_num; i++)
        pushed_cond_guards[i]= TRUE;
    }
  }

  /*
    If this IN predicate can be computed via materialization, do not
    perform the IN -> EXISTS transformation.
  */
  if (exec_method == EXEC_MATERIALIZATION)
    DBUG_RETURN(RES_OK);

  /* Perform the IN=>EXISTS transformation. */
  DBUG_RETURN(row_value_in_to_exists_transformer(join));
}


/**
  Tranform a (possibly non-correlated) IN subquery into a correlated EXISTS.

  @todo
  The IF-ELSE below can be refactored so that there is no duplication of the
  statements that create the new conditions. For this we have to invert the IF
  and the FOR statements as this:
  for (each left operand)
    create the equi-join condition
    if (is_having_used || !abort_on_null)
      create the "is null" and is_not_null_test items
    if (is_having_used)
      add the equi-join and the null tests to HAVING
    else
      add the equi-join and the "is null" to WHERE
      add the is_not_null_test to HAVING
*/

Item_subselect::trans_res
Item_in_subselect::row_value_in_to_exists_transformer(JOIN * join)
{
  SELECT_LEX *select_lex= join->select_lex;
  THD * const thd= unit->thd;
  Item *having_item= 0;
  uint cols_num= left_expr->cols();
  bool is_having_used= (join->having || select_lex->with_sum_func ||
                        select_lex->group_list.first ||
                        !select_lex->table_list.elements);

  DBUG_ENTER("Item_in_subselect::row_value_in_to_exists_transformer");
  OPT_TRACE_TRANSFORM(&thd->opt_trace, oto0, oto1, select_lex->select_number,
                      "IN (SELECT)", "EXISTS (CORRELATED SELECT)");
  oto1.add("chosen", true);

  select_lex->uncacheable|= UNCACHEABLE_DEPENDENT;
  if (is_having_used)
  {
    /*
      (l1, l2, l3) IN (SELECT v1, v2, v3 ... HAVING having) =>
      EXISTS (SELECT ... HAVING having and
                                (l1 = v1 or is null v1) and
                                (l2 = v2 or is null v2) and
                                (l3 = v3 or is null v3) and
                                is_not_null_test(v1) and
                                is_not_null_test(v2) and
                                is_not_null_test(v3))
      where is_not_null_test used to register nulls in case if we have
      not found matching to return correct NULL value
      TODO: say here explicitly if the order of AND parts matters or not.
    */
    Item *item_having_part2= 0;
    for (uint i= 0; i < cols_num; i++)
    {
      Item *item_i= join->ref_ptrs[i];
      Item **pitem_i= &join->ref_ptrs[i];
      DBUG_ASSERT((left_expr->fixed && item_i->fixed) ||
                  (item_i->type() == REF_ITEM &&
                   ((Item_ref*)(item_i))->ref_type() == Item_ref::OUTER_REF));
      if (item_i-> check_cols(left_expr->element_index(i)->cols()))
        DBUG_RETURN(RES_ERROR);
      Item *item_eq=
        new Item_func_eq(new
                         Item_ref(&select_lex->context,
                                  (*optimizer->get_cache())->
                                  addr(i),
                                  (char *)"<no matter>",
                                  (char *)in_left_expr_name),
                         new
                         Item_ref(&select_lex->context,
                                  pitem_i,
                                  (char *)"<no matter>",
                                  (char *)"<list ref>")
                        );
      Item *item_isnull=
        new Item_func_isnull(new
                             Item_ref(&select_lex->context,
                                      pitem_i,
                                      (char *)"<no matter>",
                                      (char *)"<list ref>")
                            );
      Item *col_item= new Item_cond_or(item_eq, item_isnull);
      if (!abort_on_null && left_expr->element_index(i)->maybe_null)
      {
        if (!(col_item= new Item_func_trig_cond(col_item, get_cond_guard(i),
                                                NULL, Item_func_trig_cond::
                                                OUTER_FIELD_IS_NOT_NULL)))
          DBUG_RETURN(RES_ERROR);
      }
      having_item= and_items(having_item, col_item);
      
      Item *item_nnull_test= 
         new Item_is_not_null_test(this,
                                   new Item_ref(&select_lex->context,
                                                pitem_i,
                                                (char *)"<no matter>",
                                                (char *)"<list ref>"));
      if (!abort_on_null && left_expr->element_index(i)->maybe_null)
      {
        if (!(item_nnull_test= 
              new Item_func_trig_cond(item_nnull_test, get_cond_guard(i),
                                      NULL, Item_func_trig_cond::
                                      OUTER_FIELD_IS_NOT_NULL)))
          DBUG_RETURN(RES_ERROR);
      }
      item_having_part2= and_items(item_having_part2, item_nnull_test);
      item_having_part2->top_level_item();
    }
    having_item= and_items(having_item, item_having_part2);
    having_item->top_level_item();
  }
  else
  {
    /*
      (l1, l2, l3) IN (SELECT v1, v2, v3 ... WHERE where) =>
      EXISTS (SELECT ... WHERE where and
                               (l1 = v1 or is null v1) and
                               (l2 = v2 or is null v2) and
                               (l3 = v3 or is null v3)
                         HAVING is_not_null_test(v1) and
                                is_not_null_test(v2) and
                                is_not_null_test(v3))
      where is_not_null_test register NULLs values but reject rows

      in case when we do not need correct NULL, we have simplier construction:
      EXISTS (SELECT ... WHERE where and
                               (l1 = v1) and
                               (l2 = v2) and
                               (l3 = v3)
    */
    Item *where_item= 0;
    for (uint i= 0; i < cols_num; i++)
    {
      Item *item_i= join->ref_ptrs[i];
      Item **pitem_i= &join->ref_ptrs[i];
      DBUG_ASSERT((left_expr->fixed && item_i->fixed) ||
                  (item_i->type() == REF_ITEM &&
                   ((Item_ref*)(item_i))->ref_type() == Item_ref::OUTER_REF));
      if (item_i->check_cols(left_expr->element_index(i)->cols()))
        DBUG_RETURN(RES_ERROR);
      Item *item=
        new Item_func_eq(new
                         Item_direct_ref(&select_lex->context,
                                         (*optimizer->get_cache())->
                                         addr(i),
                                         (char *)"<no matter>",
                                         (char *)in_left_expr_name),
                         new
                         Item_direct_ref(&select_lex->context,
                                         pitem_i,
                                         (char *)"<no matter>",
                                         (char *)"<list ref>")
                        );
      if (!abort_on_null)
      {
        Item *having_col_item=
          new Item_is_not_null_test(this,
                                    new
                                    Item_ref(&select_lex->context, 
                                             pitem_i,
                                             (char *)"<no matter>",
                                             (char *)"<list ref>"));
        
        
        Item *item_isnull= new
          Item_func_isnull(new
                           Item_direct_ref(&select_lex->context,
                                           pitem_i,
                                           (char *)"<no matter>",
                                           (char *)"<list ref>")
                          );
        item= new Item_cond_or(item, item_isnull);
        /* 
          TODO: why we create the above for cases where the right part
                cant be NULL?
        */
        if (left_expr->element_index(i)->maybe_null)
        {
          if (!(item= new Item_func_trig_cond(item, get_cond_guard(i), NULL,
                                              Item_func_trig_cond::
                                              OUTER_FIELD_IS_NOT_NULL)))
            DBUG_RETURN(RES_ERROR);
          if (!(having_col_item=
                new Item_func_trig_cond(having_col_item, get_cond_guard(i),
                                        NULL,
                                        Item_func_trig_cond::
                                        OUTER_FIELD_IS_NOT_NULL)))
            DBUG_RETURN(RES_ERROR);
        }
        having_item= and_items(having_item, having_col_item);
      }
      where_item= and_items(where_item, item);
    }
    /*
      AND can't be changed during fix_fields()
      we can assign select_lex->where here, and pass 0 as last
      argument (reference) to fix_fields()
    */
    select_lex->where= join->conds= and_items(join->conds, where_item);
    select_lex->where->top_level_item();
    Opt_trace_array where_trace(&thd->opt_trace,
                                "evaluating_constant_where_conditions");
    if (join->conds->fix_fields(thd, 0))
      DBUG_RETURN(RES_ERROR);
  }
  if (having_item)
  {
    bool res;
    select_lex->having= join->having= and_items(join->having, having_item);
    if (having_item == select_lex->having)
      having_item->name= (char*)in_having_cond;
    select_lex->having->top_level_item();
    /*
      AND can't be changed during fix_fields()
      we can assign select_lex->having here, and pass 0 as last
      argument (reference) to fix_fields()
    */
    select_lex->having_fix_field= 1;
    Opt_trace_array having_trace(&thd->opt_trace,
                                 "evaluating_constant_having_conditions");
    res= join->having->fix_fields(thd, 0);
    select_lex->having_fix_field= 0;
    if (res)
    {
      DBUG_RETURN(RES_ERROR);
    }
  }

  DBUG_RETURN(RES_OK);
}


Item_subselect::trans_res
Item_in_subselect::select_transformer(JOIN *join)
{
  return select_in_like_transformer(join, &eq_creator);
}


/**
  Prepare IN/ALL/ANY/SOME subquery transformation and call appropriate
  transformation function.

    To decide which transformation procedure (scalar or row) applicable here
    we have to call fix_fields() for left expression to be able to call
    cols() method on it. Also this method make arena management for
    underlying transformation methods.

  @param join    JOIN object of transforming subquery
  @param func    creator of condition function of subquery

  @retval
    RES_OK      OK
  @retval
    RES_REDUCE  OK, and current subquery was reduced during
    transformation
  @retval
    RES_ERROR   Error
*/

Item_subselect::trans_res
Item_in_subselect::select_in_like_transformer(JOIN *join, Comp_creator *func)
{
  Query_arena *arena, backup;
  THD * const thd= unit->thd;
  SELECT_LEX *current= thd->lex->current_select;
  const char *save_where= thd->where;
  Item_subselect::trans_res res= RES_ERROR;
  bool result;

  DBUG_ENTER("Item_in_subselect::select_in_like_transformer");

#ifndef DBUG_OFF
  {
    /*
      IN/SOME/ALL/ANY subqueries don't support LIMIT clause. Without
      it, ORDER BY becomes meaningless and should already have been
      removed in resolve_subquery()
    */
    SELECT_LEX *sl= current->master_unit()->first_select();
    for (; sl; sl= sl->next_select())
      if (sl->join)
        DBUG_ASSERT(!sl->join->order);
  }
#endif

  if (changed)
    DBUG_RETURN(RES_OK);

  thd->where= "IN/ALL/ANY subquery";

  /*
    In some optimisation cases we will not need this Item_in_optimizer
    object, but we can't know it here, but here we need address correct
    reference on left expresion.

    //psergey: he means confluent cases like "... IN (SELECT 1)"
  */
  if (!optimizer)
  {
    arena= thd->activate_stmt_arena_if_needed(&backup);
    result= (!(optimizer= new Item_in_optimizer(left_expr, this)));
    if (arena)
      thd->restore_active_arena(arena, &backup);
    if (result)
      goto err;
  }

  thd->lex->current_select= current->outer_select();
  result= (!left_expr->fixed &&
           left_expr->fix_fields(thd, optimizer->arguments()));
  /* fix_fields can change reference to left_expr, we need reassign it */
  left_expr= optimizer->arguments()[0];

  thd->lex->current_select= current;
  if (result)
    goto err;

  /*
    If we didn't choose an execution method up to this point, we choose
    the IN=>EXISTS transformation.
  */
  if (exec_method == EXEC_UNSPECIFIED)
    exec_method= EXEC_EXISTS;
  arena= thd->activate_stmt_arena_if_needed(&backup);

  /*
    Both transformers call fix_fields() only for Items created inside them,
    and all those items do not make permanent changes in the current item arena
    which allows us to call them with changed arena (if we do not know the
    nature of Item, we have to call fix_fields() for it only with the original
    arena to avoid memory leak).
  */
  if (left_expr->cols() == 1)
    res= single_value_transformer(join, func);
  else
  {
    /* we do not support row operation for ALL/ANY/SOME */
    if (func != &eq_creator)
    {
      if (arena)
        thd->restore_active_arena(arena, &backup);
      my_error(ER_OPERAND_COLUMNS, MYF(0), 1);
      DBUG_RETURN(RES_ERROR);
    }
    res= row_value_transformer(join);
  }
  if (arena)
    thd->restore_active_arena(arena, &backup);
err:
  thd->where= save_where;
  DBUG_RETURN(res);
}


void Item_in_subselect::print(String *str, enum_query_type query_type)
{
  if (exec_method == EXEC_EXISTS)
    str->append(STRING_WITH_LEN("<exists>"));
  else
  {
    left_expr->print(str, query_type);
    str->append(STRING_WITH_LEN(" in "));
  }
  Item_subselect::print(str, query_type);
}


bool Item_in_subselect::fix_fields(THD *thd_arg, Item **ref)
{
  bool result = 0;

  if (exec_method == EXEC_SEMI_JOIN)
    return !( (*ref)= new Item_int(1));

  if ((thd_arg->lex->context_analysis_only & CONTEXT_ANALYSIS_ONLY_VIEW) &&
      left_expr && !left_expr->fixed)
    result = left_expr->fix_fields(thd_arg, &left_expr);

  return result || Item_subselect::fix_fields(thd_arg, ref);
}


void Item_in_subselect::fix_after_pullout(st_select_lex *parent_select,
                                          st_select_lex *removed_select,
                                          Item **ref)
{
  Item_subselect::fix_after_pullout(parent_select, removed_select, ref);

  left_expr->fix_after_pullout(parent_select, removed_select, &left_expr);

  used_tables_cache|= left_expr->used_tables();
  const_item_cache&= left_expr->const_item();
}


/**
  Create an engine to compute the subquery via materialization.

  @details
    The purpose of this method is to hide the implementation details
    of this Item's execution. The method creates a new engine for
    materialized execution, and initializes the engine.

  @returns
    @retval TRUE  memory allocation error occurred, or was not able to create
                  temporary table
    @retval FALSE an execution method was chosen successfully
*/

bool Item_in_subselect::setup_engine()
{
  THD * const thd= unit->thd;
  DBUG_ENTER("Item_in_subselect::setup_engine");

  /* The decision whether to materialize is already taken. */
  DBUG_ASSERT(exec_method == Item_exists_subselect::EXEC_MATERIALIZATION);

  DBUG_ASSERT(engine->engine_type() == subselect_engine::SINGLE_SELECT_ENGINE);

  old_engine= engine;

  subselect_single_select_engine *old_engine_derived=
    static_cast<subselect_single_select_engine*>(old_engine);

  OPT_TRACE_TRANSFORM(&thd->opt_trace, oto0, oto1,
                      old_engine_derived->join->select_lex->select_number,
                      "IN (SELECT)", "materialization");
  oto1.add("chosen", true);

  if (!(engine= new subselect_hash_sj_engine(thd, this, old_engine_derived)))
    DBUG_RETURN(true);
  if (((subselect_hash_sj_engine *) engine)
        ->setup(unit->get_unit_column_types()))
  {
    /*
      For some reason we cannot use materialization for this IN predicate.
      Delete all materialization-related objects, and return error.
    */
    delete engine;
    engine= old_engine;
    old_engine= NULL;
    DBUG_RETURN(true);
  }

  /*
    Reset the LIMIT 1 set in Item_exists_subselect::fix_length_and_dec.
    TODO:
    Currently we set the subquery LIMIT to infinity, and this is correct
    because we forbid at parse time LIMIT inside IN subqueries (see
    Item_in_subselect::test_limit). However, once we allow this, here
    we should set the correct limit if given in the query.
  */
  unit->global_parameters->select_limit= NULL;

  DBUG_RETURN(false);
}


/**
  Initialize the cache of the left operand of the IN predicate.

  @note This method has the same purpose as alloc_group_fields(),
  but it takes a different kind of collection of items, and the
  list we push to is dynamically allocated.

  @retval TRUE  if a memory allocation error occurred
  @retval FALSE if success
*/

bool Item_in_subselect::init_left_expr_cache()
{
  JOIN *outer_join;
  Next_select_func end_select;
  bool use_result_field= FALSE;

  outer_join= unit->outer_select()->join;
  /*
    An IN predicate might be evaluated in a query for which all tables have
    been optimzied away.
  */ 
  if (!outer_join || !outer_join->tables || !outer_join->tables_list)
  {
    need_expr_cache= FALSE;
    return FALSE;
  }

  /*
    If we use end_[send | write]_group to handle complete rows of the outer
    query, make the cache of the left IN operand use Item_field::result_field
    instead of Item_field::field.  We need this because normally
    Cached_item_field uses Item::field to fetch field data, while
    copy_ref_key() that copies the left IN operand into a lookup key uses
    Item::result_field. In the case end_[send | write]_group result_field is
    one row behind field.
  */
  end_select= outer_join->join_tab[outer_join->tables-1].next_select;
  if (end_select == end_send_group || end_select == end_write_group)
    use_result_field= TRUE;

  if (!(left_expr_cache= new List<Cached_item>))
    return TRUE;

  for (uint i= 0; i < left_expr->cols(); i++)
  {
    Cached_item *cur_item_cache= new_Cached_item(unit->thd,
                                                 left_expr->element_index(i),
                                                 use_result_field);
    if (!cur_item_cache || left_expr_cache->push_front(cur_item_cache))
      return TRUE;
  }
  return FALSE;
}


/*
  Callback to test if an IN predicate is expensive.

  @details
    IN predicates are considered expensive only if they will be executed via
    materialization. The return value affects the behavior of
    make_cond_for_table() in such a way that it is unchanged when we use
    the IN=>EXISTS transformation to compute IN.

  @retval TRUE  if the predicate is expensive
  @retval FALSE otherwise
*/

bool Item_in_subselect::is_expensive_processor(uchar *arg)
{
  return exec_method == EXEC_MATERIALIZATION;
}


Item_subselect::trans_res
Item_allany_subselect::select_transformer(JOIN *join)
{
  DBUG_ENTER("Item_allany_subselect::select_transformer");
  exec_method= EXEC_EXISTS;
  if (upper_item)
    upper_item->show= 1;
  trans_res retval= select_in_like_transformer(join, func);
  DBUG_RETURN(retval);
}


void Item_allany_subselect::print(String *str, enum_query_type query_type)
{
  if (exec_method == EXEC_EXISTS)
    str->append(STRING_WITH_LEN("<exists>"));
  else
  {
    left_expr->print(str, query_type);
    str->append(' ');
    str->append(func->symbol(all));
    str->append(all ? " all " : " any ", 5);
  }
  Item_subselect::print(str, query_type);
}


void subselect_engine::set_thd_for_result()
{
  /*
    select_result's constructor sets neither select_result::thd nor
    select_result::unit.
  */
  if (result)
    result->set_thd(item->unit->thd);
}


subselect_single_select_engine::
subselect_single_select_engine(st_select_lex *select,
			       select_result_interceptor *result_arg,
			       Item_subselect *item_arg)
  :subselect_engine(item_arg, result_arg),
<<<<<<< HEAD
   prepared(0), executed(0), optimize_error(0), select_lex(select), join(0)
=======
   prepared(0), optimized(0), executed(0), optimize_error(0),
   select_lex(select), join(0)
>>>>>>> 48dacbd8
{
  select_lex->master_unit()->item= item_arg;
}


void subselect_single_select_engine::cleanup()
{
  DBUG_ENTER("subselect_single_select_engine::cleanup");
<<<<<<< HEAD
  prepared= executed= optimize_error= false;
=======
  prepared= optimized= executed= optimize_error= 0;
>>>>>>> 48dacbd8
  join= 0;
  result->cleanup();
  DBUG_VOID_RETURN;
}


void subselect_union_engine::cleanup()
{
  DBUG_ENTER("subselect_union_engine::cleanup");
  result->cleanup();
  DBUG_VOID_RETURN;
}


bool subselect_union_engine::is_executed() const
{
  return unit->executed;
}


/*
  Check if last execution of the subquery engine produced any rows

  SYNOPSIS
    subselect_union_engine::no_rows()

  DESCRIPTION
    Check if last execution of the subquery engine produced any rows. The
    return value is undefined if last execution ended in an error.

  RETURN
    TRUE  - Last subselect execution has produced no rows
    FALSE - Otherwise
*/

bool subselect_union_engine::no_rows() const
{
  /* Check if we got any rows when reading UNION result from temp. table: */
  return test(!unit->fake_select_lex->join->send_records);
}


subselect_union_engine::subselect_union_engine(st_select_lex_unit *u,
					       select_result_interceptor *result_arg,
					       Item_subselect *item_arg)
  :subselect_engine(item_arg, result_arg)
{
  unit= u;
  unit->item= item_arg;
}


/**
  Create and prepare the JOIN object that represents the query execution
  plan for the subquery.

  @detail
  This method is called from Item_subselect::fix_fields. For prepared
  statements it is called both during the PREPARE and EXECUTE phases in the
  following ways:
  - During PREPARE the optimizer needs some properties
    (join->fields_list.elements) of the JOIN to proceed with preparation of
    the remaining query (namely to complete ::fix_fields for the subselect
    related classes. In the end of PREPARE the JOIN is deleted.
  - When we EXECUTE the query, Item_subselect::fix_fields is called again, and
    the JOIN object is re-created again, prepared and executed. In the end of
    execution it is deleted.
  In all cases the JOIN is created in runtime memory (not in the permanent
  memory root).

  @todo
  Re-check what properties of 'join' are needed during prepare, and see if
  we can avoid creating a JOIN during JOIN::prepare of the outer join.

  @retval 0  if success
  @retval 1  if error
*/

bool subselect_single_select_engine::prepare()
{
  if (prepared)
    return 0;
  THD * const thd= item->unit->thd;
  join= new JOIN(thd, select_lex->item_list,
		 select_lex->options | SELECT_NO_UNLOCK, result);
  if (!join || !result)
    return 1; /* Fatal error is set already. */
  prepared= 1;
  SELECT_LEX *save_select= thd->lex->current_select;
  thd->lex->current_select= select_lex;
  if (join->prepare(select_lex->table_list.first,
		    select_lex->with_wild,
		    select_lex->where,
		    select_lex->order_list.elements +
		    select_lex->group_list.elements,
		    select_lex->order_list.first,
		    select_lex->group_list.first,
		    select_lex->having,
		    NULL, select_lex,
		    select_lex->master_unit()))
    return 1;
  thd->lex->current_select= save_select;
  return 0;
}


bool subselect_union_engine::prepare()
{
  THD * const thd= unit->thd;
  // We can access THD as above, or via 'item', verify equality:
  DBUG_ASSERT(thd == item->unit->thd);
  return unit->prepare(thd, result, SELECT_NO_UNLOCK);
}


bool subselect_uniquesubquery_engine::prepare()
{
  /* Should never be called. */
  DBUG_ASSERT(FALSE);
  return 1;
}


/*
  Check if last execution of the subquery engine produced any rows

  SYNOPSIS
    subselect_single_select_engine::no_rows()

  DESCRIPTION
    Check if last execution of the subquery engine produced any rows. The
    return value is undefined if last execution ended in an error.

  RETURN
    TRUE  - Last subselect execution has produced no rows
    FALSE - Otherwise
*/

bool subselect_single_select_engine::no_rows() const
{ 
  return !item->assigned();
}


/* 
 makes storage for the output values for the subquery and calcuates 
 their data and column types and their nullability.
*/ 
void subselect_engine::set_row(List<Item> &item_list, Item_cache **row)
{
  Item *sel_item;
  List_iterator_fast<Item> li(item_list);
  res_type= STRING_RESULT;
  res_field_type= MYSQL_TYPE_VAR_STRING;
  for (uint i= 0; (sel_item= li++); i++)
  {
    item->max_length= sel_item->max_length;
    res_type= sel_item->result_type();
    res_field_type= sel_item->field_type();
    item->decimals= sel_item->decimals;
    item->unsigned_flag= sel_item->unsigned_flag;
    maybe_null= sel_item->maybe_null;
    if (!(row[i]= Item_cache::get_cache(sel_item)))
      return;
    row[i]->setup(sel_item);
    row[i]->store(sel_item);
  }
  if (item_list.elements > 1)
    res_type= ROW_RESULT;
}

void subselect_single_select_engine::fix_length_and_dec(Item_cache **row)
{
  DBUG_ASSERT(row || select_lex->item_list.elements==1);
  set_row(select_lex->item_list, row);
  item->collation.set(row[0]->collation);
  if (cols() != 1)
    maybe_null= 0;
}

void subselect_union_engine::fix_length_and_dec(Item_cache **row)
{
  DBUG_ASSERT(row || unit->first_select()->item_list.elements==1);

  if (unit->first_select()->item_list.elements == 1)
  {
    set_row(unit->types, row);
    item->collation.set(row[0]->collation);
  }
  else
  {
    bool maybe_null_saved= maybe_null;
    set_row(unit->types, row);
    maybe_null= maybe_null_saved;
  }
}

void subselect_uniquesubquery_engine::fix_length_and_dec(Item_cache **row)
{
  //this never should be called
  DBUG_ASSERT(0);
}

int  read_first_record_seq(JOIN_TAB *tab);
int rr_sequential(READ_RECORD *info);
int join_read_always_key_or_null(JOIN_TAB *tab);
int join_read_next_same_or_null(READ_RECORD *info);

bool subselect_single_select_engine::exec()
{
  DBUG_ENTER("subselect_single_select_engine::exec");

  if (optimize_error)
<<<<<<< HEAD
    DBUG_RETURN(true);

  int rc= 0;
  THD * const thd= item->unit->thd;
=======
    DBUG_RETURN(1);

>>>>>>> 48dacbd8
  char const *save_where= thd->where;
  SELECT_LEX *save_select= thd->lex->current_select;
  thd->lex->current_select= select_lex;
  if (!join->optimized)
  {
    SELECT_LEX_UNIT *unit= select_lex->master_unit();

<<<<<<< HEAD
=======
    DBUG_EXECUTE_IF("bug11747970_simulate_error",
                    DBUG_SET("+d,bug11747970_raise_error"););

    optimized= 1;
>>>>>>> 48dacbd8
    unit->set_limit(unit->global_parameters);

    DBUG_EXECUTE_IF("bug11747970_simulate_error",
                    DBUG_SET("+d,bug11747970_raise_error"););

    if (join->optimize())
    {
<<<<<<< HEAD
      optimize_error= true;
      rc= join->error ? join->error : 1;
      goto exit;
=======
      thd->where= save_where;
      optimize_error= 1;
      thd->lex->current_select= save_select;
      DBUG_RETURN(join->error ? join->error : 1);
>>>>>>> 48dacbd8
    }
    if (save_join_if_explain())
    {
      rc= 1;
      goto exit;
    }
    if (item->engine_changed)
    {
      rc= 1;
      goto exit;
    }
  }
  if (select_lex->uncacheable &&
      select_lex->uncacheable != UNCACHEABLE_EXPLAIN
      && executed)
  {
    join->reset();
    item->reset();
    item->assigned((executed= 0));
  }
  if (!executed)
  {
    item->reset_value_registration();
    JOIN_TAB *changed_tabs[MAX_TABLES];
    JOIN_TAB **last_changed_tab= changed_tabs;
    if (item->have_guarded_conds())
    {
      /*
        For at least one of the pushed predicates the following is true:
        We should not apply optimizations based on the condition that was
        pushed down into the subquery. Those optimizations are ref[_or_null]
        acceses. Change them to be full table scans.
      */
      for (uint i=join->const_tables ; i < join->tables ; i++)
      {
        JOIN_TAB *tab=join->join_tab+i;
        if (tab && tab->keyuse)
        {
          for (uint i= 0; i < tab->ref.key_parts; i++)
          {
            bool *cond_guard= tab->ref.cond_guards[i];
            if (cond_guard && !*cond_guard)
            {
              /*
                Can't use BKA if switching from ref to "full scan on
                NULL key" 

                @see Item_in_optimizer::val_int()
                @see TABLE_REF::cond_guards
                @see push_index_cond()
                @see setup_join_buffering()
              */
              DBUG_ASSERT(tab->use_join_cache != JOIN_CACHE::ALG_BKA);
              DBUG_ASSERT(tab->use_join_cache != JOIN_CACHE::ALG_BKA_UNIQUE);

              /* Change the access method to full table scan */
              tab->save_read_first_record= tab->read_first_record;
              tab->save_read_record= tab->read_record.read_record;
              tab->read_record.read_record= rr_sequential;
              tab->read_first_record= read_first_record_seq;
              tab->read_record.record= tab->table->record[0];
              tab->read_record.thd= join->thd;
              tab->read_record.ref_length= tab->table->file->ref_length;
              tab->read_record.unlock_row= rr_unlock_row;
              *(last_changed_tab++)= tab;
              break;
            }
          }
        }
      }
    }
    
    join->exec();

    /* Enable the optimizations back */
    for (JOIN_TAB **ptab= changed_tabs; ptab != last_changed_tab; ptab++)
    {
      JOIN_TAB *tab= *ptab;
      tab->read_record.record= 0;
      tab->read_record.ref_length= 0;
      tab->read_first_record= tab->save_read_first_record; 
      tab->read_record.read_record= tab->save_read_record;
      tab->save_read_first_record= NULL;
    }
    executed= true;
    
    rc= join->error || thd->is_fatal_error;
  }

exit:
  thd->where= save_where;
  thd->lex->current_select= save_select;
  DBUG_RETURN(rc);
}

bool subselect_union_engine::exec()
{
  THD * const thd= unit->thd;
  DBUG_ASSERT(thd == item->unit->thd);
  char const *save_where= thd->where;
  const bool res= (unit->optimize() || unit->exec());
  thd->where= save_where;
  return res;
}


/*
  Search for at least one row satisfying select condition
 
  SYNOPSIS
    subselect_uniquesubquery_engine::scan_table()

  DESCRIPTION
    Scan the table using sequential access until we find at least one row
    satisfying select condition.
    
    The caller must set this->empty_result_set=FALSE before calling this
    function. This function will set it to TRUE if it finds a matching row.

  RETURN
    FALSE - OK
    TRUE  - Error
*/

bool subselect_uniquesubquery_engine::scan_table()
{
  int error;
  TABLE *table= tab->table;
  DBUG_ENTER("subselect_uniquesubquery_engine::scan_table");

  if (table->file->inited)
    table->file->ha_index_end();
 
  table->file->ha_rnd_init(1);
  table->file->extra_opt(HA_EXTRA_CACHE,
                         current_thd->variables.read_buff_size);
  table->null_row= 0;
  for (;;)
  {
    error=table->file->ha_rnd_next(table->record[0]);
    if (error && error != HA_ERR_END_OF_FILE)
    {
      error= report_error(table, error);
      break;
    }
    /* No more rows */
    if (table->status)
      break;

    if (!cond || cond->val_int())
    {
      static_cast<Item_in_subselect*>(item)->value= true;
      empty_result_set= FALSE;
      break;
    }
  }

  table->file->ha_rnd_end();
  DBUG_RETURN(error != 0);
}


/**
  Copy ref key and check for null parts in it

  Construct a search tuple to be used for index lookup. If one of the
  key parts have a NULL value, the following logic applies:

  For top level items, e.g.

     "WHERE <outer_value_list> IN (SELECT <inner_value_list>...)"

  where one of the outer values are NULL, the IN predicate evaluates
  to false/UNKNOWN (we don't care) and it's not necessary to evaluate
  the subquery. That shortcut is taken in
  Item_in_optimizer::val_int(). Thus, if a key part with a NULL value
  is found here, the NULL is either not outer or this subquery is not
  top level. Therefore we cannot shortcut subquery execution if a NULL
  is found here.

  Thus, if one of the key parts have a NULL value there are two
  possibilities:

  a) The NULL is from the outer_value_list. Since this is not a top
     level item (see above) we need to check whether this predicate
     evaluates to NULL or false. That is done by checking if the
     subquery has a row if the conditions based on outer NULL values
     are disabled. Index lookup cannot be used for this, so a table
     scan must be done.

  b) The NULL is local to the subquery, e.g.:

        "WHERE ... IN (SELECT ... WHERE inner_col IS NULL)"

     In this case we're looking for rows with the exact inner_col
     value of NULL, not rows that match if the "inner_col IS NULL"
     condition is disabled. Index lookup can be used for this.

  @see subselect_uniquesubquery_engine::exec()
  @see Item_in_optimizer::val_int()

  @param[out] require_scan   true if a NULL value is found that falls 
                             into category a) above, false if index 
                             lookup can be used.
  @param[out] convert_error  true if an error occured during conversion
                             of values from one type to another, false
                             otherwise.
  
*/
void subselect_uniquesubquery_engine::copy_ref_key(bool *require_scan, 
                                                   bool *convert_error)
{
  DBUG_ENTER("subselect_uniquesubquery_engine::copy_ref_key");

  *require_scan= false;
  *convert_error= false;
  for (uint part_no= 0; part_no < tab->ref.key_parts; part_no++)
  {
    store_key *s_key= tab->ref.key_copy[part_no];
    if (s_key == NULL)
      continue; // key is const and does not need to be reevaluated

    const enum store_key::store_key_result store_res= s_key->copy();
    tab->ref.key_err= store_res;

    if (s_key->null_key)
    {
      const bool *cond_guard= tab->ref.cond_guards[part_no];

      /*
        NULL value is from the outer_value_list if the key part has a
        cond guard that deactivates the condition. @see
        TABLE_REF::cond_guards

      */
      if (cond_guard && !*cond_guard)
      {
        DBUG_ASSERT(!(static_cast <Item_in_subselect*>(item)
                      ->is_top_level_item()));

        *require_scan= true;
        DBUG_VOID_RETURN;
      }
    }

    /*
      Check if the error is equal to STORE_KEY_FATAL. This is not expressed 
      using the store_key::store_key_result enum because ref.key_err is a 
      boolean and we want to detect both TRUE and STORE_KEY_FATAL from the 
      space of the union of the values of [TRUE, FALSE] and 
      store_key::store_key_result.  
      TODO: fix the variable an return types.
    */
    if (store_res == store_key::STORE_KEY_FATAL)
    {
      /*
       Error converting the left IN operand to the column type of the right
       IN operand. 
      */
      tab->table->status= STATUS_NOT_FOUND;
      *convert_error= true;
      DBUG_VOID_RETURN;
    }
  }
  DBUG_VOID_RETURN;
}


/*
  Execute subselect

  SYNOPSIS
    subselect_uniquesubquery_engine::exec()

  DESCRIPTION
    Find rows corresponding to the ref key using index access.
    If some part of the lookup key is NULL, then we're evaluating
      NULL IN (SELECT ... )
    This is a special case, we don't need to search for NULL in the table,
    instead, the result value is 
      - NULL  if select produces empty row set
      - FALSE otherwise.

    In some cases (IN subselect is a top level item, i.e. abort_on_null==TRUE)
    the caller doesn't distinguish between NULL and FALSE result and we just
    return FALSE. 
    Otherwise we make a full table scan to see if there is at least one 
    matching row.
    
    The result of this function (info about whether a row was found) is
    stored in this->empty_result_set.
  NOTE
    
  RETURN
    FALSE - ok
    TRUE  - an error occured while scanning
*/

bool subselect_uniquesubquery_engine::exec()
{
  DBUG_ENTER("subselect_uniquesubquery_engine::exec");
  int error;
  TABLE *table= tab->table;
  TABLE_LIST *tl= table->pos_in_table_list;
  empty_result_set= TRUE;
  table->status= 0;
 
  if (engine_type() == UNIQUESUBQUERY_ENGINE &&
      tl->uses_materialization() && !tl->materialized)
  {
    bool err= mysql_handle_single_derived(table->in_use->lex, tl,
                                          mysql_derived_create) ||
              mysql_handle_single_derived(table->in_use->lex, tl,
                                          mysql_derived_materialize);
    if (!tab->table->in_use->lex->describe)
      mysql_handle_single_derived(table->in_use->lex, tl,
                                  mysql_derived_cleanup);
    if (err)
      DBUG_RETURN(1);
  }

  /* Copy the ref key and check for nulls... */
  bool require_scan, convert_error;
  copy_ref_key(&require_scan, &convert_error);
  if (convert_error)
  {
    ((Item_in_subselect *) item)->value= 0;
    DBUG_RETURN(0);
  }

  if (require_scan)
  {
    const bool scan_result= scan_table();
    DBUG_RETURN(scan_result);
  }
  if (!table->file->inited)
    table->file->ha_index_init(tab->ref.key, 0);
  error= table->file->ha_index_read_map(table->record[0],
                                        tab->ref.key_buff,
                                        make_prev_keypart_map(tab->ref.key_parts),
                                        HA_READ_KEY_EXACT);
  DBUG_PRINT("info", ("lookup result: %i", error));
  if (error &&
      error != HA_ERR_KEY_NOT_FOUND && error != HA_ERR_END_OF_FILE)
    error= report_error(table, error);
  else
  {
    error= 0;
    table->null_row= 0;
    if (!table->status && (!cond || cond->val_int()))
    {
      ((Item_in_subselect *) item)->value= 1;
      empty_result_set= FALSE;
    }
    else
      ((Item_in_subselect *) item)->value= 0;
  }

  DBUG_RETURN(error != 0);
}


/*
  Index-lookup subselect 'engine' - run the subquery

  SYNOPSIS
    subselect_indexsubquery_engine:exec()
      full_scan 

  DESCRIPTION
    The engine is used to resolve subqueries in form

      oe IN (SELECT key FROM tbl WHERE subq_where) 

    The value of the predicate is calculated as follows: 
    1. If oe IS NULL, this is a special case, do a full table scan on
       table tbl and search for row that satisfies subq_where. If such 
       row is found, return NULL, otherwise return FALSE.
    2. Make an index lookup via key=oe, search for a row that satisfies
       subq_where. If found, return TRUE.
    3. If check_null==TRUE, make another lookup via key=NULL, search for a 
       row that satisfies subq_where. If found, return NULL, otherwise
       return FALSE.

  TODO
    The step #1 can be optimized further when the index has several key
    parts. Consider a subquery:
    
      (oe1, oe2) IN (SELECT keypart1, keypart2 FROM tbl WHERE subq_where)

    and suppose we need to evaluate it for {oe1, oe2}=={const1, NULL}.
    Current code will do a full table scan and obtain correct result. There
    is a better option: instead of evaluating

      SELECT keypart1, keypart2 FROM tbl WHERE subq_where            (1)

    and checking if it has produced any matching rows, evaluate
    
      SELECT keypart2 FROM tbl WHERE subq_where AND keypart1=const1  (2)

    If this query produces a row, the result is NULL (as we're evaluating 
    "(const1, NULL) IN { (const1, X), ... }", which has a value of UNKNOWN,
    i.e. NULL).  If the query produces no rows, the result is FALSE.

    We currently evaluate (1) by doing a full table scan. (2) can be
    evaluated by doing a "ref" scan on "keypart1=const1", which can be much
    cheaper. We can use index statistics to quickly check whether "ref" scan
    will be cheaper than full table scan.

  RETURN
    0
    1
*/

bool subselect_indexsubquery_engine::exec()
{
  DBUG_ENTER("subselect_indexsubquery_engine::exec");
  int error;
  bool null_finding= 0;
  TABLE *table= tab->table;
  TABLE_LIST *tl= table->pos_in_table_list;

  ((Item_in_subselect *) item)->value= 0;
  empty_result_set= TRUE;
  table->status= 0;

  if (tl->uses_materialization() && !tl->materialized)
  {
    bool err= mysql_handle_single_derived(table->in_use->lex, tl,
                                          mysql_derived_create) ||
              mysql_handle_single_derived(table->in_use->lex, tl,
                                          mysql_derived_materialize);
    if (!tab->table->in_use->lex->describe)
      mysql_handle_single_derived(table->in_use->lex, tl,
                                  mysql_derived_cleanup);
    if (err)
      DBUG_RETURN(1);
  }

  if (check_null)
  {
    /* We need to check for NULL if there wasn't a matching value */
    *tab->ref.null_ref_key= 0;			// Search first for not null
    ((Item_in_subselect *) item)->was_null= 0;
  }

  /* Copy the ref key and check for nulls... */
  bool require_scan, convert_error;
  copy_ref_key(&require_scan, &convert_error);
  if (convert_error)
  {
    ((Item_in_subselect *) item)->value= 0;
    DBUG_RETURN(0);
  }

  if (require_scan)
  {
    const bool scan_result= scan_table();
    DBUG_RETURN(scan_result);
  }

  if (!table->file->inited)
    table->file->ha_index_init(tab->ref.key, 1);
  error= table->file->ha_index_read_map(table->record[0],
                                        tab->ref.key_buff,
                                        make_prev_keypart_map(tab->ref.key_parts),
                                        HA_READ_KEY_EXACT);
  if (error &&
      error != HA_ERR_KEY_NOT_FOUND && error != HA_ERR_END_OF_FILE)
    error= report_error(table, error);
  else
  {
    for (;;)
    {
      error= 0;
      table->null_row= 0;
      if (!table->status)
      {
        if ((!cond || cond->val_int()) && (!having || having->val_int()))
        {
          empty_result_set= FALSE;
          if (null_finding)
            ((Item_in_subselect *) item)->was_null= 1;
          else
            ((Item_in_subselect *) item)->value= 1;
          break;
        }
        error= table->file->ha_index_next_same(table->record[0],
                                              tab->ref.key_buff,
                                              tab->ref.key_length);
        if (error && error != HA_ERR_END_OF_FILE)
        {
          error= report_error(table, error);
          break;
        }
      }
      else
      {
        if (!check_null || null_finding)
          break;			/* We don't need to check nulls */
        *tab->ref.null_ref_key= 1;
        null_finding= 1;
        /* Check if there exists a row with a null value in the index */
        if ((error= (safe_index_read(tab) == 1)))
          break;
      }
    }
  }
  DBUG_RETURN(error != 0);
}


uint subselect_single_select_engine::cols() const
{
  return select_lex->item_list.elements;
}


uint subselect_union_engine::cols() const
{
  DBUG_ASSERT(unit->is_prepared());  // should be called after fix_fields()
  return unit->types.elements;
}


uint8 subselect_single_select_engine::uncacheable() const
{
  return select_lex->uncacheable;
}


uint8 subselect_union_engine::uncacheable() const
{
  return unit->uncacheable;
}


void subselect_single_select_engine::exclude()
{
  select_lex->master_unit()->exclude_level();
}

void subselect_union_engine::exclude()
{
  unit->exclude_level();
}


void subselect_uniquesubquery_engine::exclude()
{
  //this never should be called
  DBUG_ASSERT(0);
}


table_map subselect_engine::calc_const_tables(TABLE_LIST *table)
{
  table_map map= 0;
  for (; table; table= table->next_leaf)
  {
    TABLE *tbl= table->table;
    if (tbl && tbl->const_table)
      map|= tbl->map;
  }
  return map;
}

/**
  Save the JOIN to join->tmp_join if it is needed by EXPLAIN to
  display the query plan.

  @retval
    FALSE OK
  @retval
    TRUE  error
*/
bool 
subselect_single_select_engine::save_join_if_explain()
{
  /*
    Save this JOIN to join->tmp_join since the original layout will be
    replaced when JOIN::exec() calls make_simple_join() if:
     1) We are executing an EXPLAIN query
     2) An uncacheable flag has not been set for the select_lex. If
        set, JOIN::optimize() has already saved the JOIN
     3) Call does not come from select_describe()). If it does,
        JOIN::exec() will not call make_simple_join() and the JOIN we
        plan to save will not be replaced anyway.
     4) The Item_subselect is cacheable
  */
  if (item->unit->thd->lex->describe &&                  // 1
      !select_lex->uncacheable &&                        // 2
      !(join->select_options & SELECT_DESCRIBE))         // 3
  {
    item->update_used_tables();
    if (item->const_item())                              // 4
    {
      /*
        It's necessary to keep original JOIN table because
        create_sort_index() function may overwrite original
        JOIN_TAB::type and wrong optimization method can be
        selected on re-execution.
      */
      select_lex->uncacheable|= UNCACHEABLE_EXPLAIN;
      select_lex->master_unit()->uncacheable|= UNCACHEABLE_EXPLAIN;
      /*
        Force join->join_tmp creation, because this subquery will be replaced
        by a simple select from the materialization temp table by optimize()
        called by EXPLAIN and we need to preserve the initial query structure
        so we can display it.
      */
      if (join->need_tmp && join->init_save_join_tab())
        return TRUE;
    }
  }
  return FALSE;
}

table_map subselect_single_select_engine::upper_select_const_tables() const
{
  return calc_const_tables(select_lex->outer_select()->leaf_tables);
}


table_map subselect_union_engine::upper_select_const_tables() const
{
  return calc_const_tables(unit->outer_select()->leaf_tables);
}


void subselect_single_select_engine::print(String *str,
                                           enum_query_type query_type)
{
  select_lex->print(item->unit->thd, str, query_type);
}


void subselect_union_engine::print(String *str, enum_query_type query_type)
{
  unit->print(str, query_type);
}


void subselect_uniquesubquery_engine::print(String *str,
                                            enum_query_type query_type)
{
  char *table_name= tab->table->s->table_name.str;
  str->append(STRING_WITH_LEN("<primary_index_lookup>("));
  tab->ref.items[0]->print(str, query_type);
  str->append(STRING_WITH_LEN(" in "));
  if (tab->table->s->table_category == TABLE_CATEGORY_TEMPORARY)
  {
    /*
      Temporary tables' names change across runs, so they can't be used for
      EXPLAIN EXTENDED.
    */
    str->append(STRING_WITH_LEN("<temporary table>"));
  }
  else
    str->append(table_name, tab->table->s->table_name.length);
  KEY *key_info= tab->table->key_info+ tab->ref.key;
  str->append(STRING_WITH_LEN(" on "));
  str->append(key_info->name);
  if (cond)
  {
    str->append(STRING_WITH_LEN(" where "));
    cond->print(str, query_type);
  }
  str->append(')');
}


/*
TODO:
The above ::print method should be changed as below. Do it after
all other tests pass.

void subselect_uniquesubquery_engine::print(String *str)
{
  KEY *key_info= tab->table->key_info + tab->ref.key;
  str->append(STRING_WITH_LEN("<primary_index_lookup>("));
  for (uint i= 0; i < key_info->key_parts; i++)
    tab->ref.items[i]->print(str);
  str->append(STRING_WITH_LEN(" in "));
  str->append(tab->table->s->table_name.str, tab->table->s->table_name.length);
  str->append(STRING_WITH_LEN(" on "));
  str->append(key_info->name);
  if (cond)
  {
    str->append(STRING_WITH_LEN(" where "));
    cond->print(str);
  }
  str->append(')');
}
*/

void subselect_indexsubquery_engine::print(String *str,
                                           enum_query_type query_type)
{
  str->append(STRING_WITH_LEN("<index_lookup>("));
  tab->ref.items[0]->print(str, query_type);
  str->append(STRING_WITH_LEN(" in "));
  /*
    For materialized derived tables/views use table/view alias instead of
    temporary table name, as it changes on each run and not acceptable for
    EXPLAIN EXTENDED.
  */
  if (tab->table->pos_in_table_list &&
      tab->table->pos_in_table_list->uses_materialization())
    str->append(tab->table->alias, strlen(tab->table->alias));
  else
    str->append(tab->table->s->table_name.str, tab->table->s->table_name.length);
  KEY *key_info= tab->table->key_info+ tab->ref.key;
  str->append(STRING_WITH_LEN(" on "));
  str->append(key_info->name);
  if (check_null)
    str->append(STRING_WITH_LEN(" checking NULL"));
  if (cond)
  {
    str->append(STRING_WITH_LEN(" where "));
    cond->print(str, query_type);
  }
  if (having)
  {
    str->append(STRING_WITH_LEN(" having "));
    having->print(str, query_type);
  }
  str->append(')');
}

/**
  change select_result object of engine.

  @param si		new subselect Item
  @param res		new select_result object

  @retval
    FALSE OK
  @retval
    TRUE  error
*/

bool subselect_single_select_engine::change_result(Item_subselect *si,
                                                 select_result_interceptor *res)
{
  item= si;
  result= res;
  return select_lex->join->change_result(result);
}


/**
  change select_result object of engine.

  @param si		new subselect Item
  @param res		new select_result object

  @retval
    FALSE OK
  @retval
    TRUE  error
*/

bool subselect_union_engine::change_result(Item_subselect *si,
                                           select_result_interceptor *res)
{
  item= si;
  int rc= unit->change_result(res, result);
  result= res;
  return rc;
}


/**
  change select_result emulation, never should be called.

  @param si		new subselect Item
  @param res		new select_result object

  @retval
    FALSE OK
  @retval
    TRUE  error
*/

bool subselect_uniquesubquery_engine::change_result(Item_subselect *si,
                                                    select_result_interceptor *res)
{
  DBUG_ASSERT(0);
  return TRUE;
}


/**
  Report about presence of tables in subquery.

  @retval
    TRUE  there are not tables used in subquery
  @retval
    FALSE there are some tables in subquery
*/
bool subselect_single_select_engine::no_tables() const
{
  return(select_lex->table_list.elements == 0);
}


/*
  Check statically whether the subquery can return NULL

  SINOPSYS
    subselect_single_select_engine::may_be_null()

  RETURN
    FALSE  can guarantee that the subquery never return NULL
    TRUE   otherwise
*/
bool subselect_single_select_engine::may_be_null() const
{
  return ((no_tables() && !join->conds && !join->having) ? maybe_null : 1);
}


/**
  Report about presence of tables in subquery.

  @retval
    TRUE  there are not tables used in subquery
  @retval
    FALSE there are some tables in subquery
*/
bool subselect_union_engine::no_tables() const
{
  for (SELECT_LEX *sl= unit->first_select(); sl; sl= sl->next_select())
  {
    if (sl->table_list.elements)
      return FALSE;
  }
  return TRUE;
}


/**
  Report about presence of tables in subquery.

  @retval
    TRUE  there are not tables used in subquery
  @retval
    FALSE there are some tables in subquery
*/

bool subselect_uniquesubquery_engine::no_tables() const
{
  /* returning value is correct, but this method should never be called */
  return 0;
}


/******************************************************************************
  WL#1110 - Implementation of class subselect_hash_sj_engine
******************************************************************************/


/**
  Create all structures needed for subquery execution using hash semijoin.

  @detail
  - Create a temporary table to store the result of the IN subquery. The
    temporary table has one hash index on all its columns.
  - Create a new result sink that sends the result stream of the subquery to
    the temporary table,
  - Create and initialize a new JOIN_TAB, and TABLE_REF objects to perform
    lookups into the indexed temporary table.

  @param tmp_columns  columns of temporary table

  @notice:
    Currently Item_subselect::init() already chooses and creates at parse
    time an engine with a corresponding JOIN to execute the subquery.

  @retval TRUE  if error
  @retval FALSE otherwise
*/

bool subselect_hash_sj_engine::setup(List<Item> *tmp_columns)
{
  /* The result sink where we will materialize the subquery result. */
  select_union  *tmp_result_sink;
  /* The table into which the subquery is materialized. */
  TABLE         *tmp_table;
  KEY           *tmp_key; /* The only index on the temporary table. */
  uint          tmp_key_parts; /* Number of keyparts in tmp_key. */
  Item_in_subselect *item_in= (Item_in_subselect *) item;

  DBUG_ENTER("subselect_hash_sj_engine::setup");

  /* 1. Create/initialize materialization related objects. */

  /*
    Create and initialize a select result interceptor that stores the
    result stream in a temporary table. The temporary table itself is
    managed (created/filled/etc) internally by the interceptor.
  */
  if (!(tmp_result_sink= new select_union))
    DBUG_RETURN(TRUE);
  THD * const thd= item->unit->thd;
  if (tmp_result_sink->create_result_table(
                         thd, tmp_columns, TRUE,
                         thd->variables.option_bits | TMP_TABLE_ALL_COLUMNS,
                         "materialized subselect", TRUE, TRUE))
    DBUG_RETURN(TRUE);

  tmp_table= tmp_result_sink->table;
  tmp_key= tmp_table->key_info;
  tmp_key_parts= tmp_key->key_parts;

  /*
     If the subquery has blobs, or the total key lenght is bigger than some
     length, then the created index cannot be used for lookups and we
     can't use hash semi join. If this is the case, delete the temporary
     table since it will not be used, and tell the caller we failed to
     initialize the engine.
  */
  if (tmp_table->s->keys == 0)
  {
    DBUG_ASSERT(tmp_table->s->db_type() == myisam_hton);
    DBUG_ASSERT(
      tmp_table->s->uniques ||
      tmp_table->key_info->key_length >= tmp_table->file->max_key_length() ||
      tmp_table->key_info->key_parts > tmp_table->file->max_key_parts());
    free_tmp_table(thd, tmp_table);
    delete result;
    result= NULL;
    DBUG_RETURN(TRUE);
  }
  result= tmp_result_sink;

  /*
    Make sure there is only one index on the temp table, and it doesn't have
    the extra key part created when s->uniques > 0.
  */
  DBUG_ASSERT(tmp_table->s->keys == 1 &&
              tmp_columns->elements == tmp_key_parts);

  /* 2. Create/initialize execution related objects. */

  /*
    Create and initialize the JOIN_TAB that represents an index lookup
    plan operator into the materialized subquery result. Notice that:
    - this JOIN_TAB has no corresponding JOIN (and doesn't need one), and
    - here we initialize only those members that are used by
      subselect_uniquesubquery_engine, so these objects are incomplete.
  */ 
  JOIN_TAB * const tmp_tab= new (thd->mem_root) JOIN_TAB;
  if (tmp_tab == NULL)
    DBUG_RETURN(TRUE);
  tmp_tab->table= tmp_table;
  tmp_tab->ref.key= 0; /* The only temp table index. */
  tmp_tab->ref.key_length= tmp_key->key_length;
  if (!(tmp_tab->ref.key_buff=
        (uchar*) thd->calloc(ALIGN_SIZE(tmp_key->key_length) * 2)) ||
      !(tmp_tab->ref.key_copy=
        (store_key**) thd->alloc((sizeof(store_key*) * tmp_key_parts))) ||
      !(tmp_tab->ref.items=
        (Item**) thd->alloc(sizeof(Item*) * tmp_key_parts)))
    DBUG_RETURN(TRUE);

  uchar *cur_ref_buff= tmp_tab->ref.key_buff;

  /*
    Create an artificial condition to post-filter those rows matched by index
    lookups that cannot be distinguished by the index lookup procedure, e.g.
    because of truncation. Prepared statements execution requires that
    fix_fields is called for every execution. In order to call fix_fields we
    need to create a Name_resolution_context and a corresponding TABLE_LIST
    for the temporary table for the subquery, so that all column references
    to the materialized subquery table can be resolved correctly.
  */
  DBUG_ASSERT(cond == NULL);
  if (!(cond= new Item_cond_and))
    DBUG_RETURN(TRUE);
  /*
    Table reference for tmp_table that is used to resolve column references
    (Item_fields) to columns in tmp_table.
  */
  TABLE_LIST *tmp_table_ref;
  if (!(tmp_table_ref= (TABLE_LIST*) thd->calloc(sizeof(TABLE_LIST))))
    DBUG_RETURN(TRUE);

  tmp_table_ref->init_one_table("", 0, "materialized subselect", 22,
                                "materialized subselect", TL_READ);
  tmp_table_ref->table= tmp_table;

  /* Name resolution context for all tmp_table columns created below. */
  Name_resolution_context *context= new Name_resolution_context;
  context->init();
  context->first_name_resolution_table=
    context->last_name_resolution_table= tmp_table_ref;
  
  KEY_PART_INFO *key_parts= tmp_key->key_part;
  for (uint part_no= 0; part_no < tmp_key_parts; part_no++)
  {
    /* New equi-join condition for the current column. */
    Item_func_eq *eq_cond; 
    /* Item for the corresponding field from the materialized temp table. */
    Item_field *right_col_item;
    int null_count= test(key_parts[part_no].field->real_maybe_null());
    tmp_tab->ref.items[part_no]= item_in->left_expr->element_index(part_no);

    if (!(right_col_item= new Item_field(thd, context, 
                                         key_parts[part_no].field)) ||
        !(eq_cond= new Item_func_eq(tmp_tab->ref.items[part_no],
                                    right_col_item)) ||
        ((Item_cond_and*)cond)->add(eq_cond))
    {
      delete cond;
      cond= NULL;
      DBUG_RETURN(TRUE);
    }

    tmp_tab->ref.key_copy[part_no]= 
      new store_key_item(thd, key_parts[part_no].field,
                         /* TODO:
                            the NULL byte is taken into account in
                            key_parts[part_no].store_length, so instead of
                            cur_ref_buff + test(maybe_null), we could
                            use that information instead.
                         */
                         cur_ref_buff + null_count,
                         null_count ? cur_ref_buff : 0,
                         key_parts[part_no].length,
                         tmp_tab->ref.items[part_no]);
    cur_ref_buff+= key_parts[part_no].store_length;
  }
  tmp_tab->ref.key_err= 1;
  tmp_tab->ref.key_parts= tmp_key_parts;

  if (cond->fix_fields(thd, &cond))
    DBUG_RETURN(TRUE);

  // Set 'tab' only when function cannot fail, because of assert in destructor
  tab= tmp_tab;

  /*
    Create and optimize the JOIN that will be used to materialize
    the subquery if not yet created.
  */
  materialize_engine->prepare();
  /* Let our engine reuse this query plan for materialization. */
  materialize_engine->join->change_result(result);

  DBUG_RETURN(FALSE);
}


subselect_hash_sj_engine::~subselect_hash_sj_engine()
{
  /* Assure that cleanup has been called for this engine. */
  DBUG_ASSERT(!tab);

  delete result;
}


/**
  Cleanup performed after each PS execution.

  @detail
  Called in the end of JOIN::prepare for PS from Item_subselect::cleanup.
*/

void subselect_hash_sj_engine::cleanup()
{
  DBUG_ENTER("subselect_hash_sj_engine::cleanup");
  is_materialized= false;
  result->cleanup(); /* Resets the temp table as well. */
  THD * const thd= item->unit->thd;
  DEBUG_SYNC(thd, "before_index_end_in_subselect");
  if (tab->table->file->inited)
    tab->table->file->ha_index_end();  // Close the scan over the index
  free_tmp_table(thd, tab->table);
  tab= NULL;
  materialize_engine->cleanup();
  DBUG_VOID_RETURN;
}


/**
  Execute a subquery IN predicate via materialization.

  @detail
  If needed materialize the subquery into a temporary table, then
  copmpute the predicate via a lookup into this table.

  @retval TRUE  if error
  @retval FALSE otherwise
*/

bool subselect_hash_sj_engine::exec()
{
  Item_in_subselect *item_in= (Item_in_subselect *) item;

  DBUG_ENTER("subselect_hash_sj_engine::exec");

  /*
    Optimize and materialize the subquery during the first execution of
    the subquery predicate.
  */
  if (!is_materialized)
  {
    bool res= false;
    THD * const thd= item->unit->thd;
    SELECT_LEX *save_select= thd->lex->current_select;
    thd->lex->current_select= materialize_engine->select_lex;
    if ((res= materialize_engine->join->optimize()))
      goto err; /* purecov: inspected */

    if (materialize_engine->save_join_if_explain())
      goto err;

    materialize_engine->join->exec();
    if ((res= test(materialize_engine->join->error || thd->is_fatal_error)))
      goto err;

    /*
      TODO:
      - Unlock all subquery tables as we don't need them. To implement this
        we need to add new functionality to JOIN::join_free that can unlock
        all tables in a subquery (and all its subqueries).
      - The temp table used for grouping in the subquery can be freed
        immediately after materialization (yet it's done together with
        unlocking).
     */
    is_materialized= TRUE;
    /*
      If the subquery returned no rows, the temporary table is empty, so we know
      directly that the result of IN is FALSE. We first update the table
      statistics, then we test if the temporary table for the query result is
      empty.
    */
    tab->table->file->info(HA_STATUS_VARIABLE);
    if (!tab->table->file->stats.records)
    {
      empty_result_set= TRUE;
      item_in->value= FALSE;
      /* TODO: check we need this: item_in->null_value= FALSE; */
      thd->lex->current_select= save_select;
      DBUG_RETURN(FALSE);
    }
    /* Set tmp_param only if its usable, i.e. tmp_param->copy_field != NULL. */
    tmp_param= &(item_in->unit->outer_select()->join->tmp_table_param);
    if (tmp_param && !tmp_param->copy_field)
      tmp_param= NULL;

err:
    thd->lex->current_select= save_select;
    if (res)
      DBUG_RETURN(res);
  }

  /*
    Lookup the left IN operand in the hash index of the materialized subquery.
  */
  DBUG_RETURN(subselect_uniquesubquery_engine::exec());
}


/**
  Print the state of this engine into a string for debugging and views.
*/

void subselect_hash_sj_engine::print(String *str, enum_query_type query_type)
{
  str->append(STRING_WITH_LEN(" <materialize> ("));
  materialize_engine->print(str, query_type);
  str->append(STRING_WITH_LEN(" ), "));
  if (tab)
    subselect_uniquesubquery_engine::print(str, query_type);
  else
    str->append(STRING_WITH_LEN(
           "<the access method for lookups is not yet created>"
         ));
}<|MERGE_RESOLUTION|>--- conflicted
+++ resolved
@@ -38,11 +38,8 @@
 #include "sql_derived.h"                        // mysql_derived_create, ...
 #include "debug_sync.h"
 #include "sql_test.h"
-
-inline Item * and_items(Item* cond, Item *item)
-{
-  return (cond? (new Item_cond_and(cond, item)) : item);
-}
+#include "sql_join_buffer.h"                    // JOIN_CACHE
+#include "sql_optimizer.h"                      // JOIN
 
 Item_subselect::Item_subselect():
   Item_result_field(), value_assigned(0), traced_before(false),
@@ -802,6 +799,36 @@
   {
     reset();
     return 0;
+  }
+}
+
+
+bool Item_singlerow_subselect::get_date(MYSQL_TIME *ltime, uint fuzzydate)
+{
+  if (!exec() && !value->null_value)
+  {
+    null_value= false;
+    return value->get_date(ltime, fuzzydate);
+  }
+  else
+  {
+    reset();
+    return true;
+  }
+}
+
+
+bool Item_singlerow_subselect::get_time(MYSQL_TIME *ltime)
+{
+  if (!exec() && !value->null_value)
+  {
+    null_value= false;
+    return value->get_time(ltime);
+  }
+  else
+  {
+    reset();
+    return true;
   }
 }
 
@@ -2172,12 +2199,7 @@
 			       select_result_interceptor *result_arg,
 			       Item_subselect *item_arg)
   :subselect_engine(item_arg, result_arg),
-<<<<<<< HEAD
    prepared(0), executed(0), optimize_error(0), select_lex(select), join(0)
-=======
-   prepared(0), optimized(0), executed(0), optimize_error(0),
-   select_lex(select), join(0)
->>>>>>> 48dacbd8
 {
   select_lex->master_unit()->item= item_arg;
 }
@@ -2186,11 +2208,7 @@
 void subselect_single_select_engine::cleanup()
 {
   DBUG_ENTER("subselect_single_select_engine::cleanup");
-<<<<<<< HEAD
   prepared= executed= optimize_error= false;
-=======
-  prepared= optimized= executed= optimize_error= 0;
->>>>>>> 48dacbd8
   join= 0;
   result->cleanup();
   DBUG_VOID_RETURN;
@@ -2394,25 +2412,18 @@
   DBUG_ASSERT(0);
 }
 
-int  read_first_record_seq(JOIN_TAB *tab);
+int read_first_record_seq(JOIN_TAB *tab);
 int rr_sequential(READ_RECORD *info);
-int join_read_always_key_or_null(JOIN_TAB *tab);
-int join_read_next_same_or_null(READ_RECORD *info);
 
 bool subselect_single_select_engine::exec()
 {
   DBUG_ENTER("subselect_single_select_engine::exec");
 
   if (optimize_error)
-<<<<<<< HEAD
     DBUG_RETURN(true);
 
   int rc= 0;
   THD * const thd= item->unit->thd;
-=======
-    DBUG_RETURN(1);
-
->>>>>>> 48dacbd8
   char const *save_where= thd->where;
   SELECT_LEX *save_select= thd->lex->current_select;
   thd->lex->current_select= select_lex;
@@ -2420,30 +2431,16 @@
   {
     SELECT_LEX_UNIT *unit= select_lex->master_unit();
 
-<<<<<<< HEAD
-=======
+    unit->set_limit(unit->global_parameters);
+
     DBUG_EXECUTE_IF("bug11747970_simulate_error",
                     DBUG_SET("+d,bug11747970_raise_error"););
 
-    optimized= 1;
->>>>>>> 48dacbd8
-    unit->set_limit(unit->global_parameters);
-
-    DBUG_EXECUTE_IF("bug11747970_simulate_error",
-                    DBUG_SET("+d,bug11747970_raise_error"););
-
     if (join->optimize())
     {
-<<<<<<< HEAD
       optimize_error= true;
       rc= join->error ? join->error : 1;
       goto exit;
-=======
-      thd->where= save_where;
-      optimize_error= 1;
-      thd->lex->current_select= save_select;
-      DBUG_RETURN(join->error ? join->error : 1);
->>>>>>> 48dacbd8
     }
     if (save_join_if_explain())
     {
