/* Copyright (C) 2000 MySQL AB

   This program is free software; you can redistribute it and/or modify
   it under the terms of the GNU General Public License as published by
   the Free Software Foundation; either version 2 of the License, or
   (at your option) any later version.

   This program is distributed in the hope that it will be useful,
   but WITHOUT ANY WARRANTY; without even the implied warranty of
   MERCHANTABILITY or FITNESS FOR A PARTICULAR PURPOSE.  See the
   GNU General Public License for more details.

   You should have received a copy of the GNU General Public License
   along with this program; if not, write to the Free Software
   Foundation, Inc., 59 Temple Place, Suite 330, Boston, MA  02111-1307  USA */

/*
  Cashing of files with only does (sequential) read or writes of fixed-
  length records. A read isn't allowed to go over file-length. A read is ok
  if it ends at file-length and next read can try to read after file-length
  (and get a EOF-error).
  Possibly use of asyncronic io.
  macros for read and writes for faster io.
  Used instead of FILE when reading or writing whole files.
  This code makes mf_rec_cache obsolete (currently only used by ISAM)
  One can change info->pos_in_file to a higher value to skip bytes in file if
  also info->read_pos is set to info->read_end.
  If called through open_cached_file(), then the temporary file will
  only be created if a write exeeds the file buffer or if one calls
  my_b_flush_io_cache().

  If one uses SEQ_READ_APPEND, then two buffers are allocated, one for
  reading and another for writing.  Reads are first done from disk and
  then done from the write buffer.  This is an efficient way to read
  from a log file when one is writing to it at the same time.
  For this to work, the file has to be opened in append mode!
  Note that when one uses SEQ_READ_APPEND, one MUST write using
  my_b_append !  This is needed because we need to lock the mutex
  every time we access the write buffer.

TODO:
  When one SEQ_READ_APPEND and we are reading and writing at the same time,
  each time the write buffer gets full and it's written to disk, we will
  always do a disk read to read a part of the buffer from disk to the
  read buffer.
  This should be fixed so that when we do a my_b_flush_io_cache() and
  we have been reading the write buffer, we should transfer the rest of the
  write buffer to the read buffer before we start to reuse it.
*/

#define MAP_TO_USE_RAID
#include "mysys_priv.h"
#include <m_string.h>
#ifdef HAVE_AIOWAIT
#include "mysys_err.h"
static void my_aiowait(my_aio_result *result);
#endif
#include <errno.h>

#ifdef THREAD
#define lock_append_buffer(info) \
 pthread_mutex_lock(&(info)->append_buffer_lock)
#define unlock_append_buffer(info) \
 pthread_mutex_unlock(&(info)->append_buffer_lock)
#else
#define lock_append_buffer(info)
#define unlock_append_buffer(info)
#endif

#define IO_ROUND_UP(X) (((X)+IO_SIZE-1) & ~(IO_SIZE-1))
#define IO_ROUND_DN(X) ( (X)            & ~(IO_SIZE-1))

/*
  Setup internal pointers inside IO_CACHE

  SYNOPSIS
    setup_io_cache()
    info		IO_CACHE handler

  NOTES
    This is called on automaticly on init or reinit of IO_CACHE
    It must be called externally if one moves or copies an IO_CACHE
    object.
*/

void setup_io_cache(IO_CACHE* info)
{
  /* Ensure that my_b_tell() and my_b_bytes_in_cache works */
  if (info->type == WRITE_CACHE)
  {
    info->current_pos= &info->write_pos;
    info->current_end= &info->write_end;
  }
  else
  {
    info->current_pos= &info->read_pos;
    info->current_end= &info->read_end;
  }
}


static void
init_functions(IO_CACHE* info)
{
  enum cache_type type= info->type;
  switch (type) {
  case READ_NET:
    /*
      Must be initialized by the caller. The problem is that
      _my_b_net_read has to be defined in sql directory because of
      the dependency on THD, and therefore cannot be visible to
      programs that link against mysys but know nothing about THD, such
      as myisamchk
    */
    break;
  case SEQ_READ_APPEND:
    info->read_function = _my_b_seq_read;
    info->write_function = 0;			/* Force a core if used */
    break;
  default:
    info->read_function =
#ifdef THREAD
                          info->share ? _my_b_read_r :
#endif
                                        _my_b_read;
    info->write_function = _my_b_write;
  }

  setup_io_cache(info);
}


/*
  Initialize an IO_CACHE object

  SYNOPSOS
    init_io_cache()
    info		cache handler to initialize
    file		File that should be associated to to the handler
			If == -1 then real_open_cached_file()
			will be called when it's time to open file.
    cachesize		Size of buffer to allocate for read/write
			If == 0 then use my_default_record_cache_size
    type		Type of cache
    seek_offset		Where cache should start reading/writing
    use_async_io	Set to 1 of we should use async_io (if avaiable)
    cache_myflags	Bitmap of differnt flags
			MY_WME | MY_FAE | MY_NABP | MY_FNABP |
			MY_DONT_CHECK_FILESIZE

  RETURN
    0  ok
    #  error
*/

int init_io_cache(IO_CACHE *info, File file, uint cachesize,
		  enum cache_type type, my_off_t seek_offset,
		  pbool use_async_io, myf cache_myflags)
{
  uint min_cache;
  my_off_t end_of_file= ~(my_off_t) 0;
  DBUG_ENTER("init_io_cache");
  DBUG_PRINT("enter",("cache: 0x%lx  type: %d  pos: %ld",
		      (ulong) info, (int) type, (ulong) seek_offset));

  info->file= file;
  info->type= TYPE_NOT_SET;	    /* Don't set it until mutex are created */
  info->pos_in_file= seek_offset;
  info->pre_close = info->pre_read = info->post_read = 0;
  info->arg = 0;
  info->alloced_buffer = 0;
  info->buffer=0;
  info->seek_not_done= test(file >= 0 && seek_offset != my_tell(file, MYF(0)));
  info->disk_writes= 0;
#ifdef THREAD
  info->share=0;
#endif

  if (!cachesize && !(cachesize= my_default_record_cache_size))
    DBUG_RETURN(1);				/* No cache requested */
  min_cache=use_async_io ? IO_SIZE*4 : IO_SIZE*2;
  if (type == READ_CACHE || type == SEQ_READ_APPEND)
  {						/* Assume file isn't growing */
    if (!(cache_myflags & MY_DONT_CHECK_FILESIZE))
    {
      /* Calculate end of file to avoid allocating oversized buffers */
      end_of_file=my_seek(file,0L,MY_SEEK_END,MYF(0));
      /* Need to reset seek_not_done now that we just did a seek. */
      info->seek_not_done= end_of_file == seek_offset ? 0 : 1;
      if (end_of_file < seek_offset)
	end_of_file=seek_offset;
      /* Trim cache size if the file is very small */
      if ((my_off_t) cachesize > end_of_file-seek_offset+IO_SIZE*2-1)
      {
	cachesize=(uint) (end_of_file-seek_offset)+IO_SIZE*2-1;
	use_async_io=0;				/* No need to use async */
      }
    }
  }
  cache_myflags &= ~MY_DONT_CHECK_FILESIZE;
  if (type != READ_NET && type != WRITE_NET)
  {
    /* Retry allocating memory in smaller blocks until we get one */
    for (;;)
    {
      uint buffer_block;
      cachesize=(uint) ((ulong) (cachesize + min_cache-1) &
			(ulong) ~(min_cache-1));
      if (cachesize < min_cache)
	cachesize = min_cache;
      buffer_block = cachesize;
      if (type == SEQ_READ_APPEND)
	buffer_block *= 2;
      if ((info->buffer=
	   (byte*) my_malloc(buffer_block,
			     MYF((cache_myflags & ~ MY_WME) |
				 (cachesize == min_cache ? MY_WME : 0)))) != 0)
      {
	info->write_buffer=info->buffer;
	if (type == SEQ_READ_APPEND)
	  info->write_buffer = info->buffer + cachesize;
	info->alloced_buffer=1;
	break;					/* Enough memory found */
      }
      if (cachesize == min_cache)
	DBUG_RETURN(2);				/* Can't alloc cache */
      cachesize= (uint) ((long) cachesize*3/4); /* Try with less memory */
    }
  }

  DBUG_PRINT("info",("init_io_cache: cachesize = %u",cachesize));
  info->read_length=info->buffer_length=cachesize;
  info->myflags=cache_myflags & ~(MY_NABP | MY_FNABP);
  info->request_pos= info->read_pos= info->write_pos = info->buffer;
  if (type == SEQ_READ_APPEND)
  {
    info->append_read_pos = info->write_pos = info->write_buffer;
    info->write_end = info->write_buffer + info->buffer_length;
#ifdef THREAD
    pthread_mutex_init(&info->append_buffer_lock,MY_MUTEX_INIT_FAST);
#endif
  }
#if defined(SAFE_MUTEX) && defined(THREAD)
  else
  {
    /* Clear mutex so that safe_mutex will notice that it's not initialized */
    bzero((char*) &info->append_buffer_lock, sizeof(info));
  }
#endif

  if (type == WRITE_CACHE)
    info->write_end=
      info->buffer+info->buffer_length- (seek_offset & (IO_SIZE-1));
  else
    info->read_end=info->buffer;		/* Nothing in cache */

  /* End_of_file may be changed by user later */
  info->end_of_file= end_of_file;
  info->error=0;
  info->type= type;
  init_functions(info);
#ifdef HAVE_AIOWAIT
  if (use_async_io && ! my_disable_async_io)
  {
    DBUG_PRINT("info",("Using async io"));
    info->read_length/=2;
    info->read_function=_my_b_async_read;
  }
  info->inited=info->aio_result.pending=0;
#endif
  DBUG_RETURN(0);
}						/* init_io_cache */

	/* Wait until current request is ready */

#ifdef HAVE_AIOWAIT
static void my_aiowait(my_aio_result *result)
{
  if (result->pending)
  {
    struct aio_result_t *tmp;
    for (;;)
    {
      if ((int) (tmp=aiowait((struct timeval *) 0)) == -1)
      {
	if (errno == EINTR)
	  continue;
	DBUG_PRINT("error",("No aio request, error: %d",errno));
	result->pending=0;			/* Assume everythings is ok */
	break;
      }
      ((my_aio_result*) tmp)->pending=0;
      if ((my_aio_result*) tmp == result)
	break;
    }
  }
  return;
}
#endif


/*
  Use this to reset cache to re-start reading or to change the type
  between READ_CACHE <-> WRITE_CACHE
  If we are doing a reinit of a cache where we have the start of the file
  in the cache, we are reusing this memory without flushing it to disk.
*/

my_bool reinit_io_cache(IO_CACHE *info, enum cache_type type,
			my_off_t seek_offset,
			pbool use_async_io __attribute__((unused)),
			pbool clear_cache)
{
  DBUG_ENTER("reinit_io_cache");
  DBUG_PRINT("enter",("cache: 0x%lx type: %d  seek_offset: %lu  clear_cache: %d",
		      (ulong) info, type, (ulong) seek_offset,
		      (int) clear_cache));

  /* One can't do reinit with the following types */
  DBUG_ASSERT(type != READ_NET && info->type != READ_NET &&
	      type != WRITE_NET && info->type != WRITE_NET &&
	      type != SEQ_READ_APPEND && info->type != SEQ_READ_APPEND);

  /* If the whole file is in memory, avoid flushing to disk */
  if (! clear_cache &&
      seek_offset >= info->pos_in_file &&
      seek_offset <= my_b_tell(info))
  {
    /* Reuse current buffer without flushing it to disk */
    byte *pos;
    if (info->type == WRITE_CACHE && type == READ_CACHE)
    {
      info->read_end=info->write_pos;
      info->end_of_file=my_b_tell(info);
      /*
        Trigger a new seek only if we have a valid
        file handle.
      */
      info->seek_not_done= (info->file != -1);
    }
    else if (type == WRITE_CACHE)
    {
      if (info->type == READ_CACHE)
      {
	info->write_end=info->write_buffer+info->buffer_length;
	info->seek_not_done=1;
      }
      info->end_of_file = ~(my_off_t) 0;
    }
    pos=info->request_pos+(seek_offset-info->pos_in_file);
    if (type == WRITE_CACHE)
      info->write_pos=pos;
    else
      info->read_pos= pos;
#ifdef HAVE_AIOWAIT
    my_aiowait(&info->aio_result);		/* Wait for outstanding req */
#endif
  }
  else
  {
    /*
      If we change from WRITE_CACHE to READ_CACHE, assume that everything
      after the current positions should be ignored
    */
    if (info->type == WRITE_CACHE && type == READ_CACHE)
      info->end_of_file=my_b_tell(info);
    /* flush cache if we want to reuse it */
    if (!clear_cache && my_b_flush_io_cache(info,1))
      DBUG_RETURN(1);
    info->pos_in_file=seek_offset;
    /* Better to do always do a seek */
    info->seek_not_done=1;
    info->request_pos=info->read_pos=info->write_pos=info->buffer;
    if (type == READ_CACHE)
    {
      info->read_end=info->buffer;		/* Nothing in cache */
    }
    else
    {
      info->write_end=(info->buffer + info->buffer_length -
		       (seek_offset & (IO_SIZE-1)));
      info->end_of_file= ~(my_off_t) 0;
    }
  }
  info->type=type;
  info->error=0;
  init_functions(info);

#ifdef HAVE_AIOWAIT
  if (use_async_io && ! my_disable_async_io &&
      ((ulong) info->buffer_length <
       (ulong) (info->end_of_file - seek_offset)))
  {
    info->read_length=info->buffer_length/2;
    info->read_function=_my_b_async_read;
  }
  info->inited=0;
#endif
  DBUG_RETURN(0);
} /* reinit_io_cache */



/*
  Read buffered.

  SYNOPSIS
    _my_b_read()
      info                      IO_CACHE pointer
      Buffer                    Buffer to retrieve count bytes from file
      Count                     Number of bytes to read into Buffer

  NOTE
    This function is only called from the my_b_read() macro when there
    isn't enough characters in the buffer to satisfy the request.

  WARNING

    When changing this function, be careful with handling file offsets
    (end-of_file, pos_in_file). Do not cast them to possibly smaller
    types than my_off_t unless you can be sure that their value fits.
    Same applies to differences of file offsets.

    When changing this function, check _my_b_read_r(). It might need the
    same change.

  RETURN
    0      we succeeded in reading all data
    1      Error: can't read requested characters
*/

int _my_b_read(register IO_CACHE *info, byte *Buffer, uint Count)
{
  uint length,diff_length,left_length;
  my_off_t max_length, pos_in_file;
  DBUG_ENTER("_my_b_read");

  if ((left_length=(uint) (info->read_end-info->read_pos)))
  {
    DBUG_ASSERT(Count >= left_length);	/* User is not using my_b_read() */
    memcpy(Buffer,info->read_pos, (size_t) (left_length));
    Buffer+=left_length;
    Count-=left_length;
  }

  /* pos_in_file always point on where info->buffer was read */
  pos_in_file=info->pos_in_file+(uint) (info->read_end - info->buffer);

  /* 
    Whenever a function which operates on IO_CACHE flushes/writes
    some part of the IO_CACHE to disk it will set the property
    "seek_not_done" to indicate this to other functions operating
    on the IO_CACHE.
  */
  if (info->seek_not_done)
  {
    if (my_seek(info->file,pos_in_file,MY_SEEK_SET,MYF(0)) 
        == MY_FILEPOS_ERROR)
    {
        info->error= -1;
        DBUG_RETURN(1);
    }
    info->seek_not_done=0;
  }

  diff_length=(uint) (pos_in_file & (IO_SIZE-1));
  if (Count >= (uint) (IO_SIZE+(IO_SIZE-diff_length)))
  {					/* Fill first intern buffer */
    uint read_length;
    if (info->end_of_file <= pos_in_file)
    {					/* End of file */
      info->error=(int) left_length;
      DBUG_RETURN(1);
    }
    length=(Count & (uint) ~(IO_SIZE-1))-diff_length;
    if ((read_length=my_read(info->file,Buffer,(uint) length,info->myflags))
	!= (uint) length)
    {
      info->error= (read_length == (uint) -1 ? -1 :
		    (int) (read_length+left_length));
      DBUG_RETURN(1);
    }
    Count-=length;
    Buffer+=length;
    pos_in_file+=length;
    left_length+=length;
    diff_length=0;
  }

  max_length=info->read_length-diff_length;
  if (info->type != READ_FIFO &&
      max_length > (info->end_of_file - pos_in_file))
    max_length = info->end_of_file - pos_in_file;
  if (!max_length)
  {
    if (Count)
    {
      info->error= left_length;		/* We only got this many char */
      DBUG_RETURN(1);
    }
    length=0;				/* Didn't read any chars */
  }
  else if ((length=my_read(info->file,info->buffer,(uint) max_length,
			   info->myflags)) < Count ||
	   length == (uint) -1)
  {
    if (length != (uint) -1)
      memcpy(Buffer,info->buffer,(size_t) length);
    info->pos_in_file= pos_in_file;
    info->error= length == (uint) -1 ? -1 : (int) (length+left_length);
    info->read_pos=info->read_end=info->buffer;
    DBUG_RETURN(1);
  }
  info->read_pos=info->buffer+Count;
  info->read_end=info->buffer+length;
  info->pos_in_file=pos_in_file;
  memcpy(Buffer,info->buffer,(size_t) Count);
  DBUG_RETURN(0);
}


#ifdef THREAD
/*
  Prepare IO_CACHE for shared use.

  SYNOPSIS
    init_io_cache_share()
      read_cache                A read cache. This will be copied for
                                every thread after setup.
      cshare                    The share.
      write_cache               If non-NULL a write cache that is to be
                                synchronized with the read caches.
      num_threads               Number of threads sharing the cache
                                including the write thread if any.

  DESCRIPTION

    The shared cache is used so: One IO_CACHE is initialized with
    init_io_cache(). This includes the allocation of a buffer. Then a
    share is allocated and init_io_cache_share() is called with the io
    cache and the share. Then the io cache is copied for each thread. So
    every thread has its own copy of IO_CACHE. But the allocated buffer
    is shared because cache->buffer is the same for all caches.

    One thread reads data from the file into the buffer. All threads
    read from the buffer, but every thread maintains its own set of
    pointers into the buffer. When all threads have used up the buffer
    contents, one of the threads reads the next block of data into the
    buffer. To accomplish this, each thread enters the cache lock before
    accessing the buffer. They wait in lock_io_cache() until all threads
    joined the lock. The last thread entering the lock is in charge of
    reading from file to buffer. It wakes all threads when done.

    Synchronizing a write cache to the read caches works so: Whenever
    the write buffer needs a flush, the write thread enters the lock and
    waits for all other threads to enter the lock too. They do this when
    they have used up the read buffer. When all threads are in the lock,
    the write thread copies the write buffer to the read buffer and
    wakes all threads.

    share->running_threads is the number of threads not being in the
    cache lock. When entering lock_io_cache() the number is decreased.
    When the thread that fills the buffer enters unlock_io_cache() the
    number is reset to the number of threads. The condition
    running_threads == 0 means that all threads are in the lock. Bumping
    up the number to the full count is non-intuitive. But increasing the
    number by one for each thread that leaves the lock could lead to a
    solo run of one thread. The last thread to join a lock reads from
    file to buffer, wakes the other threads, processes the data in the
    cache and enters the lock again. If no other thread left the lock
    meanwhile, it would think it's the last one again and read the next
    block...

    The share has copies of 'error', 'buffer', 'read_end', and
    'pos_in_file' from the thread that filled the buffer. We may not be
    able to access this information directly from its cache because the
    thread may be removed from the share before the variables could be
    copied by all other threads. Or, if a write buffer is synchronized,
    it would change its 'pos_in_file' after waking the other threads,
    possibly before they could copy its value.

    However, the 'buffer' variable in the share is for a synchronized
    write cache. It needs to know where to put the data. Otherwise it
    would need access to the read cache of one of the threads that is
    not yet removed from the share.

  RETURN
    void
*/

void init_io_cache_share(IO_CACHE *read_cache, IO_CACHE_SHARE *cshare,
                         IO_CACHE *write_cache, uint num_threads)
{
  DBUG_ENTER("init_io_cache_share");
  DBUG_PRINT("io_cache_share", ("read_cache: 0x%lx  share: 0x%lx  "
                                "write_cache: 0x%lx  threads: %u",
                                read_cache, cshare, write_cache, num_threads));

  DBUG_ASSERT(num_threads > 1);
  DBUG_ASSERT(read_cache->type == READ_CACHE);
  DBUG_ASSERT(!write_cache || (write_cache->type == WRITE_CACHE));

  pthread_mutex_init(&cshare->mutex, MY_MUTEX_INIT_FAST);
  pthread_cond_init(&cshare->cond, 0);
  pthread_cond_init(&cshare->cond_writer, 0);

  cshare->running_threads= num_threads;
  cshare->total_threads=   num_threads;
  cshare->error=           0;    /* Initialize. */
  cshare->buffer=          read_cache->buffer;
  cshare->read_end=        NULL; /* See function comment of lock_io_cache(). */
  cshare->pos_in_file=     0;    /* See function comment of lock_io_cache(). */
  cshare->source_cache=    write_cache; /* Can be NULL. */

  read_cache->share=         cshare;
  read_cache->read_function= _my_b_read_r;
  read_cache->current_pos=   NULL;
  read_cache->current_end=   NULL;

  if (write_cache)
    write_cache->share= cshare;

  DBUG_VOID_RETURN;
}


/*
  Remove a thread from shared access to IO_CACHE.

  SYNOPSIS
    remove_io_thread()
      cache                     The IO_CACHE to be removed from the share.

  NOTE

    Every thread must do that on exit for not to deadlock other threads.

    The last thread destroys the pthread resources.

    A writer flushes its cache first.

  RETURN
    void
*/

void remove_io_thread(IO_CACHE *cache)
{
  IO_CACHE_SHARE *cshare= cache->share;
  uint total;
  DBUG_ENTER("remove_io_thread");

  /* If the writer goes, it needs to flush the write cache. */
  if (cache == cshare->source_cache)
    flush_io_cache(cache);

  pthread_mutex_lock(&cshare->mutex);
  DBUG_PRINT("io_cache_share", ("%s: 0x%lx",
                                (cache == cshare->source_cache) ?
                                "writer" : "reader", cache));

  /* Remove from share. */
  total= --cshare->total_threads;
  DBUG_PRINT("io_cache_share", ("remaining threads: %u", total));

  /* Detach from share. */
  cache->share= NULL;

  /* If the writer goes, let the readers know. */
  if (cache == cshare->source_cache)
  {
    DBUG_PRINT("io_cache_share", ("writer leaves"));
    cshare->source_cache= NULL;
  }

  /* If all threads are waiting for me to join the lock, wake them. */
  if (!--cshare->running_threads)
  {
    DBUG_PRINT("io_cache_share", ("the last running thread leaves, wake all"));
    pthread_cond_signal(&cshare->cond_writer);
    pthread_cond_broadcast(&cshare->cond);
  }

  pthread_mutex_unlock(&cshare->mutex);

  if (!total)
  {
    DBUG_PRINT("io_cache_share", ("last thread removed, destroy share"));
    pthread_cond_destroy (&cshare->cond_writer);
    pthread_cond_destroy (&cshare->cond);
    pthread_mutex_destroy(&cshare->mutex);
  }

  DBUG_VOID_RETURN;
}


/*
  Lock IO cache and wait for all other threads to join.

  SYNOPSIS
    lock_io_cache()
      cache                     The cache of the thread entering the lock.
      pos                       File position of the block to read.
                                Unused for the write thread.

  DESCRIPTION

    Wait for all threads to finish with the current buffer. We want
    all threads to proceed in concert. The last thread to join
    lock_io_cache() will read the block from file and all threads start
    to use it. Then they will join again for reading the next block.

    The waiting threads detect a fresh buffer by comparing
    cshare->pos_in_file with the position they want to process next.
    Since the first block may start at position 0, we take
    cshare->read_end as an additional condition. This variable is
    initialized to NULL and will be set after a block of data is written
    to the buffer.

  RETURN
    1           OK, lock in place, go ahead and read.
    0           OK, unlocked, another thread did the read.
*/

static int lock_io_cache(IO_CACHE *cache, my_off_t pos)
{
  IO_CACHE_SHARE *cshare= cache->share;
  DBUG_ENTER("lock_io_cache");

  /* Enter the lock. */
  pthread_mutex_lock(&cshare->mutex);
  cshare->running_threads--;
  DBUG_PRINT("io_cache_share", ("%s: 0x%lx  pos: %lu  running: %u",
                                (cache == cshare->source_cache) ?
                                "writer" : "reader", cache, (ulong) pos,
                                cshare->running_threads));

  if (cshare->source_cache)
  {
    /* A write cache is synchronized to the read caches. */

    if (cache == cshare->source_cache)
    {
      /* The writer waits until all readers are here. */
      while (cshare->running_threads)
      {
        DBUG_PRINT("io_cache_share", ("writer waits in lock"));
        pthread_cond_wait(&cshare->cond_writer, &cshare->mutex);
      }
      DBUG_PRINT("io_cache_share", ("writer awoke, going to copy"));

      /* Stay locked. Leave the lock later by unlock_io_cache(). */
      DBUG_RETURN(1);
    }

    /* The last thread wakes the writer. */
    if (!cshare->running_threads)
    {
      DBUG_PRINT("io_cache_share", ("waking writer"));
      pthread_cond_signal(&cshare->cond_writer);
    }

    /*
      Readers wait until the data is copied from the writer. Another
      reason to stop waiting is the removal of the write thread. If this
      happens, we leave the lock with old data in the buffer.
    */
    while ((!cshare->read_end || (cshare->pos_in_file < pos)) &&
           cshare->source_cache)
    {
      DBUG_PRINT("io_cache_share", ("reader waits in lock"));
      pthread_cond_wait(&cshare->cond, &cshare->mutex);
    }

    /*
      If the writer was removed from the share while this thread was
      asleep, we need to simulate an EOF condition. The writer cannot
      reset the share variables as they might still be in use by readers
      of the last block. When we awake here then because the last
      joining thread signalled us. If the writer is not the last, it
      will not signal. So it is safe to clear the buffer here.
    */
    if (!cshare->read_end || (cshare->pos_in_file < pos))
    {
      DBUG_PRINT("io_cache_share", ("reader found writer removed. EOF"));
      cshare->read_end= cshare->buffer; /* Empty buffer. */
      cshare->error= 0; /* EOF is not an error. */
    }
  }
  else
  {
    /*
      There are read caches only. The last thread arriving in
      lock_io_cache() continues with a locked cache and reads the block.
    */
    if (!cshare->running_threads)
    {
      DBUG_PRINT("io_cache_share", ("last thread joined, going to read"));
      /* Stay locked. Leave the lock later by unlock_io_cache(). */
      DBUG_RETURN(1);
    }

    /*
      All other threads wait until the requested block is read by the
      last thread arriving. Another reason to stop waiting is the
      removal of a thread. If this leads to all threads being in the
      lock, we have to continue also. The first of the awaken threads
      will then do the read.
    */
    while ((!cshare->read_end || (cshare->pos_in_file < pos)) &&
           cshare->running_threads)
    {
      DBUG_PRINT("io_cache_share", ("reader waits in lock"));
      pthread_cond_wait(&cshare->cond, &cshare->mutex);
    }

    /* If the block is not yet read, continue with a locked cache and read. */
    if (!cshare->read_end || (cshare->pos_in_file < pos))
    {
      DBUG_PRINT("io_cache_share", ("reader awoke, going to read"));
      /* Stay locked. Leave the lock later by unlock_io_cache(). */
      DBUG_RETURN(1);
    }

    /* Another thread did read the block already. */
  }
  DBUG_PRINT("io_cache_share", ("reader awoke, going to process %u bytes",
                                cshare->read_end ? (uint)
                                (cshare->read_end - cshare->buffer) : 0));

  /*
    Leave the lock. Do not call unlock_io_cache() later. The thread that
    filled the buffer did this and marked all threads as running.
  */
  pthread_mutex_unlock(&cshare->mutex);
  DBUG_RETURN(0);
}


/*
  Unlock IO cache.

  SYNOPSIS
    unlock_io_cache()
      cache                     The cache of the thread leaving the lock.

  NOTE
    This is called by the thread that filled the buffer. It marks all
    threads as running and awakes them. This must not be done by any
    other thread.

    Do not signal cond_writer. Either there is no writer or the writer
    is the only one who can call this function.

    The reason for resetting running_threads to total_threads before
    waking all other threads is that it could be possible that this
    thread is so fast with processing the buffer that it enters the lock
    before even one other thread has left it. If every awoken thread
    would increase running_threads by one, this thread could think that
    he is again the last to join and would not wait for the other
    threads to process the data.

  RETURN
    void
*/

static void unlock_io_cache(IO_CACHE *cache)
{
  IO_CACHE_SHARE *cshare= cache->share;
  DBUG_ENTER("unlock_io_cache");
  DBUG_PRINT("io_cache_share", ("%s: 0x%lx  pos: %lu  running: %u",
                                (cache == cshare->source_cache) ?
                                "writer" : "reader",
                                cache, (ulong) cshare->pos_in_file,
                                cshare->total_threads));

  cshare->running_threads= cshare->total_threads;
  pthread_cond_broadcast(&cshare->cond);
  pthread_mutex_unlock(&cshare->mutex);
  DBUG_VOID_RETURN;
}


/*
  Read from IO_CACHE when it is shared between several threads.

  SYNOPSIS
    _my_b_read_r()
      cache                     IO_CACHE pointer
      Buffer                    Buffer to retrieve count bytes from file
      Count                     Number of bytes to read into Buffer

  NOTE
    This function is only called from the my_b_read() macro when there
    isn't enough characters in the buffer to satisfy the request.

  IMPLEMENTATION

    It works as follows: when a thread tries to read from a file (that
    is, after using all the data from the (shared) buffer), it just
    hangs on lock_io_cache(), waiting for other threads. When the very
    last thread attempts a read, lock_io_cache() returns 1, the thread
    does actual IO and unlock_io_cache(), which signals all the waiting
    threads that data is in the buffer.

  WARNING

    When changing this function, be careful with handling file offsets
    (end-of_file, pos_in_file). Do not cast them to possibly smaller
    types than my_off_t unless you can be sure that their value fits.
    Same applies to differences of file offsets. (Bug #11527)

    When changing this function, check _my_b_read(). It might need the
    same change.

  RETURN
    0      we succeeded in reading all data
    1      Error: can't read requested characters
*/

int _my_b_read_r(register IO_CACHE *cache, byte *Buffer, uint Count)
{
  my_off_t pos_in_file;
  uint length, diff_length, left_length;
  IO_CACHE_SHARE *cshare= cache->share;
  DBUG_ENTER("_my_b_read_r");

  if ((left_length= (uint) (cache->read_end - cache->read_pos)))
  {
    DBUG_ASSERT(Count >= left_length);	/* User is not using my_b_read() */
    memcpy(Buffer, cache->read_pos, (size_t) (left_length));
    Buffer+= left_length;
    Count-= left_length;
  }
  while (Count)
  {
    int cnt, len;

    pos_in_file= cache->pos_in_file + (cache->read_end - cache->buffer);
    diff_length= (uint) (pos_in_file & (IO_SIZE-1));
    length=IO_ROUND_UP(Count+diff_length)-diff_length;
    length= ((length <= cache->read_length) ?
             length + IO_ROUND_DN(cache->read_length - length) :
             length - IO_ROUND_UP(length - cache->read_length));
    if (cache->type != READ_FIFO &&
	(length > (cache->end_of_file - pos_in_file)))
      length= (uint) (cache->end_of_file - pos_in_file);
    if (length == 0)
    {
      cache->error= (int) left_length;
      DBUG_RETURN(1);
    }
    if (lock_io_cache(cache, pos_in_file))
    {
<<<<<<< HEAD
      /* With a synchronized write/read cache we won't come here... */
      DBUG_ASSERT(!cshare->source_cache);
      /*
        ... unless the writer has gone before this thread entered the
        lock. Simulate EOF in this case. It can be distinguished by
        cache->file.
      */
      if (cache->file < 0)
        len= 0;
      else
      {
        if (cache->seek_not_done)             /* File touched, do seek */
          VOID(my_seek(cache->file, pos_in_file, MY_SEEK_SET, MYF(0)));
        len= (int) my_read(cache->file, cache->buffer, length, cache->myflags);
      }
      DBUG_PRINT("io_cache_share", ("read %d bytes", len));

      cache->read_end=    cache->buffer + (len == -1 ? 0 : len);
      cache->error=       (len == (int)length ? 0 : len);
      cache->pos_in_file= pos_in_file;

      /* Copy important values to the share. */
      cshare->error=       cache->error;
      cshare->read_end=    cache->read_end;
      cshare->pos_in_file= pos_in_file;

      /* Mark all threads as running and wake them. */
      unlock_io_cache(cache);
=======
      info->share->active=info;
      /*
        Whenever a function which operates on IO_CACHE flushes/writes
        some part of the IO_CACHE to disk it will set the property
        "seek_not_done" to indicate this to other functions operating
        on the IO_CACHE.
      */
      if (info->seek_not_done)
      {
        if (my_seek(info->file,pos_in_file,MY_SEEK_SET,MYF(0))
            == MY_FILEPOS_ERROR)
        {
          info->error= -1;
          unlock_io_cache(info);
          DBUG_RETURN(1);
        }
      }
      len=(int)my_read(info->file,info->buffer, length, info->myflags);
      info->read_end=info->buffer + (len == -1 ? 0 : len);
      info->error=(len == (int)length ? 0 : len);
      info->pos_in_file=pos_in_file;
      unlock_io_cache(info);
>>>>>>> df82f584
    }
    else
    {
      /*
        With a synchronized write/read cache readers always come here.
        Copy important values from the share.
      */
      cache->error=       cshare->error;
      cache->read_end=    cshare->read_end;
      cache->pos_in_file= cshare->pos_in_file;

      len= (int) ((cache->error == -1) ? -1 : cache->read_end - cache->buffer);
    }
    cache->read_pos=      cache->buffer;
    cache->seek_not_done= 0;
    if (len <= 0)
    {
      DBUG_PRINT("io_cache_share", ("reader error. len %d  left %u",
                                    len, left_length));
      cache->error= (int) left_length;
      DBUG_RETURN(1);
    }
    cnt= ((uint) len > Count) ? (int) Count : len;
    memcpy(Buffer, cache->read_pos, (size_t) cnt);
    Count -= cnt;
    Buffer+= cnt;
    left_length+= cnt;
    cache->read_pos+= cnt;
  }
  DBUG_RETURN(0);
}


/*
  Copy data from write cache to read cache.

  SYNOPSIS
    copy_to_read_buffer()
      write_cache               The write cache.
      write_buffer              The source of data, mostly the cache buffer.
      write_length              The number of bytes to copy.

  NOTE
    The write thread will wait for all read threads to join the cache
    lock. Then it copies the data over and wakes the read threads.

  RETURN
    void
*/

static void copy_to_read_buffer(IO_CACHE *write_cache,
                                const byte *write_buffer, uint write_length)
{
  IO_CACHE_SHARE *cshare= write_cache->share;

  DBUG_ASSERT(cshare->source_cache == write_cache);
  /*
    write_length is usually less or equal to buffer_length.
    It can be bigger if _my_b_write() is called with a big length.
  */
  while (write_length)
  {
    uint copy_length= min(write_length, write_cache->buffer_length);
    int  __attribute__((unused)) rc;

    rc= lock_io_cache(write_cache, write_cache->pos_in_file);
    /* The writing thread does always have the lock when it awakes. */
    DBUG_ASSERT(rc);

    memcpy(cshare->buffer, write_buffer, copy_length);

    cshare->error=       0;
    cshare->read_end=    cshare->buffer + copy_length;
    cshare->pos_in_file= write_cache->pos_in_file;

    /* Mark all threads as running and wake them. */
    unlock_io_cache(write_cache);

    write_buffer+= copy_length;
    write_length-= copy_length;
  }
}
#endif /*THREAD*/


/*
  Do sequential read from the SEQ_READ_APPEND cache.
  
  We do this in three stages:
   - first read from info->buffer
   - then if there are still data to read, try the file descriptor
   - afterwards, if there are still data to read, try append buffer

  RETURNS
    0  Success
    1  Failed to read
*/

int _my_b_seq_read(register IO_CACHE *info, byte *Buffer, uint Count)
{
  uint length,diff_length,left_length,save_count;
  my_off_t max_length, pos_in_file;
  save_count=Count;

  /* first, read the regular buffer */
  if ((left_length=(uint) (info->read_end-info->read_pos)))
  {
    DBUG_ASSERT(Count > left_length);	/* User is not using my_b_read() */
    memcpy(Buffer,info->read_pos, (size_t) (left_length));
    Buffer+=left_length;
    Count-=left_length;
  }
  lock_append_buffer(info);

  /* pos_in_file always point on where info->buffer was read */
  if ((pos_in_file=info->pos_in_file+(uint) (info->read_end - info->buffer)) >=
      info->end_of_file)
    goto read_append_buffer;

  /*
    With read-append cache we must always do a seek before we read,
    because the write could have moved the file pointer astray
  */
  if (my_seek(info->file,pos_in_file,MY_SEEK_SET,MYF(0))
      == MY_FILEPOS_ERROR)
  {
   info->error= -1;
   unlock_append_buffer(info);
   return (1);
  }
  info->seek_not_done=0;

  diff_length=(uint) (pos_in_file & (IO_SIZE-1));

  /* now the second stage begins - read from file descriptor */
  if (Count >= (uint) (IO_SIZE+(IO_SIZE-diff_length)))
  {					/* Fill first intern buffer */
    uint read_length;

    length=(Count & (uint) ~(IO_SIZE-1))-diff_length;
    if ((read_length=my_read(info->file,Buffer,(uint) length,info->myflags)) ==
	(uint)-1)
    {
      info->error= -1;
      unlock_append_buffer(info);
      return 1;
    }
    Count-=read_length;
    Buffer+=read_length;
    pos_in_file+=read_length;

    if (read_length != (uint) length)
    {
      /*
	We only got part of data;  Read the rest of the data from the
	write buffer
      */
      goto read_append_buffer;
    }
    left_length+=length;
    diff_length=0;
  }

  max_length=info->read_length-diff_length;
  if (max_length > (info->end_of_file - pos_in_file))
    max_length = info->end_of_file - pos_in_file;
  if (!max_length)
  {
    if (Count)
      goto read_append_buffer;
    length=0;				/* Didn't read any more chars */
  }
  else
  {
    length=my_read(info->file,info->buffer,(uint) max_length,
		   info->myflags);
    if (length == (uint) -1)
    {
      info->error= -1;
      unlock_append_buffer(info);
      return 1;
    }
    if (length < Count)
    {
      memcpy(Buffer,info->buffer,(size_t) length);
      Count -= length;
      Buffer += length;

      /*
	 added the line below to make
	 DBUG_ASSERT(pos_in_file==info->end_of_file) pass.
	 otherwise this does not appear to be needed
      */
      pos_in_file += length;
      goto read_append_buffer;
    }
  }
  unlock_append_buffer(info);
  info->read_pos=info->buffer+Count;
  info->read_end=info->buffer+length;
  info->pos_in_file=pos_in_file;
  memcpy(Buffer,info->buffer,(size_t) Count);
  return 0;

read_append_buffer:

  /*
     Read data from the current write buffer.
     Count should never be == 0 here (The code will work even if count is 0)
  */

  {
    /* First copy the data to Count */
    uint len_in_buff = (uint) (info->write_pos - info->append_read_pos);
    uint copy_len;
    uint transfer_len;

    DBUG_ASSERT(info->append_read_pos <= info->write_pos);
    /*
      TODO: figure out if the assert below is needed or correct.
    */
    DBUG_ASSERT(pos_in_file == info->end_of_file);
    copy_len=min(Count, len_in_buff);
    memcpy(Buffer, info->append_read_pos, copy_len);
    info->append_read_pos += copy_len;
    Count -= copy_len;
    if (Count)
      info->error = save_count - Count;

    /* Fill read buffer with data from write buffer */
    memcpy(info->buffer, info->append_read_pos,
	   (size_t) (transfer_len=len_in_buff - copy_len));
    info->read_pos= info->buffer;
    info->read_end= info->buffer+transfer_len;
    info->append_read_pos=info->write_pos;
    info->pos_in_file=pos_in_file+copy_len;
    info->end_of_file+=len_in_buff;
  }
  unlock_append_buffer(info);
  return Count ? 1 : 0;
}


#ifdef HAVE_AIOWAIT

/*
  Read from the IO_CACHE into a buffer and feed asynchronously
  from disk when needed.

  SYNOPSIS
    _my_b_async_read()
      info                      IO_CACHE pointer
      Buffer                    Buffer to retrieve count bytes from file
      Count                     Number of bytes to read into Buffer

  RETURN VALUE
    -1          An error has occurred; my_errno is set.
     0          Success
     1          An error has occurred; IO_CACHE to error state.
*/
int _my_b_async_read(register IO_CACHE *info, byte *Buffer, uint Count)
{
  uint length,read_length,diff_length,left_length,use_length,org_Count;
  my_off_t max_length;
  my_off_t next_pos_in_file;
  byte *read_buffer;

  memcpy(Buffer,info->read_pos,
	 (size_t) (left_length=(uint) (info->read_end-info->read_pos)));
  Buffer+=left_length;
  org_Count=Count;
  Count-=left_length;

  if (info->inited)
  {						/* wait for read block */
    info->inited=0;				/* No more block to read */
    my_aiowait(&info->aio_result);		/* Wait for outstanding req */
    if (info->aio_result.result.aio_errno)
    {
      if (info->myflags & MY_WME)
	my_error(EE_READ, MYF(ME_BELL+ME_WAITTANG),
		 my_filename(info->file),
		 info->aio_result.result.aio_errno);
      my_errno=info->aio_result.result.aio_errno;
      info->error= -1;
      return(1);
    }
    if (! (read_length = (uint) info->aio_result.result.aio_return) ||
	read_length == (uint) -1)
    {
      my_errno=0;				/* For testing */
      info->error= (read_length == (uint) -1 ? -1 :
		    (int) (read_length+left_length));
      return(1);
    }
    info->pos_in_file+=(uint) (info->read_end - info->request_pos);

    if (info->request_pos != info->buffer)
      info->request_pos=info->buffer;
    else
      info->request_pos=info->buffer+info->read_length;
    info->read_pos=info->request_pos;
    next_pos_in_file=info->aio_read_pos+read_length;

	/* Check if pos_in_file is changed
	   (_ni_read_cache may have skipped some bytes) */

    if (info->aio_read_pos < info->pos_in_file)
    {						/* Fix if skipped bytes */
      if (info->aio_read_pos + read_length < info->pos_in_file)
      {
	read_length=0;				/* Skip block */
	next_pos_in_file=info->pos_in_file;
      }
      else
      {
	my_off_t offset= (info->pos_in_file - info->aio_read_pos);
	info->pos_in_file=info->aio_read_pos; /* Whe are here */
	info->read_pos=info->request_pos+offset;
	read_length-=offset;			/* Bytes left from read_pos */
      }
    }
#ifndef DBUG_OFF
    if (info->aio_read_pos > info->pos_in_file)
    {
      my_errno=EINVAL;
      return(info->read_length= -1);
    }
#endif
	/* Copy found bytes to buffer */
    length=min(Count,read_length);
    memcpy(Buffer,info->read_pos,(size_t) length);
    Buffer+=length;
    Count-=length;
    left_length+=length;
    info->read_end=info->rc_pos+read_length;
    info->read_pos+=length;
  }
  else
    next_pos_in_file=(info->pos_in_file+ (uint)
		      (info->read_end - info->request_pos));

	/* If reading large blocks, or first read or read with skip */
  if (Count)
  {
    if (next_pos_in_file == info->end_of_file)
    {
      info->error=(int) (read_length+left_length);
      return 1;
    }
    
    if (my_seek(info->file,next_pos_in_file,MY_SEEK_SET,MYF(0))
        == MY_FILEPOS_ERROR)
    {
      info->error= -1;
      return (1);
    }

    read_length=IO_SIZE*2- (uint) (next_pos_in_file & (IO_SIZE-1));
    if (Count < read_length)
    {					/* Small block, read to cache */
      if ((read_length=my_read(info->file,info->request_pos,
			       read_length, info->myflags)) == (uint) -1)
        return info->error= -1;
      use_length=min(Count,read_length);
      memcpy(Buffer,info->request_pos,(size_t) use_length);
      info->read_pos=info->request_pos+Count;
      info->read_end=info->request_pos+read_length;
      info->pos_in_file=next_pos_in_file;	/* Start of block in cache */
      next_pos_in_file+=read_length;

      if (Count != use_length)
      {					/* Didn't find hole block */
	if (info->myflags & (MY_WME | MY_FAE | MY_FNABP) && Count != org_Count)
	  my_error(EE_EOFERR, MYF(ME_BELL+ME_WAITTANG),
		   my_filename(info->file),my_errno);
	info->error=(int) (read_length+left_length);
	return 1;
      }
    }
    else
    {						/* Big block, don't cache it */
      if ((read_length=my_read(info->file,Buffer,(uint) Count,info->myflags))
	  != Count)
      {
	info->error= read_length == (uint)  -1 ? -1 : read_length+left_length;
	return 1;
      }
      info->read_pos=info->read_end=info->request_pos;
      info->pos_in_file=(next_pos_in_file+=Count);
    }
  }

	/* Read next block with asyncronic io */
  max_length=info->end_of_file - next_pos_in_file;
  diff_length=(next_pos_in_file & (IO_SIZE-1));

  if (max_length > (my_off_t) info->read_length - diff_length)
    max_length= (my_off_t) info->read_length - diff_length;
  if (info->request_pos != info->buffer)
    read_buffer=info->buffer;
  else
    read_buffer=info->buffer+info->read_length;
  info->aio_read_pos=next_pos_in_file;
  if (max_length)
  {
    info->aio_result.result.aio_errno=AIO_INPROGRESS;	/* Marker for test */
    DBUG_PRINT("aioread",("filepos: %ld  length: %ld",
			  (ulong) next_pos_in_file,(ulong) max_length));
    if (aioread(info->file,read_buffer,(int) max_length,
		(my_off_t) next_pos_in_file,MY_SEEK_SET,
		&info->aio_result.result))
    {						/* Skip async io */
      my_errno=errno;
      DBUG_PRINT("error",("got error: %d, aio_result: %d from aioread, async skipped",
			  errno, info->aio_result.result.aio_errno));
      if (info->request_pos != info->buffer)
      {
	bmove(info->buffer,info->request_pos,
	      (uint) (info->read_end - info->read_pos));
	info->request_pos=info->buffer;
	info->read_pos-=info->read_length;
	info->read_end-=info->read_length;
      }
      info->read_length=info->buffer_length;	/* Use hole buffer */
      info->read_function=_my_b_read;		/* Use normal IO_READ next */
    }
    else
      info->inited=info->aio_result.pending=1;
  }
  return 0;					/* Block read, async in use */
} /* _my_b_async_read */
#endif


/* Read one byte when buffer is empty */

int _my_b_get(IO_CACHE *info)
{
  byte buff;
  IO_CACHE_CALLBACK pre_read,post_read;
  if ((pre_read = info->pre_read))
    (*pre_read)(info);
  if ((*(info)->read_function)(info,&buff,1))
    return my_b_EOF;
  if ((post_read = info->post_read))
    (*post_read)(info);
  return (int) (uchar) buff;
}

/* 
   Write a byte buffer to IO_CACHE and flush to disk
   if IO_CACHE is full.

   RETURN VALUE
    1 On error on write
    0 On success
   -1 On error; my_errno contains error code.
*/

int _my_b_write(register IO_CACHE *info, const byte *Buffer, uint Count)
{
  uint rest_length,length;

  if (info->pos_in_file+info->buffer_length > info->end_of_file)
  {
    my_errno=errno=EFBIG;
    return info->error = -1;
  }

  rest_length=(uint) (info->write_end - info->write_pos);
  memcpy(info->write_pos,Buffer,(size_t) rest_length);
  Buffer+=rest_length;
  Count-=rest_length;
  info->write_pos+=rest_length;

  if (my_b_flush_io_cache(info,1))
    return 1;
  if (Count >= IO_SIZE)
  {					/* Fill first intern buffer */
    length=Count & (uint) ~(IO_SIZE-1);
    if (info->seek_not_done)
    {
      /*
        Whenever a function which operates on IO_CACHE flushes/writes
        some part of the IO_CACHE to disk it will set the property
        "seek_not_done" to indicate this to other functions operating
        on the IO_CACHE.
      */
      if (my_seek(info->file,info->pos_in_file,MY_SEEK_SET,MYF(0)))
      {
        info->error= -1;
        return (1);
      }
      info->seek_not_done=0;
    }
    if (my_write(info->file,Buffer,(uint) length,info->myflags | MY_NABP))
      return info->error= -1;

#ifdef THREAD
    /*
      In case of a shared I/O cache with a writer we normally do direct
      write cache to read cache copy. Simulate this here by direct
      caller buffer to read cache copy. Do it after the write so that
      the cache readers actions on the flushed part can go in parallel
      with the write of the extra stuff. copy_to_read_buffer()
      synchronizes writer and readers so that after this call the
      readers can act on the extra stuff while the writer can go ahead
      and prepare the next output. copy_to_read_buffer() relies on
      info->pos_in_file.
    */
    if (info->share)
      copy_to_read_buffer(info, Buffer, length);
#endif

    Count-=length;
    Buffer+=length;
    info->pos_in_file+=length;
  }
  memcpy(info->write_pos,Buffer,(size_t) Count);
  info->write_pos+=Count;
  return 0;
}


/*
  Append a block to the write buffer.
  This is done with the buffer locked to ensure that we don't read from
  the write buffer before we are ready with it.
*/

int my_b_append(register IO_CACHE *info, const byte *Buffer, uint Count)
{
  uint rest_length,length;

#ifdef THREAD
  /*
    Assert that we cannot come here with a shared cache. If we do one
    day, we might need to add a call to copy_to_read_buffer().
  */
  DBUG_ASSERT(!info->share);
#endif

  lock_append_buffer(info);
  rest_length=(uint) (info->write_end - info->write_pos);
  if (Count <= rest_length)
    goto end;
  memcpy(info->write_pos,Buffer,(size_t) rest_length);
  Buffer+=rest_length;
  Count-=rest_length;
  info->write_pos+=rest_length;
  if (my_b_flush_io_cache(info,0))
  {
    unlock_append_buffer(info);
    return 1;
  }
  if (Count >= IO_SIZE)
  {					/* Fill first intern buffer */
    length=Count & (uint) ~(IO_SIZE-1);
    if (my_write(info->file,Buffer,(uint) length,info->myflags | MY_NABP))
    {
      unlock_append_buffer(info);
      return info->error= -1;
    }
    Count-=length;
    Buffer+=length;
    info->end_of_file+=length;
  }

end:
  memcpy(info->write_pos,Buffer,(size_t) Count);
  info->write_pos+=Count;
  unlock_append_buffer(info);
  return 0;
}


int my_b_safe_write(IO_CACHE *info, const byte *Buffer, uint Count)
{
  /*
    Sasha: We are not writing this with the ? operator to avoid hitting
    a possible compiler bug. At least gcc 2.95 cannot deal with 
    several layers of ternary operators that evaluated comma(,) operator
    expressions inside - I do have a test case if somebody wants it
  */
  if (info->type == SEQ_READ_APPEND)
    return my_b_append(info, Buffer, Count);
  return my_b_write(info, Buffer, Count);
}


/*
  Write a block to disk where part of the data may be inside the record
  buffer.  As all write calls to the data goes through the cache,
  we will never get a seek over the end of the buffer
*/

int my_block_write(register IO_CACHE *info, const byte *Buffer, uint Count,
		   my_off_t pos)
{
  uint length;
  int error=0;

#ifdef THREAD
  /*
    Assert that we cannot come here with a shared cache. If we do one
    day, we might need to add a call to copy_to_read_buffer().
  */
  DBUG_ASSERT(!info->share);
#endif

  if (pos < info->pos_in_file)
  {
    /* Of no overlap, write everything without buffering */
    if (pos + Count <= info->pos_in_file)
      return my_pwrite(info->file, Buffer, Count, pos,
		       info->myflags | MY_NABP);
    /* Write the part of the block that is before buffer */
    length= (uint) (info->pos_in_file - pos);
    if (my_pwrite(info->file, Buffer, length, pos, info->myflags | MY_NABP))
      info->error=error=-1;
    Buffer+=length;
    pos+=  length;
    Count-= length;
#ifndef HAVE_PREAD
    info->seek_not_done=1;
#endif
  }

  /* Check if we want to write inside the used part of the buffer.*/
  length= (uint) (info->write_end - info->buffer);
  if (pos < info->pos_in_file + length)
  {
    uint offset= (uint) (pos - info->pos_in_file);
    length-=offset;
    if (length > Count)
      length=Count;
    memcpy(info->buffer+offset, Buffer, length);
    Buffer+=length;
    Count-= length;
    /* Fix length of buffer if the new data was larger */
    if (info->buffer+length > info->write_pos)
      info->write_pos=info->buffer+length;
    if (!Count)
      return (error);
  }
  /* Write at the end of the current buffer; This is the normal case */
  if (_my_b_write(info, Buffer, Count))
    error= -1;
  return error;
}


	/* Flush write cache */

#ifdef THREAD
#define LOCK_APPEND_BUFFER if (need_append_buffer_lock) \
  lock_append_buffer(info);
#define UNLOCK_APPEND_BUFFER if (need_append_buffer_lock) \
  unlock_append_buffer(info);
#else
#define LOCK_APPEND_BUFFER
#define UNLOCK_APPEND_BUFFER
#endif


int my_b_flush_io_cache(IO_CACHE *info, int need_append_buffer_lock)
{
  uint length;
  my_bool append_cache;
  my_off_t pos_in_file;
  DBUG_ENTER("my_b_flush_io_cache");

  if (!(append_cache = (info->type == SEQ_READ_APPEND)))
    need_append_buffer_lock=0;

  if (info->type == WRITE_CACHE || append_cache)
  {
    if (info->file == -1)
    {
      if (real_open_cached_file(info))
	DBUG_RETURN((info->error= -1));
    }
    LOCK_APPEND_BUFFER;

    if ((length=(uint) (info->write_pos - info->write_buffer)))
    {
#ifdef THREAD
      /*
        In case of a shared I/O cache with a writer we do direct write
        cache to read cache copy. Do it before the write here so that
        the readers can work in parallel with the write.
        copy_to_read_buffer() relies on info->pos_in_file.
      */
      if (info->share)
        copy_to_read_buffer(info, info->write_buffer, length);
#endif

      pos_in_file=info->pos_in_file;
      /*
	If we have append cache, we always open the file with
	O_APPEND which moves the pos to EOF automatically on every write
      */
      if (!append_cache && info->seek_not_done)
      {					/* File touched, do seek */
	if (my_seek(info->file,pos_in_file,MY_SEEK_SET,MYF(0)) ==
	    MY_FILEPOS_ERROR)
	{
	  UNLOCK_APPEND_BUFFER;
	  DBUG_RETURN((info->error= -1));
	}
	if (!append_cache)
	  info->seek_not_done=0;
      }
      if (!append_cache)
	info->pos_in_file+=length;
      info->write_end= (info->write_buffer+info->buffer_length-
			((pos_in_file+length) & (IO_SIZE-1)));

      if (my_write(info->file,info->write_buffer,length,
		   info->myflags | MY_NABP))
	info->error= -1;
      else
	info->error= 0;
      if (!append_cache)
      {
        set_if_bigger(info->end_of_file,(pos_in_file+length));
      }
      else
      {
	info->end_of_file+=(info->write_pos-info->append_read_pos);
	DBUG_ASSERT(info->end_of_file == my_tell(info->file,MYF(0)));
      }

      info->append_read_pos=info->write_pos=info->write_buffer;
      ++info->disk_writes;
      UNLOCK_APPEND_BUFFER;
      DBUG_RETURN(info->error);
    }
  }
#ifdef HAVE_AIOWAIT
  else if (info->type != READ_NET)
  {
    my_aiowait(&info->aio_result);		/* Wait for outstanding req */
    info->inited=0;
  }
#endif
  UNLOCK_APPEND_BUFFER;
  DBUG_RETURN(0);
}

/*
  Free an IO_CACHE object

  SYNOPSOS
    end_io_cache()
    info		IO_CACHE Handle to free

  NOTES
    It's currently safe to call this if one has called init_io_cache()
    on the 'info' object, even if init_io_cache() failed.
    This function is also safe to call twice with the same handle.

  RETURN
   0  ok
   #  Error
*/

int end_io_cache(IO_CACHE *info)
{
  int error=0;
  IO_CACHE_CALLBACK pre_close;
  DBUG_ENTER("end_io_cache");
  DBUG_PRINT("enter",("cache: 0x%lx", (ulong) info));

#ifdef THREAD
  /*
    Every thread must call remove_io_thread(). The last one destroys
    the share elements.
  */
  DBUG_ASSERT(!info->share || !info->share->total_threads);
#endif

  if ((pre_close=info->pre_close))
  {
    (*pre_close)(info);
    info->pre_close= 0;
  }
  if (info->alloced_buffer)
  {
    info->alloced_buffer=0;
    if (info->file != -1)			/* File doesn't exist */
      error= my_b_flush_io_cache(info,1);
    my_free((gptr) info->buffer,MYF(MY_WME));
    info->buffer=info->read_pos=(byte*) 0;
  }
  if (info->type == SEQ_READ_APPEND)
  {
    /* Destroy allocated mutex */
    info->type= TYPE_NOT_SET;
#ifdef THREAD
    pthread_mutex_destroy(&info->append_buffer_lock);
#endif
  }
  DBUG_RETURN(error);
} /* end_io_cache */


/**********************************************************************
 Testing of MF_IOCACHE
**********************************************************************/

#ifdef MAIN

#include <my_dir.h>

void die(const char* fmt, ...)
{
  va_list va_args;
  va_start(va_args,fmt);
  fprintf(stderr,"Error:");
  vfprintf(stderr, fmt,va_args);
  fprintf(stderr,", errno=%d\n", errno);
  exit(1);
}

int open_file(const char* fname, IO_CACHE* info, int cache_size)
{
  int fd;
  if ((fd=my_open(fname,O_CREAT | O_RDWR,MYF(MY_WME))) < 0)
    die("Could not open %s", fname);
  if (init_io_cache(info, fd, cache_size, SEQ_READ_APPEND, 0,0,MYF(MY_WME)))
    die("failed in init_io_cache()");
  return fd;
}

void close_file(IO_CACHE* info)
{
  end_io_cache(info);
  my_close(info->file, MYF(MY_WME));
}

int main(int argc, char** argv)
{
  IO_CACHE sra_cache; /* SEQ_READ_APPEND */
  MY_STAT status;
  const char* fname="/tmp/iocache.test";
  int cache_size=16384;
  char llstr_buf[22];
  int max_block,total_bytes=0;
  int i,num_loops=100,error=0;
  char *p;
  char* block, *block_end;
  MY_INIT(argv[0]);
  max_block = cache_size*3;
  if (!(block=(char*)my_malloc(max_block,MYF(MY_WME))))
    die("Not enough memory to allocate test block");
  block_end = block + max_block;
  for (p = block,i=0; p < block_end;i++)
  {
    *p++ = (char)i;
  }
  if (my_stat(fname,&status, MYF(0)) &&
      my_delete(fname,MYF(MY_WME)))
    {
      die("Delete of %s failed, aborting", fname);
    }
  open_file(fname,&sra_cache, cache_size);
  for (i = 0; i < num_loops; i++)
  {
    char buf[4];
    int block_size = abs(rand() % max_block);
    int4store(buf, block_size);
    if (my_b_append(&sra_cache,buf,4) ||
	my_b_append(&sra_cache, block, block_size))
      die("write failed");
    total_bytes += 4+block_size;
  }
  close_file(&sra_cache);
  my_free(block,MYF(MY_WME));
  if (!my_stat(fname,&status,MYF(MY_WME)))
    die("%s failed to stat, but I had just closed it,\
 wonder how that happened");
  printf("Final size of %s is %s, wrote %d bytes\n",fname,
	 llstr(status.st_size,llstr_buf),
	 total_bytes);
  my_delete(fname, MYF(MY_WME));
  /* check correctness of tests */
  if (total_bytes != status.st_size)
  {
    fprintf(stderr,"Not the same number of bytes acutally  in file as bytes \
supposedly written\n");
    error=1;
  }
  exit(error);
  return 0;
}
#endif<|MERGE_RESOLUTION|>--- conflicted
+++ resolved
@@ -952,7 +952,6 @@
     }
     if (lock_io_cache(cache, pos_in_file))
     {
-<<<<<<< HEAD
       /* With a synchronized write/read cache we won't come here... */
       DBUG_ASSERT(!cshare->source_cache);
       /*
@@ -964,8 +963,22 @@
         len= 0;
       else
       {
-        if (cache->seek_not_done)             /* File touched, do seek */
-          VOID(my_seek(cache->file, pos_in_file, MY_SEEK_SET, MYF(0)));
+        /*
+          Whenever a function which operates on IO_CACHE flushes/writes
+          some part of the IO_CACHE to disk it will set the property
+          "seek_not_done" to indicate this to other functions operating
+          on the IO_CACHE.
+        */
+        if (cache->seek_not_done)
+        {
+          if (my_seek(cache->file, pos_in_file, MY_SEEK_SET, MYF(0))
+              == MY_FILEPOS_ERROR)
+          {
+            cache->error= -1;
+            unlock_io_cache(cache);
+            DBUG_RETURN(1);
+          }
+        }
         len= (int) my_read(cache->file, cache->buffer, length, cache->myflags);
       }
       DBUG_PRINT("io_cache_share", ("read %d bytes", len));
@@ -981,30 +994,6 @@
 
       /* Mark all threads as running and wake them. */
       unlock_io_cache(cache);
-=======
-      info->share->active=info;
-      /*
-        Whenever a function which operates on IO_CACHE flushes/writes
-        some part of the IO_CACHE to disk it will set the property
-        "seek_not_done" to indicate this to other functions operating
-        on the IO_CACHE.
-      */
-      if (info->seek_not_done)
-      {
-        if (my_seek(info->file,pos_in_file,MY_SEEK_SET,MYF(0))
-            == MY_FILEPOS_ERROR)
-        {
-          info->error= -1;
-          unlock_io_cache(info);
-          DBUG_RETURN(1);
-        }
-      }
-      len=(int)my_read(info->file,info->buffer, length, info->myflags);
-      info->read_end=info->buffer + (len == -1 ? 0 : len);
-      info->error=(len == (int)length ? 0 : len);
-      info->pos_in_file=pos_in_file;
-      unlock_io_cache(info);
->>>>>>> df82f584
     }
     else
     {
