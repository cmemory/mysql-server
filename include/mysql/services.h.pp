--- conflicted
+++ resolved
@@ -534,13 +534,8 @@
                            size_t *);
   int (*my_key_remove_func)(const char *, const char *);
   int (*my_key_generate_func)(const char *, const char *, const char *,
-<<<<<<< HEAD
                               size_t);
-} *mysql_keyring_file_service;
-=======
-                                  size_t);
 } *mysql_keyring_service;
->>>>>>> b346ab21
 int my_key_store(const char *, const char *, const char *, const void *, size_t);
 int my_key_fetch(const char *, char **, const char *, void **,
                  size_t *);
