#!/bin/sh
# Copyright Abandoned 1996 TCX DataKonsult AB & Monty Program KB & Detron HB
# This file is public domain and comes with NO WARRANTY of any kind
#
# Script to start the MySQL daemon and restart it if it dies unexpectedly
#
# This should be executed in the MySQL base directory if you are using a
# binary installation that is not installed in its compile-time default
# location
#
# mysql.server works by first doing a cd to the base directory and from there
# executing mysqld_safe

# Initialize script globals
KILL_MYSQLD=1;
MYSQLD=
niceness=0
mysqld_ld_preload=
mysqld_ld_library_path=

# Initial logging status: error log is not open, and not using syslog
logging=init
want_syslog=0
syslog_tag=
user='@MYSQLD_USER@'
pid_file=
err_log=

syslog_tag_mysqld=mysqld
syslog_tag_mysqld_safe=mysqld_safe

trap '' 1 2 3 15			# we shouldn't let anyone kill us

# MySQL-specific environment variable. First off, it's not really a umask,
# it's the desired mode. Second, it follows umask(2), not umask(3) in that
# octal needs to be explicit. Our shell might be a proper sh without printf,
# multiple-base arithmetic, and binary arithmetic, so this will get ugly.
# We reject decimal values to keep things at least half-sane.
umask 007                               # fallback
UMASK="${UMASK-0640}"
fmode=`echo "$UMASK" | sed -e 's/[^0246]//g'`
octalp=`echo "$fmode"|cut -c1`
fmlen=`echo "$fmode"|wc -c|sed -e 's/ //g'`
if [ "x$octalp" != "x0" -o "x$UMASK" != "x$fmode" -o "x$fmlen" != "x5" ]
then
  fmode=0640
  echo "UMASK must be a 3-digit mode with an additional leading 0 to indicate octal." >&2
  echo "The first digit will be corrected to 6, the others may be 0, 2, 4, or 6." >&2
fi
fmode=`echo "$fmode"|cut -c3-4`
fmode="6$fmode"
if [ "x$UMASK" != "x0$fmode" ]
then
  echo "UMASK corrected from $UMASK to 0$fmode ..."
fi

defaults=
case "$1" in
    --no-defaults|--defaults-file=*|--defaults-extra-file=*)
      defaults="$1"; shift
      ;;
esac

usage () {
        cat <<EOF
Usage: $0 [OPTIONS]
  --no-defaults              Don't read the system defaults file
  --defaults-file=FILE       Use the specified defaults file
  --defaults-extra-file=FILE Also use defaults from the specified file
  --ledir=DIRECTORY          Look for mysqld in the specified directory
  --open-files-limit=LIMIT   Limit the number of open files
  --core-file-size=LIMIT     Limit core files to the specified size
  --timezone=TZ              Set the system timezone
  --malloc-lib=LIB           Preload shared library LIB if available
  --mysqld=FILE              Use the specified file as mysqld
  --mysqld-version=VERSION   Use "mysqld-VERSION" as mysqld
  --nice=NICE                Set the scheduling priority of mysqld
  --plugin-dir=DIR           Plugins are under DIR or DIR/VERSION, if
                             VERSION is given
  --skip-kill-mysqld         Don't try to kill stray mysqld processes
  --syslog                   Log messages to syslog with 'logger'
  --skip-syslog              Log messages to error log (default)
  --syslog-tag=TAG           Pass -t "mysqld-TAG" to 'logger'

All other options are passed to the mysqld program.

EOF
        exit 1
}

my_which ()
{
  save_ifs="${IFS-UNSET}"
  IFS=:
  ret=0
  for file
  do
    for dir in $PATH
    do
      if [ -f "$dir/$file" ]
      then
        echo "$dir/$file"
        continue 2
      fi
    done

	ret=1  #signal an error
	break
  done

  if [ "$save_ifs" = UNSET ]
  then
    unset IFS
  else
    IFS="$save_ifs"
  fi
  return $ret  # Success
}

log_generic () {
  priority="$1"
  shift

  msg="`date +'%y%m%d %H:%M:%S'` mysqld_safe $*"
  echo "$msg"
  case $logging in
    init) ;;  # Just echo the message, don't save it anywhere
    file) echo "$msg" >> "$err_log" ;;
    syslog) logger -t "$syslog_tag_mysqld_safe" -p "$priority" "$*" ;;
    *)
      echo "Internal program error (non-fatal):" \
           " unknown logging method '$logging'" >&2
      ;;
  esac
}

log_error () {
  log_generic daemon.error "$@" >&2
}

log_notice () {
  log_generic daemon.notice "$@"
}

eval_log_error () {
  cmd="$1"
  case $logging in
    file) cmd="$cmd >> "`shell_quote_string "$err_log"`" 2>&1" ;;
    syslog)
      # mysqld often prefixes its messages with a timestamp, which is
      # redundant when logging to syslog (which adds its own timestamp)
      # However, we don't strip the timestamp with sed here, because
      # sed buffers output (only GNU sed supports a -u (unbuffered) option)
      # which means that messages may not get sent to syslog until the
      # mysqld process quits.
      cmd="$cmd 2>&1 | logger -t '$syslog_tag_mysqld' -p daemon.error"
      ;;
    *)
      echo "Internal program error (non-fatal):" \
           " unknown logging method '$logging'" >&2
      ;;
  esac

  #echo "Running mysqld: [$cmd]"
  eval "$cmd"
}

shell_quote_string() {
  # This sed command makes sure that any special chars are quoted,
  # so the arg gets passed exactly to the server.
  echo "$1" | sed -e 's,\([^a-zA-Z0-9/_.=-]\),\\\1,g'
}

parse_arguments() {
  # We only need to pass arguments through to the server if we don't
  # handle them here.  So, we collect unrecognized options (passed on
  # the command line) into the args variable.
  pick_args=
  if test "$1" = PICK-ARGS-FROM-ARGV
  then
    pick_args=1
    shift
  fi

  for arg do
    # the parameter after "=", or the whole $arg if no match
    val=`echo "$arg" | sed -e 's;^--[^=]*=;;'`
    # what's before "=", or the whole $arg if no match
    optname=`echo "$arg" | sed -e 's/^\(--[^=]*\)=.*$/\1/'`
    # replace "_" by "-" ; mysqld_safe must accept "_" like mysqld does.
    optname_subst=`echo "$optname" | sed 's/_/-/g'`
    arg=`echo $arg | sed "s/^$optname/$optname_subst/"`
    case "$arg" in
      # these get passed explicitly to mysqld
      --basedir=*) MY_BASEDIR_VERSION="$val" ;;
      --datadir=*) DATADIR="$val" ;;
      --pid-file=*) pid_file="$val" ;;
      --plugin-dir=*) PLUGIN_DIR="$val" ;;
      --user=*) user="$val"; SET_USER=1 ;;

      # these might have been set in a [mysqld_safe] section of my.cnf
      # they are added to mysqld command line to override settings from my.cnf
      --log-error=*) err_log="$val" ;;
      --port=*) mysql_tcp_port="$val" ;;
      --socket=*) mysql_unix_port="$val" ;;

      # mysqld_safe-specific options - must be set in my.cnf ([mysqld_safe])!
      --core-file-size=*) core_file_size="$val" ;;
      --ledir=*) ledir="$val" ;;
      --malloc-lib=*) set_malloc_lib "$val" ;;
      --mysqld=*) MYSQLD="$val" ;;
      --mysqld-version=*)
        if test -n "$val"
        then
          MYSQLD="mysqld-$val"
          PLUGIN_VARIANT="/$val"
        else
          MYSQLD="mysqld"
        fi
        ;;
      --nice=*) niceness="$val" ;;
      --open-files-limit=*) open_files="$val" ;;
      --open_files_limit=*) open_files="$val" ;;
      --skip-kill-mysqld*) KILL_MYSQLD=0 ;;
      --syslog) want_syslog=1 ;;
      --skip-syslog) want_syslog=0 ;;
      --syslog-tag=*) syslog_tag="$val" ;;
      --timezone=*) TZ="$val"; export TZ; ;;

      --help) usage ;;

      *)
        if test -n "$pick_args"
        then
          append_arg_to_args "$arg"
        fi
        ;;
    esac
  done
}


# Add a single shared library to the list of libraries which will be added to
# LD_PRELOAD for mysqld
#
# Since LD_PRELOAD is a space-separated value (for historical reasons), if a
# shared lib's path contains spaces, that path will be prepended to
# LD_LIBRARY_PATH and stripped from the lib value.
add_mysqld_ld_preload() {
  lib_to_add="$1"
  log_notice "Adding '$lib_to_add' to LD_PRELOAD for mysqld"

  case "$lib_to_add" in
    *' '*)
      # Must strip path from lib, and add it to LD_LIBRARY_PATH
      lib_file=`basename "$lib_to_add"`
      case "$lib_file" in
        *' '*)
          # The lib file itself has a space in its name, and can't
          # be used in LD_PRELOAD
          log_error "library name '$lib_to_add' contains spaces and can not be used with LD_PRELOAD"
          exit 1
          ;;
      esac
      lib_path=`dirname "$lib_to_add"`
      lib_to_add="$lib_file"
      [ -n "$mysqld_ld_library_path" ] && mysqld_ld_library_path="$mysqld_ld_library_path:"
      mysqld_ld_library_path="$mysqld_ld_library_path$lib_path"
      ;;
  esac

  # LD_PRELOAD is a space-separated
  [ -n "$mysqld_ld_preload" ] && mysqld_ld_preload="$mysqld_ld_preload "
  mysqld_ld_preload="${mysqld_ld_preload}$lib_to_add"
}


# Returns LD_PRELOAD (and LD_LIBRARY_PATH, if needed) text, quoted to be
# suitable for use in the eval that calls mysqld.
#
# All values in mysqld_ld_preload are prepended to LD_PRELOAD.
mysqld_ld_preload_text() {
  text=

  if [ -n "$mysqld_ld_preload" ]; then
    new_text="$mysqld_ld_preload"
    [ -n "$LD_PRELOAD" ] && new_text="$new_text $LD_PRELOAD"
    text="${text}LD_PRELOAD="`shell_quote_string "$new_text"`' '
  fi

  if [ -n "$mysqld_ld_library_path" ]; then
    new_text="$mysqld_ld_library_path"
    [ -n "$LD_LIBRARY_PATH" ] && new_text="$new_text:$LD_LIBRARY_PATH"
    text="${text}LD_LIBRARY_PATH="`shell_quote_string "$new_text"`' '
  fi

  echo "$text"
}


mysql_config=
get_mysql_config() {
  if [ -z "$mysql_config" ]; then
    mysql_config=`echo "$0" | sed 's,/[^/][^/]*$,/mysql_config,'`
    if [ ! -x "$mysql_config" ]; then
      log_error "Can not run mysql_config $@ from '$mysql_config'"
      exit 1
    fi
  fi

  "$mysql_config" "$@"
}


# set_malloc_lib LIB
# - If LIB is empty, do nothing and return
# - If LIB is 'tcmalloc', look for tcmalloc shared library in /usr/lib
#   then pkglibdir.  tcmalloc is part of the Google perftools project.
# - If LIB is an absolute path, assume it is a malloc shared library
#
# Put LIB in mysqld_ld_preload, which will be added to LD_PRELOAD when
# running mysqld.  See ld.so for details.
set_malloc_lib() {
  malloc_lib="$1"

  if [ "$malloc_lib" = tcmalloc ]; then
    pkglibdir=`get_mysql_config --variable=pkglibdir`
    malloc_lib=
    # This list is kept intentionally simple.  Simply set --malloc-lib
    # to a full path if another location is desired.
    for libdir in /usr/lib "$pkglibdir" "$pkglibdir/mysql"; do
      for flavor in _minimal '' _and_profiler _debug; do
        tmp="$libdir/libtcmalloc$flavor.so"
        #log_notice "DEBUG: Checking for malloc lib '$tmp'"
        [ -r "$tmp" ] || continue
        malloc_lib="$tmp"
        break 2
      done
    done

    if [ -z "$malloc_lib" ]; then
      log_error "no shared library for --malloc-lib=tcmalloc found in /usr/lib or $pkglibdir"
      exit 1
    fi
  fi

  # Allow --malloc-lib='' to override other settings
  [ -z  "$malloc_lib" ] && return

  case "$malloc_lib" in
    /*)
      if [ ! -r "$malloc_lib" ]; then
        log_error "--malloc-lib '$malloc_lib' can not be read and will not be used"
        exit 1
      fi
      ;;
    *)
      log_error "--malloc-lib must be an absolute path or 'tcmalloc'; " \
        "ignoring value '$malloc_lib'"
      exit 1
      ;;
  esac

  add_mysqld_ld_preload "$malloc_lib"
}


#
# First, try to find BASEDIR and ledir (where mysqld is)
#

if echo '@pkgdatadir@' | grep '^@prefix@' > /dev/null
then
  relpkgdata=`echo '@pkgdatadir@' | sed -e 's,^@prefix@,,' -e 's,^/,,' -e 's,^,./,'`
else
  # pkgdatadir is not relative to prefix
  relpkgdata='@pkgdatadir@'
fi

MY_PWD=`pwd`
# Check for the directories we would expect from a binary release install
if test -n "$MY_BASEDIR_VERSION" -a -d "$MY_BASEDIR_VERSION"
then
  # BASEDIR is already overridden on command line.  Do not re-set.

  # Use BASEDIR to discover le.
  if test -x "$MY_BASEDIR_VERSION/libexec/mysqld"
  then
    ledir="$MY_BASEDIR_VERSION/libexec"
  elif test -x "$MY_BASEDIR_VERSION/sbin/mysqld"
  then
    ledir="$MY_BASEDIR_VERSION/sbin"
  else
    ledir="$MY_BASEDIR_VERSION/bin"
  fi
elif test -f "$relpkgdata"/english/errmsg.sys -a -x "$MY_PWD/bin/mysqld"
then
  MY_BASEDIR_VERSION="$MY_PWD"		# Where bin, share and data are
  ledir="$MY_PWD/bin"			# Where mysqld is
# Check for the directories we would expect from a source install
elif test -f "$relpkgdata"/english/errmsg.sys -a -x "$MY_PWD/libexec/mysqld"
then
  MY_BASEDIR_VERSION="$MY_PWD"		# Where libexec, share and var are
  ledir="$MY_PWD/libexec"		# Where mysqld is
elif test -f "$relpkgdata"/english/errmsg.sys -a -x "$MY_PWD/sbin/mysqld"
then
  MY_BASEDIR_VERSION="$MY_PWD"		# Where sbin, share and var are
  ledir="$MY_PWD/sbin"			# Where mysqld is
# Since we didn't find anything, used the compiled-in defaults
else
  MY_BASEDIR_VERSION='@prefix@'
  ledir='@libexecdir@'
fi


#
# Second, try to find the data directory
#

# Try where the binary installs put it
if test -d $MY_BASEDIR_VERSION/data/mysql
then
  DATADIR=$MY_BASEDIR_VERSION/data
  if test -z "$defaults" -a -r "$DATADIR/my.cnf"
  then
    defaults="--defaults-extra-file=$DATADIR/my.cnf"
  fi
# Next try where the source installs put it
elif test -d $MY_BASEDIR_VERSION/var/mysql
then
  DATADIR=$MY_BASEDIR_VERSION/var
# Or just give up and use our compiled-in default
else
  DATADIR=@localstatedir@
fi

if test -z "$MYSQL_HOME"
then 
  if test -r "$MY_BASEDIR_VERSION/my.cnf" && test -r "$DATADIR/my.cnf"
  then
    log_error "WARNING: Found two instances of my.cnf -
$MY_BASEDIR_VERSION/my.cnf and
$DATADIR/my.cnf
IGNORING $DATADIR/my.cnf"

    MYSQL_HOME=$MY_BASEDIR_VERSION
  elif test -r "$DATADIR/my.cnf"
  then
    log_error "WARNING: Found $DATADIR/my.cnf
The data directory is a deprecated location for my.cnf, please move it to
$MY_BASEDIR_VERSION/my.cnf"
    MYSQL_HOME=$DATADIR
  else
    MYSQL_HOME=$MY_BASEDIR_VERSION
  fi
fi
export MYSQL_HOME


# Get first arguments from the my.cnf file, groups [mysqld] and [mysqld_safe]
# and then merge with the command line arguments
if test -x "$MY_BASEDIR_VERSION/bin/my_print_defaults"
then
  print_defaults="$MY_BASEDIR_VERSION/bin/my_print_defaults"
elif test -x `dirname $0`/my_print_defaults
then
  print_defaults="`dirname $0`/my_print_defaults"
elif test -x ./bin/my_print_defaults
then
  print_defaults="./bin/my_print_defaults"
elif test -x @bindir@/my_print_defaults
then
  print_defaults="@bindir@/my_print_defaults"
elif test -x @bindir@/mysql_print_defaults
then
  print_defaults="@bindir@/mysql_print_defaults"
else
  print_defaults="my_print_defaults"
fi

append_arg_to_args () {
  args="$args "`shell_quote_string "$1"`
}

args=

SET_USER=2
parse_arguments `$print_defaults $defaults --loose-verbose mysqld server`
if test $SET_USER -eq 2
then
  SET_USER=0
fi

parse_arguments `$print_defaults $defaults --loose-verbose mysqld_safe safe_mysqld`
parse_arguments PICK-ARGS-FROM-ARGV "$@"

<<<<<<< HEAD

#
# Try to find the plugin directory
#

# Use user-supplied argument
if [ -n "${PLUGIN_DIR}" ]; then
  plugin_dir="${PLUGIN_DIR}"
else
  # Try to find plugin dir relative to basedir
  for dir in lib/mysql/plugin lib/plugin
  do
    if [ -d "${MY_BASEDIR_VERSION}/${dir}" ]; then
      plugin_dir="${MY_BASEDIR_VERSION}/${dir}"
      break
    fi
  done
  # Give up and use compiled-in default
  if [ -z "${plugin_dir}" ]; then
    plugin_dir='@pkgplugindir@'
  fi
fi
plugin_dir="${plugin_dir}${PLUGIN_VARIANT}"

=======
# A pid file is created for the mysqld_safe process. This file protects the
# server instance resources during race conditions.
safe_pid="$DATADIR/mysqld_safe.pid"
if test -f $safe_pid
then
  PID=`cat "$safe_pid"`
  if @CHECK_PID@
  then
    if @FIND_PROC@
    then
      log_error "A mysqld_safe process already exists"
      exit 1
    fi
  fi
  rm -f "$safe_pid"
  if test -f "$safe_pid"
  then
    log_error "Fatal error: Can't remove the mysqld_safe pid file"
    exit 1
  fi
fi

# Insert pid proerply into the pid file.
ps -e | grep  [m]ysqld_safe | awk '{print $1}' | sed -n 1p > $safe_pid
# End of mysqld_safe pid(safe_pid) check.
>>>>>>> 8977c8fa

# Determine what logging facility to use

# Ensure that 'logger' exists, if it's requested
if [ $want_syslog -eq 1 ]
then
  my_which logger > /dev/null 2>&1
  if [ $? -ne 0 ]
  then
    log_error "--syslog requested, but no 'logger' program found.  Please ensure that 'logger' is in your PATH, or do not specify the --syslog option to mysqld_safe."
    rm -f "$safe_pid"                 # Clean Up of mysqld_safe.pid file.
    exit 1
  fi
fi

if [ -n "$err_log" -o $want_syslog -eq 0 ]
then
  if [ -n "$err_log" ]
  then
    # mysqld adds ".err" if there is no extension on the --log-error
    # argument; must match that here, or mysqld_safe will write to a
    # different log file than mysqld

    # mysqld does not add ".err" to "--log-error=foo."; it considers a
    # trailing "." as an extension
    if expr "$err_log" : '.*\.[^/]*$' > /dev/null
    then
        :
    else
      err_log="$err_log".err
    fi

    case "$err_log" in
      /* ) ;;
      * ) err_log="$DATADIR/$err_log" ;;
    esac
  else
    err_log=$DATADIR/`@HOSTNAME@`.err
  fi

  append_arg_to_args "--log-error=$err_log"

  if [ $want_syslog -eq 1 ]
  then
    # User explicitly asked for syslog, so warn that it isn't used
    log_error "Can't log to error log and syslog at the same time.  Remove all --log-error configuration options for --syslog to take effect."
  fi

  # Log to err_log file
  log_notice "Logging to '$err_log'."
  logging=file

  if [ ! -f "$err_log" ]; then                  # if error log already exists,
    touch "$err_log"                            # we just append. otherwise,
    chmod "$fmode" "$err_log"                   # fix the permissions here!
  fi

else
  if [ -n "$syslog_tag" ]
  then
    # Sanitize the syslog tag
    syslog_tag=`echo "$syslog_tag" | sed -e 's/[^a-zA-Z0-9_-]/_/g'`
    syslog_tag_mysqld_safe="${syslog_tag_mysqld_safe}-$syslog_tag"
    syslog_tag_mysqld="${syslog_tag_mysqld}-$syslog_tag"
  fi
  log_notice "Logging to syslog."
  logging=syslog
fi

USER_OPTION=""
if test -w / -o "$USER" = "root"
then
  if test "$user" != "root" -o $SET_USER = 1
  then
    USER_OPTION="--user=$user"
  fi
  # Change the err log to the right user, if it is in use
  if [ $want_syslog -eq 0 ]; then
    touch "$err_log"
    chown $user "$err_log"
  fi
  if test -n "$open_files"
  then
    ulimit -n $open_files
  fi
fi

if test -n "$open_files"
then
  append_arg_to_args "--open-files-limit=$open_files"
fi

safe_mysql_unix_port=${mysql_unix_port:-${MYSQL_UNIX_PORT:-@MYSQL_UNIX_ADDR@}}
# Make sure that directory for $safe_mysql_unix_port exists
mysql_unix_port_dir=`dirname $safe_mysql_unix_port`
if [ ! -d $mysql_unix_port_dir ]
then
  mkdir $mysql_unix_port_dir
  chown $user $mysql_unix_port_dir
  chmod 755 $mysql_unix_port_dir
fi

# If the user doesn't specify a binary, we assume name "mysqld"
if test -z "$MYSQLD"
then
  MYSQLD=mysqld
fi

if test ! -x "$ledir/$MYSQLD"
then
  log_error "The file $ledir/$MYSQLD
does not exist or is not executable. Please cd to the mysql installation
directory and restart this script from there as follows:
./bin/mysqld_safe&
See http://dev.mysql.com/doc/mysql/en/mysqld-safe.html for more information"
  rm -f "$safe_pid"                 # Clean Up of mysqld_safe.pid file.
  exit 1
fi

if test -z "$pid_file"
then
  pid_file="$DATADIR/`@HOSTNAME@`.pid"
else
  case "$pid_file" in
    /* ) ;;
    * )  pid_file="$DATADIR/$pid_file" ;;
  esac
fi
append_arg_to_args "--pid-file=$pid_file"

if test -n "$mysql_unix_port"
then
  append_arg_to_args "--socket=$mysql_unix_port"
fi
if test -n "$mysql_tcp_port"
then
  append_arg_to_args "--port=$mysql_tcp_port"
fi

if test $niceness -eq 0
then
  NOHUP_NICENESS="nohup"
else
  NOHUP_NICENESS="nohup nice -$niceness"
fi

# Using nice with no args to get the niceness level is GNU-specific.
# This check could be extended for other operating systems (e.g.,
# BSD could use "nohup sh -c 'ps -o nice -p $$' | tail -1").
# But, it also seems that GNU nohup is the only one which messes
# with the priority, so this is okay.
if nohup nice > /dev/null 2>&1
then
    normal_niceness=`nice`
    nohup_niceness=`nohup nice 2>/dev/null`

    numeric_nice_values=1
    for val in $normal_niceness $nohup_niceness
    do
        case "$val" in
            -[0-9] | -[0-9][0-9] | -[0-9][0-9][0-9] | \
             [0-9] |  [0-9][0-9] |  [0-9][0-9][0-9] )
                ;;
            * )
                numeric_nice_values=0 ;;
        esac
    done

    if test $numeric_nice_values -eq 1
    then
        nice_value_diff=`expr $nohup_niceness - $normal_niceness`
        if test $? -eq 0 && test $nice_value_diff -gt 0 && \
            nice --$nice_value_diff echo testing > /dev/null 2>&1
        then
            # nohup increases the priority (bad), and we are permitted
            # to lower the priority with respect to the value the user
            # might have been given
            niceness=`expr $niceness - $nice_value_diff`
            NOHUP_NICENESS="nice -$niceness nohup"
        fi
    fi
else
    if nohup echo testing > /dev/null 2>&1
    then
        :
    else
        # nohup doesn't work on this system
        NOHUP_NICENESS=""
    fi
fi

# Try to set the core file size (even if we aren't root) because many systems
# don't specify a hard limit on core file size.
if test -n "$core_file_size"
then
  ulimit -c $core_file_size
fi

#
# If there exists an old pid file, check if the daemon is already running
# Note: The switches to 'ps' may depend on your operating system
if test -f "$pid_file"
then
  PID=`cat "$pid_file"`
  if @CHECK_PID@
  then
    if @FIND_PROC@
    then    # The pid contains a mysqld process
      log_error "A mysqld process already exists"
      rm -f "$safe_pid"                 # Clean Up of mysqld_safe.pid file.
      exit 1
    fi
  fi
  rm -f "$pid_file"
  if test -f "$pid_file"
  then
    log_error "Fatal error: Can't remove the pid file:
$pid_file
Please remove it manually and start $0 again;
mysqld daemon not started"
    rm -f "$safe_pid"                 # Clean Up of mysqld_safe.pid file.
    exit 1
  fi
fi

#
# Uncomment the following lines if you want all tables to be automatically
# checked and repaired during startup. You should add sensible key_buffer
# and sort_buffer values to my.cnf to improve check performance or require
# less disk space.
# Alternatively, you can start mysqld with the "myisam-recover" option. See
# the manual for details.
#
# echo "Checking tables in $DATADIR"
# $MY_BASEDIR_VERSION/bin/myisamchk --silent --force --fast --medium-check $DATADIR/*/*.MYI
# $MY_BASEDIR_VERSION/bin/isamchk --silent --force $DATADIR/*/*.ISM

# Does this work on all systems?
#if type ulimit | grep "shell builtin" > /dev/null
#then
#  ulimit -n 256 > /dev/null 2>&1		# Fix for BSD and FreeBSD systems
#fi

cmd="`mysqld_ld_preload_text`$NOHUP_NICENESS"

for i in  "$ledir/$MYSQLD" "$defaults" "--basedir=$MY_BASEDIR_VERSION" \
  "--datadir=$DATADIR" "--plugin-dir=$plugin_dir" "$USER_OPTION"
do
  cmd="$cmd "`shell_quote_string "$i"`
done
cmd="$cmd $args"
# Avoid 'nohup: ignoring input' warning
test -n "$NOHUP_NICENESS" && cmd="$cmd < /dev/null"

log_notice "Starting $MYSQLD daemon with databases from $DATADIR"

# variable to track the current number of "fast" (a.k.a. subsecond) restarts
fast_restart=0
# maximum number of restarts before trottling kicks in
max_fast_restarts=5
# flag whether a usable sleep command exists
have_sleep=1

while true
do
  rm -f $safe_mysql_unix_port "$pid_file"	# Some extra safety

  start_time=`date +%M%S`

  eval_log_error "$cmd"

  if [ $want_syslog -eq 0 -a ! -f "$err_log" ]; then
    touch "$err_log"                    # hypothetical: log was renamed but not
    chown $user "$err_log"              # flushed yet. we'd recreate it with
    chmod "$fmode" "$err_log"           # wrong owner next time we log, so set
  fi                                    # it up correctly while we can!

  end_time=`date +%M%S`

  if test ! -f "$pid_file"		# This is removed if normal shutdown
  then
    break
  fi


  # sanity check if time reading is sane and there's sleep
  if test $end_time -gt 0 -a $have_sleep -gt 0
  then
    # throttle down the fast restarts
    if test $end_time -eq $start_time
    then
      fast_restart=`expr $fast_restart + 1`
      if test $fast_restart -ge $max_fast_restarts
      then
        log_notice "The server is respawning too fast. Sleeping for 1 second."
        sleep 1
        sleep_state=$?
        if test $sleep_state -gt 0
        then
          log_notice "The server is respawning too fast and no working sleep command. Turning off trottling."
          have_sleep=0
        fi

        fast_restart=0
      fi
    else
      fast_restart=0
    fi
  fi

  if @TARGET_LINUX@ && test $KILL_MYSQLD -eq 1
  then
    # Test if one process was hanging.
    # This is only a fix for Linux (running as base 3 mysqld processes)
    # but should work for the rest of the servers.
    # The only thing is ps x => redhat 5 gives warnings when using ps -x.
    # kill -9 is used or the process won't react on the kill.
    numofproces=`ps xaww | grep -v "grep" | grep "$ledir/$MYSQLD\>" | grep -c "pid-file=$pid_file"`

    log_notice "Number of processes running now: $numofproces"
    I=1
    while test "$I" -le "$numofproces"
    do 
      PROC=`ps xaww | grep "$ledir/$MYSQLD\>" | grep -v "grep" | grep "pid-file=$pid_file" | sed -n '$p'` 

      for T in $PROC
      do
        break
      done
      #    echo "TEST $I - $T **"
      if kill -9 $T
      then
        log_error "$MYSQLD process hanging, pid $T - killed"
      else
        break
      fi
      I=`expr $I + 1`
    done
  fi
  log_notice "mysqld restarted"
done

log_notice "mysqld from pid file $pid_file ended"

rm -f "$safe_pid"                       # Some Extra Safety. File is deleted
                                        # once the mysqld process ends.<|MERGE_RESOLUTION|>--- conflicted
+++ resolved
@@ -494,7 +494,6 @@
 parse_arguments `$print_defaults $defaults --loose-verbose mysqld_safe safe_mysqld`
 parse_arguments PICK-ARGS-FROM-ARGV "$@"
 
-<<<<<<< HEAD
 
 #
 # Try to find the plugin directory
@@ -519,7 +518,6 @@
 fi
 plugin_dir="${plugin_dir}${PLUGIN_VARIANT}"
 
-=======
 # A pid file is created for the mysqld_safe process. This file protects the
 # server instance resources during race conditions.
 safe_pid="$DATADIR/mysqld_safe.pid"
@@ -545,7 +543,6 @@
 # Insert pid proerply into the pid file.
 ps -e | grep  [m]ysqld_safe | awk '{print $1}' | sed -n 1p > $safe_pid
 # End of mysqld_safe pid(safe_pid) check.
->>>>>>> 8977c8fa
 
 # Determine what logging facility to use
 
@@ -571,6 +568,7 @@
 
     # mysqld does not add ".err" to "--log-error=foo."; it considers a
     # trailing "." as an extension
+    
     if expr "$err_log" : '.*\.[^/]*$' > /dev/null
     then
         :
