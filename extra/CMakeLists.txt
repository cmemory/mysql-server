# Copyright (c) 2006, 2012, Oracle and/or its affiliates. All rights reserved.
# 
# This program is free software; you can redistribute it and/or modify
# it under the terms of the GNU General Public License as published by
# the Free Software Foundation; version 2 of the License.
# 
# This program is distributed in the hope that it will be useful,
# but WITHOUT ANY WARRANTY; without even the implied warranty of
# MERCHANTABILITY or FITNESS FOR A PARTICULAR PURPOSE.  See the
# GNU General Public License for more details.
# 
# You should have received a copy of the GNU General Public License
# along with this program; if not, write to the Free Software
# Foundation, Inc., 51 Franklin St, Fifth Floor, Boston, MA  02110-1301 USA

INCLUDE_DIRECTORIES(
${CMAKE_SOURCE_DIR}/include 
${ZLIB_INCLUDE_DIR}
# Following is for perror, in case NDB is compiled in.
${CMAKE_SOURCE_DIR}/storage/ndb/include
${CMAKE_SOURCE_DIR}/storage/ndb/include/util  
${CMAKE_SOURCE_DIR}/storage/ndb/include/ndbapi
${CMAKE_SOURCE_DIR}/storage/ndb/include/portlib
${CMAKE_SOURCE_DIR}/storage/ndb/include/mgmapi)

# Default install component for the files is Server here
SET(MYSQL_INSTALL_COMPONENT Server)

IF(NOT CMAKE_CROSSCOMPILING)
 ADD_EXECUTABLE(comp_err comp_err.c)
 TARGET_LINK_LIBRARIES(comp_err mysys mysys_ssl)
 SET_TARGET_PROPERTIES(comp_err PROPERTIES LINKER_LANGUAGE CXX)
ENDIF()


ADD_CUSTOM_COMMAND(OUTPUT ${PROJECT_BINARY_DIR}/include/mysqld_error.h 
                   ${PROJECT_BINARY_DIR}/sql/share/english/errmsg.sys
                   COMMAND comp_err
                    --charset=${PROJECT_SOURCE_DIR}/sql/share/charsets 
                    --out-dir=${PROJECT_BINARY_DIR}/sql/share/
                    --header_file=${PROJECT_BINARY_DIR}/include/mysqld_error.h 
                    --name_file=${PROJECT_BINARY_DIR}/include/mysqld_ername.h
                    --state_file=${PROJECT_BINARY_DIR}/include/sql_state.h
                    --in_file=${PROJECT_SOURCE_DIR}/sql/share/errmsg-utf8.txt
                   DEPENDS ${PROJECT_SOURCE_DIR}/sql/share/errmsg-utf8.txt
                   ${CMAKE_CURRENT_SOURCE_DIR}/comp_err.c)

ADD_CUSTOM_TARGET(GenError
                  ALL
                  DEPENDS 
                  ${PROJECT_BINARY_DIR}/include/mysqld_error.h
                  ${PROJECT_BINARY_DIR}/sql/share/english/errmsg.sys 
                  ${PROJECT_SOURCE_DIR}/sql/share/errmsg-utf8.txt)

## Most executables depend on libeay32.dll (through mysys_ssl).
## For 'comp_err' we need it to be available during build.
COPY_OPENSSL_DLLS(copy_openssl_extra)
IF (WIN32 AND WITH_SSL_PATH AND HAVE_CRYPTO_DLL)
  ADD_DEPENDENCIES(GenError copy_openssl_extra)
ENDIF()


MYSQL_ADD_EXECUTABLE(my_print_defaults my_print_defaults.c)
TARGET_LINK_LIBRARIES(my_print_defaults  mysys mysys_ssl)
SET_TARGET_PROPERTIES(my_print_defaults PROPERTIES LINKER_LANGUAGE CXX)

MYSQL_ADD_EXECUTABLE(perror perror.c)
ADD_DEPENDENCIES(perror GenError)
TARGET_LINK_LIBRARIES(perror mysys mysys_ssl)
SET_TARGET_PROPERTIES(perror PROPERTIES LINKER_LANGUAGE CXX)

MYSQL_ADD_EXECUTABLE(resolveip resolveip.c)
TARGET_LINK_LIBRARIES(resolveip mysys mysys_ssl)
SET_TARGET_PROPERTIES(resolveip PROPERTIES LINKER_LANGUAGE CXX)
IF(CMAKE_SYSTEM_NAME STREQUAL "SunOS")
  INCLUDE(CheckFunctionExists)
  INCLUDE(CheckLibraryExists)
  MY_SEARCH_LIBS(inet_aton  "nsl;socket;resolv" SOLARIS_NSL)
  TARGET_LINK_LIBRARIES(resolveip ${SOLARIS_NSL})
ENDIF()


MYSQL_ADD_EXECUTABLE(replace replace.c)
TARGET_LINK_LIBRARIES(replace mysys)

IF(WITH_INNOBASE_STORAGE_ENGINE)
  # Add path to the InnoDB headers
  INCLUDE_DIRECTORIES(${CMAKE_SOURCE_DIR}/storage/innobase/include)
  # We use the InnoDB code directly in case the code changes.
  ADD_DEFINITIONS("-DUNIV_INNOCHECKSUM")
  SET(INNOBASE_SOURCES
      ../storage/innobase/buf/buf0checksum.cc
      ../storage/innobase/ut/ut0crc32.cc
      ../storage/innobase/ut/ut0ut.cc
     )
  MYSQL_ADD_EXECUTABLE(innochecksum innochecksum.cc ${INNOBASE_SOURCES})
<<<<<<< HEAD
  TARGET_LINK_LIBRARIES(innochecksum mysys)
=======
  TARGET_LINK_LIBRARIES(innochecksum mysys mysys_ssl)
>>>>>>> b7fc4388
ENDIF()

IF(UNIX)
  MYSQL_ADD_EXECUTABLE(resolve_stack_dump resolve_stack_dump.c)
  TARGET_LINK_LIBRARIES(resolve_stack_dump mysys mysys_ssl)
  SET_TARGET_PROPERTIES(resolve_stack_dump PROPERTIES LINKER_LANGUAGE CXX)

  MYSQL_ADD_EXECUTABLE(mysql_waitpid mysql_waitpid.c)
  TARGET_LINK_LIBRARIES(mysql_waitpid mysys mysys_ssl)
  SET_TARGET_PROPERTIES(mysql_waitpid PROPERTIES LINKER_LANGUAGE CXX)
ENDIF()
<|MERGE_RESOLUTION|>--- conflicted
+++ resolved
@@ -94,11 +94,7 @@
       ../storage/innobase/ut/ut0ut.cc
      )
   MYSQL_ADD_EXECUTABLE(innochecksum innochecksum.cc ${INNOBASE_SOURCES})
-<<<<<<< HEAD
-  TARGET_LINK_LIBRARIES(innochecksum mysys)
-=======
   TARGET_LINK_LIBRARIES(innochecksum mysys mysys_ssl)
->>>>>>> b7fc4388
 ENDIF()
 
 IF(UNIX)
