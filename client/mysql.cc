--- conflicted
+++ resolved
@@ -1136,15 +1136,9 @@
 static void mysql_end_timer(ulong start_time,char *buff);
 static void nice_time(double sec,char *buff,bool part_second);
 static void kill_query(const char* reason);
-<<<<<<< HEAD
-extern "C" sig_handler mysql_end(int sig);
-extern "C" sig_handler handle_ctrlc_signal(int sig);
-extern "C" sig_handler handle_quit_signal(int sig);
-=======
 extern "C" void mysql_end(int sig);
 extern "C" void handle_ctrlc_signal(int sig);
 extern "C" void handle_quit_signal(int sig);
->>>>>>> a9800d0d
 #if defined(HAVE_TERMIOS_H) && defined(GWINSZ_IN_SYS_IOCTL)
 static void window_resize(int sig);
 #endif
@@ -1487,11 +1481,7 @@
   @param [IN]               Signal number
 */
 
-<<<<<<< HEAD
-sig_handler handle_ctrlc_signal(int sig)
-=======
 void handle_ctrlc_signal(int sig)
->>>>>>> a9800d0d
 {
   sigint_received= 1;
 
@@ -1517,11 +1507,7 @@
   @param [IN]               Signal number
 */
 
-<<<<<<< HEAD
-sig_handler handle_quit_signal(int sig)
-=======
 void handle_quit_signal(int sig)
->>>>>>> a9800d0d
 {
   const char *reason= "Terminal close";
 
@@ -1578,12 +1564,8 @@
   if (verbose)
     tee_fprintf(stdout, "%s -- sending \"%s\" to server ...\n", reason,
                 kill_buffer);
-<<<<<<< HEAD
-  mysql_real_query(kill_mysql, kill_buffer, (uint) strlen(kill_buffer));
-=======
   mysql_real_query(kill_mysql, kill_buffer,
                    static_cast<ulong>(strlen(kill_buffer)));
->>>>>>> a9800d0d
   tee_fprintf(stdout, "%s -- query aborted\n", reason);
 
 err:
@@ -3058,7 +3040,6 @@
   int total_lines = 1;
   char *ptr = final_command->c_ptr();
   String fixed_buffer;	                        /* Converted buffer */
-<<<<<<< HEAD
 
   /* Character if we are in a string or not */
   char str_char = '\0';
@@ -3096,45 +3077,6 @@
       }
       break;
 
-=======
-
-  /* Character if we are in a string or not */
-  char str_char = '\0';
-
-  /* find out how many lines we have and remove newlines */
-  while (*ptr != '\0')
-  {
-    switch (*ptr) {
-    /* string character */
-    case '"':
-    case '\'':
-    case '`':
-      if (str_char == '\0')                     /* open string */
-        str_char= *ptr;
-      else if (str_char == *ptr)                /* close string */
-        str_char= '\0';
-      fixed_buffer.append(ptr,1);
-      break;
-    case '\n':
-      /* not in string, change to space if in string, leave it alone */
-      fixed_buffer.append(str_char == '\0' ? " " : "\n");
-      total_lines ++;
-      break;
-    case '\\':
-      fixed_buffer.append('\\');
-      /* need to see if the backslash is escaping anything */
-      if (str_char)
-      {
-        ptr++;
-        /* special characters that need escaping */
-        if (*ptr == '\'' || *ptr == '"' || *ptr == '\\')
-          fixed_buffer.append(ptr, 1);
-        else
-          ptr --;
-      }
-      break;
-
->>>>>>> a9800d0d
     default:
       fixed_buffer.append(ptr, 1);
     }
@@ -5804,11 +5746,7 @@
   {
     if (status.batch)
       return 0;
-<<<<<<< HEAD
-    return put_info("Unsupported command.\n",INFO_ERROR);
-=======
     return put_error(&mysql);
->>>>>>> a9800d0d
   }
   return error;
 }