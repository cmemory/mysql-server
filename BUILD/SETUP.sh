--- conflicted
+++ resolved
@@ -14,13 +14,8 @@
 #
 # You should have received a copy of the GNU Library General Public
 # License along with this library; if not, write to the Free
-<<<<<<< HEAD
-# Software Foundation, Inc., 59 Temple Place - Suite 330, Boston,
-# MA 02111-1307, USA
-=======
 # Software Foundation, Inc., 51 Franklin Street, Fifth Floor, Boston,
 # MA 02110-1301, USA
->>>>>>> 020dcec4
 
 ########################################################################
 
