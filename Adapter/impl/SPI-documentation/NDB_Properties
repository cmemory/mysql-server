--- conflicted
+++ resolved
@@ -20,15 +20,10 @@
   "ndb_connect_delay" : 5,
   "ndb_connect_verbose" : 0,
   "ndb_connect_timeout_before" : 30,
-  "ndb_connect_timeout_after" : 20,
-<<<<<<< HEAD
-  
+  "ndb_connect_timeout_after" : 20,  
   "ndb_use_async_ndbapi" : false
-=======
-
   "ndb_session_pool_min" : 10,
   "ndb_session_pool_max" : 100,
->>>>>>> 99b6adec
 };
 
 /* This file is valid JavaScript 
